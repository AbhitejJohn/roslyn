--- conflicted
+++ resolved
@@ -149,12 +149,8 @@
 
 # IDE0055: Fix formatting
 # Workaround for https://github.com/dotnet/roslyn/issues/70570
-<<<<<<< HEAD
-dotnet_diagnostic.IDE0055.severity = warning
-=======
 # Disabled because the current SDK warns on collection expressions
 dotnet_diagnostic.IDE0055.severity = none
->>>>>>> 2b3426c4
 
 # CSharp code style settings:
 [*.cs]
