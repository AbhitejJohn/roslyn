<?xml version="1.0" encoding="utf-8"?>
<Dependencies>
  <ProductDependencies>
  </ProductDependencies>
  <ToolsetDependencies>
<<<<<<< HEAD
    <Dependency Name="Microsoft.DotNet.Arcade.Sdk" Version="1.0.0-beta.19407.9">
      <Uri>https://github.com/dotnet/arcade</Uri>
      <Sha>77597ba7f484bef24368d966b7fe91fe38ec973b</Sha>
=======
    <Dependency Name="Microsoft.DotNet.Arcade.Sdk" Version="1.0.0-beta.19416.16">
      <Uri>https://github.com/dotnet/arcade</Uri>
      <Sha>0e36c2410b72166a1b9a67142e652225e22feada</Sha>
>>>>>>> 89d305de
    </Dependency>
  </ToolsetDependencies>
</Dependencies><|MERGE_RESOLUTION|>--- conflicted
+++ resolved
@@ -3,15 +3,9 @@
   <ProductDependencies>
   </ProductDependencies>
   <ToolsetDependencies>
-<<<<<<< HEAD
-    <Dependency Name="Microsoft.DotNet.Arcade.Sdk" Version="1.0.0-beta.19407.9">
-      <Uri>https://github.com/dotnet/arcade</Uri>
-      <Sha>77597ba7f484bef24368d966b7fe91fe38ec973b</Sha>
-=======
     <Dependency Name="Microsoft.DotNet.Arcade.Sdk" Version="1.0.0-beta.19416.16">
       <Uri>https://github.com/dotnet/arcade</Uri>
       <Sha>0e36c2410b72166a1b9a67142e652225e22feada</Sha>
->>>>>>> 89d305de
     </Dependency>
   </ToolsetDependencies>
 </Dependencies>