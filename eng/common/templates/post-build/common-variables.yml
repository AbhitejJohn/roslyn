variables:
  - group: Publish-Build-Assets

  # .NET Core 3 Dev
  - name: PublicDevRelease_30_Channel_Id
    value: 3
<<<<<<< HEAD
=======

  # .NET Core 5 Dev
  - name: NetCore_5_Dev_Channel_Id
    value: 131
>>>>>>> 28fdbf20

  # .NET Tools - Validation
  - name: PublicValidationRelease_30_Channel_Id
    value: 9
<<<<<<< HEAD
=======

  # .NET Tools - Latest
  - name: NetCore_Tools_Latest_Channel_Id
    value: 2
>>>>>>> 28fdbf20

  # .NET Core 3.0 Internal Servicing
  - name: InternalServicing_30_Channel_Id
    value: 184

  # .NET Core 3.0 Release
  - name: PublicRelease_30_Channel_Id
    value: 19

  # Whether the build is internal or not
  - name: IsInternalBuild
    value: ${{ and(ne(variables['System.TeamProject'], 'public'), contains(variables['Build.SourceBranch'], 'internal')) }}

  # Storage account name for proxy-backed feeds
  - name: ProxyBackedFeedsAccountName
    value: dotnetfeed

  # Default Maestro++ API Endpoint and API Version
  - name: MaestroApiEndPoint
    value: "https://maestro-prod.westus2.cloudapp.azure.com"
  - name: MaestroApiAccessToken
    value: $(MaestroAccessToken)
  - name: MaestroApiVersion
    value: "2019-01-16"

  - name: SourceLinkCLIVersion
    value: 3.0.0
  - name: SymbolToolVersion
    value: 1.0.1<|MERGE_RESOLUTION|>--- conflicted
+++ resolved
@@ -4,24 +4,18 @@
   # .NET Core 3 Dev
   - name: PublicDevRelease_30_Channel_Id
     value: 3
-<<<<<<< HEAD
-=======
 
   # .NET Core 5 Dev
   - name: NetCore_5_Dev_Channel_Id
     value: 131
->>>>>>> 28fdbf20
 
   # .NET Tools - Validation
   - name: PublicValidationRelease_30_Channel_Id
     value: 9
-<<<<<<< HEAD
-=======
 
   # .NET Tools - Latest
   - name: NetCore_Tools_Latest_Channel_Id
     value: 2
->>>>>>> 28fdbf20
 
   # .NET Core 3.0 Internal Servicing
   - name: InternalServicing_30_Channel_Id
