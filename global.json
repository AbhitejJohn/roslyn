{
  "sdk": {
<<<<<<< HEAD
    "version": "8.0.300",
=======
    "version": "9.0.100-preview.7.24407.12",
>>>>>>> 2ff1a476
    "allowPrerelease": false,
    "rollForward": "patch"
  },
  "tools": {
    "dotnet": "9.0.100-preview.7.24407.12",
    "vs": {
      "version": "17.8.0"
    }
  },
  "msbuild-sdks": {
    "Microsoft.DotNet.Arcade.Sdk": "9.0.0-beta.24429.5",
    "Microsoft.DotNet.Helix.Sdk": "9.0.0-beta.24429.5",
    "Microsoft.Build.Traversal": "3.4.0"
  }
}<|MERGE_RESOLUTION|>--- conflicted
+++ resolved
@@ -1,10 +1,6 @@
 {
   "sdk": {
-<<<<<<< HEAD
-    "version": "8.0.300",
-=======
     "version": "9.0.100-preview.7.24407.12",
->>>>>>> 2ff1a476
     "allowPrerelease": false,
     "rollForward": "patch"
   },
