﻿' Copyright (c) Microsoft.  All Rights Reserved.  Licensed under the Apache License, Version 2.0.  See License.txt in the project root for license information.

Imports System.Threading
Imports Microsoft.CodeAnalysis.Completion
Imports Microsoft.CodeAnalysis.Editor.UnitTests.Extensions
Imports Microsoft.CodeAnalysis.Host.Mef
Imports Microsoft.CodeAnalysis.Snippets
Imports Microsoft.CodeAnalysis.VisualBasic
Imports Microsoft.VisualStudio.LanguageServices.VisualBasic.Snippets
Imports Microsoft.VisualStudio.Text
Imports Microsoft.VisualStudio.Text.Operations
Imports Microsoft.VisualStudio.Text.Projection
Imports Roslyn.Utilities

Namespace Microsoft.CodeAnalysis.Editor.UnitTests.IntelliSense
    <[UseExportProvider]>
    Public Class VisualBasicCompletionCommandHandlerTests
        Public Shared ReadOnly Property AllCompletionImplementations() As IEnumerable(Of Object())
            Get
                Return TestStateFactory.GetAllCompletionImplementations()
            End Get
        End Property

        <WorkItem(546208, "http://vstfdevdiv:8080/DevDiv2/DevDiv/_workitems/edit/546208")>
        <MemberData(NameOf(AllCompletionImplementations))> <WpfTheory, Trait(Traits.Feature, Traits.Features.Completion)>
        Public Async Function MultiWordKeywordCommitBehavior(completionImplementation As CompletionImplementation) As Task
            Using state = TestStateFactory.CreateVisualBasicTestState(completionImplementation,
                              <Document>
Class C
    Sub M()
        $$
    End Sub
End Class
                              </Document>)
                state.SendTypeChars("on")
                Await state.WaitForAsynchronousOperationsAsync()
                Await state.AssertSelectedCompletionItem("On Error GoTo", description:=String.Format(FeaturesResources._0_Keyword, "On Error GoTo") + vbCrLf + VBFeaturesResources.Enables_the_error_handling_routine_that_starts_at_the_line_specified_in_the_line_argument_The_specified_line_must_be_in_the_same_procedure_as_the_On_Error_statement_On_Error_GoTo_bracket_label_0_1_bracket)
                state.SendTypeChars(" ")
                Await state.WaitForAsynchronousOperationsAsync()
                Await state.AssertSelectedCompletionItem("On Error GoTo", description:=String.Format(FeaturesResources._0_Keyword, "On Error GoTo") + vbCrLf + VBFeaturesResources.Enables_the_error_handling_routine_that_starts_at_the_line_specified_in_the_line_argument_The_specified_line_must_be_in_the_same_procedure_as_the_On_Error_statement_On_Error_GoTo_bracket_label_0_1_bracket)
            End Using
        End Function

        <WorkItem(546208, "http://vstfdevdiv:8080/DevDiv2/DevDiv/_workitems/edit/546208")>
        <MemberData(NameOf(AllCompletionImplementations))> <WpfTheory, Trait(Traits.Feature, Traits.Features.Completion)>
        Public Async Function MultiWordKeywordCommitBehavior2(completionImplementation As CompletionImplementation) As Task
            Using state = TestStateFactory.CreateVisualBasicTestState(completionImplementation,
                              <Document>
Class C
    Sub M()
        $$
    End Sub
End Class
                              </Document>)

                state.SendTypeChars("next")
                Await state.WaitForAsynchronousOperationsAsync()
                Await state.AssertSelectedCompletionItem("On Error Resume Next", description:=String.Format(FeaturesResources._0_Keyword, "On Error Resume Next") + vbCrLf + VBFeaturesResources.When_a_run_time_error_occurs_execution_transfers_to_the_statement_following_the_statement_or_procedure_call_that_resulted_in_the_error)
                state.SendTypeChars(" ")
                Await state.AssertNoCompletionSession()
            End Using
        End Function

        <MemberData(NameOf(AllCompletionImplementations))> <WpfTheory, Trait(Traits.Feature, Traits.Features.Completion)>
        Public Async Function CompletionNotShownWhenBackspacingThroughWhitespace(completionImplementation As CompletionImplementation) As Task
            Using state = TestStateFactory.CreateVisualBasicTestState(completionImplementation,
                              <Document>
                                  Module M
                                      Sub Goo()
                                          If True Then $$Console.WriteLine()
                                      End Sub
                                  End Module
                              </Document>)

                state.SendBackspace()
                Await state.AssertNoCompletionSession()
            End Using
        End Function

        <MemberData(NameOf(AllCompletionImplementations))> <WpfTheory, Trait(Traits.Feature, Traits.Features.Completion), WorkItem(541032, "http://vstfdevdiv:8080/DevDiv2/DevDiv/_workitems/edit/541032")>
        Public Async Function CompletionNotShownWhenBackspacingThroughNewline(completionImplementation As CompletionImplementation) As Task
            Using state = TestStateFactory.CreateVisualBasicTestState(completionImplementation,
                              <Document>
Module Program
    Sub Main()
        If True And
$$False Then
         End If
    End Sub
End Module
                              </Document>)

                state.SendBackspace()
                Await state.AssertNoCompletionSession()
            End Using
        End Function

        <MemberData(NameOf(AllCompletionImplementations))> <WpfTheory, Trait(Traits.Feature, Traits.Features.Completion)>
        Public Async Function CompletionAdjustInsertionText_CommitsOnOpenParens1(completionImplementation As CompletionImplementation) As Task
            Using state = TestStateFactory.CreateVisualBasicTestState(completionImplementation,
                              <document>
                                  Module M
                                    Sub FogBar()
                                    End Sub
                                    Sub test()
                                      $$
                                    End Sub
                                  End Module
                              </document>)

                state.SendTypeChars("Fog(")
                Await state.AssertCompletionSession()

                Assert.Contains("    FogBar(", state.GetLineTextFromCaretPosition(), StringComparison.Ordinal)
            End Using
        End Function

        <MemberData(NameOf(AllCompletionImplementations))> <WpfTheory, Trait(Traits.Feature, Traits.Features.Completion)>
        Public Async Function CompletionUpAfterDot(completionImplementation As CompletionImplementation) As Task
            Using state = TestStateFactory.CreateVisualBasicTestState(completionImplementation,
                              <document>
                                Class Program
                                    Sub Main(args As String())
                                        Program$$
                                    End Sub
                                End Class
                              </document>)

                Await state.AssertNoCompletionSession()
                state.SendTypeChars(".")
                Await state.AssertCompletionSession()
            End Using
        End Function

        <WorkItem(546432, "http://vstfdevdiv:8080/DevDiv2/DevDiv/_workitems/edit/546432")>
        <MemberData(NameOf(AllCompletionImplementations))> <WpfTheory, Trait(Traits.Feature, Traits.Features.Completion)>
        Public Sub ImplementsCompletionFaultTolerance(completionImplementation As CompletionImplementation)
            Using state = TestStateFactory.CreateVisualBasicTestState(completionImplementation,
                              <Document>
                                  Imports System
                                  Class C
                                      Sub Goo() Implements ICloneable$$
                                  End Module
                              </Document>)

                state.SendTypeChars(".")
            End Using
        End Sub

        <WorkItem(5487, "https://github.com/dotnet/roslyn/issues/5487")>
        <MemberData(NameOf(AllCompletionImplementations))> <WpfTheory, Trait(Traits.Feature, Traits.Features.Completion)>
        Public Async Function TestCommitCharTypedAtTheBeginingOfTheFilterSpan(completionImplementation As CompletionImplementation) As Task
            Using state = TestStateFactory.CreateVisualBasicTestState(completionImplementation,
                  <Document><![CDATA[
Class C
    Public Fuction F() As Boolean
        If $$
    End Function
End Class
            ]]></Document>)

                state.SendTypeChars("tru")
                Await state.AssertCompletionSession()
                state.SendLeftKey()
                state.SendLeftKey()
                state.SendLeftKey()
                Await state.AssertSelectedCompletionItem(isSoftSelected:=True)
                state.SendTypeChars("(")
                Await state.WaitForAsynchronousOperationsAsync()
                Assert.Equal("If (tru", state.GetLineTextFromCaretPosition().Trim())
                Assert.Equal("t", state.GetCaretPoint().BufferPosition.GetChar())
            End Using
        End Function

        <MemberData(NameOf(AllCompletionImplementations))> <WpfTheory, Trait(Traits.Feature, Traits.Features.Completion)>
        Public Async Function CompletionAdjustInsertionText_CommitsOnOpenParens2(completionImplementation As CompletionImplementation) As Task
            Using state = TestStateFactory.CreateVisualBasicTestState(completionImplementation,
                              <document>
                                  Module M
                                    Sub FogBar(Of T)()
                                    End Sub
                                    Sub test()
                                      $$
                                    End Sub
                                  End Module
                              </document>)

                state.SendTypeChars("Fog(")
                Await state.AssertCompletionSession()

                Assert.Contains("    FogBar(", state.GetLineTextFromCaretPosition(), StringComparison.Ordinal)
            End Using
        End Function

        <MemberData(NameOf(AllCompletionImplementations))> <WpfTheory, Trait(Traits.Feature, Traits.Features.Completion)>
        Public Async Function CompletionDismissedAfterEscape1(completionImplementation As CompletionImplementation) As Task
            Using state = TestStateFactory.CreateVisualBasicTestState(completionImplementation,
                              <document>
                                Class Program
                                    Sub Main(args As String())
                                        Program$$
                                    End Sub
                                End Class
                              </document>)

                Await state.AssertNoCompletionSession()
                state.SendTypeChars(".")
                Await state.AssertCompletionSession()
                state.SendEscape()
                Await state.AssertNoCompletionSession()
            End Using
        End Function

        <WorkItem(543497, "http://vstfdevdiv:8080/DevDiv2/DevDiv/_workitems/edit/543497")>
        <MemberData(NameOf(AllCompletionImplementations))> <WpfTheory, Trait(Traits.Feature, Traits.Features.Completion)>
        Public Async Function TestEnterOnSoftSelection1(completionImplementation As CompletionImplementation) As Task
            Using state = TestStateFactory.CreateVisualBasicTestState(completionImplementation,
                              <document>
                                Class Program
                                    Shared Sub Main(args As String())
                                        Program.$$
                                    End Sub
                                End Class
                              </document>)

                state.SendInvokeCompletionList()
                Await state.WaitForAsynchronousOperationsAsync()
                Await state.AssertSelectedCompletionItem("Equals", isSoftSelected:=True)
                Dim caretPos = state.GetCaretPoint().BufferPosition.Position
                state.SendReturn()
                state.Workspace.Documents.First().GetTextView().Caret.MoveTo(New SnapshotPoint(state.Workspace.Documents.First().TextBuffer.CurrentSnapshot, caretPos))
                Await state.WaitForAsynchronousOperationsAsync()
                Assert.Contains("Program." + vbCrLf, state.GetLineFromCurrentCaretPosition().GetTextIncludingLineBreak(), StringComparison.Ordinal)
            End Using
        End Function

        <MemberData(NameOf(AllCompletionImplementations))> <WpfTheory, Trait(Traits.Feature, Traits.Features.Completion)>
        Public Async Function CompletionTestTab1(completionImplementation As CompletionImplementation) As Task
            Using state = TestStateFactory.CreateVisualBasicTestState(completionImplementation,
                              <document>
                                  Module M
                                    Sub FogBar()
                                    End Sub
                                    Sub test()
                                      $$
                                    End Sub
                                  End Module
                              </document>)

                state.SendTypeChars("Fog")
                state.SendTab()
                Await state.AssertNoCompletionSession()

                Assert.Contains("    FogBar", state.GetLineTextFromCaretPosition(), StringComparison.Ordinal)
            End Using
        End Function

        <MemberData(NameOf(AllCompletionImplementations))> <WpfTheory, Trait(Traits.Feature, Traits.Features.Completion)>
        Public Async Function DotIsInserted(completionImplementation As CompletionImplementation) As Task
            Using state = TestStateFactory.CreateVisualBasicTestState(completionImplementation,
                              <document>
                                Class Program
                                    Sub Main(args As String())
                                        $$
                                    End Sub
                                End Class
                              </document>)
                state.SendTypeChars("Progra.")
                Await state.AssertCompletionSession()
                Await state.AssertSelectedCompletionItem(displayText:="Equals", isSoftSelected:=True)
                Assert.Contains("Program.", state.GetLineTextFromCaretPosition(), StringComparison.Ordinal)
            End Using
        End Function

        <MemberData(NameOf(AllCompletionImplementations))> <WpfTheory, Trait(Traits.Feature, Traits.Features.Completion)>
        Public Async Function TestReturn1(completionImplementation As CompletionImplementation) As Task
            Using state = TestStateFactory.CreateVisualBasicTestState(completionImplementation,
                              <document>
Class Program
    Sub Main(args As String())
        $$
    End Sub
End Class
                              </document>)
                state.SendTypeChars("Progra")
                state.SendReturn()
                Await state.AssertNoCompletionSession()
                Assert.Contains(<text>
    Sub Main(args As String())
        Program

    End Sub</text>.NormalizedValue, state.GetDocumentText(), StringComparison.Ordinal)
            End Using
        End Function

        <MemberData(NameOf(AllCompletionImplementations))> <WpfTheory, Trait(Traits.Feature, Traits.Features.Completion)>
        Public Async Function TestDown1(completionImplementation As CompletionImplementation) As Task
            Using state = TestStateFactory.CreateVisualBasicTestState(completionImplementation,
                              <document>
Namespace N
    Class A
    End Class
    Class B
    End Class
    Class C
    End Class
End Namespace
Class Program
    Sub Main(args As String())
        N$$
    End Sub
End Class
                              </document>)
                state.SendTypeChars(".A")
                Await state.AssertCompletionSession()
                Await state.AssertSelectedCompletionItem(displayText:="A", isHardSelected:=True)
                state.SendDownKey()
                Await state.WaitForAsynchronousOperationsAsync()
                Await state.AssertSelectedCompletionItem(displayText:="B", isHardSelected:=True)
                state.SendDownKey()
                Await state.WaitForAsynchronousOperationsAsync()
                Await state.AssertSelectedCompletionItem(displayText:="C", isHardSelected:=True)
                state.SendDownKey()
                Await state.WaitForAsynchronousOperationsAsync()
                Await state.AssertSelectedCompletionItem(displayText:="C", isHardSelected:=True)
                state.SendPageUp()
                Await state.WaitForAsynchronousOperationsAsync()
                Await state.AssertSelectedCompletionItem(displayText:="A", isHardSelected:=True)
                state.SendUpKey()
                Await state.WaitForAsynchronousOperationsAsync()
                Await state.AssertSelectedCompletionItem(displayText:="A", isHardSelected:=True)
            End Using
        End Function

        <MemberData(NameOf(AllCompletionImplementations))> <WpfTheory, Trait(Traits.Feature, Traits.Features.Completion)>
        Public Async Function TestFirstCharacterDoesNotFilter1(completionImplementation As CompletionImplementation) As Task
            Using state = TestStateFactory.CreateVisualBasicTestState(completionImplementation,
                              <document>
Namespace N
    Class A
    End Class
    Class B
    End Class
    Class C
    End Class
End Namespace
Class Program
    Sub Main(args As String())
        N$$
    End Sub
End Class
                              </document>)
                state.SendTypeChars(".A")
                Await state.AssertCompletionSession()
                Assert.Equal(3, state.GetCompletionItems().Count)
            End Using
        End Function

        <MemberData(NameOf(AllCompletionImplementations))> <WpfTheory, Trait(Traits.Feature, Traits.Features.Completion)>
        Public Async Function TestSecondCharacterDoesFilter1(completionImplementation As CompletionImplementation) As Task
            Using state = TestStateFactory.CreateVisualBasicTestState(completionImplementation,
                              <document>
Namespace N
    Class AAA
    End Class
    Class AAB
    End Class
    Class BB
    End Class
    Class CC
    End Class
End Namespace
Class Program
    Sub Main(args As String())
        N$$
    End Sub
End Class
                              </document>)
                state.SendTypeChars(".A")
                Await state.WaitForAsynchronousOperationsAsync()
                Assert.Equal(4, state.GetCompletionItems().Count)
                state.SendTypeChars("A")
                Await state.WaitForAsynchronousOperationsAsync()
                Assert.Equal(2, state.GetCompletionItems().Count)
            End Using
        End Function

        <MemberData(NameOf(AllCompletionImplementations))> <WpfTheory, Trait(Traits.Feature, Traits.Features.Completion)>
        Public Async Function TestNavigateSoftToHard(completionImplementation As CompletionImplementation) As Task
            Using state = TestStateFactory.CreateVisualBasicTestState(completionImplementation,
                              <document>
                                Class Program
                                    Shared Sub Main(args As String())
                                        Program.$$
                                    End Sub
                                End Class
                              </document>)

                state.SendInvokeCompletionList()
                Await state.WaitForAsynchronousOperationsAsync()
                Await state.AssertSelectedCompletionItem(displayText:="Equals", isSoftSelected:=True)
                state.SendUpKey()
                Await state.WaitForAsynchronousOperationsAsync()
                Await state.AssertSelectedCompletionItem(displayText:="Equals", isHardSelected:=True)
            End Using
        End Function

        <MemberData(NameOf(AllCompletionImplementations))> <WpfTheory, Trait(Traits.Feature, Traits.Features.Completion)>
        Public Async Function TestBackspaceBeforeCompletedComputation(completionImplementation As CompletionImplementation) As Task
            ' Simulate a very slow completionImplementation provider.
            Dim e = New ManualResetEvent(False)
            Dim provider = CreateTriggeredCompletionProvider(e)

            Using state = TestStateFactory.CreateVisualBasicTestState(completionImplementation,
                              <document>
                                Class Program
                                    Shared Sub Main(args As String())
                                        Program$$
                                    End Sub
                                End Class
                              </document>, extraCompletionProviders:={provider})

                Await state.AssertNoCompletionSession()
                state.SendTypeChars(".M")

                ' We should not have a session now.  Note: do not block as this will just hang things
                ' since the provider will not return.
                Await state.AssertNoCompletionSession(block:=False)

                ' Now, navigate back.
                state.SendBackspace()

                ' allow the provider to continue
                e.Set()

                ' At this point, completionImplementation will be available since the caret is still within the model's span.
                Await state.AssertCompletionSession()

                ' Now, navigate back again.  Completion should be dismissed
                state.SendBackspace()
                Await state.AssertNoCompletionSession()
            End Using
        End Function

        <MemberData(NameOf(AllCompletionImplementations))> <WpfTheory, Trait(Traits.Feature, Traits.Features.Completion)>
        Public Async Function TestNavigationBeforeCompletedComputation(completionImplementation As CompletionImplementation) As Task
            ' Simulate a very slow completionImplementation provider.
            Dim e = New ManualResetEvent(False)
            Dim provider = CreateTriggeredCompletionProvider(e)

            Using state = TestStateFactory.CreateVisualBasicTestState(completionImplementation,
                              <document>
                                Class Program
                                    Shared Sub Main(args As String())
                                        Program$$
                                    End Sub
                                End Class
                              </document>, extraCompletionProviders:={provider})

                Await state.AssertNoCompletionSession()
                state.SendTypeChars(".Ma")

                ' We should not have a session now.  Note: do not block as this will just hang things
                ' since the provider will not return.
                Await state.AssertNoCompletionSession(block:=False)

                ' Now, navigate using the caret.
                state.SendMoveToPreviousCharacter()

                ' allow the provider to continue
                e.Set()

                ' We should not have a session since we tear things down if we see a caret move
                ' before the providers have returned.
                Await state.AssertNoCompletionSession()
            End Using
        End Function



        <MemberData(NameOf(AllCompletionImplementations))> <WpfTheory, Trait(Traits.Feature, Traits.Features.Completion)>
        Public Async Function TestNavigateOutOfItemChangeSpan(completionImplementation As CompletionImplementation) As Task
            ' Code must be left-aligned because of https://github.com/dotnet/roslyn/issues/27988
            Using state = TestStateFactory.CreateVisualBasicTestState(completionImplementation,
                              <document>
                                Class Program
                                    Shared Sub Main(args As String())
                                        Program$$
                                    End Sub
                                End Class
                              </document>)

                Await state.AssertNoCompletionSession()
                state.SendTypeChars(".Ma")
                Await state.AssertCompletionSession()
                state.SendMoveToPreviousCharacter()
                Await state.AssertCompletionSession()
                state.SendMoveToPreviousCharacter()
                Await state.AssertCompletionSession()
                state.SendMoveToPreviousCharacter()
                Await state.AssertNoCompletionSession()
            End Using
        End Function

        <MemberData(NameOf(AllCompletionImplementations))> <WpfTheory, Trait(Traits.Feature, Traits.Features.Completion)>
        Public Async Function TestUndo1(completionImplementation As CompletionImplementation) As Task
            Using state = TestStateFactory.CreateVisualBasicTestState(completionImplementation,
                              <document>
                                Class Program
                                    Shared Sub Main(args As String())
                                        Program$$
                                    End Sub
                                End Class
                              </document>)

                Await state.AssertNoCompletionSession()
                state.SendTypeChars(".Ma(")
                Await state.AssertCompletionSession()
                Assert.Contains(".Main(", state.GetLineTextFromCaretPosition(), StringComparison.Ordinal)
                state.SendUndo()
                Await state.WaitForAsynchronousOperationsAsync()
                Assert.Contains(".Ma(", state.GetLineTextFromCaretPosition(), StringComparison.Ordinal)
            End Using
        End Function

        <MemberData(NameOf(AllCompletionImplementations))> <WpfTheory, Trait(Traits.Feature, Traits.Features.Completion)>
        Public Async Function TestCommitAfterNavigation(completionImplementation As CompletionImplementation) As Task
            Using state = TestStateFactory.CreateVisualBasicTestState(completionImplementation,
                              <document>
Namespace N
    Class A
    End Class
    Class B
    End Class
    Class C
    End Class
End Namespace
Class Program
    Sub Main(args As String())
        N$$
    End Sub
End Class
                              </document>)
                state.SendTypeChars(".A")
                Await state.AssertCompletionSession()
                Await state.AssertSelectedCompletionItem(displayText:="A", isHardSelected:=True)
                state.SendDownKey()
                Await state.WaitForAsynchronousOperationsAsync()
                Await state.AssertSelectedCompletionItem(displayText:="B", isHardSelected:=True)
                state.SendTab()
                Await state.WaitForAsynchronousOperationsAsync()
                Assert.Contains(".B", state.GetLineTextFromCaretPosition(), StringComparison.Ordinal)
            End Using
        End Function

        <MemberData(NameOf(AllCompletionImplementations))> <WpfTheory, Trait(Traits.Feature, Traits.Features.Completion)>
        Public Async Function TestSelectCompletionItemThroughPresenter(completionImplementation As CompletionImplementation) As Task
            Using state = TestStateFactory.CreateVisualBasicTestState(completionImplementation,
                              <document>
Namespace N
    Class A
    End Class
    Class B
    End Class
    Class C
    End Class
End Namespace
Class Program
    Sub Main(args As String())
        N$$
    End Sub
End Class
                              </document>)
                state.SendTypeChars(".A")
                Await state.AssertCompletionSession()
                Await state.AssertSelectedCompletionItem(displayText:="A", isHardSelected:=True)
                Await state.WaitForAsynchronousOperationsAsync()
                state.SendSelectCompletionItemThroughPresenterSession(state.GetCompletionItems().First(
                                                           Function(i) i.DisplayText = "B"))
                state.SendTab()
                Assert.Contains(".B", state.GetLineTextFromCaretPosition(), StringComparison.Ordinal)
            End Using
        End Function

        <MemberData(NameOf(AllCompletionImplementations))> <WpfTheory, Trait(Traits.Feature, Traits.Features.Completion)>
        Public Async Function TestFiltering1(completionImplementation As CompletionImplementation) As Task
            Using state = TestStateFactory.CreateVisualBasicTestState(completionImplementation,
                  <document>
Imports System

Class c
    Sub Main
        $$
    End Sub
End Class</document>)
                state.SendTypeChars("Sy")
                Await state.WaitForAsynchronousOperationsAsync()
                Assert.True(state.CompletionItemsContainsAll(displayText:={"OperatingSystem", "System"}))
                Assert.False(state.CompletionItemsContainsAny(displayText:={"Exception", "Activator"}))
            End Using
        End Function

        <MemberData(NameOf(AllCompletionImplementations))> <WpfTheory, Trait(Traits.Feature, Traits.Features.Completion)>
        Public Async Function TestMSCorLibTypes(completionImplementation As CompletionImplementation) As Task
            Using state = TestStateFactory.CreateVisualBasicTestState(completionImplementation,
                  <document>
Imports System

Class c
    Inherits$$
End Class</document>)
                state.SendTypeChars(" ")
                Await state.AssertCompletionSession()
                Assert.True(state.CompletionItemsContainsAll(displayText:={"Attribute", "Exception"}))
            End Using
        End Function

        <MemberData(NameOf(AllCompletionImplementations))> <WpfTheory, Trait(Traits.Feature, Traits.Features.Completion)>
        Public Async Function TestDescription1(completionImplementation As CompletionImplementation) As Task
            Using state = TestStateFactory.CreateVisualBasicTestState(completionImplementation,
                  <document>
                      <![CDATA[Imports System

''' <summary>
''' TestDoc
''' </summary>
Class TestException
    Inherits Exception
End Class

Class MyException
    Inherits $$
End Class]]></document>)
                state.SendTypeChars("TestEx")
                Await state.AssertCompletionSession()
                Await state.AssertSelectedCompletionItem(description:="Class TestException" & vbCrLf & "TestDoc")
            End Using
        End Function

        <MemberData(NameOf(AllCompletionImplementations))> <WpfTheory, Trait(Traits.Feature, Traits.Features.Completion)>
        Public Async Function TestObjectCreationPreselection1(completionImplementation As CompletionImplementation) As Task
            Using state = TestStateFactory.CreateVisualBasicTestState(completionImplementation,
                  <Document><![CDATA[
Imports System
Imports System.Collections.Generic
Imports System.Linq

Module Program
    Sub Main(args As String())
        Dim x As List(Of Integer) = New$$
    End Sub
End Module]]></Document>)

                state.SendTypeChars(" ")
                Await state.WaitForAsynchronousOperationsAsync()
                Await state.AssertSelectedCompletionItem(displayText:="List(Of Integer)", isHardSelected:=True)
                Assert.True(state.CompletionItemsContainsAll(displayText:={"LinkedList(Of " & ChrW(&H2026) & ")", "List(Of " & ChrW(&H2026) & ")", "System"}))
                state.SendTypeChars("Li")
                Await state.WaitForAsynchronousOperationsAsync()
                Await state.AssertSelectedCompletionItem(displayText:="List(Of Integer)", isHardSelected:=True)
                Assert.True(state.CompletionItemsContainsAll(displayText:={"LinkedList(Of " & ChrW(&H2026) & ")", "List(Of " & ChrW(&H2026) & ")"}))
                Assert.False(state.CompletionItemsContainsAny(displayText:={"System"}))
                state.SendTypeChars("n")
                Await state.WaitForAsynchronousOperationsAsync()
                Await state.AssertSelectedCompletionItem(displayText:="LinkedList(Of " & ChrW(&H2026) & ")", isHardSelected:=True)
                state.SendBackspace()
                Await state.WaitForAsynchronousOperationsAsync()
                Await state.AssertSelectedCompletionItem(displayText:="List(Of Integer)", isHardSelected:=True)
                state.SendTab()
                Await state.WaitForAsynchronousOperationsAsync()
                Assert.Contains("New List(Of Integer)", state.GetLineTextFromCaretPosition(), StringComparison.Ordinal)
            End Using
        End Function

        <WorkItem(287, "https://github.com/dotnet/roslyn/issues/287")>
        <MemberData(NameOf(AllCompletionImplementations))> <WpfTheory, Trait(Traits.Feature, Traits.Features.Completion)>
        Public Async Function NotEnumPreselectionAfterBackspace(completionImplementation As CompletionImplementation) As Task
            Using state = TestStateFactory.CreateVisualBasicTestState(completionImplementation,
                  <Document><![CDATA[
Enum E
    Bat
End Enum
 
Class C
    Sub Test(param As E)
        Dim b As E
        Test(b.$$)
    End Sub
End Class]]></Document>)

                state.SendBackspace()
                Await state.WaitForAsynchronousOperationsAsync()
                Await state.AssertSelectedCompletionItem(displayText:="b", isHardSelected:=True)
            End Using
        End Function

        <WorkItem(543496, "http://vstfdevdiv:8080/DevDiv2/DevDiv/_workitems/edit/543496")>
        <MemberData(NameOf(AllCompletionImplementations))> <WpfTheory, Trait(Traits.Feature, Traits.Features.Completion)>
        Public Async Function TestNumericLiteralWithNoMatch(completionImplementation As CompletionImplementation) As Task
            Using state = TestStateFactory.CreateVisualBasicTestState(completionImplementation,
                  <Document>
Imports System

Module Program
    Sub Main(args As String())
        Dim i =$$
    End Sub
End Module</Document>)

                state.SendTypeChars(" 0")
                Await state.AssertNoCompletionSession()
                state.SendReturn()
                Await state.AssertNoCompletionSession()
                Assert.Equal(<Document>
Imports System

Module Program
    Sub Main(args As String())
        Dim i = 0

    End Sub
End Module</Document>.NormalizedValue, state.GetDocumentText())
            End Using
        End Function

        <WorkItem(543496, "http://vstfdevdiv:8080/DevDiv2/DevDiv/_workitems/edit/543496")>
        <MemberData(NameOf(AllCompletionImplementations))> <WpfTheory, Trait(Traits.Feature, Traits.Features.Completion)>
        Public Async Function TestNumericLiteralWithPartialMatch(completionImplementation As CompletionImplementation) As Task
            Using state = TestStateFactory.CreateVisualBasicTestState(completionImplementation,
                  <Document>
Imports System

Module Program
    Sub Main(args As String())
        Dim i =$$
    End Sub
End Module</Document>)

                ' Could match Int32
                ' kayleh 1/17/2013, but we decided to have #s always dismiss the list in bug 547287
                state.SendTypeChars(" 3")
                Await state.AssertNoCompletionSession()
                state.SendReturn()
                Await state.AssertNoCompletionSession()
                Assert.Equal(<Document>
Imports System

Module Program
    Sub Main(args As String())
        Dim i = 3

    End Sub
End Module</Document>.NormalizedValue, state.GetDocumentText())
            End Using
        End Function

        <WorkItem(543496, "http://vstfdevdiv:8080/DevDiv2/DevDiv/_workitems/edit/543496")>
        <MemberData(NameOf(AllCompletionImplementations))> <WpfTheory, Trait(Traits.Feature, Traits.Features.Completion)>
        Public Async Function TestNumbersAfterLetters(completionImplementation As CompletionImplementation) As Task
            Using state = TestStateFactory.CreateVisualBasicTestState(completionImplementation,
                  <Document>
Imports System

Module Program
    Sub Main(args As String())
        Dim i =$$
    End Sub
End Module</Document>)

                ' Could match Int32
                state.SendTypeChars(" I3")
                Await state.AssertCompletionSession()
                Await state.AssertSelectedCompletionItem(displayText:="Int32", isHardSelected:=True)
                state.SendReturn()
                Await state.AssertNoCompletionSession()
                Assert.Equal(<Document>
Imports System

Module Program
    Sub Main(args As String())
        Dim i = Int32

    End Sub
End Module</Document>.NormalizedValue, state.GetDocumentText())
            End Using
        End Function

        <MemberData(NameOf(AllCompletionImplementations))> <WpfTheory, Trait(Traits.Feature, Traits.Features.Completion)>
        Public Async Function TestNotAfterTypingDotAfterIntegerLiteral(completionImplementation As CompletionImplementation) As Task
            Using state = TestStateFactory.CreateVisualBasicTestState(completionImplementation,
                              <Document>
class c
    sub M()
        WriteLine(3$$
    end sub
end class
                              </Document>)

                state.SendTypeChars(".")
                Await state.AssertNoCompletionSession()
            End Using
        End Function

        <MemberData(NameOf(AllCompletionImplementations))> <WpfTheory, Trait(Traits.Feature, Traits.Features.Completion)>
        Public Async Function TestAfterExplicitInvokeAfterDotAfterIntegerLiteral(completionImplementation As CompletionImplementation) As Task
            Using state = TestStateFactory.CreateVisualBasicTestState(completionImplementation,
                              <Document>
class c
    sub M()
        WriteLine(3.$$
    end sub
end class
                              </Document>)

                state.SendInvokeCompletionList()
                Await state.AssertCompletionSession()
                Assert.True(state.CompletionItemsContainsAll({"ToString"}))
            End Using
        End Function

        <WorkItem(543669, "http://vstfdevdiv:8080/DevDiv2/DevDiv/_workitems/edit/543669")>
        <MemberData(NameOf(AllCompletionImplementations))> <WpfTheory, Trait(Traits.Feature, Traits.Features.Completion)>
        Public Async Function TestDeleteWordToLeft(completionImplementation As CompletionImplementation) As Task
            Using state = TestStateFactory.CreateVisualBasicTestState(completionImplementation,
                              <Document>
class c
    sub M()
        $$
    end sub
end class
                              </Document>)
                state.SendTypeChars("Dim i =")
                Await state.AssertCompletionSession()
                state.SendDeleteWordToLeft()
                Await state.AssertNoCompletionSession()
            End Using
        End Function

        <WorkItem(543617, "http://vstfdevdiv:8080/DevDiv2/DevDiv/_workitems/edit/543617")>
        <MemberData(NameOf(AllCompletionImplementations))> <WpfTheory, Trait(Traits.Feature, Traits.Features.Completion)>
        Public Async Function TestCompletionGenericWithOpenParen(completionImplementation As CompletionImplementation) As Task
            Using state = TestStateFactory.CreateVisualBasicTestState(completionImplementation,
                              <Document>
class c
    sub Goo(Of X)()
        $$
    end sub
end class
                              </Document>)
                state.SendTypeChars("Go(")
                Await state.AssertCompletionSession()
                Assert.Equal("        Goo(", state.GetLineTextFromCaretPosition())
                Assert.DoesNotContain("Goo(Of", state.GetLineTextFromCaretPosition(), StringComparison.Ordinal)
            End Using
        End Function

        <WorkItem(543617, "http://vstfdevdiv:8080/DevDiv2/DevDiv/_workitems/edit/543617")>
        <MemberData(NameOf(AllCompletionImplementations))> <WpfTheory, Trait(Traits.Feature, Traits.Features.Completion)>
        Public Async Function TestCompletionGenericWithSpace(completionImplementation As CompletionImplementation) As Task
            Using state = TestStateFactory.CreateVisualBasicTestState(completionImplementation,
                              <Document>
class c
    sub Goo(Of X)()
        $$
    end sub
end class
                              </Document>)
                state.SendTypeChars("Go ")
                Await state.AssertCompletionSession()
                Assert.Equal("        Goo(Of ", state.GetLineTextFromCaretPosition())
            End Using
        End Function

        <MemberData(NameOf(AllCompletionImplementations))> <WpfTheory, Trait(Traits.Feature, Traits.Features.Completion)>
        Public Async Function CommitForImportsStatement1(completionImplementation As CompletionImplementation) As Task
            Using state = TestStateFactory.CreateVisualBasicTestState(completionImplementation,
                              <Document>
                                  $$
                              </Document>)

                state.SendTypeChars("Imports Sys")
                Await state.WaitForAsynchronousOperationsAsync()
                Await state.AssertSelectedCompletionItem(displayText:="System", isHardSelected:=True)
                state.SendTypeChars("(")
                Await state.AssertNoCompletionSession()
                Assert.Contains("Imports Sys(", state.GetLineTextFromCaretPosition(), StringComparison.Ordinal)
            End Using
        End Function

        <MemberData(NameOf(AllCompletionImplementations))> <WpfTheory, Trait(Traits.Feature, Traits.Features.Completion)>
        Public Async Function CommitForImportsStatement2(completionImplementation As CompletionImplementation) As Task
            Using state = TestStateFactory.CreateVisualBasicTestState(completionImplementation,
                              <Document>
                                  $$
                              </Document>)

                state.SendTypeChars("Imports Sys")
                Await state.WaitForAsynchronousOperationsAsync()
                Await state.AssertSelectedCompletionItem(displayText:="System", isHardSelected:=True)
                state.SendTypeChars(".")
                Await state.AssertCompletionSession()
                Assert.Contains("Imports System.", state.GetLineTextFromCaretPosition(), StringComparison.Ordinal)
            End Using
        End Function

        <MemberData(NameOf(AllCompletionImplementations))> <WpfTheory, Trait(Traits.Feature, Traits.Features.Completion)>
        Public Async Function CommitForImportsStatement3(completionImplementation As CompletionImplementation) As Task
            Using state = TestStateFactory.CreateVisualBasicTestState(completionImplementation,
                            <Document>
                                $$
                            </Document>)

                state.SendTypeChars("Imports Sys")
                Await state.WaitForAsynchronousOperationsAsync()
                Await state.AssertSelectedCompletionItem(displayText:="System", isHardSelected:=True)
                state.SendTypeChars(" ")
                Await state.AssertNoCompletionSession()
                Assert.Contains("Imports Sys ", state.GetLineTextFromCaretPosition(), StringComparison.Ordinal)
            End Using
        End Function

        <WorkItem(544190, "http://vstfdevdiv:8080/DevDiv2/DevDiv/_workitems/edit/544190")>
        <MemberData(NameOf(AllCompletionImplementations))> <WpfTheory, Trait(Traits.Feature, Traits.Features.Completion)>
        Public Async Function DoNotInsertEqualsForNamedParameterCommitWithColon(completionImplementation As CompletionImplementation) As Task
            Using state = TestStateFactory.CreateVisualBasicTestState(completionImplementation,
                            <Document>
    Class Class1
        Sub Method()
            Test($$
        End Sub
        Sub Test(Optional x As Integer = 42)
 
        End Sub
    End Class 
                            </Document>)

                state.SendTypeChars("x:")
                Await state.AssertNoCompletionSession()
                Assert.DoesNotContain(":=", state.GetLineTextFromCaretPosition(), StringComparison.Ordinal)
            End Using
        End Function

        <WorkItem(544190, "http://vstfdevdiv:8080/DevDiv2/DevDiv/_workitems/edit/544190")>
        <MemberData(NameOf(AllCompletionImplementations))> <WpfTheory, Trait(Traits.Feature, Traits.Features.Completion)>
        Public Async Function DoInsertEqualsForNamedParameterCommitWithSpace(completionImplementation As CompletionImplementation) As Task
            Using state = TestStateFactory.CreateVisualBasicTestState(completionImplementation,
                            <Document>
    Class Class1
        Sub Method()
            Test($$
        End Sub
        Sub Test(Optional x As Integer = 42)
 
        End Sub
    End Class 
                            </Document>)

                state.SendTypeChars("x")
                state.SendTab()
                Await state.AssertNoCompletionSession()
                Assert.Contains(":=", state.GetLineTextFromCaretPosition(), StringComparison.Ordinal)
            End Using
        End Function

        <WorkItem(544150, "http://vstfdevdiv:8080/DevDiv2/DevDiv/_workitems/edit/544150")>
        <MemberData(NameOf(AllCompletionImplementations))> <WpfTheory, Trait(Traits.Feature, Traits.Features.Completion)>
        Public Async Function ConsumeHashForPreprocessorCompletion(completionImplementation As CompletionImplementation) As Task
            Using state = TestStateFactory.CreateVisualBasicTestState(completionImplementation,
                            <Document>
$$
                            </Document>)

                state.SendTypeChars("#re")
                state.SendTab()
                Await state.AssertNoCompletionSession()
                Assert.Equal("#Region", state.GetLineTextFromCaretPosition())
            End Using
        End Function

        <MemberData(NameOf(AllCompletionImplementations))> <WpfTheory, Trait(Traits.Feature, Traits.Features.Completion)>
        Public Async Function EnumCompletionTriggeredOnSpace(completionImplementation As CompletionImplementation) As Task
            Using state = TestStateFactory.CreateVisualBasicTestState(completionImplementation,
                              <Document>
Enum Numeros
    Uno
    Dos
End Enum
Class Goo
    Sub Bar(a As Integer, n As Numeros)
    End Sub
    Sub Baz()
        Bar(0$$
    End Sub
End Class
                              </Document>)

                state.SendTypeChars(", ")
                Await state.WaitForAsynchronousOperationsAsync()
                Await state.AssertSelectedCompletionItem(displayText:="Numeros.Dos", isSoftSelected:=True)
            End Using
        End Function

        Private Function CreateTriggeredCompletionProvider(e As ManualResetEvent) As CompletionProvider
            Return New MockCompletionProvider(getItems:=Function(t, p, c)
                                                            e.WaitOne()
                                                            Return Nothing
                                                        End Function,
                                              isTriggerCharacter:=Function(t, p) True)
        End Function

        <WorkItem(544297, "http://vstfdevdiv:8080/DevDiv2/DevDiv/_workitems/edit/544297")>
        <MemberData(NameOf(AllCompletionImplementations))> <WpfTheory, Trait(Traits.Feature, Traits.Features.Completion)>
        Public Async Function TestVerbatimNamedIdentifierFiltering(completionImplementation As CompletionImplementation) As Task
            Using state = TestStateFactory.CreateVisualBasicTestState(completionImplementation,
                              <Document>
Class Class1
    Private Sub Test([string] As String)
        Test($$
    End Sub
End Class
                              </Document>)

                state.SendTypeChars("s")
                Await state.AssertCompletionSession()
                Assert.True(state.GetCompletionItems().Any(Function(i) i.DisplayText = "string:="))
                state.SendTypeChars("t")
                Await state.WaitForAsynchronousOperationsAsync()
                Assert.True(state.GetCompletionItems().Any(Function(i) i.DisplayText = "string:="))
            End Using
        End Function

        <WorkItem(544299, "http://vstfdevdiv:8080/DevDiv2/DevDiv/_workitems/edit/544299")>
        <MemberData(NameOf(AllCompletionImplementations))> <WpfTheory, Trait(Traits.Feature, Traits.Features.Completion)>
        Public Async Function TestExclusiveNamedParameterCompletion(completionImplementation As CompletionImplementation) As Task
            Using state = TestStateFactory.CreateVisualBasicTestState(completionImplementation,
                              <Document>
Class Class1
    Private Sub Test()
        Goo(bool:=False,$$
    End Sub
 
    Private Sub Goo(str As String, character As Char)
    End Sub
 
    Private Sub Goo(str As String, bool As Boolean)
    End Sub
End Class
                              </Document>)

                state.SendTypeChars(" ")
                Await state.AssertCompletionSession()
                Assert.Equal(1, state.GetCompletionItems().Count)
                Assert.True(state.GetCompletionItems().Any(Function(i) i.DisplayText = "str:="))
            End Using
        End Function

        <WorkItem(544299, "http://vstfdevdiv:8080/DevDiv2/DevDiv/_workitems/edit/544299")>
        <MemberData(NameOf(AllCompletionImplementations))> <WpfTheory, Trait(Traits.Feature, Traits.Features.Completion)>
        Public Async Function TestExclusiveNamedParameterCompletion2(completionImplementation As CompletionImplementation) As Task
            Using state = TestStateFactory.CreateVisualBasicTestState(completionImplementation,
                              <Document>
Class Goo
    Private Sub Test()
        Dim m As Object = Nothing
        Method(obj:=m, $$
    End Sub

    Private Sub Method(obj As Object, num As Integer, str As String)
    End Sub
    Private Sub Method(dbl As Double, str As String)
    End Sub
    Private Sub Method(num As Integer, b As Boolean, str As String)
    End Sub
    Private Sub Method(obj As Object, b As Boolean, str As String)
    End Sub
End Class
                              </Document>)

                state.SendTypeChars(" ")
                Await state.AssertCompletionSession()
                Assert.Equal(3, state.GetCompletionItems().Count)
                Assert.True(state.GetCompletionItems().Any(Function(i) i.DisplayText = "b:="))
                Assert.True(state.GetCompletionItems().Any(Function(i) i.DisplayText = "num:="))
                Assert.True(state.GetCompletionItems().Any(Function(i) i.DisplayText = "str:="))
                Assert.False(state.GetCompletionItems().Any(Function(i) i.DisplayText = "dbl:="))
            End Using
        End Function

        <WorkItem(544471, "http://vstfdevdiv:8080/DevDiv2/DevDiv/_workitems/edit/544471")>
        <MemberData(NameOf(AllCompletionImplementations))> <WpfTheory, Trait(Traits.Feature, Traits.Features.Completion)>
        Public Async Function TestDontCrashOnEmptyParameterList(completionImplementation As CompletionImplementation) As Task
            Using state = TestStateFactory.CreateVisualBasicTestState(completionImplementation,
                              <Document>
&lt;Obsolete()$$&gt;
                              </Document>)

                state.SendTypeChars(" ")
                Await state.AssertNoCompletionSession()
            End Using
        End Function

        <WorkItem(544628, "http://vstfdevdiv:8080/DevDiv2/DevDiv/_workitems/edit/544628")>
        <MemberData(NameOf(AllCompletionImplementations))> <WpfTheory, Trait(Traits.Feature, Traits.Features.Completion)>
        Public Async Function OnlyMatchOnLowercaseIfPrefixWordMatch(completionImplementation As CompletionImplementation) As Task
            Using state = TestStateFactory.CreateVisualBasicTestState(completionImplementation,
                              <Document>
Module Program
    $$
End Module
                              </Document>)

                state.SendTypeChars("z")
                Await state.AssertCompletionSession()
                Await state.AssertSelectedCompletionItem("#Const", isSoftSelected:=True)
            End Using
        End Function

        <WorkItem(544989, "http://vstfdevdiv:8080/DevDiv2/DevDiv/_workitems/edit/544989")>
        <MemberData(NameOf(AllCompletionImplementations))> <WpfTheory, Trait(Traits.Feature, Traits.Features.Completion)>
        Public Async Function MyBaseFinalize(completionImplementation As CompletionImplementation) As Task
            Using state = TestStateFactory.CreateVisualBasicTestState(completionImplementation,
                              <Document>
Class C
    Protected Overrides Sub Finalize()
        MyBase.Finalize$$
    End Sub
End Class
                              </Document>)

                state.SendTypeChars("(")
                Await state.AssertSignatureHelpSession()
                Await state.WaitForAsynchronousOperationsAsync()
                Assert.True(state.SignatureHelpItemsContainsAll({"Object.Finalize()"}))
            End Using
        End Function

        <WorkItem(551117, "http://vstfdevdiv:8080/DevDiv2/DevDiv/_workitems/edit/551117")>
        <MemberData(NameOf(AllCompletionImplementations))> <WpfTheory, Trait(Traits.Feature, Traits.Features.Completion)>
        Public Async Function TestNamedParameterSortOrder(completionImplementation As CompletionImplementation) As Task
            Using state = TestStateFactory.CreateVisualBasicTestState(completionImplementation,
                              <Document>
Imports System
Module Program
    Sub Main(args As String())
        Main($$
    End Sub
End Module
                              </Document>)

                state.SendTypeChars("a")
                Await state.AssertCompletionSession()
                Await state.AssertSelectedCompletionItem("args", isHardSelected:=True)
                state.SendDownKey()
                Await state.WaitForAsynchronousOperationsAsync()
                Await state.AssertSelectedCompletionItem("args:=", isHardSelected:=True)
            End Using
        End Function

        <WorkItem(546810, "http://vstfdevdiv:8080/DevDiv2/DevDiv/_workitems/edit/546810")>
        <MemberData(NameOf(AllCompletionImplementations))> <WpfTheory, Trait(Traits.Feature, Traits.Features.Completion)>
        Public Async Function TestLineContinuationCharacter(completionImplementation As CompletionImplementation) As Task
            Using state = TestStateFactory.CreateVisualBasicTestState(completionImplementation,
                              <Document>
Imports System
Module Program
    Sub Main()
        Dim x = New $$
    End Sub
End Module
                              </Document>)

                state.SendTypeChars("_")
                Await state.AssertCompletionSession()
                Await state.AssertSelectedCompletionItem("_AppDomain", isHardSelected:=False)
            End Using
        End Function

        <WorkItem(547287, "http://vstfdevdiv:8080/DevDiv2/DevDiv/_workitems/edit/547287")>
        <MemberData(NameOf(AllCompletionImplementations))> <WpfTheory, Trait(Traits.Feature, Traits.Features.Completion)>
        Public Async Function TestNumberDismissesCompletion(completionImplementation As CompletionImplementation) As Task
            Using state = TestStateFactory.CreateVisualBasicTestState(completionImplementation,
                              <Document>
Imports System
Module Program
    Sub Main()
        Console.WriteLine$$
    End Sub
End Module
                              </Document>)

                state.SendTypeChars("(")
                Await state.AssertCompletionSession()
                state.SendTypeChars(".")
                Await state.AssertNoCompletionSession()
                state.SendBackspace()
                state.SendBackspace()

                state.SendTypeChars("(")
                Await state.AssertCompletionSession()
                state.SendTypeChars("-")
                Await state.AssertNoCompletionSession()
                state.SendBackspace()
                state.SendBackspace()

                state.SendTypeChars("(")
                Await state.AssertCompletionSession()
                state.SendTypeChars("1")
                Await state.AssertNoCompletionSession()
            End Using
        End Function

        <MemberData(NameOf(AllCompletionImplementations))> <WpfTheory, Trait(Traits.Feature, Traits.Features.Completion)>
        Public Async Function TestProjections(completionImplementation As CompletionImplementation) As Task
            Using state = TestStateFactory.CreateVisualBasicTestState(completionImplementation,
                              <Document>
{|S1:
Imports System
Module Program
    Sub Main(arg As String)
        Dim bbb = 234
        Console.WriteLine$$
    End Sub
End Module|}          </Document>)

                Dim subjectDocument = state.Workspace.Documents.First()
                Dim firstProjection = state.Workspace.CreateProjectionBufferDocument(
                    <Document>
{|S1:|}
{|S2: some text that's mapped to the surface buffer |}

                           </Document>.NormalizedValue, {subjectDocument}, LanguageNames.VisualBasic, options:=ProjectionBufferOptions.WritableLiteralSpans)

                Dim topProjectionBuffer = state.Workspace.CreateProjectionBufferDocument(
                <Document>
{|S1:|}
{|S2:|}
                              </Document>.NormalizedValue, {firstProjection}, LanguageNames.VisualBasic, options:=ProjectionBufferOptions.WritableLiteralSpans)

                ' Test a view that has a subject buffer with multiple projection buffers in between
                Dim view = topProjectionBuffer.GetTextView()
                Dim subjectBuffer = subjectDocument.GetTextBuffer()

                state.SendTypeCharsToSpecificViewAndBuffer("(", view, subjectBuffer)
                Await state.AssertCompletionSession()
                state.SendTypeCharsToSpecificViewAndBuffer("a", view, subjectBuffer)
                Await state.WaitForAsynchronousOperationsAsync()
                Await state.AssertSelectedCompletionItem(displayText:="arg")

                Dim text = view.TextSnapshot.GetText()
                Dim projection = DirectCast(topProjectionBuffer.TextBuffer, IProjectionBuffer)
                Dim sourceSpans = projection.CurrentSnapshot.GetSourceSpans()

                ' unmap our source spans without changing the top buffer
                projection.ReplaceSpans(0, sourceSpans.Count, {text}, EditOptions.DefaultMinimalChange, editTag:=Nothing)

                ' Make sure completionImplementation updates even though are subject buffer is not connected.
                Dim editorOperations = state.GetService(Of IEditorOperationsFactoryService).GetEditorOperations(view)
                editorOperations.Backspace()
                editorOperations.InsertText("b")
                Await state.WaitForAsynchronousOperationsAsync()
                Await state.AssertSelectedCompletionItem(displayText:="bbb")

                ' prepare to remap our subject buffer
                Dim subjectBufferText = subjectDocument.TextBuffer.CurrentSnapshot.GetText()
                Using edit = subjectDocument.TextBuffer.CreateEdit(EditOptions.DefaultMinimalChange, reiteratedVersionNumber:=Nothing, editTag:=Nothing)
                    edit.Replace(New Span(0, subjectBufferText.Length), subjectBufferText.Replace("Console.WriteLine(a", "Console.WriteLine(b"))
                    edit.Apply()
                End Using

                Dim replacementSpans = sourceSpans.Select(Function(ss)
                                                              If ss.Snapshot.TextBuffer.ContentType.TypeName = "inert" Then
                                                                  Return DirectCast(ss.Snapshot.GetText(ss.Span), Object)
                                                              Else
                                                                  Return DirectCast(ss.Snapshot.CreateTrackingSpan(ss.Span, SpanTrackingMode.EdgeExclusive), Object)
                                                              End If
                                                          End Function).ToList()

                projection.ReplaceSpans(0, 1, replacementSpans, EditOptions.DefaultMinimalChange, editTag:=Nothing)

                ' the same completionImplementation session should still be active after the remapping.
                Await state.WaitForAsynchronousOperationsAsync()
                Await state.AssertSelectedCompletionItem(displayText:="bbb")
                state.SendTypeCharsToSpecificViewAndBuffer("b", view, subjectBuffer)
                Await state.WaitForAsynchronousOperationsAsync()
                Await state.AssertSelectedCompletionItem(displayText:="bbb")

                ' verify we can commit even when unmapped
                projection.ReplaceSpans(0, projection.CurrentSnapshot.GetSourceSpans.Count, {projection.CurrentSnapshot.GetText()}, EditOptions.DefaultMinimalChange, editTag:=Nothing)
                state.SendCommitUniqueCompletionListItem()
                Await state.WaitForAsynchronousOperationsAsync()

                Assert.Contains(<text>
Imports System
Module Program
    Sub Main(arg As String)
        Dim bbb = 234
        Console.WriteLine(bbb
    End Sub
End Module          </text>.NormalizedValue, state.GetDocumentText(), StringComparison.Ordinal)

            End Using
        End Function

        <WorkItem(622957, "http://vstfdevdiv:8080/DevDiv2/DevDiv/_workitems/edit/622957")>
        <MemberData(NameOf(AllCompletionImplementations))> <WpfTheory, Trait(Traits.Feature, Traits.Features.Completion)>
        Public Async Function TestBangFiltersInDocComment(completionImplementation As CompletionImplementation) As Task
            Using state = TestStateFactory.CreateVisualBasicTestState(completionImplementation,
                  <Document><![CDATA[
''' $$
Public Class TestClass
End Class
]]></Document>)

                state.SendTypeChars("<")
                Await state.AssertCompletionSession()
                state.SendTypeChars("!")
                Await state.AssertCompletionSession()
                Await state.AssertSelectedCompletionItem("!--")
            End Using
        End Function

        <MemberData(NameOf(AllCompletionImplementations))> <WpfTheory, Trait(Traits.Feature, Traits.Features.Completion)>
        Public Async Function CompletionUpAfterBackSpacetoWord(completionImplementation As CompletionImplementation) As Task
            Using state = TestStateFactory.CreateVisualBasicTestState(completionImplementation,
                              <Document>
                                  Public E$$
                              </Document>)

                state.SendBackspace()
                Await state.AssertCompletionSession()
                state.SendBackspace()
                Await state.AssertNoCompletionSession()
            End Using
        End Function

        <MemberData(NameOf(AllCompletionImplementations))> <WpfTheory, Trait(Traits.Feature, Traits.Features.Completion)>
        Public Async Function NoCompletionAfterBackspaceInStringLiteral(completionImplementation As CompletionImplementation) As Task
            Using state = TestStateFactory.CreateVisualBasicTestState(completionImplementation,
                              <Document>
                                Sub Goo()
                                    Dim z = "aa$$"
                                End Sub
                              </Document>)

                state.SendBackspace()
                Await state.AssertNoCompletionSession()
            End Using
        End Function

        <MemberData(NameOf(AllCompletionImplementations))> <WpfTheory, Trait(Traits.Feature, Traits.Features.Completion)>
        Public Async Function CompletionUpAfterDeleteDot(completionImplementation As CompletionImplementation) As Task
            Using state = TestStateFactory.CreateVisualBasicTestState(completionImplementation,
                              <Document>
                                Sub Goo()
                                    Dim z = "a"
                                     z.$$ToString()
                                End Sub
                              </Document>)

                state.SendBackspace()
                Await state.AssertCompletionSession()
            End Using
        End Function

        <MemberData(NameOf(AllCompletionImplementations))> <WpfTheory, Trait(Traits.Feature, Traits.Features.Completion)>
        Public Async Function NotCompletionUpAfterDeleteRParen(completionImplementation As CompletionImplementation) As Task
            Using state = TestStateFactory.CreateVisualBasicTestState(completionImplementation,
                              <Document>
                                Sub Goo()
                                    "a".ToString()$$
                                End Sub
                              </Document>)

                state.SendBackspace()
                Await state.AssertNoCompletionSession()
            End Using
        End Function

        <MemberData(NameOf(AllCompletionImplementations))> <WpfTheory, Trait(Traits.Feature, Traits.Features.Completion)>
        Public Async Function NotCompletionUpAfterDeleteLParen(completionImplementation As CompletionImplementation) As Task
            Using state = TestStateFactory.CreateVisualBasicTestState(completionImplementation,
                              <Document>
                                Sub Goo()
                                    "a".ToString($$
                                End Sub
                              </Document>)

                state.SendBackspace()
                Await state.AssertNoCompletionSession()
            End Using
        End Function

        <MemberData(NameOf(AllCompletionImplementations))> <WpfTheory, Trait(Traits.Feature, Traits.Features.Completion)>
        Public Async Function NotCompletionUpAfterDeleteComma(completionImplementation As CompletionImplementation) As Task
            Using state = TestStateFactory.CreateVisualBasicTestState(completionImplementation,
                              <Document>
                                Sub Goo(x as Integer, y as Integer)
                                    Goo(1,$$)
                                End Sub
                              </Document>)

                state.SendBackspace()
                Await state.AssertNoCompletionSession()
            End Using
        End Function

        <MemberData(NameOf(AllCompletionImplementations))> <WpfTheory, Trait(Traits.Feature, Traits.Features.Completion)>
        Public Async Function CompletionAfterDeleteKeyword(completionImplementation As CompletionImplementation) As Task
            Using state = TestStateFactory.CreateVisualBasicTestState(completionImplementation,
                              <Document>
                                Sub Goo(x as Integer, y as Integer)
                                    Goo(1,2)
                                End$$ Sub
                              </Document>)

                state.SendBackspace()
                Await state.AssertCompletionSession()
                Await state.AssertSelectedCompletionItem("End", description:=String.Format(FeaturesResources._0_Keyword, "End") + vbCrLf + VBFeaturesResources.Stops_execution_immediately)
            End Using
        End Function

        <MemberData(NameOf(AllCompletionImplementations))> <WpfTheory, Trait(Traits.Feature, Traits.Features.Completion)>
        Public Async Function NoCompletionOnBackspaceAtBeginningOfFile(completionImplementation As CompletionImplementation) As Task
            Using state = TestStateFactory.CreateVisualBasicTestState(completionImplementation,
                              <Document>$$</Document>)

                state.SendBackspace()
                Await state.AssertNoCompletionSession()
            End Using
        End Function


        <MemberData(NameOf(AllCompletionImplementations))> <WpfTheory(), Trait(Traits.Feature, Traits.Features.Completion)>
        Public Async Function CompletionUpAfterLeftCurlyBrace(completionImplementation As CompletionImplementation) As Task
            Using state = TestStateFactory.CreateVisualBasicTestState(completionImplementation,
                              <document>
                                Imports System
                                Imports System.Collections.Generic
                                Imports System.Linq

                                Module Program
                                    Sub Main(args As String())
                                        Dim l As New List(Of Integer) From $$
                                    End Sub
                                End Module
                              </document>)

                Await state.AssertNoCompletionSession()
                state.SendTypeChars("{")
                Await state.AssertCompletionSession()
            End Using
        End Function

        <MemberData(NameOf(AllCompletionImplementations))> <WpfTheory(), Trait(Traits.Feature, Traits.Features.Completion)>
        Public Async Function CompletionUpAfterLeftAngleBracket(completionImplementation As CompletionImplementation) As Task
            Using state = TestStateFactory.CreateVisualBasicTestState(completionImplementation,
                              <document>
                                $$
                                Module Program
                                    Sub Main(args As String())
                                    End Sub
                                End Module
                              </document>)

                Await state.AssertNoCompletionSession()
                state.SendTypeChars("<")
                Await state.AssertCompletionSession()
            End Using
        End Function

        <MemberData(NameOf(AllCompletionImplementations))> <WpfTheory, Trait(Traits.Feature, Traits.Features.Completion)>
        Public Async Function InvokeCompletionDoesNotFilter(completionImplementation As CompletionImplementation) As Task
            Using state = TestStateFactory.CreateVisualBasicTestState(completionImplementation,
                <Document><![CDATA[
Imports System
Class G
    Sub goo()
        Dim x as String$$
    End Sub
End Class
            ]]></Document>)
                state.SendInvokeCompletionList()
                Await state.WaitForAsynchronousOperationsAsync()
                Await state.AssertSelectedCompletionItem("String")
                state.CompletionItemsContainsAll({"Integer", "G"})
            End Using
        End Function

        <MemberData(NameOf(AllCompletionImplementations))> <WpfTheory, Trait(Traits.Feature, Traits.Features.Completion)>
        Public Async Function InvokeCompletionSelectsWithoutRegardToCaretPosition(completionImplementation As CompletionImplementation) As Task
            Using state = TestStateFactory.CreateVisualBasicTestState(completionImplementation,
                <Document><![CDATA[
Imports System
Class G
    Sub goo()
        Dim x as Str$$ing
    End Sub
End Class
            ]]></Document>)
                state.SendInvokeCompletionList()
                Await state.WaitForAsynchronousOperationsAsync()
                Await state.AssertSelectedCompletionItem("String")
                state.CompletionItemsContainsAll({"Integer", "G"})
            End Using
        End Function

        <MemberData(NameOf(AllCompletionImplementations))> <WpfTheory, Trait(Traits.Feature, Traits.Features.Completion)>
        Public Async Function InvokeCompletionBeforeWordDoesNotSelect(completionImplementation As CompletionImplementation) As Task
            Using state = TestStateFactory.CreateVisualBasicTestState(completionImplementation,
                <Document><![CDATA[
Imports System
Class G
    Sub goo()
        Dim x as $$String
    End Sub
End Class
            ]]></Document>)
                state.SendInvokeCompletionList()
                Await state.WaitForAsynchronousOperationsAsync()
                Await state.AssertSelectedCompletionItem("AccessViolationException")
            End Using
        End Function

        <MemberData(NameOf(AllCompletionImplementations))> <WpfTheory, Trait(Traits.Feature, Traits.Features.Completion)>
        Public Async Function BackspaceCompletionInvokedSelectedAndUnfiltered(completionImplementation As CompletionImplementation) As Task
            Using state = TestStateFactory.CreateVisualBasicTestState(completionImplementation,
                <Document><![CDATA[
Imports System
Class G
    Sub goo()
        Dim x as String$$
    End Sub
End Class
            ]]></Document>)
                state.SendBackspace()
                Await state.WaitForAsynchronousOperationsAsync()
                Await state.AssertSelectedCompletionItem("String")
                state.CompletionItemsContainsAll({"Integer", "G"})
            End Using
        End Function

        <MemberData(NameOf(AllCompletionImplementations))> <WpfTheory, Trait(Traits.Feature, Traits.Features.Completion)>
        Public Async Function ListDismissedIfNoMatches(completionImplementation As CompletionImplementation) As Task
            Using state = TestStateFactory.CreateVisualBasicTestState(completionImplementation,
                <Document><![CDATA[
Imports System
Class G
    Sub goo()
        Dim x as $$
    End Sub
End Class
            ]]></Document>)
                state.SendTypeChars("str")
                Await state.AssertCompletionSession()
                Await state.AssertSelectedCompletionItem("String", isHardSelected:=True)
                state.SendTypeChars("gg")
                Await state.AssertNoCompletionSession()
            End Using
        End Function

        <MemberData(NameOf(AllCompletionImplementations))> <WpfTheory, Trait(Traits.Feature, Traits.Features.Completion)>
        Public Async Function InvokeCompletionComesUpEvenIfNoMatches(completionImplementation As CompletionImplementation) As Task
            Using state = TestStateFactory.CreateVisualBasicTestState(completionImplementation,
                <Document><![CDATA[
Imports System
Class G
    Sub goo()
        Dim x as gggg$$
    End Sub
End Class
            ]]></Document>)
                state.SendInvokeCompletionList()
                Await state.AssertCompletionSession()
            End Using
        End Function

        <WorkItem(674422, "http://vstfdevdiv:8080/DevDiv2/DevDiv/_workitems/edit/674422")>
        <MemberData(NameOf(AllCompletionImplementations))> <WpfTheory, Trait(Traits.Feature, Traits.Features.Completion)>
        Public Async Function BackspaceInvokeCompletionComesUpEvenIfNoMatches(completionImplementation As CompletionImplementation) As Task
            Using state = TestStateFactory.CreateVisualBasicTestState(completionImplementation,
                <Document><![CDATA[
Imports System
Class G
    Sub goo()
        Dim x as gggg$$
    End Sub
End Class
            ]]></Document>)
                state.SendBackspace()
                Await state.AssertCompletionSession()
                state.SendBackspace()
                Await state.AssertCompletionSession()
            End Using
        End Function

        <WorkItem(674366, "http://vstfdevdiv:8080/DevDiv2/DevDiv/_workitems/edit/674366")>
        <MemberData(NameOf(AllCompletionImplementations))> <WpfTheory, Trait(Traits.Feature, Traits.Features.Completion)>
        Public Async Function BackspaceCompletionSelects(completionImplementation As CompletionImplementation) As Task
            Using state = TestStateFactory.CreateVisualBasicTestState(completionImplementation,
                <Document><![CDATA[
Imports System
Class G
    Sub goo()
        Dim x as Integrr$$
    End Sub
End Class
            ]]></Document>)
                state.SendBackspace()
                Await state.AssertCompletionSession()
                Await state.AssertSelectedCompletionItem("Integer")
            End Using
        End Function

        <WorkItem(675555, "http://vstfdevdiv:8080/DevDiv2/DevDiv/_workitems/edit/675555")>
        <MemberData(NameOf(AllCompletionImplementations))> <WpfTheory, Trait(Traits.Feature, Traits.Features.Completion)>
        Public Async Function BackspaceCompletionNeverFilters(completionImplementation As CompletionImplementation) As Task
            Using state = TestStateFactory.CreateVisualBasicTestState(completionImplementation,
                <Document><![CDATA[
Imports System
Class G
    Sub goo()
        Dim x as String$$
    End Sub
End Class
            ]]></Document>)
                state.SendBackspace()
                Await state.AssertCompletionSession()
                Assert.True(state.GetCompletionItems().Any(Function(c) c.DisplayText = "AccessViolationException"))
                state.SendBackspace()
                Await state.AssertCompletionSession()
                Assert.True(state.GetCompletionItems().Any(Function(c) c.DisplayText = "AccessViolationException"))
            End Using
        End Function

        <MemberData(NameOf(AllCompletionImplementations))> <WpfTheory, Trait(Traits.Feature, Traits.Features.Completion)>
        Public Async Function TabAfterQuestionMarkInEmptyLine(completionImplementation As CompletionImplementation) As Task
            Using state = TestStateFactory.CreateVisualBasicTestState(completionImplementation,
                <Document><![CDATA[
Imports System
Class G
    Sub goo()
        ?$$
    End Sub
End Class
            ]]></Document>)
                state.SendTab()
                Await state.WaitForAsynchronousOperationsAsync()
                Assert.Equal(state.GetLineTextFromCaretPosition(), "        ?" + vbTab)
            End Using
        End Function

        <MemberData(NameOf(AllCompletionImplementations))> <WpfTheory, Trait(Traits.Feature, Traits.Features.Completion)>
        Public Async Function TabAfterTextFollowedByQuestionMark(completionImplementation As CompletionImplementation) As Task
            Using state = TestStateFactory.CreateVisualBasicTestState(completionImplementation,
                <Document><![CDATA[
Imports System
Class G
    Sub goo()
        a?$$
    End Sub
End Class
            ]]></Document>)
                state.SendTab()
                Await state.WaitForAsynchronousOperationsAsync()
                Assert.Equal(state.GetLineTextFromCaretPosition(), "        a")
            End Using
        End Function

        <WorkItem(669942, "http://vstfdevdiv:8080/DevDiv2/DevDiv/_workitems/edit/669942")>
        <MemberData(NameOf(AllCompletionImplementations))> <WpfTheory, Trait(Traits.Feature, Traits.Features.Completion)>
        Public Async Function DistinguishItemsWithDifferentGlyphs(completionImplementation As CompletionImplementation) As Task
            Using state = TestStateFactory.CreateVisualBasicTestState(completionImplementation,
                <Document><![CDATA[
Imports System
Imports System.Linq
Class Test
    Sub [Select]()
    End Sub
    Sub Goo()
        Dim k As Integer = 1
        $$
    End Sub
End Class

            ]]></Document>)
                state.SendTypeChars("selec")
                Await state.WaitForAsynchronousOperationsAsync()
                Assert.Equal(state.GetCompletionItems().Count, 2)
            End Using
        End Function

        <WorkItem(670149, "http://vstfdevdiv:8080/DevDiv2/DevDiv/_workitems/edit/670149")>
        <MemberData(NameOf(AllCompletionImplementations))> <WpfTheory(), Trait(Traits.Feature, Traits.Features.Completion)>
        Public Async Function TabAfterNullableFollowedByQuestionMark(completionImplementation As CompletionImplementation) As Task
            Using state = TestStateFactory.CreateVisualBasicTestState(completionImplementation,
                <Document><![CDATA[
Imports System
Class G
    Dim a As Integer?$$
End Class
            ]]></Document>)
                state.SendTab()
                Await state.WaitForAsynchronousOperationsAsync()
                Assert.Equal(state.GetLineTextFromCaretPosition(), "    Dim a As Integer?" + vbTab)
            End Using
        End Function

        <WorkItem(672474, "http://vstfdevdiv:8080/DevDiv2/DevDiv/_workitems/edit/672474")>
        <MemberData(NameOf(AllCompletionImplementations))> <WpfTheory, Trait(Traits.Feature, Traits.Features.Completion)>
        Public Async Function TestInvokeSnippetCommandDismissesCompletion(completionImplementation As CompletionImplementation) As Task
            Using state = TestStateFactory.CreateVisualBasicTestState(completionImplementation,
                              <Document>$$</Document>)

                state.SendTypeChars("Imp")
                Await state.AssertCompletionSession()
                state.SendInsertSnippetCommand()
                Await state.AssertNoCompletionSession()
            End Using
        End Function

        <WorkItem(672474, "http://vstfdevdiv:8080/DevDiv2/DevDiv/_workitems/edit/672474")>
        <MemberData(NameOf(AllCompletionImplementations))> <WpfTheory, Trait(Traits.Feature, Traits.Features.Completion)>
        Public Async Function TestSurroundWithCommandDismissesCompletion(completionImplementation As CompletionImplementation) As Task
            Using state = TestStateFactory.CreateVisualBasicTestState(completionImplementation,
                              <Document>$$</Document>)

                state.SendTypeChars("Imp")
                Await state.AssertCompletionSession()
                state.SendSurroundWithCommand()
                Await state.AssertNoCompletionSession()
            End Using
        End Function

        <WorkItem(716117, "http://vstfdevdiv:8080/DevDiv2/DevDiv/_workitems/edit/716117")>
        <MemberData(NameOf(AllCompletionImplementations))> <WpfTheory, Trait(Traits.Feature, Traits.Features.Completion)>
        Public Async Function XmlCompletionNotTriggeredOnBackspaceInText(completionImplementation As CompletionImplementation) As Task
            Using state = TestStateFactory.CreateVisualBasicTestState(completionImplementation,
                              <Document><![CDATA[
''' <summary>
''' text$$
''' </summary>
Class G
    Dim a As Integer?
End Class]]></Document>)

                state.SendBackspace()
                Await state.AssertNoCompletionSession()
            End Using
        End Function

        <WorkItem(716117, "http://vstfdevdiv:8080/DevDiv2/DevDiv/_workitems/edit/716117")>
        <MemberData(NameOf(AllCompletionImplementations))> <WpfTheory, Trait(Traits.Feature, Traits.Features.Completion)>
        Public Async Function XmlCompletionNotTriggeredOnBackspaceInTag(completionImplementation As CompletionImplementation) As Task
            Using state = TestStateFactory.CreateVisualBasicTestState(completionImplementation,
                              <Document><![CDATA[
''' <summary$$>
''' text
''' </summary>
Class G
    Dim a As Integer?
End Class]]></Document>)

                state.SendBackspace()
                Await state.AssertCompletionSession()
                Await state.AssertSelectedCompletionItem("summary")
            End Using
        End Function

        <WorkItem(674415, "http://vstfdevdiv:8080/DevDiv2/DevDiv/_workitems/edit/674415")>
        <MemberData(NameOf(AllCompletionImplementations))> <WpfTheory, Trait(Traits.Feature, Traits.Features.Completion)>
        Public Async Function BackspacingLastCharacterDismisses(completionImplementation As CompletionImplementation) As Task
            Using state = TestStateFactory.CreateVisualBasicTestState(completionImplementation,
                              <Document>$$</Document>)

                state.SendTypeChars("A")
                Await state.AssertCompletionSession()
                state.SendBackspace()
                Await state.AssertNoCompletionSession()
            End Using
        End Function

        <WorkItem(719977, "http://vstfdevdiv:8080/DevDiv2/DevDiv/_workitems/edit/719977")>
        <MemberData(NameOf(AllCompletionImplementations))> <WpfTheory, Trait(Traits.Feature, Traits.Features.Completion)>
        Public Async Function HardSelectionWithBuilderAndOneExactMatch(completionImplementation As CompletionImplementation) As Task
            Using state = TestStateFactory.CreateVisualBasicTestState(completionImplementation,
<Document>Module M
    Public $$
End Module</Document>)

                state.SendTypeChars("sub")
                Await state.AssertCompletionSession()
                Await state.AssertSelectedCompletionItem("Sub")
                Assert.True(state.GetSuggestionModeItem() IsNot Nothing)
            End Using
        End Function

        <WorkItem(828603, "http://vstfdevdiv:8080/DevDiv2/DevDiv/_workitems/edit/828603")>
        <MemberData(NameOf(AllCompletionImplementations))> <WpfTheory, Trait(Traits.Feature, Traits.Features.Completion)>
        Public Async Function SoftSelectionWithBuilderAndNoExactMatch(completionImplementation As CompletionImplementation) As Task
            Using state = TestStateFactory.CreateVisualBasicTestState(completionImplementation,
<Document>Module M
    Public $$
End Module</Document>)

                state.SendTypeChars("prop")
                Await state.AssertCompletionSession()
                Await state.AssertSelectedCompletionItem("Property", isSoftSelected:=True)
                Assert.True(state.GetSuggestionModeItem() IsNot Nothing)
            End Using
        End Function

        <WorkItem(792569, "http://vstfdevdiv:8080/DevDiv2/DevDiv/_workitems/edit/792569")>
        <MemberData(NameOf(AllCompletionImplementations))> <WpfTheory, Trait(Traits.Feature, Traits.Features.Completion)>
        Public Async Function CommitOnEnter(completionImplementation As CompletionImplementation) As Task
            Dim expected = <Document>Module M
    Sub Main()
        Main

    End Sub
End Module</Document>.Value.Replace(vbLf, vbCrLf)

            Using state = TestStateFactory.CreateVisualBasicTestState(completionImplementation,
<Document>Module M
    Sub Main()
        Ma$$i
    End Sub
End Module</Document>)

                state.SendInvokeCompletionList()
                state.SendReturn()
                Await state.WaitForAsynchronousOperationsAsync()
                Assert.Equal(expected, state.GetDocumentText())
            End Using
        End Function

        <WorkItem(546208, "http://vstfdevdiv:8080/DevDiv2/DevDiv/_workitems/edit/546208")>
        <MemberData(NameOf(AllCompletionImplementations))> <WpfTheory(), Trait(Traits.Feature, Traits.Features.Completion)>
        Public Async Function SelectKeywordFirst(completionImplementation As CompletionImplementation) As Task
            Using state = TestStateFactory.CreateVisualBasicTestState(completionImplementation,
                              <Document>
Class C
    Sub M()
        $$
    End Sub

    Sub GetType()
    End Sub
End Class
                              </Document>)

                state.SendTypeChars("GetType")
                Await state.WaitForAsynchronousOperationsAsync()
                Await state.AssertSelectedCompletionItem("GetType", VBFeaturesResources.GetType_function + vbCrLf +
                    VBWorkspaceResources.Returns_a_System_Type_object_for_the_specified_type_name + vbCrLf +
                    $"GetType({VBWorkspaceResources.typeName}) As Type")
            End Using
        End Function

        <WorkItem(828392, "http://vstfdevdiv:8080/DevDiv2/DevDiv/_workitems/edit/828392")>
        <MemberData(NameOf(AllCompletionImplementations))> <WpfTheory, Trait(Traits.Feature, Traits.Features.Completion)>
        Public Async Function ConstructorFiltersAsNew(completionImplementation As CompletionImplementation) As Task
            Using state = TestStateFactory.CreateVisualBasicTestState(completionImplementation,
                              <Document>
Public Class Base
Public Sub New(x As Integer)
End Sub
End Class
Public Class Derived
Inherits Base
Public Sub New(x As Integer)
MyBase.$$
End Sub
End Class

                              </Document>)

                state.SendTypeChars("New")
                Await state.WaitForAsynchronousOperationsAsync()
                Await state.AssertSelectedCompletionItem("New", isHardSelected:=True)
            End Using
        End Function

        <MemberData(NameOf(AllCompletionImplementations))> <WpfTheory, Trait(Traits.Feature, Traits.Features.Completion)>
        Public Async Function NoUnmentionableTypeInObjectCreation(completionImplementation As CompletionImplementation) As Task
            Using state = TestStateFactory.CreateVisualBasicTestState(completionImplementation,
                              <Document>
Public Class C
    Sub Goo()
        Dim a = new$$
    End Sub
End Class

                              </Document>)
                state.SendTypeChars(" ")
                Await state.WaitForAsynchronousOperationsAsync()
                Await state.AssertSelectedCompletionItem("AccessViolationException", isSoftSelected:=True)
            End Using
        End Function

        <MemberData(NameOf(AllCompletionImplementations))> <WpfTheory, Trait(Traits.Feature, Traits.Features.Completion)>
        Public Async Function FilterPreferEnum(completionImplementation As CompletionImplementation) As Task
            Using state = TestStateFactory.CreateVisualBasicTestState(completionImplementation,
                              <Document>
Enum E
    Goo
    Bar
End Enum

Class Goo
End Class

Public Class C
    Sub Goo()
        E e = $$
    End Sub
End Class</Document>)
                state.SendTypeChars("g")
                Await state.WaitForAsynchronousOperationsAsync()
                Await state.AssertSelectedCompletionItem("E.Goo", isHardSelected:=True)
            End Using
        End Function

        <WorkItem(883295, "http://vstfdevdiv:8080/DevDiv2/DevDiv/_workitems/edit/883295")>
        <MemberData(NameOf(AllCompletionImplementations))> <WpfTheory, Trait(Traits.Feature, Traits.Features.Completion)>
        Public Async Function InsertOfOnSpace(completionImplementation As CompletionImplementation) As Task
            Using state = TestStateFactory.CreateVisualBasicTestState(completionImplementation,
                              <Document>
Imports System.Threading.Tasks
Public Class C
    Sub Goo()
        Dim a as $$
    End Sub
End Class

                              </Document>)
                state.SendTypeChars("Task")
                Await state.WaitForAsynchronousOperationsAsync()
                state.SendDownKey()
                state.SendTypeChars(" ")
                Await state.WaitForAsynchronousOperationsAsync()
                Assert.Equal("        Dim a as Task(Of ", state.GetLineTextFromCaretPosition())
            End Using
        End Function

        <WorkItem(883295, "http://vstfdevdiv:8080/DevDiv2/DevDiv/_workitems/edit/883295")>
        <MemberData(NameOf(AllCompletionImplementations))> <WpfTheory, Trait(Traits.Feature, Traits.Features.Completion)>
        Public Async Function DoNotInsertOfOnTab(completionImplementation As CompletionImplementation) As Task
            Using state = TestStateFactory.CreateVisualBasicTestState(completionImplementation,
                              <Document>
Imports System.Threading.Tasks
Public Class C
    Sub Goo()
        Dim a as $$
    End Sub
End Class

                              </Document>)
                state.SendTypeChars("Task")
                state.SendTab()
                Await state.WaitForAsynchronousOperationsAsync()
                Assert.Equal(state.GetLineTextFromCaretPosition(), "        Dim a as Task")
            End Using
        End Function

        <WorkItem(899414, "http://vstfdevdiv:8080/DevDiv2/DevDiv/_workitems/edit/899414")>
        <MemberData(NameOf(AllCompletionImplementations))> <WpfTheory, Trait(Traits.Feature, Traits.Features.Completion)>
        Public Async Function NotInPartialMethodDeclaration(completionImplementation As CompletionImplementation) As Task
            Using state = TestStateFactory.CreateVisualBasicTestState(completionImplementation,
                              <Document>
Module Module1
 
    Sub Main()
 
    End Sub
 
End Module
 
Public Class Class2
    Partial Private Sub PartialMethod(ByVal x As Integer)
        $$
    End Sub
End Class</Document>)
                state.SendInvokeCompletionList()
                Await state.AssertNoCompletionSession()
            End Using
        End Function

        <MemberData(NameOf(AllCompletionImplementations))> <WpfTheory, Trait(Traits.Feature, Traits.Features.Completion)>
        Public Async Function TestCompletionInLinkedFiles(completionImplementation As CompletionImplementation) As Task
            Using state = TestStateFactory.CreateTestStateFromWorkspace(completionImplementation,
                <Workspace>
                    <Project Language="Visual Basic" CommonReferences="true" AssemblyName="VBProj" PreprocessorSymbols="Thing2=True">
                        <Document FilePath="C.vb">
Class C
    Sub M()
        $$
    End Sub

#If Thing1 Then
    Sub Thing1()
    End Sub
#End If
#If Thing2 Then
    Sub Thing2()
    End Sub
#End If
End Class
                              </Document>
                    </Project>
                    <Project Language="Visual Basic" CommonReferences="true" PreprocessorSymbols="Thing1=True">
                        <Document IsLinkFile="true" LinkAssemblyName="VBProj" LinkFilePath="C.vb"/>
                    </Project>
                </Workspace>)

                Dim documents = state.Workspace.Documents
                Dim linkDocument = documents.Single(Function(d) d.IsLinkFile)

                state.SendTypeChars("Thi")
                Await state.WaitForAsynchronousOperationsAsync()
                Await state.AssertSelectedCompletionItem("Thing1")
                state.SendBackspace()
                state.SendBackspace()
                state.SendBackspace()
                Await state.WaitForAsynchronousOperationsAsync()
                state.Workspace.SetDocumentContext(linkDocument.Id)
                state.SendTypeChars("Thi")
                Await state.WaitForAsynchronousOperationsAsync()
                Await state.AssertSelectedCompletionItem("Thing1")
            End Using
        End Function

        <WorkItem(916452, "http://vstfdevdiv:8080/DevDiv2/DevDiv/_workitems/edit/916452")>
        <MemberData(NameOf(AllCompletionImplementations))> <WpfTheory, Trait(Traits.Feature, Traits.Features.Completion)>
        Public Async Function SoftSelectedWithNoFilterText(completionImplementation As CompletionImplementation) As Task
            Using state = TestStateFactory.CreateVisualBasicTestState(completionImplementation,
                              <Document>
Imports System
Class C
    Public Sub M(day As DayOfWeek)
        M$$
    End Sub
End Class</Document>)
                state.SendTypeChars("(")
                Await state.AssertCompletionSession()
                Assert.True(state.IsSoftSelected())
            End Using
        End Function

        <MemberData(NameOf(AllCompletionImplementations))> <WpfTheory, Trait(Traits.Feature, Traits.Features.Completion)>
        Public Async Function EnumSortingOrder(completionImplementation As CompletionImplementation) As Task
            Using state = TestStateFactory.CreateVisualBasicTestState(completionImplementation,
                              <Document>
Imports System
Class C
    Public Sub M(day As DayOfWeek)
        M$$
    End Sub
End Class</Document>)
                state.SendTypeChars("(")
                Await state.AssertCompletionSession()
                ' DayOfWeek.Monday should  immediately follow DayOfWeek.Friday
                Dim friday = state.GetCompletionItems().First(Function(i) i.DisplayText = "DayOfWeek.Friday")
                Dim monday = state.GetCompletionItems().First(Function(i) i.DisplayText = "DayOfWeek.Monday")
                Assert.True(state.GetCompletionItems().IndexOf(friday) = state.GetCompletionItems().IndexOf(monday) - 1)
            End Using
        End Function

        <WorkItem(951726, "http://vstfdevdiv:8080/DevDiv2/DevDiv/_workitems/edit/951726")>
        <MemberData(NameOf(AllCompletionImplementations))> <WpfTheory, Trait(Traits.Feature, Traits.Features.Completion)>
        Public Async Function DismissUponSave(completionImplementation As CompletionImplementation) As Task
            Using state = TestStateFactory.CreateVisualBasicTestState(completionImplementation,
                <Document><![CDATA[
Class C
    $$
End Class]]></Document>)
                state.SendTypeChars("Su")
                Await state.WaitForAsynchronousOperationsAsync()
                Await state.AssertSelectedCompletionItem("Sub")
                state.SendSave()
                Await state.AssertNoCompletionSession(block:=True)
                state.AssertMatchesTextStartingAtLine(2, "    Su")
            End Using
        End Function

        <WorkItem(969794, "http://vstfdevdiv:8080/DevDiv2/DevDiv/_workitems/edit/969794")>
        <MemberData(NameOf(AllCompletionImplementations))> <WpfTheory, Trait(Traits.Feature, Traits.Features.Completion)>
        Public Async Function DeleteCompletionInvokedSelectedAndUnfiltered(completionImplementation As CompletionImplementation) As Task
            Using state = TestStateFactory.CreateVisualBasicTestState(completionImplementation,
                <Document><![CDATA[
Imports System
Class G
    Sub goo()
        Dim x as Stri$$ng
    End Sub
End Class
            ]]></Document>)
                state.SendDelete()
                Await state.WaitForAsynchronousOperationsAsync()
                Await state.AssertSelectedCompletionItem("String")
            End Using
        End Function

        <WorkItem(871755, "http://vstfdevdiv:8080/DevDiv2/DevDiv/_workitems/edit/871755")>
        <WorkItem(954556, "http://vstfdevdiv:8080/DevDiv2/DevDiv/_workitems/edit/954556")>
        <MemberData(NameOf(AllCompletionImplementations))> <WpfTheory, Trait(Traits.Feature, Traits.Features.Completion)>
        Public Async Function FilterPrefixOnlyOnBackspace1(completionImplementation As CompletionImplementation) As Task
            Using state = TestStateFactory.CreateVisualBasicTestState(completionImplementation,
                <Document><![CDATA[
Imports System
Class G
    Public Re$$
End Class
            ]]></Document>)
                state.SendBackspace()
                Await state.WaitForAsynchronousOperationsAsync()
                Await state.AssertSelectedCompletionItem("ReadOnly")
                state.SendTypeChars("a")
                Await state.AssertNoCompletionSession()
            End Using
        End Function

        <WorkItem(969040, "http://vstfdevdiv:8080/DevDiv2/DevDiv/_workitems/edit/969040")>
        <MemberData(NameOf(AllCompletionImplementations))> <WpfTheory, Trait(Traits.Feature, Traits.Features.Completion)>
        Public Async Function BackspaceTriggerOnlyIfOptionEnabled(completionImplementation As CompletionImplementation) As Task
            Using state = TestStateFactory.CreateVisualBasicTestState(completionImplementation,
                <Document><![CDATA[
Imports System
Class G
    Public Re$$
End Class
            ]]></Document>)
                state.Workspace.Options = state.Workspace.Options.WithChangedOption(CompletionOptions.TriggerOnTyping, LanguageNames.VisualBasic, False)
                state.SendBackspace()
                Await state.AssertNoCompletionSession()
            End Using
        End Function

        <WorkItem(957450, "http://vstfdevdiv:8080/DevDiv2/DevDiv/_workitems/edit/957450")>
        <MemberData(NameOf(AllCompletionImplementations))> <WpfTheory, Trait(Traits.Feature, Traits.Features.Completion)>
        Public Async Function KeywordsForIntrinsicsDeduplicated(completionImplementation As CompletionImplementation) As Task
            Using state = TestStateFactory.CreateVisualBasicTestState(completionImplementation,
                <Document><![CDATA[
Imports System
Class G
    Sub Goo()
        $$
    End Sub
End Class
            ]]></Document>)
                state.SendInvokeCompletionList()
                Await state.WaitForAsynchronousOperationsAsync()
                Dim doubleItem = state.GetCompletionItems().Single(Function(c) c.DisplayText = "Double")
                Assert.True(doubleItem.Tags.Contains(CompletionTags.Keyword))
            End Using
        End Function

        <WorkItem(957450, "http://vstfdevdiv:8080/DevDiv2/DevDiv/_workitems/edit/957450")>
        <MemberData(NameOf(AllCompletionImplementations))> <WpfTheory, Trait(Traits.Feature, Traits.Features.Completion)>
        Public Async Function KeywordDeduplicationLeavesEscapedIdentifiers(completionImplementation As CompletionImplementation) As Task
            Using state = TestStateFactory.CreateVisualBasicTestState(completionImplementation,
                <Document><![CDATA[
Imports System
Class [Double]
    Sub Goo()
        Dim x as $$
    End Sub
End Class
            ]]></Document>)
                state.SendInvokeCompletionList()
                Await state.WaitForAsynchronousOperationsAsync()
                ' We should have gotten the item corresponding to [Double] and the item for the Double keyword
                Dim doubleItems = state.GetCompletionItems().Where(Function(c) c.DisplayText = "Double")
                Assert.Equal(2, doubleItems.Count())
                Assert.True(doubleItems.Any(Function(c) c.Tags.Contains(CompletionTags.Keyword)))
                Assert.True(doubleItems.Any(Function(c) c.Tags.Contains(CompletionTags.Class) AndAlso c.Tags.Contains(CompletionTags.Internal)))
            End Using
        End Function

        <WorkItem(957450, "http://vstfdevdiv:8080/DevDiv2/DevDiv/_workitems/edit/957450")>
        <MemberData(NameOf(AllCompletionImplementations))> <WpfTheory, Trait(Traits.Feature, Traits.Features.Completion)>
        Public Async Function TestEscapedItemCommittedWithCloseBracket(completionImplementation As CompletionImplementation) As Task
            Using state = TestStateFactory.CreateVisualBasicTestState(completionImplementation,
                <Document><![CDATA[
Imports System
Class [Interface]
    Sub Goo()
        Dim x As $$
    End Sub
End Class
            ]]></Document>)
                state.SendInvokeCompletionList()
                Await state.WaitForAsynchronousOperationsAsync()
                state.SendTypeChars("Interf]")
                Await state.WaitForAsynchronousOperationsAsync()
                state.AssertMatchesTextStartingAtLine(4, "Dim x As [Interface]")
            End Using
        End Function

        <WorkItem(1075298, "http://vstfdevdiv:8080/DevDiv2/DevDiv/_workitems/edit/1075298")>
        <MemberData(NameOf(AllCompletionImplementations))> <WpfTheory, Trait(Traits.Feature, Traits.Features.Completion)>
        Public Async Function CommitOnQuestionMarkForConditionalAccess(completionImplementation As CompletionImplementation) As Task
            Using state = TestStateFactory.CreateVisualBasicTestState(completionImplementation,
                <Document><![CDATA[
Imports System
Class G
    Sub Goo()
        Dim x = String.$$
    End Sub
End Class
            ]]></Document>)
                state.SendTypeChars("emp?")
                Await state.WaitForAsynchronousOperationsAsync()
                state.AssertMatchesTextStartingAtLine(4, "Dim x = String.Empty?")
            End Using
        End Function

        <WorkItem(1659, "https://github.com/dotnet/roslyn/issues/1659")>
        <MemberData(NameOf(AllCompletionImplementations))> <WpfTheory, Trait(Traits.Feature, Traits.Features.Completion)>
        Public Async Function DismissOnSelectAllCommand(completionImplementation As CompletionImplementation) As Task
            Using state = TestStateFactory.CreateVisualBasicTestState(completionImplementation,
                <Document><![CDATA[
Class C
    Sub goo()
        $$]]></Document>)
                ' Note: the caret is at the file, so the Select All command's movement
                ' of the caret to the end of the selection isn't responsible for 
                ' dismissing the session.
                state.SendInvokeCompletionList()
                Await state.AssertCompletionSession()
                state.SendSelectAll()
                Await state.AssertNoCompletionSession()
            End Using
        End Function

        <WorkItem(3088, "https://github.com/dotnet/roslyn/issues/3088")>
        <MemberData(NameOf(AllCompletionImplementations))> <WpfTheory, Trait(Traits.Feature, Traits.Features.Completion)>
        Public Async Function DoNotPreferParameterNames(completionImplementation As CompletionImplementation) As Task
            Using state = TestStateFactory.CreateVisualBasicTestState(completionImplementation,
                <Document><![CDATA[
Module Program
    Sub Main(args As String())
        Dim Table As Integer
        goo(table$$)
    End Sub

    Sub goo(table As String)

    End Sub
End Module]]></Document>)
                state.SendInvokeCompletionList()
                Await state.WaitForAsynchronousOperationsAsync()
                Await state.AssertSelectedCompletionItem("Table")
            End Using
        End Function

        <WorkItem(4892, "https://github.com/dotnet/roslyn/issues/4892")>
        <MemberData(NameOf(AllCompletionImplementations))> <WpfTheory, Trait(Traits.Feature, Traits.Features.Completion)>
        Public Async Function BooleanPreselection1(completionImplementation As CompletionImplementation) As Task
            Using state = TestStateFactory.CreateVisualBasicTestState(completionImplementation,
                <Document><![CDATA[
Module Program
    Sub Main(args As String())
        Dim x as boolean = $$
    End Sub
End Module]]></Document>)
                state.SendTypeChars("f")
                Await state.WaitForAsynchronousOperationsAsync()
                Await state.AssertSelectedCompletionItem("False")
                state.SendBackspace()
                state.SendTypeChars("t")
                Await state.WaitForAsynchronousOperationsAsync()
                Await state.AssertSelectedCompletionItem("True")
            End Using
        End Function

        <WorkItem(4892, "https://github.com/dotnet/roslyn/issues/4892")>
        <MemberData(NameOf(AllCompletionImplementations))> <WpfTheory, Trait(Traits.Feature, Traits.Features.Completion)>
        Public Async Function BooleanPreselection2(completionImplementation As CompletionImplementation) As Task
            Using state = TestStateFactory.CreateVisualBasicTestState(completionImplementation,
                <Document><![CDATA[
Module Program
    Sub Main(args As String())
        foot($$
    End Sub

    Sub foot(x as boolean)
    End Sub
End Module]]></Document>)
                state.SendTypeChars("f")
                Await state.WaitForAsynchronousOperationsAsync()
                Await state.AssertSelectedCompletionItem("False")
                state.SendBackspace()
                state.SendTypeChars("t")
                Await state.WaitForAsynchronousOperationsAsync()
                Await state.AssertSelectedCompletionItem("True")
            End Using
        End Function

        <WorkItem(4892, "https://github.com/dotnet/roslyn/issues/4892")>
        <MemberData(NameOf(AllCompletionImplementations))> <WpfTheory, Trait(Traits.Feature, Traits.Features.Completion)>
        Public Async Function BooleanPreselection3(completionImplementation As CompletionImplementation) As Task
            Using state = TestStateFactory.CreateVisualBasicTestState(completionImplementation,
                <Document><![CDATA[

Module Program
    Class F
    End Class
    Class T
    End Class

    Sub Main(args As String())
        $$
    End Sub
End Module]]></Document>)
                state.SendTypeChars("f")
                Await state.WaitForAsynchronousOperationsAsync()
                Await state.AssertSelectedCompletionItem("F")
                state.SendBackspace()
                state.SendTypeChars("t")
                Await state.WaitForAsynchronousOperationsAsync()
                Await state.AssertSelectedCompletionItem("T")
            End Using
        End Function

        <MemberData(NameOf(AllCompletionImplementations))> <WpfTheory, Trait(Traits.Feature, Traits.Features.Completion)>
        Public Async Function TargetTypePreselection1(completionImplementation As CompletionImplementation) As Task
            Using state = TestStateFactory.CreateVisualBasicTestState(completionImplementation,
                           <Document><![CDATA[
Imports System.Threading
Module Program
    Sub Cancel(x As Integer, cancellationToken As CancellationToken)
        Cancel(x + 1, $$)
    End Sub
End Module]]></Document>)
                state.SendInvokeCompletionList()
                Await state.WaitForAsynchronousOperationsAsync().ConfigureAwait(True)
                Await state.AssertSelectedCompletionItem("cancellationToken").ConfigureAwait(True)
            End Using
        End Function

        <MemberData(NameOf(AllCompletionImplementations))> <WpfTheory, Trait(Traits.Feature, Traits.Features.Completion)>
        Public Async Function TargetTypePreselection2(completionImplementation As CompletionImplementation) As Task
            Using state = TestStateFactory.CreateVisualBasicTestState(completionImplementation,
                           <Document><![CDATA[
Module Program
    Sub Main(args As String())
        Dim aaz As Integer
        args = $$
    End Sub
End Module]]></Document>)
                state.SendTypeChars("a")
                Await state.WaitForAsynchronousOperationsAsync().ConfigureAwait(True)
                Await state.AssertSelectedCompletionItem("args").ConfigureAwait(True)
            End Using
        End Function

        <MemberData(NameOf(AllCompletionImplementations))> <WpfTheory, Trait(Traits.Feature, Traits.Features.Completion)>
        Public Async Function TargetTypePreselection3(completionImplementation As CompletionImplementation) As Task
            Using state = TestStateFactory.CreateVisualBasicTestState(completionImplementation,
                           <Document><![CDATA[
Class D
End Class
Class Program

    Sub Main(string() args)
    
       Dim cw = 7
       Dim cx as D = new D()
       Dim  cx2 as D = $$
    End Sub
End Class
]]></Document>)
                state.SendTypeChars("c")
                Await state.WaitForAsynchronousOperationsAsync().ConfigureAwait(True)
                Await state.AssertSelectedCompletionItem("cx", isHardSelected:=True).ConfigureAwait(True)
            End Using
        End Function

        <MemberData(NameOf(AllCompletionImplementations))> <WpfTheory, Trait(Traits.Feature, Traits.Features.Completion)>
        Public Async Function TargetTypePreselectionLocalsOverType(completionImplementation As CompletionImplementation) As Task
            Using state = TestStateFactory.CreateVisualBasicTestState(completionImplementation,
                           <Document><![CDATA[
Class A 
End Class
Class Program

    Sub Main(string() args)
    
       Dim  cx = new A()
       Dim cx2 as A = $$
    End Sub
End Class
]]></Document>)
                state.SendTypeChars("c")
                Await state.WaitForAsynchronousOperationsAsync().ConfigureAwait(True)
                Await state.AssertSelectedCompletionItem("cx", isHardSelected:=True).ConfigureAwait(True)
            End Using
        End Function

        <MemberData(NameOf(AllCompletionImplementations))> <WpfTheory(Skip:="https://github.com/dotnet/roslyn/issues/6942"), Trait(Traits.Feature, Traits.Features.Completion)>
        Public Async Function TargetTypePreselectionConvertibility1(completionImplementation As CompletionImplementation) As Task
            Using state = TestStateFactory.CreateVisualBasicTestState(completionImplementation,
                           <Document><![CDATA[
Mustinherit Class C 
End Class
Class D 
inherits C
End Class
Class Program
    Sub Main(string() args)
    
       Dim cx = new D()
       Dim cx2 as C = $$
    End Sub
End Class
]]></Document>)
                state.SendTypeChars("c")
                Await state.WaitForAsynchronousOperationsAsync().ConfigureAwait(True)
                Await state.AssertSelectedCompletionItem("cx", isHardSelected:=True).ConfigureAwait(True)
            End Using
        End Function

        <MemberData(NameOf(AllCompletionImplementations))> <WpfTheory, Trait(Traits.Feature, Traits.Features.Completion)>
        Public Async Function TargetTypePreselectionParamsArray(completionImplementation As CompletionImplementation) As Task
            Using state = TestStateFactory.CreateVisualBasicTestState(completionImplementation,
                           <Document><![CDATA[

Class Program

    Sub Main(string() args)
    
       Dim azc as integer
       M2(a$$
    End Sub
    Sub M2(params int() yx)  
    End Sub
End Class
 
]]></Document>)
                state.SendInvokeCompletionList()
                Await state.WaitForAsynchronousOperationsAsync().ConfigureAwait(True)
                Await state.AssertSelectedCompletionItem("azc", isHardSelected:=True).ConfigureAwait(True)
            End Using
        End Function

        <MemberData(NameOf(AllCompletionImplementations))> <WpfTheory, Trait(Traits.Feature, Traits.Features.Completion)>
        Public Async Function TargetTypePreselectionSetterValue(completionImplementation As CompletionImplementation) As Task
            Using state = TestStateFactory.CreateVisualBasicTestState(completionImplementation,
                           <Document><![CDATA[
Class Program
    Private Async As Integer
    Public Property NewProperty() As Integer
        Get
            Return Async
        End Get
        Set(ByVal value As Integer)
            Async = $$
        End Set
    End Property
End Class]]></Document>)
                state.SendInvokeCompletionList()
                Await state.WaitForAsynchronousOperationsAsync().ConfigureAwait(True)
                Await state.AssertSelectedCompletionItem("value", isHardSelected:=False, isSoftSelected:=True).ConfigureAwait(True)
            End Using
        End Function

        <MemberData(NameOf(AllCompletionImplementations))> <WpfTheory, Trait(Traits.Feature, Traits.Features.Completion)>
        <WorkItem(12530, "https://github.com/dotnet/roslyn/issues/12530")>
        Public Async Function TestAnonymousTypeDescription(completionImplementation As CompletionImplementation) As Task
            Using state = TestStateFactory.CreateVisualBasicTestState(completionImplementation,
                           <Document><![CDATA[
Imports System.Linq

Public Class Class1
    Sub Method()
        Dim x = {New With {.x = 1}}.ToArr$$
    End Sub
End Class
]]></Document>)
                state.SendInvokeCompletionList()
                Await state.WaitForAsynchronousOperationsAsync()
                Await state.AssertSelectedCompletionItem(description:=
$"<{ VBFeaturesResources.Extension }> Function IEnumerable(Of 'a).ToArray() As 'a()

{ FeaturesResources.Anonymous_Types_colon }
    'a { FeaturesResources.is_ } New With {{ .x As Integer }}")
            End Using
        End Function

        <MemberData(NameOf(AllCompletionImplementations))> <WpfTheory, Trait(Traits.Feature, Traits.Features.Completion)>
        <WorkItem(12530, "https://github.com/dotnet/roslyn/issues/12530")>
        Public Async Function TestAnonymousTypeDescription2(completionImplementation As CompletionImplementation) As Task
            Using state = TestStateFactory.CreateVisualBasicTestState(completionImplementation,
                           <Document><![CDATA[
Imports System.Linq

Public Class Class1
    Sub Method()
        Dim x = {New With { Key .x = 1}}.ToArr$$
    End Sub
End Class
]]></Document>)
                state.SendInvokeCompletionList()
                Await state.WaitForAsynchronousOperationsAsync()
                Await state.AssertSelectedCompletionItem(description:=
$"<{ VBFeaturesResources.Extension }> Function IEnumerable(Of 'a).ToArray() As 'a()

{ FeaturesResources.Anonymous_Types_colon }
    'a { FeaturesResources.is_ } New With {{ Key .x As Integer }}")
            End Using
        End Function

        <WorkItem(11812, "https://github.com/dotnet/roslyn/issues/11812")>
        <MemberData(NameOf(AllCompletionImplementations))> <WpfTheory, Trait(Traits.Feature, Traits.Features.Completion)>
        Public Async Function TestObjectCreationQualifiedName(completionImplementation As CompletionImplementation) As Task
            Using state = TestStateFactory.CreateVisualBasicTestState(completionImplementation,
                            <Document><![CDATA[
 Class A
     Sub Test()
         Dim b As B.C(Of Integer) = New$$
     End Sub
 End Class
 
 Namespace B
     Class C(Of T)
     End Class
 End Namespace]]></Document>)

                state.SendTypeChars(" ")
                Await state.AssertCompletionSession()
                state.SendTypeChars("(")
                state.AssertMatchesTextStartingAtLine(3, "Dim b As B.C(Of Integer) = New B.C(Of Integer)(")
            End Using
        End Function

        <MemberData(NameOf(AllCompletionImplementations))> <WpfTheory>
        Public Async Function TestNonTrailingNamedArgumentInVB15_3(completionImplementation As CompletionImplementation) As Task
            Using state = TestStateFactory.CreateTestStateFromWorkspace(completionImplementation,
                 <Workspace>
                     <Project Language="Visual Basic" LanguageVersion="VisualBasic15_3" CommonReferences="true" AssemblyName="VBProj">
                         <Document FilePath="C.vb">
Class C
    Sub M()
        Dim better As Integer = 2
        M(a:=1, $$)
    End Sub
    Sub M(a As Integer, bar As Integer, c As Integer)
    End Sub
End Class
                         </Document>
                     </Project>
                 </Workspace>)

                state.SendTypeChars("b")
                Await state.AssertSelectedCompletionItem(displayText:="bar:=", isHardSelected:=True)
                state.SendTypeChars("e")
                Await state.AssertNoCompletionSession()
            End Using
        End Function

        <MemberData(NameOf(AllCompletionImplementations))> <WpfTheory>
        Public Async Function TestNonTrailingNamedArgumentInVB15_5(completionImplementation As CompletionImplementation) As Task
            Using state = TestStateFactory.CreateTestStateFromWorkspace(completionImplementation,
                 <Workspace>
                     <Project Language="Visual Basic" LanguageVersion="VisualBasic15_5" CommonReferences="true" AssemblyName="VBProj">
                         <Document FilePath="C.vb">
Class C
    Sub M()
        Dim better As Integer = 2
        M(a:=1, $$)
    End Sub
    Sub M(a As Integer, bar As Integer, c As Integer)
    End Sub
End Class
                         </Document>
                     </Project>
                 </Workspace>)

                state.SendTypeChars("bar")
                Await state.AssertSelectedCompletionItem(displayText:="bar:=", isHardSelected:=True)
                state.SendBackspace()
                state.SendBackspace()
                state.SendTypeChars("et")
                Await state.AssertSelectedCompletionItem(displayText:="better", isHardSelected:=True)
                state.SendTypeChars(", ")
                Assert.Contains("M(a:=1, better,", state.GetLineTextFromCaretPosition(), StringComparison.Ordinal)
            End Using
        End Function

        <MemberData(NameOf(AllCompletionImplementations))> <WpfTheory, Trait(Traits.Feature, Traits.Features.Completion)>
        Public Async Function TestSymbolInTupleLiteral(completionImplementation As CompletionImplementation) As Task
            Using state = TestStateFactory.CreateVisualBasicTestState(completionImplementation,
                  <Document><![CDATA[
Class C
    Public Sub Goo()
        Dim t = ($$)
    End Sub
End Class
}]]></Document>)

                state.SendTypeChars("Go")
                Await state.AssertSelectedCompletionItem(displayText:="Goo", isHardSelected:=True)
                state.SendTypeChars(":")
                Assert.Contains("(Go:", state.GetLineTextFromCaretPosition(), StringComparison.Ordinal)
            End Using
        End Function

        <MemberData(NameOf(AllCompletionImplementations))> <WpfTheory, Trait(Traits.Feature, Traits.Features.Completion)>
        Public Async Function TestSymbolInTupleLiteralAfterComma(completionImplementation As CompletionImplementation) As Task
            Using state = TestStateFactory.CreateVisualBasicTestState(completionImplementation,
                  <Document><![CDATA[
Class C
    Public Sub Goo()
        Dim t = (1, $$)
    End Sub
End Class
]]></Document>)

                state.SendTypeChars("Go")
                Await state.AssertSelectedCompletionItem(displayText:="Goo", isHardSelected:=True)
                state.SendTypeChars(":")
                Assert.Contains("(1, Go:", state.GetLineTextFromCaretPosition(), StringComparison.Ordinal)
            End Using
        End Function

<<<<<<< HEAD
        <WpfFact, Trait(Traits.Feature, Traits.Features.Completion)>
        Public Async Function TestSnippetInTupleLiteral() As Task
            Using state = TestState.CreateVisualBasicTestState(
=======
        <MemberData(NameOf(AllCompletionImplementations))> <WpfTheory, Trait(Traits.Feature, Traits.Features.Completion)>
        Public Async Function TestSnippetInTupleLiteral(completionImplementation As CompletionImplementation) As Task
            Dim snippetProvider As CompletionProvider =
                New VisualStudio.LanguageServices.VisualBasic.Snippets.SnippetCompletionProvider(Nothing)

            Using state = TestStateFactory.CreateVisualBasicTestState(completionImplementation,
>>>>>>> b4f7a28a
                  <Document><![CDATA[
Class C
    Public Sub Goo()
        Dim t = ($$)
    End Sub
End Class
}]]></Document>,
                  extraExportedTypes:={GetType(MockSnippetInfoService), GetType(SnippetCompletionProvider), GetType(StubVsEditorAdaptersFactoryService)}.ToList())

                state.Workspace.Options = state.Workspace.Options.WithChangedOption(CompletionOptions.SnippetsBehavior,
                                                                                    LanguageNames.VisualBasic,
                                                                                    SnippetsRule.AlwaysInclude)

                state.SendTypeChars("Shortcu")
                Await state.AssertSelectedCompletionItem(displayText:="Shortcut", isHardSelected:=True)
                state.SendTypeChars(":")
                Assert.Contains("(Shortcu:", state.GetLineTextFromCaretPosition(), StringComparison.Ordinal)
            End Using
        End Function

<<<<<<< HEAD
        <WpfFact, Trait(Traits.Feature, Traits.Features.Completion)>
        Public Async Function TestSnippetInTupleLiteralAfterComma() As Task
            Using state = TestState.CreateVisualBasicTestState(
=======
        <MemberData(NameOf(AllCompletionImplementations))> <WpfTheory, Trait(Traits.Feature, Traits.Features.Completion)>
        Public Async Function TestSnippetInTupleLiteralAfterComma(completionImplementation As CompletionImplementation) As Task
            Dim snippetProvider As CompletionProvider =
                New VisualStudio.LanguageServices.VisualBasic.Snippets.
                    SnippetCompletionProvider(editorAdaptersFactoryService:=Nothing)

            Using state = TestStateFactory.CreateVisualBasicTestState(completionImplementation,
>>>>>>> b4f7a28a
                  <Document><![CDATA[
Class C
    Public Sub Goo()
        Dim t = (1, $$)
    End Sub
End Class
}]]></Document>,
                  extraExportedTypes:={GetType(MockSnippetInfoService), GetType(SnippetCompletionProvider), GetType(StubVsEditorAdaptersFactoryService)}.ToList())

                state.Workspace.Options = state.Workspace.Options.WithChangedOption(CompletionOptions.SnippetsBehavior,
                                                                                    LanguageNames.VisualBasic,
                                                                                    SnippetsRule.AlwaysInclude)

                state.SendTypeChars("Shortcu")
                Await state.AssertSelectedCompletionItem(displayText:="Shortcut", isHardSelected:=True)
                state.SendTypeChars(":")
                Assert.Contains("(1, Shortcu:", state.GetLineTextFromCaretPosition(), StringComparison.Ordinal)
            End Using
        End Function

<<<<<<< HEAD
        <WpfFact, Trait(Traits.Feature, Traits.Features.Completion)>
        Public Async Function TestSnippetsNotExclusiveWhenAlwaysShowing() As Task
            Using state = TestState.CreateVisualBasicTestState(
=======
        <MemberData(NameOf(AllCompletionImplementations))> <WpfTheory, Trait(Traits.Feature, Traits.Features.Completion)>
        Public Async Function TestSnippetsNotExclusiveWhenAlwaysShowing(completionImplementation As CompletionImplementation) As Task
            Dim snippetProvider As CompletionProvider =
                New VisualStudio.LanguageServices.VisualBasic.Snippets.
                    SnippetCompletionProvider(editorAdaptersFactoryService:=Nothing)

            Using state = TestStateFactory.CreateVisualBasicTestState(completionImplementation,
>>>>>>> b4f7a28a
                  <Document><![CDATA[
Class C
    Public Sub Goo()
        Dim x as Integer = 3
        Dim t = $$
    End Sub
End Class
}]]></Document>,
                  extraExportedTypes:={GetType(MockSnippetInfoService), GetType(SnippetCompletionProvider), GetType(StubVsEditorAdaptersFactoryService)}.ToList())

                state.Workspace.Options = state.Workspace.Options.WithChangedOption(CompletionOptions.SnippetsBehavior,
                                                                                    LanguageNames.VisualBasic,
                                                                                    SnippetsRule.AlwaysInclude)

                state.SendInvokeCompletionList()
                Await state.WaitForAsynchronousOperationsAsync()
                Assert.True(state.CompletionItemsContainsAll({"x", "Shortcut"}))
            End Using
        End Function

        <MemberData(NameOf(AllCompletionImplementations))> <WpfTheory, Trait(Traits.Feature, Traits.Features.Completion)>
        Public Async Function TestBuiltInTypesKeywordInTupleLiteral(completionImplementation As CompletionImplementation) As Task
            Using state = TestStateFactory.CreateVisualBasicTestState(completionImplementation,
                  <Document><![CDATA[
Class C
    Public Sub Goo()
        Dim t = ($$)
    End Sub
End Class
}]]></Document>)

                state.SendTypeChars("Intege")
                Await state.AssertSelectedCompletionItem(displayText:="Integer", isHardSelected:=True)
                state.SendTypeChars(":")
                Assert.Contains("(Intege:", state.GetLineTextFromCaretPosition(), StringComparison.Ordinal)
            End Using
        End Function

        <MemberData(NameOf(AllCompletionImplementations))> <WpfTheory, Trait(Traits.Feature, Traits.Features.Completion)>
        Public Async Function TestBuiltInTypesKeywordInTupleLiteralAfterComma(completionImplementation As CompletionImplementation) As Task
            Using state = TestStateFactory.CreateVisualBasicTestState(completionImplementation,
                  <Document><![CDATA[
Class C
    Public Sub Goo()
        Dim t = (1, $$)
    End Sub
End Class
}]]></Document>)

                state.SendTypeChars("Intege")
                Await state.AssertSelectedCompletionItem(displayText:="Integer", isHardSelected:=True)
                state.SendTypeChars(":")
                Assert.Contains("(1, Intege:", state.GetLineTextFromCaretPosition(), StringComparison.Ordinal)
            End Using
        End Function

        <MemberData(NameOf(AllCompletionImplementations))> <WpfTheory, Trait(Traits.Feature, Traits.Features.Completion)>
        Public Async Function TestFunctionKeywordInTupleLiteral(completionImplementation As CompletionImplementation) As Task
            Using state = TestStateFactory.CreateVisualBasicTestState(completionImplementation,
                  <Document><![CDATA[
Class C
    Public Sub Goo()
        Dim t = ($$)
    End Sub
End Class
}]]></Document>)

                state.SendTypeChars("Functio")
                Await state.AssertSelectedCompletionItem(displayText:="Function", isHardSelected:=True)
                state.SendTypeChars(":")
                Assert.Contains("(Functio:", state.GetLineTextFromCaretPosition(), StringComparison.Ordinal)
            End Using
        End Function

        <MemberData(NameOf(AllCompletionImplementations))> <WpfTheory, Trait(Traits.Feature, Traits.Features.Completion)>
        Public Async Function TestFunctionKeywordInTupleLiteralAfterComma(completionImplementation As CompletionImplementation) As Task
            Using state = TestStateFactory.CreateVisualBasicTestState(completionImplementation,
                  <Document><![CDATA[
Class C
    Public Sub Goo()
        Dim t = (1, $$)
    End Sub
End Class
}]]></Document>)
                state.SendTypeChars("Functio")
                Await state.AssertSelectedCompletionItem(displayText:="Function", isHardSelected:=True)
                state.SendTypeChars(":")
                Assert.Contains("(1, Functio:", state.GetLineTextFromCaretPosition(), StringComparison.Ordinal)
            End Using
        End Function

        <MemberData(NameOf(AllCompletionImplementations))> <WpfTheory, Trait(Traits.Feature, Traits.Features.Completion)>
        Public Async Function TestSymbolInTupleType(completionImplementation As CompletionImplementation) As Task
            Using state = TestStateFactory.CreateVisualBasicTestState(completionImplementation,
                  <Document><![CDATA[
Class C
    Public Sub Goo()
       Dim t As ($$)
    End Sub
End Class
]]></Document>)
                state.SendTypeChars("Integ")
                Await state.AssertSelectedCompletionItem(displayText:="Integer", isHardSelected:=True)
                state.SendTypeChars(",")
                Assert.Contains("(Integer,", state.GetLineTextFromCaretPosition(), StringComparison.Ordinal)
            End Using
        End Function

        <MemberData(NameOf(AllCompletionImplementations))> <WpfTheory, Trait(Traits.Feature, Traits.Features.Completion)>
        Public Async Function TestInvocationExpression(completionImplementation As CompletionImplementation) As Task
            Using state = TestStateFactory.CreateVisualBasicTestState(completionImplementation,
                  <Document><![CDATA[
Class C
    Public Sub Goo(Alice As Integer)
       Goo($$)
    End Sub
End Class
]]></Document>)

                state.SendTypeChars("Alic")
                Await state.AssertSelectedCompletionItem(displayText:="Alice", isHardSelected:=True)
                state.SendTypeChars(":")
                Assert.Contains("Goo(Alice:", state.GetLineTextFromCaretPosition(), StringComparison.Ordinal)
            End Using
        End Function

        <MemberData(NameOf(AllCompletionImplementations))> <WpfTheory, Trait(Traits.Feature, Traits.Features.Completion)>
        Public Async Function TestInvocationExpressionAfterComma(completionImplementation As CompletionImplementation) As Task
            Using state = TestStateFactory.CreateVisualBasicTestState(completionImplementation,
                  <Document><![CDATA[
Class C
    Public Sub Goo(Alice As Integer, Bob As Integer)
       Goo(1, $$)
    End Sub
End Class
]]></Document>)

                state.SendTypeChars("B")
                Await state.AssertSelectedCompletionItem(displayText:="Bob", isHardSelected:=True)
                state.SendTypeChars(":")
                Assert.Contains("Goo(1, Bob:", state.GetLineTextFromCaretPosition(), StringComparison.Ordinal)
            End Using
        End Function

        <WorkItem(13161, "https://github.com/dotnet/roslyn/issues/13161")>
        <MemberData(NameOf(AllCompletionImplementations))> <WpfTheory, Trait(Traits.Feature, Traits.Features.Completion)>
        Public Async Function CommitGenericDoesNotInsertEllipsis(completionImplementation As CompletionImplementation) As Task
            Using state = TestStateFactory.CreateVisualBasicTestState(completionImplementation,
                            <Document><![CDATA[
Interface Goo(Of T)
End Interface

Class Bar
    Implements $$
End Class]]></Document>)

                Dim unicodeEllipsis = ChrW(&H2026).ToString()
                state.SendTypeChars("Goo")
                state.SendTab()
                Await state.WaitForAsynchronousOperationsAsync()
                Assert.Equal("Implements Goo(Of", state.GetLineTextFromCaretPosition().Trim())
                Assert.DoesNotContain(unicodeEllipsis, state.GetLineTextFromCaretPosition())
            End Using
        End Function

        <WorkItem(13161, "https://github.com/dotnet/roslyn/issues/13161")>
        <MemberData(NameOf(AllCompletionImplementations))> <WpfTheory, Trait(Traits.Feature, Traits.Features.Completion)>
        Public Async Function CommitGenericDoesNotInsertEllipsisCommitOnParen(completionImplementation As CompletionImplementation) As Task
            Using state = TestStateFactory.CreateVisualBasicTestState(completionImplementation,
                            <Document><![CDATA[
Interface Goo(Of T)
End Interface

Class Bar
    Implements $$
End Class]]></Document>)

                Dim unicodeEllipsis = ChrW(&H2026).ToString()
                state.SendTypeChars("Goo(")
                Await state.WaitForAsynchronousOperationsAsync()
                Assert.Equal("Implements Goo(", state.GetLineTextFromCaretPosition().Trim())
                Assert.DoesNotContain(unicodeEllipsis, state.GetLineTextFromCaretPosition())
            End Using
        End Function

        <WorkItem(13161, "https://github.com/dotnet/roslyn/issues/13161")>
        <MemberData(NameOf(AllCompletionImplementations))> <WpfTheory, Trait(Traits.Feature, Traits.Features.Completion)>
        Public Async Function CommitGenericItemDoesNotInsertEllipsisCommitOnTab(completionImplementation As CompletionImplementation) As Task
            Using state = TestStateFactory.CreateVisualBasicTestState(completionImplementation,
                            <Document><![CDATA[
Interface Goo(Of T)
End Interface

Class Bar
    Dim x as $$
End Class]]></Document>)

                Dim unicodeEllipsis = ChrW(&H2026).ToString()
                state.SendTypeChars("Goo")
                state.SendTab()
                Await state.WaitForAsynchronousOperationsAsync()
                Assert.Equal("Dim x as Goo(Of", state.GetLineTextFromCaretPosition().Trim())
                Assert.DoesNotContain(unicodeEllipsis, state.GetLineTextFromCaretPosition())
            End Using
        End Function

        <WorkItem(15011, "https://github.com/dotnet/roslyn/issues/15011")>
        <MemberData(NameOf(AllCompletionImplementations))> <WpfTheory, Trait(Traits.Feature, Traits.Features.Completion)>
        Public Async Function SymbolAndObjectPreselectionUnification(completionImplementation As CompletionImplementation) As Task
            Using state = TestStateFactory.CreateVisualBasicTestState(completionImplementation,
                            <Document><![CDATA[
Module Module1

    Sub Main()
        Dim x As ProcessStartInfo = New $$
    End Sub

End Module
]]></Document>)

                state.SendInvokeCompletionList()
                Await state.WaitForAsynchronousOperationsAsync()
                Dim psi = state.GetCompletionItems().Where(Function(i) i.DisplayText.Contains("ProcessStartInfo")).ToArray()
                Assert.Equal(1, psi.Length)
            End Using
        End Function

        <WorkItem(394863, "https://devdiv.visualstudio.com/DevDiv/_workitems?_a=edit&id=394863&triage=true")>
        <MemberData(NameOf(AllCompletionImplementations))> <WpfTheory, Trait(Traits.Feature, Traits.Features.Completion)>
        Public Async Function ImplementsClause(completionImplementation As CompletionImplementation) As Task
            Using state = TestStateFactory.CreateVisualBasicTestState(completionImplementation,
                            <Document><![CDATA[
Partial Class TestClass
    Implements IComparable(Of TestClass)

    Public Function CompareTo(other As TestClass) As Integer Implements I$$


    End Function

End Class
]]></Document>)

                state.SendInvokeCompletionList()
                Await state.WaitForAsynchronousOperationsAsync()
                state.SendTab()
                Assert.Contains("IComparable(Of TestClass)", state.GetLineTextFromCaretPosition())
            End Using
        End Function

        <WorkItem(18785, "https://github.com/dotnet/roslyn/issues/18785")>
        <MemberData(NameOf(AllCompletionImplementations))> <WpfTheory, Trait(Traits.Feature, Traits.Features.Completion)>
        Public Async Function BackspaceSoftSelectionIfNotPrefixMatch(completionImplementation As CompletionImplementation) As Task
            Using state = TestStateFactory.CreateVisualBasicTestState(completionImplementation,
                            <Document><![CDATA[
Class C
    Sub Do()
        Dim x = new System.Collections.Generic.List(Of String)()
        x.$$Add("stuff")
    End Sub
End Class
]]></Document>)

                state.SendBackspace()
                Await state.AssertSelectedCompletionItem("x", isSoftSelected:=True)
                state.SendTypeChars(".")
                Await state.WaitForAsynchronousOperationsAsync()
                Assert.Contains("x.Add", state.GetLineTextFromCaretPosition())
            End Using
        End Function

        <ExportLanguageService(GetType(ISnippetInfoService), LanguageNames.VisualBasic), System.Composition.Shared>
        Friend Class MockSnippetInfoService
            Implements ISnippetInfoService

            Public Function GetSnippetsAsync_NonBlocking() As IEnumerable(Of SnippetInfo) Implements ISnippetInfoService.GetSnippetsIfAvailable
                Return SpecializedCollections.SingletonEnumerable(New SnippetInfo("Shortcut", "Title", "Description", "Path"))
            End Function

            Public Function ShouldFormatSnippet(snippetInfo As SnippetInfo) As Boolean Implements ISnippetInfoService.ShouldFormatSnippet
                Return False
            End Function

            Public Function SnippetShortcutExists_NonBlocking(shortcut As String) As Boolean Implements ISnippetInfoService.SnippetShortcutExists_NonBlocking
                Return shortcut = "Shortcut"
            End Function
        End Class
    End Class
End Namespace<|MERGE_RESOLUTION|>--- conflicted
+++ resolved
@@ -2623,18 +2623,9 @@
             End Using
         End Function
 
-<<<<<<< HEAD
-        <WpfFact, Trait(Traits.Feature, Traits.Features.Completion)>
-        Public Async Function TestSnippetInTupleLiteral() As Task
-            Using state = TestState.CreateVisualBasicTestState(
-=======
         <MemberData(NameOf(AllCompletionImplementations))> <WpfTheory, Trait(Traits.Feature, Traits.Features.Completion)>
         Public Async Function TestSnippetInTupleLiteral(completionImplementation As CompletionImplementation) As Task
-            Dim snippetProvider As CompletionProvider =
-                New VisualStudio.LanguageServices.VisualBasic.Snippets.SnippetCompletionProvider(Nothing)
-
-            Using state = TestStateFactory.CreateVisualBasicTestState(completionImplementation,
->>>>>>> b4f7a28a
+            Using state = TestStateFactory.CreateVisualBasicTestState(completionImplementation,
                   <Document><![CDATA[
 Class C
     Public Sub Goo()
@@ -2655,19 +2646,9 @@
             End Using
         End Function
 
-<<<<<<< HEAD
-        <WpfFact, Trait(Traits.Feature, Traits.Features.Completion)>
-        Public Async Function TestSnippetInTupleLiteralAfterComma() As Task
-            Using state = TestState.CreateVisualBasicTestState(
-=======
         <MemberData(NameOf(AllCompletionImplementations))> <WpfTheory, Trait(Traits.Feature, Traits.Features.Completion)>
         Public Async Function TestSnippetInTupleLiteralAfterComma(completionImplementation As CompletionImplementation) As Task
-            Dim snippetProvider As CompletionProvider =
-                New VisualStudio.LanguageServices.VisualBasic.Snippets.
-                    SnippetCompletionProvider(editorAdaptersFactoryService:=Nothing)
-
-            Using state = TestStateFactory.CreateVisualBasicTestState(completionImplementation,
->>>>>>> b4f7a28a
+            Using state = TestStateFactory.CreateVisualBasicTestState(completionImplementation,
                   <Document><![CDATA[
 Class C
     Public Sub Goo()
@@ -2688,19 +2669,9 @@
             End Using
         End Function
 
-<<<<<<< HEAD
-        <WpfFact, Trait(Traits.Feature, Traits.Features.Completion)>
-        Public Async Function TestSnippetsNotExclusiveWhenAlwaysShowing() As Task
-            Using state = TestState.CreateVisualBasicTestState(
-=======
         <MemberData(NameOf(AllCompletionImplementations))> <WpfTheory, Trait(Traits.Feature, Traits.Features.Completion)>
         Public Async Function TestSnippetsNotExclusiveWhenAlwaysShowing(completionImplementation As CompletionImplementation) As Task
-            Dim snippetProvider As CompletionProvider =
-                New VisualStudio.LanguageServices.VisualBasic.Snippets.
-                    SnippetCompletionProvider(editorAdaptersFactoryService:=Nothing)
-
-            Using state = TestStateFactory.CreateVisualBasicTestState(completionImplementation,
->>>>>>> b4f7a28a
+            Using state = TestStateFactory.CreateVisualBasicTestState(completionImplementation,
                   <Document><![CDATA[
 Class C
     Public Sub Goo()
