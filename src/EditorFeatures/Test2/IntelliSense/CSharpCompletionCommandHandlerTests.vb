--- conflicted
+++ resolved
@@ -5029,7 +5029,6 @@
             End Using
         End Function
 
-<<<<<<< HEAD
         <WorkItem(34943, "https://github.com/dotnet/roslyn/issues/34943")>
         <MemberData(NameOf(AllCompletionImplementations))>
         <WpfTheory, Trait(Traits.Feature, Traits.Features.Completion), Trait(Traits.Feature, Traits.Features.CodeActionsUseRangeOperator)>
@@ -5281,7 +5280,9 @@
 
                 state.SendTypeChars("(")
                 Await state.AssertSelectedCompletionItem(displayText:="A", isHardSelected:=True)
-=======
+            End Using
+        End Function
+
         <WpfTheory, Trait(Traits.Feature, Traits.Features.Completion)>
         <MemberData(NameOf(AllCompletionImplementations))>
         <WorkItem(24960, "https://github.com/dotnet/roslyn/issues/24960")>
@@ -5318,7 +5319,6 @@
                 state.SendTypeChars("T")
                 Await state.WaitForAsynchronousOperationsAsync()
                 Await state.AssertSelectedCompletionItem("T", $"T {FeaturesResources.in_} C.M<T>")
->>>>>>> 726f89ee
             End Using
         End Function
 
