--- conflicted
+++ resolved
@@ -26,15 +26,6 @@
     private readonly IThreadingContext _threadingContext;
     private readonly IAsynchronousOperationListenerProvider _listenerProvider;
 
-<<<<<<< HEAD
-        public DiagnosticTaggerWrapper(
-            EditorTestWorkspace workspace,
-            IReadOnlyDictionary<string, ImmutableArray<DiagnosticAnalyzer>>? analyzerMap = null,
-            bool createTaggerProvider = true)
-        {
-            _threadingContext = workspace.GetService<IThreadingContext>();
-            _listenerProvider = workspace.GetService<IAsynchronousOperationListenerProvider>();
-=======
     private AbstractDiagnosticsTaggerProvider<TTag>? _taggerProvider;
 
     public DiagnosticTaggerWrapper(
@@ -44,7 +35,6 @@
     {
         _threadingContext = workspace.GetService<IThreadingContext>();
         _listenerProvider = workspace.GetService<IAsynchronousOperationListenerProvider>();
->>>>>>> 554fe0e7
 
         var analyzerReference = new TestAnalyzerReferenceByLanguage(analyzerMap ?? DiagnosticExtensions.GetCompilerDiagnosticAnalyzersMap());
         workspace.TryApplyChanges(workspace.CurrentSolution.WithAnalyzerReferences([analyzerReference]));
@@ -68,25 +58,6 @@
         {
             if (_taggerProvider == null)
             {
-<<<<<<< HEAD
-                if (field == null)
-                {
-                    WpfTestRunner.RequireWpfFact($"{nameof(DiagnosticTaggerWrapper<TProvider, TTag>)}.{nameof(TaggerProvider)} creates asynchronous taggers");
-
-                    if (typeof(TProvider) == typeof(InlineDiagnosticsTaggerProvider))
-                    {
-                        field = (AbstractDiagnosticsTaggerProvider<TTag>)(object)_workspace.ExportProvider.GetExportedValues<ITaggerProvider>()
-                            .OfType<TProvider>()
-                            .Single();
-                    }
-                    else
-                    {
-                        throw new InvalidOperationException();
-                    }
-                }
-
-                return field;
-=======
                 WpfTestRunner.RequireWpfFact($"{nameof(DiagnosticTaggerWrapper<TProvider, TTag>)}.{nameof(TaggerProvider)} creates asynchronous taggers");
 
                 if (typeof(TProvider) == typeof(InlineDiagnosticsTaggerProvider))
@@ -99,7 +70,6 @@
                 {
                     throw new InvalidOperationException();
                 }
->>>>>>> 554fe0e7
             }
 
             return _taggerProvider;
