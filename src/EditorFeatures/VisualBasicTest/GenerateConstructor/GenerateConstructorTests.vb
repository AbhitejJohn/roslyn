--- conflicted
+++ resolved
@@ -1918,8 +1918,6 @@
         Dim obj As New C(x)
     End Sub
 End Class", options:=options.MergeStyles(options.FieldNamesAreCamelCaseWithUnderscorePrefix, options.ParameterNamesAreCamelCaseWithPUnderscorePrefix, LanguageNames.VisualBasic))
-<<<<<<< HEAD
-=======
         End Function
 
         <Fact, Trait(Traits.Feature, Traits.Features.CodeActionsGenerateConstructor)>
@@ -1941,7 +1939,6 @@
     End Sub
 End Class
 ")
->>>>>>> 28fdbf20
         End Function
     End Class
 End Namespace