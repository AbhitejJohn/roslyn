--- conflicted
+++ resolved
@@ -671,11 +671,7 @@
 end class",
 "class C
     sub M(x as String)
-<<<<<<< HEAD
-        If x IsNot ""a"" Then
-=======
         If x <> ""a"" Then
->>>>>>> 67d940c4
             DoSomething()
         End If
     end sub
@@ -702,11 +698,7 @@
 end class",
 "class C
     sub M(x as String)
-<<<<<<< HEAD
-        If x IsNot ""a"" Then
-=======
         If x <> ""a"" Then
->>>>>>> 67d940c4
             DoSomething()
         Else
             ' A comment in a blank if statement
@@ -732,11 +724,7 @@
 end class",
 "class C
     sub M(x as String)
-<<<<<<< HEAD
-        If x IsNot ""a"" Then
-=======
         If x <> ""a"" Then
->>>>>>> 67d940c4
             Return
         End If
         ' Comment
