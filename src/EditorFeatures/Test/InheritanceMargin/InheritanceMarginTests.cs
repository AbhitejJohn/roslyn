--- conflicted
+++ resolved
@@ -1048,8 +1048,6 @@
                 itemForFooInAbsBar);
         }
 
-<<<<<<< HEAD
-=======
         [Fact]
         public Task TestStaticAbstractMemberInterface()
         {
@@ -1184,7 +1182,6 @@
                 itemForIntOperatorInClass1);
         }
 
->>>>>>> 0a7a90cd
         #endregion
 
         #region TestsForVisualBasic
