--- conflicted
+++ resolved
@@ -53,15 +53,9 @@
 
             using var workspace = TestWorkspace.CreateCSharp(code, composition: EditorTestCompositions.EditorFeaturesWpf);
             workspace.TryApplyChanges(workspace.CurrentSolution.WithOptions(workspace.Options
-<<<<<<< HEAD
-                .WithChangedOption(BlockStructureOptions.CollapseRegionsWhenCollapsingToDefinitions, LanguageNames.CSharp, collapseRegionsWhenCollapsingToDefinitions)
-                .WithChangedOption(BlockStructureOptions.ShowBlockStructureGuidesForDeclarationLevelConstructs, LanguageNames.CSharp, showBlockStructureGuidesForDeclarationLevelConstructs)
-                .WithChangedOption(BlockStructureOptions.ShowBlockStructureGuidesForCodeLevelConstructs, LanguageNames.CSharp, showBlockStructureGuidesForCodeLevelConstructs)));
-=======
                 .WithChangedOption(BlockStructureOptions.Metadata.CollapseRegionsWhenCollapsingToDefinitions, LanguageNames.CSharp, collapseRegionsWhenCollapsingToDefinitions)
                 .WithChangedOption(BlockStructureOptions.Metadata.ShowBlockStructureGuidesForDeclarationLevelConstructs, LanguageNames.CSharp, showBlockStructureGuidesForDeclarationLevelConstructs)
                 .WithChangedOption(BlockStructureOptions.Metadata.ShowBlockStructureGuidesForCodeLevelConstructs, LanguageNames.CSharp, showBlockStructureGuidesForCodeLevelConstructs)));
->>>>>>> 67d940c4
 
             var tags = await GetTagsFromWorkspaceAsync(workspace);
 
@@ -105,8 +99,6 @@
 
         [WpfTheory, Trait(Traits.Feature, Traits.Features.Outlining)]
         [CombinatorialData]
-<<<<<<< HEAD
-=======
         public async Task CSharpImportsFileScopedNamespaceTest(
             bool collapseRegionsWhenCollapsingToDefinitions,
             bool showBlockStructureGuidesForDeclarationLevelConstructs,
@@ -243,7 +235,6 @@
 
         [WpfTheory, Trait(Traits.Feature, Traits.Features.Outlining)]
         [CombinatorialData]
->>>>>>> 67d940c4
         public async Task VisualBasicOutliningTagger(
             bool collapseRegionsWhenCollapsingToDefinitions,
             bool showBlockStructureGuidesForDeclarationLevelConstructs,
@@ -266,15 +257,9 @@
 
             using var workspace = TestWorkspace.CreateVisualBasic(code, composition: EditorTestCompositions.EditorFeaturesWpf);
             workspace.TryApplyChanges(workspace.CurrentSolution.WithOptions(workspace.Options
-<<<<<<< HEAD
-                .WithChangedOption(BlockStructureOptions.CollapseRegionsWhenCollapsingToDefinitions, LanguageNames.VisualBasic, collapseRegionsWhenCollapsingToDefinitions)
-                .WithChangedOption(BlockStructureOptions.ShowBlockStructureGuidesForDeclarationLevelConstructs, LanguageNames.VisualBasic, showBlockStructureGuidesForDeclarationLevelConstructs)
-                .WithChangedOption(BlockStructureOptions.ShowBlockStructureGuidesForCodeLevelConstructs, LanguageNames.VisualBasic, showBlockStructureGuidesForCodeLevelConstructs)));
-=======
                 .WithChangedOption(BlockStructureOptions.Metadata.CollapseRegionsWhenCollapsingToDefinitions, LanguageNames.VisualBasic, collapseRegionsWhenCollapsingToDefinitions)
                 .WithChangedOption(BlockStructureOptions.Metadata.ShowBlockStructureGuidesForDeclarationLevelConstructs, LanguageNames.VisualBasic, showBlockStructureGuidesForDeclarationLevelConstructs)
                 .WithChangedOption(BlockStructureOptions.Metadata.ShowBlockStructureGuidesForCodeLevelConstructs, LanguageNames.VisualBasic, showBlockStructureGuidesForCodeLevelConstructs)));
->>>>>>> 67d940c4
 
             var tags = await GetTagsFromWorkspaceAsync(workspace);
 
