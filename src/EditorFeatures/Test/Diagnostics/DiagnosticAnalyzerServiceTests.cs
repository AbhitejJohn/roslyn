﻿// Licensed to the .NET Foundation under one or more agreements.
// The .NET Foundation licenses this file to you under the MIT license.
// See the LICENSE file in the project root for more information.

#nullable disable

using System;
using System.Collections.Immutable;
using System.Linq;
using System.Threading;
using System.Threading.Tasks;
using Microsoft.CodeAnalysis.CSharp.RemoveUnnecessarySuppressions;
using Microsoft.CodeAnalysis.Diagnostics;
using Microsoft.CodeAnalysis.Diagnostics.CSharp;
using Microsoft.CodeAnalysis.Diagnostics.EngineV2;
using Microsoft.CodeAnalysis.Editor.Test;
using Microsoft.CodeAnalysis.Editor.UnitTests.Workspaces;
using Microsoft.CodeAnalysis.Options;
using Microsoft.CodeAnalysis.PooledObjects;
using Microsoft.CodeAnalysis.Remote.Diagnostics;
using Microsoft.CodeAnalysis.Remote.Testing;
using Microsoft.CodeAnalysis.Shared.Extensions;
using Microsoft.CodeAnalysis.Shared.TestHooks;
using Microsoft.CodeAnalysis.Simplification;
using Microsoft.CodeAnalysis.SolutionCrawler;
using Microsoft.CodeAnalysis.Test.Utilities;
using Microsoft.CodeAnalysis.Text;
using Microsoft.CodeAnalysis.UnitTests;
using Roslyn.Test.Utilities;
using Roslyn.Test.Utilities.TestGenerators;
using Roslyn.Utilities;
using Xunit;
using static Microsoft.CodeAnalysis.CommonDiagnosticAnalyzers;

namespace Microsoft.CodeAnalysis.Editor.UnitTests.Diagnostics
{
    [UseExportProvider]
    public class DiagnosticAnalyzerServiceTests
    {
        private static readonly TestComposition s_featuresCompositionWithMockDiagnosticUpdateSourceRegistrationService = EditorTestCompositions.EditorFeatures
            .AddExcludedPartTypes(typeof(IDiagnosticUpdateSourceRegistrationService))
            .AddParts(typeof(MockDiagnosticUpdateSourceRegistrationService))
            .AddParts(typeof(TestDocumentTrackingService));

        private static readonly TestComposition s_editorFeaturesCompositionWithMockDiagnosticUpdateSourceRegistrationService = EditorTestCompositions.EditorFeatures
            .AddExcludedPartTypes(typeof(IDiagnosticUpdateSourceRegistrationService))
            .AddParts(typeof(MockDiagnosticUpdateSourceRegistrationService));

        private static AdhocWorkspace CreateWorkspace(Type[] additionalParts = null)
        {
            var workspace = new AdhocWorkspace(s_featuresCompositionWithMockDiagnosticUpdateSourceRegistrationService.AddParts(additionalParts).GetHostServices());

            Assert.True(workspace.TryApplyChanges(workspace.CurrentSolution.WithOptions(
                workspace.CurrentSolution.Options.WithChangedOption(new OptionKey(DiagnosticOptionsStorage.PullDiagnosticsFeatureFlag), false))));

            return workspace;
        }

        private static IGlobalOptionService GetGlobalOptions(Workspace workspace)
            => workspace.Services.SolutionServices.ExportProvider.GetExportedValue<IGlobalOptionService>();

        private static void OpenDocumentAndMakeActive(Document document, Workspace workspace)
        {
            workspace.OpenDocument(document.Id);

            var documentTrackingService = (TestDocumentTrackingService)workspace.Services.GetRequiredService<IDocumentTrackingService>();
            documentTrackingService.SetActiveDocument(document.Id);
        }

        [Fact]
        public async Task TestHasSuccessfullyLoadedBeingFalse()
        {
            using var workspace = CreateWorkspace();

            var analyzerReference = new AnalyzerImageReference(ImmutableArray.Create<DiagnosticAnalyzer>(new Analyzer()));
            workspace.TryApplyChanges(workspace.CurrentSolution.WithAnalyzerReferences(new[] { analyzerReference }));

            var document = GetDocumentFromIncompleteProject(workspace);

            var exportProvider = workspace.Services.SolutionServices.ExportProvider;
            Assert.IsType<MockDiagnosticUpdateSourceRegistrationService>(exportProvider.GetExportedValue<IDiagnosticUpdateSourceRegistrationService>());
            var service = Assert.IsType<DiagnosticAnalyzerService>(exportProvider.GetExportedValue<IDiagnosticAnalyzerService>());
            var analyzer = service.CreateIncrementalAnalyzer(workspace);
            var globalOptions = exportProvider.GetExportedValue<IGlobalOptionService>();

            // listen to events
            // check empty since this could be called to clear up existing diagnostics
            service.DiagnosticsUpdated += (s, a) =>
            {
                Assert.All(a, e => Assert.Empty(e.Diagnostics));
            };

            // now call each analyze method. none of them should run.
            await RunAllAnalysisAsync(analyzer, document).ConfigureAwait(false);

            // wait for all events to raised
            await ((AsynchronousOperationListener)service.Listener).ExpeditedWaitAsync().ConfigureAwait(false);
        }

        [Fact]
        public async Task TestHasSuccessfullyLoadedBeingFalseFSAOn()
        {
            using var workspace = CreateWorkspace();

            var analyzerReference = new AnalyzerImageReference(ImmutableArray.Create<DiagnosticAnalyzer>(new Analyzer()));

            var globalOptions = GetGlobalOptions(workspace);
            globalOptions.SetGlobalOption(SolutionCrawlerOptionsStorage.BackgroundAnalysisScopeOption, LanguageNames.CSharp, BackgroundAnalysisScope.FullSolution);

            workspace.TryApplyChanges(workspace.CurrentSolution.WithAnalyzerReferences(new[] { analyzerReference }));
            var document = GetDocumentFromIncompleteProject(workspace);

            OpenDocumentAndMakeActive(document, workspace);

            await TestAnalyzerAsync(workspace, document, AnalyzerResultSetter, expectedSyntax: true, expectedSemantic: true);
        }

        [Fact]
        public async Task TestHasSuccessfullyLoadedBeingFalseWhenFileOpened()
        {
            using var workspace = CreateWorkspace();

            var analyzerReference = new AnalyzerImageReference(ImmutableArray.Create<DiagnosticAnalyzer>(new Analyzer()));
            workspace.TryApplyChanges(workspace.CurrentSolution.WithAnalyzerReferences(new[] { analyzerReference }));

            var document = GetDocumentFromIncompleteProject(workspace);

            OpenDocumentAndMakeActive(document, workspace);

            await TestAnalyzerAsync(workspace, document, AnalyzerResultSetter, expectedSyntax: true, expectedSemantic: true);
        }

        [Fact]
        public async Task TestHasSuccessfullyLoadedBeingFalseWhenFileOpenedWithCompilerAnalyzer()
        {
            using var workspace = CreateWorkspace();

            var analyzerReference = new AnalyzerImageReference(ImmutableArray.Create<DiagnosticAnalyzer>(new CSharpCompilerDiagnosticAnalyzer()));
            workspace.TryApplyChanges(workspace.CurrentSolution.WithAnalyzerReferences(new[] { analyzerReference }));

            var document = GetDocumentFromIncompleteProject(workspace);

            // open document
            workspace.OpenDocument(document.Id);

            await TestAnalyzerAsync(workspace, document, CompilerAnalyzerResultSetter, expectedSyntax: true, expectedSemantic: false);
        }

        [Fact]
        public async Task TestHasSuccessfullyLoadedBeingFalseWithCompilerAnalyzerFSAOn()
        {
            using var workspace = CreateWorkspace();

            var analyzerReference = new AnalyzerImageReference(ImmutableArray.Create<DiagnosticAnalyzer>(new CSharpCompilerDiagnosticAnalyzer()));

            var globalOptions = GetGlobalOptions(workspace);
            globalOptions.SetGlobalOption(SolutionCrawlerOptionsStorage.BackgroundAnalysisScopeOption, LanguageNames.CSharp, BackgroundAnalysisScope.FullSolution);

            workspace.TryApplyChanges(workspace.CurrentSolution.WithAnalyzerReferences(new[] { analyzerReference }));

            var document = GetDocumentFromIncompleteProject(workspace);

            await TestAnalyzerAsync(workspace, document, CompilerAnalyzerResultSetter, expectedSyntax: true, expectedSemantic: false);
        }

        [Theory]
        [InlineData(true)]
        [InlineData(false)]
        public async Task TestDisabledByDefaultAnalyzerEnabledWithEditorConfig(bool enabledWithEditorconfig)
        {
            using var workspace = CreateWorkspace();

            var analyzerReference = new AnalyzerImageReference(ImmutableArray.Create<DiagnosticAnalyzer>(new DisabledByDefaultAnalyzer()));

            var globalOptions = GetGlobalOptions(workspace);
            globalOptions.SetGlobalOption(SolutionCrawlerOptionsStorage.BackgroundAnalysisScopeOption, LanguageNames.CSharp, BackgroundAnalysisScope.FullSolution);

            workspace.TryApplyChanges(workspace.CurrentSolution.WithAnalyzerReferences(new[] { analyzerReference }));

            var project = workspace.AddProject(
                ProjectInfo.Create(
                    ProjectId.CreateNewId(),
                    VersionStamp.Create(),
                    "CSharpProject",
                    "CSharpProject",
                    LanguageNames.CSharp,
                    filePath: "z:\\CSharpProject.csproj"));

            if (enabledWithEditorconfig)
            {
                var editorconfigText = @$"
[*.cs]
dotnet_diagnostic.{DisabledByDefaultAnalyzer.s_syntaxRule.Id}.severity = warning
dotnet_diagnostic.{DisabledByDefaultAnalyzer.s_semanticRule.Id}.severity = warning
dotnet_diagnostic.{DisabledByDefaultAnalyzer.s_compilationRule.Id}.severity = warning";

                project = project.AddAnalyzerConfigDocument(".editorconfig", filePath: "z:\\.editorconfig", text: SourceText.From(editorconfigText)).Project;
            }

            var document = project.AddDocument("test.cs", SourceText.From("class A {}"), filePath: "z:\\test.cs");
            var applied = workspace.TryApplyChanges(document.Project.Solution);
            Assert.True(applied);

            var exportProvider = workspace.Services.SolutionServices.ExportProvider;
            Assert.IsType<MockDiagnosticUpdateSourceRegistrationService>(exportProvider.GetExportedValue<IDiagnosticUpdateSourceRegistrationService>());
            var service = Assert.IsType<DiagnosticAnalyzerService>(exportProvider.GetExportedValue<IDiagnosticAnalyzerService>());
            var analyzer = service.CreateIncrementalAnalyzer(workspace);

            // listen to events
            var syntaxDiagnostic = false;
            var semanticDiagnostic = false;
            var compilationDiagnostic = false;
            service.DiagnosticsUpdated += (s, aCollection) =>
            {
                foreach (var a in aCollection)
                {
                    var diagnostics = a.Diagnostics;
                    var diagnostic = Assert.Single(diagnostics);
                    Assert.Equal(DiagnosticSeverity.Warning, diagnostic.Severity);

                    if (diagnostic.Id == DisabledByDefaultAnalyzer.s_syntaxRule.Id)
                    {
                        syntaxDiagnostic = true;
                    }
                    else if (diagnostic.Id == DisabledByDefaultAnalyzer.s_semanticRule.Id)
                    {
                        semanticDiagnostic = true;
                    }
                    else if (diagnostic.Id == DisabledByDefaultAnalyzer.s_compilationRule.Id)
                    {
                        compilationDiagnostic = true;
                    }
                }
            };

            // open document
            workspace.OpenDocument(document.Id);
            await analyzer.DocumentOpenAsync(document, CancellationToken.None).ConfigureAwait(false);

            // run analysis
            await RunAllAnalysisAsync(analyzer, document).ConfigureAwait(false);

            // wait for all events to raised
            await ((AsynchronousOperationListener)service.Listener).ExpeditedWaitAsync().ConfigureAwait(false);

            Assert.Equal(enabledWithEditorconfig, syntaxDiagnostic);
            Assert.Equal(enabledWithEditorconfig, semanticDiagnostic);
            Assert.Equal(enabledWithEditorconfig, compilationDiagnostic);
        }

        private static async Task TestAnalyzerAsync(
            AdhocWorkspace workspace,
            Document document,
            Func<bool, bool, ImmutableArray<DiagnosticData>, (bool, bool)> resultSetter,
            bool expectedSyntax, bool expectedSemantic)
        {
            var exportProvider = workspace.Services.SolutionServices.ExportProvider;

            Assert.IsType<MockDiagnosticUpdateSourceRegistrationService>(exportProvider.GetExportedValue<IDiagnosticUpdateSourceRegistrationService>());
            var service = Assert.IsType<DiagnosticAnalyzerService>(exportProvider.GetExportedValue<IDiagnosticAnalyzerService>());
            var globalOptions = exportProvider.GetExportedValue<IGlobalOptionService>();

            var analyzer = service.CreateIncrementalAnalyzer(workspace);

            var syntax = false;
            var semantic = false;

            // listen to events
            service.DiagnosticsUpdated += (s, aCollection) =>
            {
                foreach (var a in aCollection)
                {
                    var diagnostics = a.Diagnostics;
                    (syntax, semantic) = resultSetter(syntax, semantic, diagnostics);
                }
            };

            // now call each analyze method. none of them should run.
            await RunAllAnalysisAsync(analyzer, document).ConfigureAwait(false);

            // wait for all events to raised
            await ((AsynchronousOperationListener)service.Listener).ExpeditedWaitAsync().ConfigureAwait(false);

            // two should have been called.
            Assert.Equal(expectedSyntax, syntax);
            Assert.Equal(expectedSemantic, semantic);
        }

        [Fact]
        public async Task TestOpenFileOnlyAnalyzerDiagnostics()
        {
            using var workspace = CreateWorkspace();

            var exportProvider = workspace.Services.SolutionServices.ExportProvider;
            var globalOptions = exportProvider.GetExportedValue<IGlobalOptionService>();

            var analyzerReference = new AnalyzerImageReference(ImmutableArray.Create<DiagnosticAnalyzer>(new OpenFileOnlyAnalyzer()));
            workspace.TryApplyChanges(workspace.CurrentSolution.WithAnalyzerReferences(new[] { analyzerReference }));

            var project = workspace.AddProject(
                           ProjectInfo.Create(
                               ProjectId.CreateNewId(),
                               VersionStamp.Create(),
                               "CSharpProject",
                               "CSharpProject",
                               LanguageNames.CSharp));

            var document = workspace.AddDocument(project.Id, "Empty.cs", SourceText.From(""));

            Assert.IsType<MockDiagnosticUpdateSourceRegistrationService>(exportProvider.GetExportedValue<IDiagnosticUpdateSourceRegistrationService>());
            var service = Assert.IsType<DiagnosticAnalyzerService>(exportProvider.GetExportedValue<IDiagnosticAnalyzerService>());
            var analyzer = service.CreateIncrementalAnalyzer(workspace);

            // listen to events
            service.DiagnosticsUpdated += (s, aCollection) =>
            {
                foreach (var a in aCollection)
                {
                    if (workspace.IsDocumentOpen(a.DocumentId))
                    {
                        var diagnostics = a.Diagnostics;
                        // check the diagnostics are reported
                        Assert.Equal(document.Id, a.DocumentId);
                        Assert.Equal(1, diagnostics.Length);
                        Assert.Equal(OpenFileOnlyAnalyzer.s_syntaxRule.Id, diagnostics[0].Id);
                    }

                    if (a.DocumentId == document.Id && !workspace.IsDocumentOpen(a.DocumentId))
                    {
                        // check the diagnostics reported are cleared
                        var diagnostics = a.Diagnostics;
                        Assert.Equal(0, diagnostics.Length);
                    }
                }
            };

            // open document
            workspace.OpenDocument(document.Id);
            await analyzer.DocumentOpenAsync(document, CancellationToken.None).ConfigureAwait(false);

            // cause analysis
            await RunAllAnalysisAsync(analyzer, document).ConfigureAwait(false);

            // close document
            workspace.CloseDocument(document.Id);
            await analyzer.DocumentCloseAsync(document, CancellationToken.None).ConfigureAwait(false);

            await RunAllAnalysisAsync(analyzer, document).ConfigureAwait(false);

            // wait for all events to raised
            await ((AsynchronousOperationListener)service.Listener).ExpeditedWaitAsync().ConfigureAwait(false);
        }

        [Fact]
        public async Task TestSynchronizeWithBuild()
        {
            using var workspace = CreateWorkspace([typeof(NoCompilationLanguageService)]);

            var analyzerReference = new AnalyzerImageReference(ImmutableArray.Create<DiagnosticAnalyzer>(new NoNameAnalyzer()));
            workspace.TryApplyChanges(workspace.CurrentSolution.WithAnalyzerReferences(new[] { analyzerReference }));

            var language = NoCompilationConstants.LanguageName;

            var project = workspace.AddProject(
                           ProjectInfo.Create(
                               ProjectId.CreateNewId(),
                               VersionStamp.Create(),
                               "NoNameProject",
                               "NoNameProject",
                               language));

            var filePath = "NoNameDoc.other";
            var document = workspace.AddDocument(
                DocumentInfo.Create(
                    DocumentId.CreateNewId(project.Id),
                    "Empty",
                    loader: TextLoader.From(TextAndVersion.Create(SourceText.From(""), VersionStamp.Create(), filePath)),
                    filePath: filePath));

            var exportProvider = workspace.Services.SolutionServices.ExportProvider;
            Assert.IsType<MockDiagnosticUpdateSourceRegistrationService>(exportProvider.GetExportedValue<IDiagnosticUpdateSourceRegistrationService>());
            var service = Assert.IsType<DiagnosticAnalyzerService>(exportProvider.GetExportedValue<IDiagnosticAnalyzerService>());
            var analyzer = service.CreateIncrementalAnalyzer(workspace);
            var globalOptions = exportProvider.GetExportedValue<IGlobalOptionService>();

            var syntax = false;

            // listen to events
            service.DiagnosticsUpdated += (s, aCollection) =>
            {
                foreach (var a in aCollection)
                {
                    var diagnostics = a.Diagnostics;
                    switch (diagnostics.Length)
                    {
                        case 0:
                            continue;
                        case 1:
                            syntax |= diagnostics[0].Id == NoNameAnalyzer.s_syntaxRule.Id;
                            continue;
                        default:
                            AssertEx.Fail("shouldn't reach here");
                            continue;
                    }
                }
            };

            // cause analysis
            var location = Location.Create(document.FilePath, textSpan: default, lineSpan: default);
            var properties = ImmutableDictionary<string, string>.Empty.Add(WellKnownDiagnosticPropertyNames.Origin, WellKnownDiagnosticTags.Build);

            await service.SynchronizeWithBuildAsync(
                workspace,
                ImmutableDictionary<ProjectId, ImmutableArray<DiagnosticData>>.Empty.Add(
                    document.Project.Id,
                    ImmutableArray.Create(DiagnosticData.Create(document.Project.Solution, Diagnostic.Create(NoNameAnalyzer.s_syntaxRule, location, properties), document.Project))),
                new TaskQueue(service.Listener, TaskScheduler.Default),
                onBuildCompleted: true,
                CancellationToken.None);

            // wait for all events to raised
            await ((AsynchronousOperationListener)service.Listener).ExpeditedWaitAsync().ConfigureAwait(false);

            // two should have been called.
            Assert.True(syntax);

            // we should reach here without crashing
        }

        [Fact]
        public void TestHostAnalyzerOrdering()
        {
            using var workspace = CreateWorkspace();
            var exportProvider = workspace.Services.SolutionServices.ExportProvider;

            var analyzerReference = new AnalyzerImageReference(ImmutableArray.Create<DiagnosticAnalyzer>(
                new Priority20Analyzer(),
                new Priority15Analyzer(),
                new Priority10Analyzer(),
                new Priority1Analyzer(),
                new Priority0Analyzer(),
                new CSharpCompilerDiagnosticAnalyzer(),
                new Analyzer()
            ));

            workspace.TryApplyChanges(workspace.CurrentSolution.WithAnalyzerReferences(new[] { analyzerReference }));

            var project = workspace.AddProject(
                          ProjectInfo.Create(
                              ProjectId.CreateNewId(),
                              VersionStamp.Create(),
                              "Dummy",
                              "Dummy",
                              LanguageNames.CSharp));

            Assert.IsType<MockDiagnosticUpdateSourceRegistrationService>(exportProvider.GetExportedValue<IDiagnosticUpdateSourceRegistrationService>());
            var service = Assert.IsType<DiagnosticAnalyzerService>(exportProvider.GetExportedValue<IDiagnosticAnalyzerService>());

            var incrementalAnalyzer = (DiagnosticIncrementalAnalyzer)service.CreateIncrementalAnalyzer(workspace);
            var analyzers = incrementalAnalyzer.GetAnalyzersTestOnly(project).ToArray();

            AssertEx.Equal(new[]
            {
                typeof(FileContentLoadAnalyzer),
                typeof(GeneratorDiagnosticsPlaceholderAnalyzer),
                typeof(CSharpCompilerDiagnosticAnalyzer),
                typeof(Analyzer),
                typeof(Priority0Analyzer),
                typeof(Priority1Analyzer),
                typeof(Priority10Analyzer),
                typeof(Priority15Analyzer),
                typeof(Priority20Analyzer)
            }, analyzers.Select(a => a.GetType()));
        }

        [Fact]
        public async Task TestHostAnalyzerErrorNotLeaking()
        {
            using var workspace = CreateWorkspace();

            var solution = workspace.CurrentSolution;

            var analyzerReference = new AnalyzerImageReference(ImmutableArray.Create<DiagnosticAnalyzer>(
                new LeakDocumentAnalyzer(), new LeakProjectAnalyzer()));

            var globalOptions = GetGlobalOptions(workspace);
            globalOptions.SetGlobalOption(SolutionCrawlerOptionsStorage.BackgroundAnalysisScopeOption, LanguageNames.CSharp, BackgroundAnalysisScope.FullSolution);

            workspace.TryApplyChanges(solution.WithAnalyzerReferences(new[] { analyzerReference }));

            var projectId = ProjectId.CreateNewId();
            var project = workspace.AddProject(
                          ProjectInfo.Create(
                              projectId,
                              VersionStamp.Create(),
                              "Dummy",
                              "Dummy",
                              LanguageNames.CSharp,
                              documents: new[] {
                                  DocumentInfo.Create(
                                      DocumentId.CreateNewId(projectId),
                                      "test.cs",
                                      loader: TextLoader.From(TextAndVersion.Create(SourceText.From("class A {}"), VersionStamp.Create(), filePath: "test.cs")),
                                      filePath: "test.cs")}));

            var exportProvider = workspace.Services.SolutionServices.ExportProvider;
            Assert.IsType<MockDiagnosticUpdateSourceRegistrationService>(exportProvider.GetExportedValue<IDiagnosticUpdateSourceRegistrationService>());
            var service = Assert.IsType<DiagnosticAnalyzerService>(exportProvider.GetExportedValue<IDiagnosticAnalyzerService>());

            var called = false;
            service.DiagnosticsUpdated += (s, eCollection) =>
            {
                foreach (var e in eCollection)
                {
                    var diagnostics = e.Diagnostics;
                    if (diagnostics.Length == 0)
                    {
                        continue;
                    }

                    var liveId = (LiveDiagnosticUpdateArgsId)e.Id;
                    Assert.False(liveId.Analyzer is ProjectDiagnosticAnalyzer);

                    called = true;
                }
            };

            var incrementalAnalyzer = (DiagnosticIncrementalAnalyzer)service.CreateIncrementalAnalyzer(workspace);
            await incrementalAnalyzer.AnalyzeProjectAsync(project, semanticsChanged: true, InvocationReasons.Reanalyze, CancellationToken.None);

            await ((AsynchronousOperationListener)service.Listener).ExpeditedWaitAsync();

            Assert.True(called);
        }

        [Fact, WorkItem("https://github.com/dotnet/roslyn/issues/42353")]
        public async Task TestFullSolutionAnalysisForHiddenAnalyzers()
        {
            // By default, hidden analyzer does not execute in full solution analysis.
            using var workspace = CreateWorkspaceWithProjectAndAnalyzer(new NamedTypeAnalyzer(DiagnosticSeverity.Hidden));
            var project = workspace.CurrentSolution.Projects.Single();

            await TestFullSolutionAnalysisForProjectAsync(workspace, project, expectAnalyzerExecuted: false);
        }

        [Fact, WorkItem("https://github.com/dotnet/roslyn/issues/42353")]
        public async Task TestFullSolutionAnalysisForHiddenAnalyzers_SeverityInCompilationOptions()
        {
            // Escalating the analyzer to non-hidden effective severity through compilation options
            // ensures that analyzer executes in full solution analysis.
            using var workspace = CreateWorkspaceWithProjectAndAnalyzer(new NamedTypeAnalyzer(DiagnosticSeverity.Hidden));
            var project = workspace.CurrentSolution.Projects.Single();

            var newSpecificOptions = project.CompilationOptions.SpecificDiagnosticOptions.Add(NamedTypeAnalyzer.DiagnosticId, ReportDiagnostic.Warn);
            project = project.WithCompilationOptions(project.CompilationOptions.WithSpecificDiagnosticOptions(newSpecificOptions));
            await TestFullSolutionAnalysisForProjectAsync(workspace, project, expectAnalyzerExecuted: true);
        }

        [Fact, WorkItem("https://github.com/dotnet/roslyn/issues/42353")]
        public async Task TestFullSolutionAnalysisForHiddenAnalyzers_SeverityInAnalyzerConfigOptions()
        {
            using var workspace = CreateWorkspaceWithProjectAndAnalyzer(new NamedTypeAnalyzer(DiagnosticSeverity.Hidden));
            var project = workspace.CurrentSolution.Projects.Single();

            // Escalating the analyzer to non-hidden effective severity through analyzer config options
            // ensures that analyzer executes in full solution analysis.
            var analyzerConfigText = $@"
[*.cs]
dotnet_diagnostic.{NamedTypeAnalyzer.DiagnosticId}.severity = warning
";

            project = project.AddAnalyzerConfigDocument(
                ".editorconfig",
                text: SourceText.From(analyzerConfigText),
                filePath: "z:\\.editorconfig").Project;

            await TestFullSolutionAnalysisForProjectAsync(workspace, project, expectAnalyzerExecuted: true);
        }

        private static AdhocWorkspace CreateWorkspaceWithProjectAndAnalyzer(DiagnosticAnalyzer analyzer)
        {
            var workspace = CreateWorkspace();

            var globalOptions = GetGlobalOptions(workspace);
            globalOptions.SetGlobalOption(SolutionCrawlerOptionsStorage.BackgroundAnalysisScopeOption, LanguageNames.CSharp, BackgroundAnalysisScope.FullSolution);

            var projectId = ProjectId.CreateNewId();
            var solution = workspace.CurrentSolution;

            solution = solution
                .AddAnalyzerReference(new AnalyzerImageReference(ImmutableArray.Create(analyzer)))
                .AddProject(
                    ProjectInfo.Create(
                        projectId,
                        VersionStamp.Create(),
                        "Dummy",
                        "Dummy",
                        LanguageNames.CSharp,
                        filePath: "z:\\Dummy.csproj",
                        documents: new[] {
                            DocumentInfo.Create(
                                DocumentId.CreateNewId(projectId),
                                "test.cs",
                                loader: TextLoader.From(TextAndVersion.Create(SourceText.From("class A {}"), VersionStamp.Create(), filePath: "test.cs")),
                                filePath: "z:\\test.cs")}));

            Assert.True(workspace.TryApplyChanges(solution));

            return workspace;
        }

        private static async Task TestFullSolutionAnalysisForProjectAsync(AdhocWorkspace workspace, Project project, bool expectAnalyzerExecuted)
        {
            var exportProvider = workspace.Services.SolutionServices.ExportProvider;
            Assert.IsType<MockDiagnosticUpdateSourceRegistrationService>(exportProvider.GetExportedValue<IDiagnosticUpdateSourceRegistrationService>());
            var service = Assert.IsType<DiagnosticAnalyzerService>(exportProvider.GetExportedValue<IDiagnosticAnalyzerService>());
            var globalOptions = exportProvider.GetExportedValue<IGlobalOptionService>();

            var called = false;
            service.DiagnosticsUpdated += (s, eCollection) =>
            {
                foreach (var e in eCollection)
                {
                    var diagnostics = e.Diagnostics;
                    if (diagnostics.Length == 0)
                    {
                        continue;
                    }

                    var liveId = (LiveDiagnosticUpdateArgsId)e.Id;
                    Assert.True(liveId.Analyzer is NamedTypeAnalyzer);

                    called = true;
                }
            };

            var incrementalAnalyzer = (DiagnosticIncrementalAnalyzer)service.CreateIncrementalAnalyzer(project.Solution.Workspace);
            await incrementalAnalyzer.AnalyzeProjectAsync(project, semanticsChanged: true, InvocationReasons.Reanalyze, CancellationToken.None);

            await ((AsynchronousOperationListener)service.Listener).ExpeditedWaitAsync();

            Assert.Equal(expectAnalyzerExecuted, called);
        }

        [Theory, CombinatorialData]
        internal async Task TestAdditionalFileAnalyzer(bool registerFromInitialize, bool testMultiple, BackgroundAnalysisScope analysisScope)
        {
            using var workspace = CreateWorkspace();
            Assert.True(workspace.TryApplyChanges(workspace.CurrentSolution.WithOptions(
                workspace.CurrentSolution.Options.WithChangedOption(new OptionKey(DiagnosticOptionsStorage.PullDiagnosticsFeatureFlag), false))));

            var globalOptions = GetGlobalOptions(workspace);
            globalOptions.SetGlobalOption(SolutionCrawlerOptionsStorage.BackgroundAnalysisScopeOption, LanguageNames.CSharp, analysisScope);

            var projectInfo = ProjectInfo.Create(ProjectId.CreateNewId(), VersionStamp.Create(), "CSharpProject", "CSharpProject", LanguageNames.CSharp);
            var project = workspace.AddProject(projectInfo);

            var diagnosticSpan = new TextSpan(2, 2);
            var analyzer = new AdditionalFileAnalyzer(registerFromInitialize, diagnosticSpan, id: "ID0001");
            var analyzers = ImmutableArray.Create<DiagnosticAnalyzer>(analyzer);
            if (testMultiple)
            {
                analyzer = new AdditionalFileAnalyzer2(registerFromInitialize, diagnosticSpan, id: "ID0002");
                analyzers = analyzers.Add(analyzer);
            }

            var analyzerReference = new AnalyzerImageReference(analyzers);
            project = project.WithAnalyzerReferences(new[] { analyzerReference })
                .AddAdditionalDocument(name: "dummy.txt", text: "Additional File Text", filePath: "dummy.txt").Project;
            if (testMultiple)
            {
                project = project.AddAdditionalDocument(name: "dummy2.txt", text: "Additional File2 Text", filePath: "dummy2.txt").Project;
            }

            var applied = workspace.TryApplyChanges(project.Solution);
            Assert.True(applied);

            var exportProvider = workspace.Services.SolutionServices.ExportProvider;
            Assert.IsType<MockDiagnosticUpdateSourceRegistrationService>(exportProvider.GetExportedValue<IDiagnosticUpdateSourceRegistrationService>());
            var service = Assert.IsType<DiagnosticAnalyzerService>(exportProvider.GetExportedValue<IDiagnosticAnalyzerService>());

            var diagnostics = new ConcurrentSet<DiagnosticData>();
            service.DiagnosticsUpdated += (s, eCollection) =>
            {
                foreach (var e in eCollection)
                    diagnostics.AddRange(e.Diagnostics);
            };

            var incrementalAnalyzer = (DiagnosticIncrementalAnalyzer)service.CreateIncrementalAnalyzer(workspace);
            var firstAdditionalDocument = project.AdditionalDocuments.FirstOrDefault();

            switch (analysisScope)
            {
                case BackgroundAnalysisScope.None:
                case BackgroundAnalysisScope.VisibleFilesAndOpenFilesWithPreviouslyReportedDiagnostics:
                case BackgroundAnalysisScope.OpenFiles:
                    workspace.OpenAdditionalDocument(firstAdditionalDocument.Id);
                    await incrementalAnalyzer.AnalyzeNonSourceDocumentAsync(firstAdditionalDocument, InvocationReasons.SyntaxChanged, CancellationToken.None);
                    break;

                case BackgroundAnalysisScope.FullSolution:
                    await incrementalAnalyzer.AnalyzeProjectAsync(project, semanticsChanged: true, InvocationReasons.Reanalyze, CancellationToken.None);
                    break;

                default:
                    throw ExceptionUtilities.UnexpectedValue(analysisScope);
            }

            await ((AsynchronousOperationListener)service.Listener).ExpeditedWaitAsync();

            var expectedCount = (analysisScope, testMultiple) switch
            {
                (BackgroundAnalysisScope.None or BackgroundAnalysisScope.VisibleFilesAndOpenFilesWithPreviouslyReportedDiagnostics, _) => 0,
                (BackgroundAnalysisScope.OpenFiles or BackgroundAnalysisScope.FullSolution, false) => 1,
                (BackgroundAnalysisScope.OpenFiles, true) => 2,
                (BackgroundAnalysisScope.FullSolution, true) => 4,
                _ => throw ExceptionUtilities.Unreachable(),
            };

            Assert.Equal(expectedCount, diagnostics.Count);

            for (var i = 0; i < analyzers.Length; i++)
            {
                analyzer = (AdditionalFileAnalyzer)analyzers[i];
                foreach (var additionalDoc in project.AdditionalDocuments)
                {
                    var applicableDiagnostics = diagnostics.Where(
                        d => d.Id == analyzer.Descriptor.Id && d.DataLocation.UnmappedFileSpan.Path == additionalDoc.FilePath);

                    var text = await additionalDoc.GetTextAsync();
                    if (analysisScope is BackgroundAnalysisScope.None or BackgroundAnalysisScope.VisibleFilesAndOpenFilesWithPreviouslyReportedDiagnostics)
                    {
                        Assert.Empty(applicableDiagnostics);
                    }
                    else if (analysisScope == BackgroundAnalysisScope.OpenFiles &&
                        firstAdditionalDocument != additionalDoc)
                    {
                        Assert.Empty(applicableDiagnostics);
                    }
                    else
                    {
                        var diagnostic = Assert.Single(applicableDiagnostics);
                        Assert.Equal(diagnosticSpan, diagnostic.DataLocation.UnmappedFileSpan.GetClampedTextSpan(text));
                        diagnostics.Remove(diagnostic);
                    }
                }
            }

            Assert.Empty(diagnostics);
        }

        private class AdditionalFileAnalyzer2 : AdditionalFileAnalyzer
        {
            public AdditionalFileAnalyzer2(bool registerFromInitialize, TextSpan diagnosticSpan, string id)
                : base(registerFromInitialize, diagnosticSpan, id)
            {
            }
        }

        [Theory, CombinatorialData]
        internal async Task TestDiagnosticSuppressor(bool includeAnalyzer, bool includeSuppressor, BackgroundAnalysisScope analysisScope)
        {
            var analyzers = ArrayBuilder<DiagnosticAnalyzer>.GetInstance();
            if (includeAnalyzer)
            {
                analyzers.Add(new NamedTypeAnalyzer());
            }

            if (includeSuppressor)
            {
                analyzers.Add(new DiagnosticSuppressorForId(NamedTypeAnalyzer.DiagnosticId));
            }

            var analyzerReference = new AnalyzerImageReference(analyzers.ToImmutableArray());

            using var workspace = TestWorkspace.CreateCSharp("class A {}", composition: s_editorFeaturesCompositionWithMockDiagnosticUpdateSourceRegistrationService.AddParts(typeof(TestDocumentTrackingService)));
            Assert.True(workspace.TryApplyChanges(workspace.CurrentSolution.WithOptions(
                workspace.CurrentSolution.Options.WithChangedOption(new OptionKey(DiagnosticOptionsStorage.PullDiagnosticsFeatureFlag), false))));

            workspace.GlobalOptions.SetGlobalOption(SolutionCrawlerOptionsStorage.BackgroundAnalysisScopeOption, LanguageNames.CSharp, analysisScope);

            workspace.TryApplyChanges(workspace.CurrentSolution.WithAnalyzerReferences(new[] { analyzerReference }));

            var project = workspace.CurrentSolution.Projects.Single();
            var document = project.Documents.Single();

            Assert.IsType<MockDiagnosticUpdateSourceRegistrationService>(workspace.GetService<IDiagnosticUpdateSourceRegistrationService>());
            var service = Assert.IsType<DiagnosticAnalyzerService>(workspace.GetService<IDiagnosticAnalyzerService>());
            var globalOptions = workspace.GetService<IGlobalOptionService>();

            DiagnosticData diagnostic = null;
            service.DiagnosticsUpdated += (s, eCollection) =>
            {
                foreach (var e in eCollection)
                {
                    var diagnostics = e.Diagnostics;
                    if (diagnostics.Length == 0)
                    {
                        continue;
                    }

                    diagnostic = Assert.Single(diagnostics);
                }
            };

            var incrementalAnalyzer = (DiagnosticIncrementalAnalyzer)service.CreateIncrementalAnalyzer(workspace);

            switch (analysisScope)
            {
                case BackgroundAnalysisScope.None:
                case BackgroundAnalysisScope.VisibleFilesAndOpenFilesWithPreviouslyReportedDiagnostics:
                    workspace.OpenDocument(document.Id);
                    var documentTrackingService = (TestDocumentTrackingService)workspace.Services.GetService<IDocumentTrackingService>();
                    documentTrackingService.SetActiveDocument(document.Id);
                    await incrementalAnalyzer.AnalyzeDocumentAsync(document, bodyOpt: null, InvocationReasons.SemanticChanged, CancellationToken.None);
                    break;

                case BackgroundAnalysisScope.OpenFiles:
                    workspace.OpenDocument(document.Id);
                    await incrementalAnalyzer.AnalyzeDocumentAsync(document, bodyOpt: null, InvocationReasons.SemanticChanged, CancellationToken.None);
                    break;

                case BackgroundAnalysisScope.FullSolution:
                    await incrementalAnalyzer.AnalyzeProjectAsync(project, semanticsChanged: true, InvocationReasons.Reanalyze, CancellationToken.None);
                    break;

                default:
                    throw ExceptionUtilities.UnexpectedValue(analysisScope);
            }

            await ((AsynchronousOperationListener)service.Listener).ExpeditedWaitAsync();

            if (includeAnalyzer && analysisScope != BackgroundAnalysisScope.None)
            {
                Assert.True(diagnostic != null);
                Assert.Equal(NamedTypeAnalyzer.DiagnosticId, diagnostic.Id);
                Assert.Equal(includeSuppressor, diagnostic.IsSuppressed);
            }
            else
            {
                Assert.True(diagnostic == null);
            }
        }

        [Theory, CombinatorialData]
        internal async Task TestRemoveUnnecessaryInlineSuppressionsAnalyzer(BackgroundAnalysisScope analysisScope, bool isSourceGenerated, bool testPragma)
        {
            var analyzers = ImmutableArray.Create<DiagnosticAnalyzer>(
                new CSharpCompilerDiagnosticAnalyzer(),
                new NamedTypeAnalyzer(),
                new CSharpRemoveUnnecessaryInlineSuppressionsDiagnosticAnalyzer());

            var analyzerReference = new AnalyzerImageReference(analyzers);

            string code;
            if (testPragma)
            {
                code = $@"
#pragma warning disable {NamedTypeAnalyzer.DiagnosticId} // Unnecessary
#pragma warning disable CS0168 // Variable is declared but never used - Unnecessary

#pragma warning disable {NamedTypeAnalyzer.DiagnosticId} // Necessary
class A
{{
    void M()
    {{
#pragma warning disable CS0168 // Variable is declared but never used - Necessary
        int x;
    }}
}}
";
            }
            else
            {
                code = $@"
[System.Diagnostics.CodeAnalysis.SuppressMessage(""Category1"", ""{NamedTypeAnalyzer.DiagnosticId}"")] // Necessary
class A
{{
    [System.Diagnostics.CodeAnalysis.SuppressMessage(""Category2"", ""{NamedTypeAnalyzer.DiagnosticId}"")] // Unnecessary
    [System.Diagnostics.CodeAnalysis.SuppressMessage(""Category3"", ""CS0168"")] // Unnecessary
    void M()
    {{
#pragma warning disable CS0168 // Variable is declared but never used - Necessary
        int x;
    }}
}}
";
            }

            string[] files;
            string[] sourceGeneratedFiles;
            if (isSourceGenerated)
            {
                files = Array.Empty<string>();
                sourceGeneratedFiles = [code];
            }
            else
            {
                files = [code];
                sourceGeneratedFiles = Array.Empty<string>();
            }

            var composition = s_editorFeaturesCompositionWithMockDiagnosticUpdateSourceRegistrationService.AddParts(
                typeof(TestDocumentTrackingService));

            using var workspace = new TestWorkspace(composition);
            Assert.True(workspace.TryApplyChanges(workspace.CurrentSolution.WithOptions(
                workspace.CurrentSolution.Options.WithChangedOption(new OptionKey(DiagnosticOptionsStorage.PullDiagnosticsFeatureFlag), false))));

            workspace.GlobalOptions.SetGlobalOption(SolutionCrawlerOptionsStorage.BackgroundAnalysisScopeOption, LanguageNames.CSharp, analysisScope);
            workspace.GlobalOptions.SetGlobalOption(SolutionCrawlerOptionsStorage.EnableDiagnosticsInSourceGeneratedFiles, isSourceGenerated);

            var compilerDiagnosticsScope = analysisScope.ToEquivalentCompilerDiagnosticsScope();
            workspace.GlobalOptions.SetGlobalOption(SolutionCrawlerOptionsStorage.CompilerDiagnosticsScopeOption, LanguageNames.CSharp, compilerDiagnosticsScope);

            workspace.InitializeDocuments(TestWorkspace.CreateWorkspaceElement(LanguageNames.CSharp, files: files, sourceGeneratedFiles: sourceGeneratedFiles), openDocuments: false);
            workspace.TryApplyChanges(workspace.CurrentSolution.WithAnalyzerReferences(new[] { analyzerReference }));

            var project = workspace.CurrentSolution.Projects.Single();
            var document = isSourceGenerated ? (await project.GetSourceGeneratedDocumentsAsync(CancellationToken.None)).Single() : project.Documents.Single();
            if (isSourceGenerated)
                Assert.IsType<SourceGeneratedDocument>(document);
            else
                Assert.IsType<Document>(document);

            Assert.IsType<MockDiagnosticUpdateSourceRegistrationService>(workspace.GetService<IDiagnosticUpdateSourceRegistrationService>());
            var service = Assert.IsType<DiagnosticAnalyzerService>(workspace.GetService<IDiagnosticAnalyzerService>());

            var diagnostics = ArrayBuilder<DiagnosticData>.GetInstance();
            var text = await document.GetTextAsync();
            service.DiagnosticsUpdated += (s, eCollection) =>
            {
                foreach (var e in eCollection)
                {
                    diagnostics.AddRange(
                        e.Diagnostics
                         .Where(d => d.Id == IDEDiagnosticIds.RemoveUnnecessarySuppressionDiagnosticId)
                         .OrderBy(d => d.DataLocation.UnmappedFileSpan.GetClampedTextSpan(text)));
                }
            };

            var incrementalAnalyzer = (DiagnosticIncrementalAnalyzer)service.CreateIncrementalAnalyzer(workspace);

            switch (analysisScope)
            {
                case BackgroundAnalysisScope.None:
                case BackgroundAnalysisScope.VisibleFilesAndOpenFilesWithPreviouslyReportedDiagnostics:
                    if (isSourceGenerated)
                        workspace.OpenSourceGeneratedDocument(document.Id);
                    else
                        workspace.OpenDocument(document.Id);

                    var documentTrackingService = (TestDocumentTrackingService)workspace.Services.GetRequiredService<IDocumentTrackingService>();
                    documentTrackingService.SetActiveDocument(document.Id);
                    await incrementalAnalyzer.AnalyzeDocumentAsync(document, bodyOpt: null, InvocationReasons.SemanticChanged, CancellationToken.None);
                    break;

                case BackgroundAnalysisScope.OpenFiles:
                    if (isSourceGenerated)
                        workspace.OpenSourceGeneratedDocument(document.Id);
                    else
                        workspace.OpenDocument(document.Id);

                    await incrementalAnalyzer.AnalyzeDocumentAsync(document, bodyOpt: null, InvocationReasons.SemanticChanged, CancellationToken.None);
                    break;

                case BackgroundAnalysisScope.FullSolution:
                    await incrementalAnalyzer.AnalyzeProjectAsync(project, semanticsChanged: true, InvocationReasons.Reanalyze, CancellationToken.None);
                    break;
            }

            await ((AsynchronousOperationListener)service.Listener).ExpeditedWaitAsync();

            var root = await document.GetSyntaxRootAsync();
            text = await document.GetTextAsync();
            if (analysisScope == BackgroundAnalysisScope.None)
            {
                // Anayzers are disabled for BackgroundAnalysisScope.None.
                Assert.Empty(diagnostics);
            }
            else
            {
                Assert.Equal(2, diagnostics.Count);
                if (testPragma)
                {
                    var pragma1 = root.FindTrivia(diagnostics[0].DataLocation.UnmappedFileSpan.GetClampedTextSpan(text).Start).ToString();
                    Assert.Equal($"#pragma warning disable {NamedTypeAnalyzer.DiagnosticId} // Unnecessary", pragma1);
                    var pragma2 = root.FindTrivia(diagnostics[1].DataLocation.UnmappedFileSpan.GetClampedTextSpan(text).Start).ToString();
                    Assert.Equal($"#pragma warning disable CS0168 // Variable is declared but never used - Unnecessary", pragma2);
                }
                else
                {
                    var attribute1 = root.FindNode(diagnostics[0].DataLocation.UnmappedFileSpan.GetClampedTextSpan(text)).ToString();
                    Assert.Equal($@"System.Diagnostics.CodeAnalysis.SuppressMessage(""Category2"", ""{NamedTypeAnalyzer.DiagnosticId}"")", attribute1);
                    var attribute2 = root.FindNode(diagnostics[1].DataLocation.UnmappedFileSpan.GetClampedTextSpan(text)).ToString();
                    Assert.Equal($@"System.Diagnostics.CodeAnalysis.SuppressMessage(""Category3"", ""CS0168"")", attribute2);
                }
            }
        }

        [Theory, CombinatorialData]
        internal async Task TestCancellationDuringDiagnosticComputation_InProc(AnalyzerRegisterActionKind actionKind)
        {
            // This test verifies that we do no attempt to re-use CompilationWithAnalyzers instance in IDE in-proc diagnostic computation in presence of an OperationCanceledException during analysis.
            // Attempting to do so has led to large number of reliability issues and flakiness in diagnostic computation, which we want to avoid.

            var source = @"
class A
{
    void M()
    {
        int x = 0;
    }
}";

            using var workspace = TestWorkspace.CreateCSharp(source,
                composition: s_editorFeaturesCompositionWithMockDiagnosticUpdateSourceRegistrationService.AddParts(typeof(TestDocumentTrackingService)));
            Assert.True(workspace.TryApplyChanges(workspace.CurrentSolution.WithOptions(
                workspace.CurrentSolution.Options.WithChangedOption(new OptionKey(DiagnosticOptionsStorage.PullDiagnosticsFeatureFlag), false))));

            var analyzer = new CancellationTestAnalyzer(actionKind);
            var analyzerReference = new AnalyzerImageReference(ImmutableArray.Create<DiagnosticAnalyzer>(analyzer));
            workspace.TryApplyChanges(workspace.CurrentSolution.WithAnalyzerReferences(new[] { analyzerReference }));

            var project = workspace.CurrentSolution.Projects.Single();
            var document = project.Documents.Single();

            Assert.IsType<MockDiagnosticUpdateSourceRegistrationService>(workspace.GetService<IDiagnosticUpdateSourceRegistrationService>());
            var service = Assert.IsType<DiagnosticAnalyzerService>(workspace.GetService<IDiagnosticAnalyzerService>());
            var globalOptions = workspace.GetService<IGlobalOptionService>();

            DiagnosticData diagnostic = null;
            service.DiagnosticsUpdated += (s, eCollection) =>
            {
                foreach (var e in eCollection)
                {
                    var diagnostics = e.Diagnostics;
                    if (diagnostics.IsEmpty)
                    {
                        continue;
                    }

                    Assert.Null(diagnostic);
                    diagnostic = Assert.Single(diagnostics);
                }
            };

            var incrementalAnalyzer = (DiagnosticIncrementalAnalyzer)service.CreateIncrementalAnalyzer(workspace);

            OpenDocumentAndMakeActive(document, workspace);

            // First invoke analysis with cancellation token, and verify canceled compilation and no reported diagnostics.
            Assert.Empty(analyzer.CanceledCompilations);
            try
            {
                if (actionKind == AnalyzerRegisterActionKind.SyntaxTree)
                {
                    await incrementalAnalyzer.AnalyzeSyntaxAsync(document, InvocationReasons.SyntaxChanged, analyzer.CancellationToken);
                }
                else
                {
                    await incrementalAnalyzer.AnalyzeDocumentAsync(document, bodyOpt: null, InvocationReasons.SemanticChanged, analyzer.CancellationToken);
                }

                throw ExceptionUtilities.Unreachable();
            }
            catch (OperationCanceledException ex) when (ex.CancellationToken == analyzer.CancellationToken)
            {
            }

            Assert.Single(analyzer.CanceledCompilations);
            Assert.Null(diagnostic);

            // Then invoke analysis without cancellation token, and verify non-cancelled diagnostic.
            if (actionKind == AnalyzerRegisterActionKind.SyntaxTree)
            {
                await incrementalAnalyzer.AnalyzeSyntaxAsync(document, InvocationReasons.SyntaxChanged, CancellationToken.None);
            }
            else
            {
                await incrementalAnalyzer.AnalyzeDocumentAsync(document, bodyOpt: null, InvocationReasons.SemanticChanged, CancellationToken.None);
            }

            await ((AsynchronousOperationListener)service.Listener).ExpeditedWaitAsync();

            Assert.True(diagnostic != null);
            Assert.Equal(CancellationTestAnalyzer.DiagnosticId, diagnostic.Id);
        }

        [Theory, CombinatorialData]
        [WorkItem("https://github.com/dotnet/roslyn/issues/49698")]
        internal async Task TestOnlyRequiredAnalyzerExecutedDuringDiagnosticComputation(bool documentAnalysis)
        {
            using var workspace = TestWorkspace.CreateCSharp("class A { }");

            // Verify that requesting analyzer diagnostics for analyzer1 does not lead to invoking analyzer2.
            var analyzer1 = new NamedTypeAnalyzerWithConfigurableEnabledByDefault(isEnabledByDefault: true, DiagnosticSeverity.Warning, throwOnAllNamedTypes: false);
            var analyzer1Id = analyzer1.GetAnalyzerId();
            var analyzer2 = new NamedTypeAnalyzer();
            var analyzerIdsToRequestDiagnostics = new[] { analyzer1Id };
            var analyzerReference = new AnalyzerImageReference(ImmutableArray.Create<DiagnosticAnalyzer>(analyzer1, analyzer2));
            workspace.TryApplyChanges(workspace.CurrentSolution.WithAnalyzerReferences(new[] { analyzerReference }));
            var project = workspace.CurrentSolution.Projects.Single();
            var document = documentAnalysis ? project.Documents.Single() : null;
            var ideAnalyzerOptions = IdeAnalyzerOptions.GetDefault(project.Services);
            var diagnosticsMapResults = await DiagnosticComputer.GetDiagnosticsAsync(
                document, project, Checksum.Null, ideAnalyzerOptions, span: null, analyzerIdsToRequestDiagnostics,
                AnalysisKind.Semantic, new DiagnosticAnalyzerInfoCache(), workspace.Services,
                isExplicit: false, reportSuppressedDiagnostics: false, logPerformanceInfo: false, getTelemetryInfo: false,
                cancellationToken: CancellationToken.None);
            Assert.False(analyzer2.ReceivedSymbolCallback);

            Assert.Equal(1, diagnosticsMapResults.Diagnostics.Length);
            var (actualAnalyzerId, diagnosticMap) = diagnosticsMapResults.Diagnostics.Single();
            Assert.Equal(analyzer1Id, actualAnalyzerId);
            Assert.Equal(1, diagnosticMap.Semantic.Length);
            var semanticDiagnostics = diagnosticMap.Semantic.Single().Item2;
            var diagnostic = Assert.Single(semanticDiagnostics);
            Assert.Equal(analyzer1.Descriptor.Id, diagnostic.Id);

            Assert.Empty(diagnosticMap.Syntax);
            Assert.Empty(diagnosticMap.NonLocal);
            Assert.Empty(diagnosticMap.Other);
        }

        [Theory, WorkItem(67257, "https://github.com/dotnet/roslyn/issues/67257")]
        [CombinatorialData]
        public async Task TestFilterSpanOnContextAsync(FilterSpanTestAnalyzer.AnalysisKind kind)
        {
            var source = @"
class B
{
    void M()
    {
        int x = 1;
    }
}";
            var additionalText = @"This is an additional file!";

            using var workspace = TestWorkspace.CreateCSharp(source);
            var project = workspace.CurrentSolution.Projects.Single();
            project = project.AddAdditionalDocument("additional.txt", additionalText).Project;

            var analyzer = new FilterSpanTestAnalyzer(kind);
            var analyzerId = analyzer.GetAnalyzerId();
            var analyzerIdsToRequestDiagnostics = new[] { analyzerId };
            var analyzerReference = new AnalyzerImageReference(ImmutableArray.Create<DiagnosticAnalyzer>(analyzer));
            project = project.AddAnalyzerReference(analyzerReference);

            workspace.TryApplyChanges(project.Solution);

            project = workspace.CurrentSolution.Projects.Single();
            var ideAnalyzerOptions = IdeAnalyzerOptions.GetDefault(project.Services);
            var document = project.Documents.Single();
            var additionalDocument = project.AdditionalDocuments.Single();

            var root = await document.GetRequiredSyntaxRootAsync(CancellationToken.None);
            var localDeclaration = root.DescendantNodes().OfType<CodeAnalysis.CSharp.Syntax.LocalDeclarationStatementSyntax>().First();
            var filterSpan = kind == FilterSpanTestAnalyzer.AnalysisKind.AdditionalFile
                ? new TextSpan(0, 1)
                : localDeclaration.Span;
            // Invoke "GetDiagnosticsAsync" for a sub-span and then
            // for the entire document span and verify FilterSpan/FilterTree on the callback context.
            Assert.Null(analyzer.CallbackFilterSpan);
            Assert.Null(analyzer.CallbackFilterTree);
            await VerifyCallbackSpanAsync(filterSpan);
            await VerifyCallbackSpanAsync(filterSpan: null);

            async Task VerifyCallbackSpanAsync(TextSpan? filterSpan)
            {
                var analysisKind = kind is FilterSpanTestAnalyzer.AnalysisKind.SyntaxTree or FilterSpanTestAnalyzer.AnalysisKind.AdditionalFile
                    ? AnalysisKind.Syntax
                    : AnalysisKind.Semantic;
                var documentToAnalyze = kind == FilterSpanTestAnalyzer.AnalysisKind.AdditionalFile ? additionalDocument : document;
                _ = await DiagnosticComputer.GetDiagnosticsAsync(
                    documentToAnalyze, project, Checksum.Null, ideAnalyzerOptions, filterSpan, analyzerIdsToRequestDiagnostics,
                    analysisKind, new DiagnosticAnalyzerInfoCache(), workspace.Services,
                    isExplicit: false, reportSuppressedDiagnostics: false, logPerformanceInfo: false, getTelemetryInfo: false,
                    CancellationToken.None);
                Assert.Equal(filterSpan, analyzer.CallbackFilterSpan);
                if (kind == FilterSpanTestAnalyzer.AnalysisKind.AdditionalFile)
                {
                    var expectedText = additionalDocument.GetTextSynchronously(CancellationToken.None).ToString();
                    var actualText = analyzer.CallbackFilterFile.GetText().ToString();
                    Assert.Equal(expectedText, actualText);
                    Assert.Null(analyzer.CallbackFilterTree);
                }
                else
                {
                    Assert.Equal(root.SyntaxTree, analyzer.CallbackFilterTree);
                    Assert.Null(analyzer.CallbackFilterFile);
                }
            }
        }

        [Theory, CombinatorialData]
        [WorkItem("https://github.com/dotnet/roslyn/issues/67084")]
        internal async Task TestCancellationDuringDiagnosticComputation_OutOfProc(AnalyzerRegisterActionKind actionKind)
        {
            // This test verifies that we do no attempt to re-use CompilationWithAnalyzers instance in IDE OutOfProc diagnostic computation in presence of an OperationCanceledException during analysis.
            // Attempting to do so has led to large number of reliability issues and flakiness in diagnostic computation, which we want to avoid.
            // NOTE: Unfortunately, we cannot perform an end-to-end OutOfProc test, similar to the InProc test above because AnalyzerImageReference is not serializable.
            //       So, we perform a very targeted test which directly uses the 'DiagnosticComputer' type that is used for all OutOfProc diagnostic computation.

            var source = @"
class A
{
    void M()
    {
        int x = 0;
    }
}";

            using var workspace = TestWorkspace.CreateCSharp(source);

            var analyzer = new CancellationTestAnalyzer(actionKind);
            var analyzerReference = new AnalyzerImageReference(ImmutableArray.Create<DiagnosticAnalyzer>(analyzer));
            workspace.TryApplyChanges(workspace.CurrentSolution.WithAnalyzerReferences(new[] { analyzerReference }));

            var project = workspace.CurrentSolution.Projects.Single();
            var document = project.Documents.Single();
            var diagnosticAnalyzerInfoCache = new DiagnosticAnalyzerInfoCache();

            var ideAnalyzerOptions = IdeAnalyzerOptions.GetDefault(project.Services);
            var kind = actionKind == AnalyzerRegisterActionKind.SyntaxTree ? AnalysisKind.Syntax : AnalysisKind.Semantic;
            var analyzerIds = new[] { analyzer.GetAnalyzerId() };

            // First invoke analysis with cancellation token, and verify canceled compilation and no reported diagnostics.
            Assert.Empty(analyzer.CanceledCompilations);
            try
            {
                _ = await DiagnosticComputer.GetDiagnosticsAsync(document, project, Checksum.Null, ideAnalyzerOptions, span: null,
                    analyzerIds, kind, diagnosticAnalyzerInfoCache, workspace.Services, isExplicit: false, reportSuppressedDiagnostics: false,
                    logPerformanceInfo: false, getTelemetryInfo: false, cancellationToken: analyzer.CancellationToken);

                throw ExceptionUtilities.Unreachable();
            }
            catch (OperationCanceledException) when (analyzer.CancellationToken.IsCancellationRequested)
            {
            }

            Assert.Single(analyzer.CanceledCompilations);

            // Then invoke analysis without cancellation token, and verify non-cancelled diagnostic.
            var diagnosticsMap = await DiagnosticComputer.GetDiagnosticsAsync(document, project, Checksum.Null, ideAnalyzerOptions, span: null,
                analyzerIds, kind, diagnosticAnalyzerInfoCache, workspace.Services, isExplicit: false, reportSuppressedDiagnostics: false,
                logPerformanceInfo: false, getTelemetryInfo: false, cancellationToken: CancellationToken.None);
            var builder = diagnosticsMap.Diagnostics.Single().diagnosticMap;
            var diagnostic = kind == AnalysisKind.Syntax ? builder.Syntax.Single().Item2.Single() : builder.Semantic.Single().Item2.Single();
            Assert.Equal(CancellationTestAnalyzer.DiagnosticId, diagnostic.Id);
        }

        [Theory, WorkItem("https://devdiv.visualstudio.com/DevDiv/_workitems/edit/1909806")]
        [CombinatorialData]
        internal async Task TestGeneratorProducedDiagnostics(bool fullSolutionAnalysis, bool analyzeProject, TestHost testHost)
        {
<<<<<<< HEAD
            using var workspace = TestWorkspace.CreateCSharp("// This file will get a diagnostic", composition: s_featuresCompositionWithMockDiagnosticUpdateSourceRegistrationService);
            Assert.True(workspace.TryApplyChanges(workspace.CurrentSolution.WithOptions(
                workspace.CurrentSolution.Options.WithChangedOption(new OptionKey(DiagnosticOptionsStorage.PullDiagnosticsFeatureFlag), false))));

=======
            using var workspace = TestWorkspace.CreateCSharp("// This file will get a diagnostic", composition: s_featuresCompositionWithMockDiagnosticUpdateSourceRegistrationService.WithTestHostParts(testHost));
>>>>>>> 1264dcb2
            var globalOptions = workspace.GetService<IGlobalOptionService>();

            var generator = new DiagnosticProducingGenerator(c => Location.Create(c.Compilation.SyntaxTrees.Single(), new TextSpan(0, 10)));
            Assert.True(workspace.TryApplyChanges(workspace.CurrentSolution.Projects.Single().AddAnalyzerReference(new TestGeneratorReference(generator)).Solution));

            var project = workspace.CurrentSolution.Projects.Single();
            var document = project.Documents.Single();

            globalOptions.SetGlobalOption(SolutionCrawlerOptionsStorage.BackgroundAnalysisScopeOption, LanguageNames.CSharp,
                fullSolutionAnalysis ? BackgroundAnalysisScope.FullSolution : BackgroundAnalysisScope.OpenFiles);

            // If we aren't testing FSA or analyzing document diagnostics, then open the file.
            if (!fullSolutionAnalysis || !analyzeProject)
            {
                workspace.OpenDocument(document.Id);
            }

            var service = Assert.IsType<DiagnosticAnalyzerService>(workspace.GetService<IDiagnosticAnalyzerService>());

            var gotDiagnostics = false;
            service.DiagnosticsUpdated += (s, eCollection) =>
            {
                foreach (var e in eCollection)
                {
                    var diagnostics = e.Diagnostics;
                    if (diagnostics.Length == 0)
                        continue;

                    var liveId = (LiveDiagnosticUpdateArgsId)e.Id;
                    if (liveId.Analyzer is GeneratorDiagnosticsPlaceholderAnalyzer)
                        gotDiagnostics = true;
                }
            };

            var incrementalAnalyzer = (DiagnosticIncrementalAnalyzer)service.CreateIncrementalAnalyzer(workspace);
            if (analyzeProject)
                await incrementalAnalyzer.AnalyzeProjectAsync(project, semanticsChanged: true, InvocationReasons.Reanalyze, CancellationToken.None);
            else
                await incrementalAnalyzer.AnalyzeDocumentAsync(document, bodyOpt: null, InvocationReasons.SemanticChanged, CancellationToken.None);

            await ((AsynchronousOperationListener)service.Listener).ExpeditedWaitAsync();

            Assert.True(gotDiagnostics);
        }

        private static Document GetDocumentFromIncompleteProject(AdhocWorkspace workspace)
        {
            var project = workspace.AddProject(
                            ProjectInfo.Create(
                                ProjectId.CreateNewId(),
                                VersionStamp.Create(),
                                "CSharpProject",
                                "CSharpProject",
                                LanguageNames.CSharp).WithHasAllInformation(hasAllInformation: false));

            return workspace.AddDocument(project.Id, "Empty.cs", SourceText.From("class A { B B {get} }"));
        }

        private static (bool, bool) AnalyzerResultSetter(bool syntax, bool semantic, ImmutableArray<DiagnosticData> diagnostics)
        {
            switch (diagnostics.Length)
            {
                case 0:
                    break;
                case 1:
                    syntax |= diagnostics[0].Id == Analyzer.s_syntaxRule.Id;
                    semantic |= diagnostics[0].Id == Analyzer.s_semanticRule.Id;
                    break;
                default:
                    AssertEx.Fail("shouldn't reach here");
                    break;
            }

            return (syntax, semantic);
        }

        private static (bool, bool) CompilerAnalyzerResultSetter(bool syntax, bool semantic, ImmutableArray<DiagnosticData> diagnostics)
        {
            syntax |= diagnostics.Any(d => d.Properties["Origin"] == "Syntactic");
            semantic |= diagnostics.Any(d => d.Properties["Origin"] != "Syntactic");

            return (syntax, semantic);
        }

        private static async Task RunAllAnalysisAsync(IIncrementalAnalyzer analyzer, TextDocument textDocument)
        {
            if (textDocument is Document document)
            {
                await analyzer.AnalyzeSyntaxAsync(document, InvocationReasons.Empty, CancellationToken.None).ConfigureAwait(false);
                await analyzer.AnalyzeDocumentAsync(document, bodyOpt: null, reasons: InvocationReasons.Empty, cancellationToken: CancellationToken.None).ConfigureAwait(false);
            }
            else
            {
                await analyzer.AnalyzeNonSourceDocumentAsync(textDocument, InvocationReasons.Empty, CancellationToken.None).ConfigureAwait(false);
            }

            await analyzer.AnalyzeProjectAsync(textDocument.Project, semanticsChanged: true, reasons: InvocationReasons.Empty, cancellationToken: CancellationToken.None).ConfigureAwait(false);
        }

        private class Analyzer : DiagnosticAnalyzer
        {
            internal static readonly DiagnosticDescriptor s_syntaxRule = new DiagnosticDescriptor("syntax", "test", "test", "test", DiagnosticSeverity.Error, isEnabledByDefault: true);
            internal static readonly DiagnosticDescriptor s_semanticRule = new DiagnosticDescriptor("semantic", "test", "test", "test", DiagnosticSeverity.Error, isEnabledByDefault: true);
            internal static readonly DiagnosticDescriptor s_compilationRule = new DiagnosticDescriptor("compilation", "test", "test", "test", DiagnosticSeverity.Error, isEnabledByDefault: true);

            public override ImmutableArray<DiagnosticDescriptor> SupportedDiagnostics => ImmutableArray.Create(s_syntaxRule, s_semanticRule, s_compilationRule);

            public override void Initialize(AnalysisContext context)
            {
                context.RegisterSyntaxTreeAction(c => c.ReportDiagnostic(Diagnostic.Create(s_syntaxRule, c.Tree.GetRoot().GetLocation())));
                context.RegisterSemanticModelAction(c => c.ReportDiagnostic(Diagnostic.Create(s_semanticRule, c.SemanticModel.SyntaxTree.GetRoot().GetLocation())));
                context.RegisterCompilationAction(c => c.ReportDiagnostic(Diagnostic.Create(s_compilationRule, c.Compilation.SyntaxTrees.First().GetRoot().GetLocation())));
            }
        }

        private class DisabledByDefaultAnalyzer : DiagnosticAnalyzer
        {
            internal static readonly DiagnosticDescriptor s_syntaxRule = new DiagnosticDescriptor("syntax", "test", "test", "test", DiagnosticSeverity.Error, isEnabledByDefault: false);
            internal static readonly DiagnosticDescriptor s_semanticRule = new DiagnosticDescriptor("semantic", "test", "test", "test", DiagnosticSeverity.Error, isEnabledByDefault: false);
            internal static readonly DiagnosticDescriptor s_compilationRule = new DiagnosticDescriptor("compilation", "test", "test", "test", DiagnosticSeverity.Error, isEnabledByDefault: false);

            public override ImmutableArray<DiagnosticDescriptor> SupportedDiagnostics => ImmutableArray.Create(s_syntaxRule, s_semanticRule, s_compilationRule);

            public override void Initialize(AnalysisContext context)
            {
                context.RegisterSyntaxTreeAction(c => c.ReportDiagnostic(Diagnostic.Create(s_syntaxRule, c.Tree.GetRoot().GetLocation())));
                context.RegisterSemanticModelAction(c => c.ReportDiagnostic(Diagnostic.Create(s_semanticRule, c.SemanticModel.SyntaxTree.GetRoot().GetLocation())));
                context.RegisterCompilationAction(c => c.ReportDiagnostic(Diagnostic.Create(s_compilationRule, c.Compilation.SyntaxTrees.First().GetRoot().GetLocation())));
            }
        }

        private class OpenFileOnlyAnalyzer : DiagnosticAnalyzer, IBuiltInAnalyzer
        {
            internal static readonly DiagnosticDescriptor s_syntaxRule = new DiagnosticDescriptor("syntax", "test", "test", "test", DiagnosticSeverity.Error, isEnabledByDefault: true);

            public override ImmutableArray<DiagnosticDescriptor> SupportedDiagnostics => ImmutableArray.Create(s_syntaxRule);

            public override void Initialize(AnalysisContext context)
                => context.RegisterSyntaxTreeAction(c => c.ReportDiagnostic(Diagnostic.Create(s_syntaxRule, c.Tree.GetRoot().GetLocation())));

            public DiagnosticAnalyzerCategory GetAnalyzerCategory()
                => DiagnosticAnalyzerCategory.SyntaxTreeWithoutSemanticsAnalysis;

            public bool IsHighPriority => false;

            public bool OpenFileOnly(SimplifierOptions options)
                => true;
        }

        private class NoNameAnalyzer : DocumentDiagnosticAnalyzer
        {
            internal static readonly DiagnosticDescriptor s_syntaxRule = new DiagnosticDescriptor("syntax", "test", "test", "test", DiagnosticSeverity.Error, isEnabledByDefault: true);

            public override ImmutableArray<DiagnosticDescriptor> SupportedDiagnostics => ImmutableArray.Create(s_syntaxRule);

            public override Task<ImmutableArray<Diagnostic>> AnalyzeSyntaxAsync(Document document, CancellationToken cancellationToken)
                => Task.FromResult(ImmutableArray.Create(Diagnostic.Create(s_syntaxRule, Location.Create(document.FilePath, TextSpan.FromBounds(0, 0), new LinePositionSpan(new LinePosition(0, 0), new LinePosition(0, 0))))));

            public override Task<ImmutableArray<Diagnostic>> AnalyzeSemanticsAsync(Document document, CancellationToken cancellationToken)
                => SpecializedTasks.Default<ImmutableArray<Diagnostic>>();
        }

        private class Priority20Analyzer : PriorityTestDocumentDiagnosticAnalyzer
        {
            public Priority20Analyzer() : base(priority: 20) { }
        }

        private class Priority15Analyzer : PriorityTestProjectDiagnosticAnalyzer
        {
            public Priority15Analyzer() : base(priority: 15) { }
        }

        private class Priority10Analyzer : PriorityTestDocumentDiagnosticAnalyzer
        {
            public Priority10Analyzer() : base(priority: 10) { }
        }

        private class Priority1Analyzer : PriorityTestProjectDiagnosticAnalyzer
        {
            public Priority1Analyzer() : base(priority: 1) { }
        }

        private class Priority0Analyzer : PriorityTestDocumentDiagnosticAnalyzer
        {
            public Priority0Analyzer() : base(priority: -1) { }
        }

        private class PriorityTestDocumentDiagnosticAnalyzer : DocumentDiagnosticAnalyzer
        {
            protected PriorityTestDocumentDiagnosticAnalyzer(int priority)
                => Priority = priority;

            public override int Priority { get; }
            public override ImmutableArray<DiagnosticDescriptor> SupportedDiagnostics => ImmutableArray<DiagnosticDescriptor>.Empty;
            public override Task<ImmutableArray<Diagnostic>> AnalyzeSemanticsAsync(Document document, CancellationToken cancellationToken)
                => Task.FromResult(ImmutableArray<Diagnostic>.Empty);
            public override Task<ImmutableArray<Diagnostic>> AnalyzeSyntaxAsync(Document document, CancellationToken cancellationToken)
                => Task.FromResult(ImmutableArray<Diagnostic>.Empty);
        }

        private class PriorityTestProjectDiagnosticAnalyzer : ProjectDiagnosticAnalyzer
        {
            protected PriorityTestProjectDiagnosticAnalyzer(int priority)
                => Priority = priority;

            public override int Priority { get; }
            public override ImmutableArray<DiagnosticDescriptor> SupportedDiagnostics => ImmutableArray<DiagnosticDescriptor>.Empty;
            public override Task<ImmutableArray<Diagnostic>> AnalyzeProjectAsync(Project project, CancellationToken cancellationToken)
                => Task.FromResult(ImmutableArray<Diagnostic>.Empty);
        }

        private class LeakDocumentAnalyzer : DocumentDiagnosticAnalyzer
        {
            internal static readonly DiagnosticDescriptor s_syntaxRule = new DiagnosticDescriptor("leak", "test", "test", "test", DiagnosticSeverity.Error, isEnabledByDefault: true);

            public override ImmutableArray<DiagnosticDescriptor> SupportedDiagnostics => ImmutableArray.Create(s_syntaxRule);

            public override async Task<ImmutableArray<Diagnostic>> AnalyzeSyntaxAsync(Document document, CancellationToken cancellationToken)
            {
                var root = await document.GetSyntaxRootAsync(cancellationToken).ConfigureAwait(false);
                return ImmutableArray.Create(Diagnostic.Create(s_syntaxRule, root.GetLocation()));
            }

            public override Task<ImmutableArray<Diagnostic>> AnalyzeSemanticsAsync(Document document, CancellationToken cancellationToken)
                => SpecializedTasks.Default<ImmutableArray<Diagnostic>>();
        }

        private class LeakProjectAnalyzer : ProjectDiagnosticAnalyzer
        {
            private static readonly DiagnosticDescriptor s_rule = new DiagnosticDescriptor("project", "test", "test", "test", DiagnosticSeverity.Error, isEnabledByDefault: true);
            public override ImmutableArray<DiagnosticDescriptor> SupportedDiagnostics => ImmutableArray.Create(s_rule);
            public override Task<ImmutableArray<Diagnostic>> AnalyzeProjectAsync(Project project, CancellationToken cancellationToken) => SpecializedTasks.Default<ImmutableArray<Diagnostic>>();
        }

        [DiagnosticAnalyzer(LanguageNames.CSharp)]
        private class NamedTypeAnalyzer : DiagnosticAnalyzer
        {
            public const string DiagnosticId = "test";
            private readonly ImmutableArray<DiagnosticDescriptor> _supportedDiagnostics;

            public NamedTypeAnalyzer(DiagnosticSeverity defaultSeverity = DiagnosticSeverity.Warning)
                => _supportedDiagnostics = ImmutableArray.Create(new DiagnosticDescriptor(DiagnosticId, "test", "test", "test", defaultSeverity, isEnabledByDefault: true));

            public override ImmutableArray<DiagnosticDescriptor> SupportedDiagnostics => _supportedDiagnostics;
            public bool ReceivedSymbolCallback { get; private set; }

            public override void Initialize(AnalysisContext context)
            {
                context.RegisterSymbolAction(c =>
                {
                    ReceivedSymbolCallback = true;
                    c.ReportDiagnostic(Diagnostic.Create(_supportedDiagnostics[0], c.Symbol.Locations[0]));
                }, SymbolKind.NamedType);
            }
        }
    }
}<|MERGE_RESOLUTION|>--- conflicted
+++ resolved
@@ -1254,14 +1254,10 @@
         [CombinatorialData]
         internal async Task TestGeneratorProducedDiagnostics(bool fullSolutionAnalysis, bool analyzeProject, TestHost testHost)
         {
-<<<<<<< HEAD
-            using var workspace = TestWorkspace.CreateCSharp("// This file will get a diagnostic", composition: s_featuresCompositionWithMockDiagnosticUpdateSourceRegistrationService);
+            using var workspace = TestWorkspace.CreateCSharp("// This file will get a diagnostic", composition: s_featuresCompositionWithMockDiagnosticUpdateSourceRegistrationService.WithTestHostParts(testHost));
             Assert.True(workspace.TryApplyChanges(workspace.CurrentSolution.WithOptions(
                 workspace.CurrentSolution.Options.WithChangedOption(new OptionKey(DiagnosticOptionsStorage.PullDiagnosticsFeatureFlag), false))));
 
-=======
-            using var workspace = TestWorkspace.CreateCSharp("// This file will get a diagnostic", composition: s_featuresCompositionWithMockDiagnosticUpdateSourceRegistrationService.WithTestHostParts(testHost));
->>>>>>> 1264dcb2
             var globalOptions = workspace.GetService<IGlobalOptionService>();
 
             var generator = new DiagnosticProducingGenerator(c => Location.Create(c.Compilation.SyntaxTrees.Single(), new TextSpan(0, 10)));
