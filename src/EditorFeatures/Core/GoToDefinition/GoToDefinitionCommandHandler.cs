﻿// Licensed to the .NET Foundation under one or more agreements.
// The .NET Foundation licenses this file to you under the MIT license.
// See the LICENSE file in the project root for more information.

using System;
using System.ComponentModel.Composition;
using System.Diagnostics.CodeAnalysis;
using System.Threading;
using System.Threading.Tasks;
using Microsoft.CodeAnalysis.Editor.BackgroundWorkIndicator;
using Microsoft.CodeAnalysis.Editor.Shared.Extensions;
using Microsoft.CodeAnalysis.Editor.Shared.Utilities;
using Microsoft.CodeAnalysis.Navigation;
using Microsoft.CodeAnalysis.Notification;
using Microsoft.CodeAnalysis.Shared.Extensions;
using Microsoft.CodeAnalysis.Shared.TestHooks;
using Microsoft.CodeAnalysis.Text;
using Microsoft.VisualStudio.Commanding;
using Microsoft.VisualStudio.Text;
using Microsoft.VisualStudio.Text.Editor.Commanding.Commands;
using Microsoft.VisualStudio.Utilities;
using Roslyn.Utilities;

namespace Microsoft.CodeAnalysis.Editor.GoToDefinition
{
    [Export(typeof(ICommandHandler))]
    [ContentType(ContentTypeNames.RoslynContentType)]
    [Name(PredefinedCommandHandlerNames.GoToDefinition)]
    internal class GoToDefinitionCommandHandler :
        ICommandHandler<GoToDefinitionCommandArgs>
    {
        private readonly IThreadingContext _threadingContext;
        private readonly IUIThreadOperationExecutor _executor;
        private readonly IAsynchronousOperationListener _listener;

        [ImportingConstructor]
        [SuppressMessage("RoslynDiagnosticsReliability", "RS0033:Importing constructor should be [Obsolete]", Justification = "Used in test code: https://github.com/dotnet/roslyn/issues/42814")]
        public GoToDefinitionCommandHandler(
            IThreadingContext threadingContext,
            IUIThreadOperationExecutor executor,
            IAsynchronousOperationListenerProvider listenerProvider)
        {
            _threadingContext = threadingContext;
            _executor = executor;
            _listener = listenerProvider.GetListener(FeatureAttribute.GoToDefinition);
        }

        public string DisplayName => EditorFeaturesResources.Go_to_Definition;

        private static (Document?, IGoToDefinitionService?, IAsyncGoToDefinitionService?) GetDocumentAndService(ITextSnapshot snapshot)
        {
            var document = snapshot.GetOpenDocumentInCurrentContextWithChanges();
            return (document, document?.GetLanguageService<IGoToDefinitionService>(), document?.GetLanguageService<IAsyncGoToDefinitionService>());
        }

        public CommandState GetCommandState(GoToDefinitionCommandArgs args)
        {
            var (_, service, asyncService) = GetDocumentAndService(args.SubjectBuffer.CurrentSnapshot);
            return service != null || asyncService != null
                ? CommandState.Available
                : CommandState.Unspecified;
        }

        public bool ExecuteCommand(GoToDefinitionCommandArgs args, CommandExecutionContext context)
        {
            var subjectBuffer = args.SubjectBuffer;
            var (document, service, asyncService) = GetDocumentAndService(subjectBuffer.CurrentSnapshot);

            if (service == null && asyncService == null)
                return false;

            // In Live Share, typescript exports a gotodefinition service that returns no results and prevents the LSP client
            // from handling the request.  So prevent the local service from handling goto def commands in the remote workspace.
            // This can be removed once typescript implements LSP support for goto def.
            if (subjectBuffer.IsInLspEditorContext())
                return false;

            Contract.ThrowIfNull(document);
            var caretPos = args.TextView.GetCaretPoint(subjectBuffer);
            if (!caretPos.HasValue)
                return false;

            if (asyncService != null)
            {
                // We're showing our own UI, ensure the editor doesn't show anything itself.
                context.OperationContext.TakeOwnership();
                var token = _listener.BeginAsyncOperation(nameof(ExecuteCommand));
                ExecuteModernCommandAsync(args, document, asyncService, caretPos.Value)
                    .ReportNonFatalErrorAsync()
                    .CompletesAsyncOperation(token);
            }
            else if (service != null)
            {
                bool succeeded;
                using (context.OperationContext.AddScope(allowCancellation: true, EditorFeaturesResources.Navigating_to_definition))
                {
<<<<<<< HEAD
                    succeeded = service.TryGoToDefinition(document, caretPos.Value, context.OperationContext.UserCancellationToken);
=======
                    var location = await asyncService.FindDefinitionLocationAsync(document, caretPosition, cancellationToken).ConfigureAwait(false);
                    var success = await location.TryNavigateToAsync(
                        _threadingContext, new NavigationOptions(PreferProvisionalTab: true, ActivateTab: true), cancellationToken).ConfigureAwait(false);

                    if (success)
                        return;
>>>>>>> 839ac810
                }

                if (!succeeded)
                {
                    // Dismiss any context dialog that is up before showing our own notification.
                    context.OperationContext.TakeOwnership();
                    ReportFailure(document);
                }
            }
            else
            {
                throw ExceptionUtilities.Unreachable;
            }

            return true;
        }

        private static void ReportFailure(Document document)
        {
            var notificationService = document.Project.Solution.Workspace.Services.GetRequiredService<INotificationService>();
            notificationService.SendNotification(
                FeaturesResources.Cannot_navigate_to_the_symbol_under_the_caret, EditorFeaturesResources.Go_to_Definition, NotificationSeverity.Information);
        }

        private async Task ExecuteModernCommandAsync(
            GoToDefinitionCommandArgs args, Document document, IAsyncGoToDefinitionService service, SnapshotPoint position)
        {
            bool succeeded;

            var indicatorFactory = document.Project.Solution.Workspace.Services.GetRequiredService<IBackgroundWorkIndicatorFactory>();
            using (var backgroundIndicator = indicatorFactory.Create(
                args.TextView, new SnapshotSpan(args.SubjectBuffer.CurrentSnapshot, position, 1),
                EditorFeaturesResources.Navigating_to_definition))
            {
                await Task.Delay(5000).ConfigureAwait(false);

                var cancellationToken = backgroundIndicator.UserCancellationToken;

                // determine the location first.
                var location = await service.FindDefinitionLocationAsync(document, position, cancellationToken).ConfigureAwait(false);

                // make sure that if our background indicator got canceled, that we do not still perform the navigation.
                if (backgroundIndicator.UserCancellationToken.IsCancellationRequested)
                    return;

                // we're about to navigate.  so disable cancellation on focus-lost in our indicator so we don't end up
                // causing ourselves to self-cancel.
                backgroundIndicator.CancelOnFocusLost = false;
                succeeded = await location.NavigateToAsync(
                    _threadingContext, NavigationOptions.Default, cancellationToken).ConfigureAwait(false);
            }

            if (!succeeded)
            {
                await _threadingContext.JoinableTaskFactory.SwitchToMainThreadAsync(CancellationToken.None);
                ReportFailure(document);
            }
        }
    }
}<|MERGE_RESOLUTION|>--- conflicted
+++ resolved
@@ -94,16 +94,7 @@
                 bool succeeded;
                 using (context.OperationContext.AddScope(allowCancellation: true, EditorFeaturesResources.Navigating_to_definition))
                 {
-<<<<<<< HEAD
                     succeeded = service.TryGoToDefinition(document, caretPos.Value, context.OperationContext.UserCancellationToken);
-=======
-                    var location = await asyncService.FindDefinitionLocationAsync(document, caretPosition, cancellationToken).ConfigureAwait(false);
-                    var success = await location.TryNavigateToAsync(
-                        _threadingContext, new NavigationOptions(PreferProvisionalTab: true, ActivateTab: true), cancellationToken).ConfigureAwait(false);
-
-                    if (success)
-                        return;
->>>>>>> 839ac810
                 }
 
                 if (!succeeded)
@@ -152,7 +143,7 @@
                 // we're about to navigate.  so disable cancellation on focus-lost in our indicator so we don't end up
                 // causing ourselves to self-cancel.
                 backgroundIndicator.CancelOnFocusLost = false;
-                succeeded = await location.NavigateToAsync(
+                succeeded = await location.TryNavigateToAsync(
                     _threadingContext, NavigationOptions.Default, cancellationToken).ConfigureAwait(false);
             }
 
