﻿// Licensed to the .NET Foundation under one or more agreements.
// The .NET Foundation licenses this file to you under the MIT license.
// See the LICENSE file in the project root for more information.

using System;
using System.ComponentModel;
using System.Drawing;
using System.Threading;
using System.Threading.Tasks;
using Microsoft.CodeAnalysis.Editor.Copilot;
using Microsoft.CodeAnalysis.Internal.Log;
using Microsoft.CodeAnalysis.Shared.TestHooks;
using Microsoft.VisualStudio.Language.Proposals;
using Microsoft.VisualStudio.Language.Suggestions;
using Microsoft.VisualStudio.Text;
using Microsoft.VisualStudio.Threading;

namespace Microsoft.CodeAnalysis.DocumentationComments;

internal sealed class DocumentationCommentSuggestion(CopilotGenerateDocumentationCommentProvider providerInstance, ProposalBase proposal,
    SuggestionManagerBase suggestionManager, VisualStudio.Threading.IAsyncDisposable? intellicodeLineCompletionsDisposable) : SuggestionBase
{
<<<<<<< HEAD
    public ProposalBase Proposal { get; } = proposal;

    public SuggestionManagerBase SuggestionManager { get; } = suggestionManager;

    public VisualStudio.Threading.IAsyncDisposable? IntellicodeLineCompletionsDisposable { get; set; } = intellicodeLineCompletionsDisposable;

    public override TipStyle TipStyle => TipStyle.AlwaysShowTip;
=======
    internal sealed class DocumentationCommentSuggestion(CopilotGenerateDocumentationCommentProvider providerInstance,
        SuggestionManagerBase suggestionManager, VisualStudio.Threading.IAsyncDisposable? intelliCodeLineCompletionsDisposable) : SuggestionBase
    {
        public SuggestionManagerBase SuggestionManager { get; } = suggestionManager;

        public VisualStudio.Threading.IAsyncDisposable? IntelliCodeLineCompletionsDisposable { get; set; } = intelliCodeLineCompletionsDisposable;

        public override TipStyle TipStyle => TipStyle.AlwaysShowTip | CopilotConstants.ShowThinkingStateTipStyle;
>>>>>>> 304768b7

    public override EditDisplayStyle EditStyle => EditDisplayStyle.GrayText;

    public override bool HasMultipleSuggestions => false;

    public override event PropertyChangedEventHandler PropertyChanged { add { } remove { } }

    private SuggestionSessionBase? _suggestionSession;

    public override async Task OnAcceptedAsync(SuggestionSessionBase session, ProposalBase originalProposal, ProposalBase currentProposal, ReasonForAccept reason, CancellationToken cancel)
    {
        var threadingContext = providerInstance.ThreadingContext;

<<<<<<< HEAD
        await threadingContext.JoinableTaskFactory.SwitchToMainThreadAsync(cancel);
        await DisposeAsync().ConfigureAwait(false);
        Logger.Log(FunctionId.Copilot_Generate_Documentation_Accepted, logLevel: LogLevel.Information);
    }
=======
            await threadingContext.JoinableTaskFactory.SwitchToMainThreadAsync(cancel);
            await DisposeIntelliCodeCompletionsDisposableAsync().ConfigureAwait(false);
            Logger.Log(FunctionId.Copilot_Generate_Documentation_Accepted, logLevel: LogLevel.Information);
        }
>>>>>>> 304768b7

    public override Task OnChangeProposalAsync(SuggestionSessionBase session, ProposalBase originalProposal, ProposalBase currentProposal, bool forward, CancellationToken cancel)
    {
        return Task.CompletedTask;
    }

    public override async Task OnDismissedAsync(SuggestionSessionBase session, ProposalBase? originalProposal, ProposalBase? currentProposal, ReasonForDismiss reason, CancellationToken cancel)
    {
        var threadingContext = providerInstance.ThreadingContext;
        await threadingContext.JoinableTaskFactory.SwitchToMainThreadAsync(cancel);
        await ClearSuggestionAsync(reason, cancel).ConfigureAwait(false);
        Logger.Log(FunctionId.Copilot_Generate_Documentation_Dismissed, logLevel: LogLevel.Information);
    }

    public override Task OnProposalUpdatedAsync(SuggestionSessionBase session, ProposalBase? originalProposal, ProposalBase? currentProposal, ReasonForUpdate reason, VirtualSnapshotPoint caret, CompletionState? completionState, CancellationToken cancel)
    {
        if (reason.HasFlag(ReasonForUpdate.Diverged))
        {
            Logger.Log(FunctionId.Copilot_Generate_Documentation_Diverged, logLevel: LogLevel.Information);
            return session.DismissAsync(ReasonForDismiss.DismissedAfterBufferChange, cancel);
        }

        return Task.CompletedTask;
    }

    public async Task TryDisplaySuggestionAsync(CancellationToken cancellationToken)
    {
        _suggestionSession = await SuggestionManager.TryDisplaySuggestionAsync(this, cancellationToken).ConfigureAwait(false);

<<<<<<< HEAD
        if (_suggestionSession != null)
        {
            var success = await TryDisplayProposalAsync(_suggestionSession, cancellationToken).ConfigureAwait(false);
            if (success)
            {
                Logger.Log(FunctionId.Copilot_Generate_Documentation_Displayed, logLevel: LogLevel.Information);
=======
        public async Task StartSuggestionSessionWithProposalAsync(
            Func<CancellationToken, Task<ProposalBase?>> generateProposal, CancellationToken cancellationToken)
        {
            var sessionStarted = await StartSuggestionSessionAsync(cancellationToken).ConfigureAwait(false);
            if (!sessionStarted)
            {
                return;
            }

            var proposal = await generateProposal(cancellationToken).ConfigureAwait(false);
            if (proposal is null)
            {
                await DismissSuggestionSessionAsync(cancellationToken).ConfigureAwait(false);
                return;
>>>>>>> 304768b7
            }

            await TryDisplayDocumentationSuggestionAsync(proposal, cancellationToken).ConfigureAwait(false);
        }
    }

<<<<<<< HEAD
    private async Task<bool> TryDisplayProposalAsync(SuggestionSessionBase session, CancellationToken cancellationToken)
    {
        try
        {
            await providerInstance.ThreadingContext.JoinableTaskFactory.SwitchToMainThreadAsync(cancellationToken);
            await session.DisplayProposalAsync(Proposal, cancellationToken).ConfigureAwait(false);
            return true;
=======
        /// <summary>
        /// Starts the Suggestion Session. The TryDisplaySuggestion call doesn't display any grey text, but starts the session such that we have the
        /// exclusive right to display grey text later.
        /// </summary>
        /// <returns>If true, user will see the thinking state as long as the Suggestion Session is active and replace with grey text if a call to DisplayProposal succeeds.
        /// If unable to retrieve the session, the caller should bail out.
        /// </returns>
        private async Task<bool> StartSuggestionSessionAsync(CancellationToken cancellationToken)
        {
            _suggestionSession = await RunWithEnqueueActionAsync(
                "StartWork",
                async () => await SuggestionManager.TryDisplaySuggestionAsync(this, cancellationToken).ConfigureAwait(false),
            cancellationToken).ConfigureAwait(false);

            if (_suggestionSession is null)
            {
                await DisposeIntelliCodeCompletionsDisposableAsync().ConfigureAwait(false);
                return false;
            }

            return true;
        }

        /// <summary>
        /// This is where we actually try to display the grey-text from the proposal
        /// we created.
        /// </summary>
        public async Task TryDisplayDocumentationSuggestionAsync(ProposalBase proposal, CancellationToken cancellationToken)
        {
            try
            {
                await RunWithEnqueueActionAsync<bool>(
                    "DisplayProposal",
                    async () =>
                    {
                        await _suggestionSession!.DisplayProposalAsync(proposal, cancellationToken).ConfigureAwait(false);
                        return true;
                    },
                    cancellationToken).ConfigureAwait(false);

                Logger.Log(FunctionId.Copilot_Generate_Documentation_Displayed, logLevel: LogLevel.Information);
            }
            catch (OperationCanceledException)
            {
                Logger.Log(FunctionId.Copilot_Generate_Documentation_Canceled, logLevel: LogLevel.Information);
            }
        }

        /// <summary>
        /// Dismisses the session if the proposal we generated was invalid.
        /// Needs to dispose of the IntelliCodeCompletionsDisposable so we no longer have exclusive right to
        /// display any grey text.
        /// </summary>
        private async Task DismissSuggestionSessionAsync(CancellationToken cancellationToken)
        {
            await RunWithEnqueueActionAsync<bool>(
                "DismissSuggestionSession",
                async () =>
                {
                    await ClearSuggestionAsync(ReasonForDismiss.DismissedDueToInvalidProposal, cancellationToken).ConfigureAwait(false);
                    return true;
                },
                cancellationToken).ConfigureAwait(false);
        }

        /// <summary>
        /// In general, calls to a SuggestionManager or SuggestionSession need to be wrapped in an EnqueueAction.
        /// This is the pattern recommended by VS Platform to avoid races.
        /// Pattern from platform shown here:
        /// https://devdiv.visualstudio.com/DevDiv/_git/IntelliCode-VS?path=/src/VSIX/IntelliCode.VSIX/SuggestionService/AmbientAI/SuggestionProviderForAmbientAI.cs
        /// </summary>
        private async Task<T> RunWithEnqueueActionAsync<T>(string description, Func<Task<T>> action, CancellationToken cancellationToken)
        {
            Assumes.NotNull(SuggestionManager);

            var taskCompletionSource = new TaskCompletionSource<T>(TaskCreationOptions.RunContinuationsAsynchronously);

            await providerInstance.ThreadingContext.JoinableTaskFactory.SwitchToMainThreadAsync(cancellationToken);
            SuggestionManager.EnqueueAction(description, async () =>
            {
                try
                {
                    var result = await action().ConfigureAwaitRunInline();
                    taskCompletionSource.TrySetResult(result);
                }
                catch (OperationCanceledException operationCanceledException)
                {
                    taskCompletionSource.TrySetCanceled(operationCanceledException.CancellationToken);
                }
                catch (Exception exception)
                {
                    taskCompletionSource.TrySetException(exception);
                }
            });

            return await taskCompletionSource.Task.WithCancellation(cancellationToken).ConfigureAwait(false);
>>>>>>> 304768b7
        }
        catch (OperationCanceledException)
        {
            Logger.Log(FunctionId.Copilot_Generate_Documentation_Canceled, logLevel: LogLevel.Information);
        }

        return false;
    }

<<<<<<< HEAD
    private async Task ClearSuggestionAsync(ReasonForDismiss reason, CancellationToken cancellationToken)
    {
        if (_suggestionSession != null)
        {
            await _suggestionSession.DismissAsync(reason, cancellationToken).ConfigureAwait(false);
        }

        _suggestionSession = null;
        await DisposeAsync().ConfigureAwait(false);
    }

    private async Task DisposeAsync()
    {
        if (IntellicodeLineCompletionsDisposable != null)
        {
            await IntellicodeLineCompletionsDisposable.DisposeAsync().ConfigureAwait(false);
            IntellicodeLineCompletionsDisposable = null;
=======
            _suggestionSession = null;
            await DisposeIntelliCodeCompletionsDisposableAsync().ConfigureAwait(false);
        }

        /// <summary>
        /// The IntelliCodeLineCompletionDisposable needs to be disposed any time we exit the SuggestionSession so that
        /// line completions can be shown again.
        /// </summary>
        private async Task DisposeIntelliCodeCompletionsDisposableAsync()
        {
            if (IntelliCodeLineCompletionsDisposable != null)
            {
                await IntelliCodeLineCompletionsDisposable.DisposeAsync().ConfigureAwait(false);
                IntelliCodeLineCompletionsDisposable = null;
            }
>>>>>>> 304768b7
        }
    }
}<|MERGE_RESOLUTION|>--- conflicted
+++ resolved
@@ -17,27 +17,14 @@
 
 namespace Microsoft.CodeAnalysis.DocumentationComments;
 
-internal sealed class DocumentationCommentSuggestion(CopilotGenerateDocumentationCommentProvider providerInstance, ProposalBase proposal,
-    SuggestionManagerBase suggestionManager, VisualStudio.Threading.IAsyncDisposable? intellicodeLineCompletionsDisposable) : SuggestionBase
+internal sealed class DocumentationCommentSuggestion(CopilotGenerateDocumentationCommentProvider providerInstance,
+    SuggestionManagerBase suggestionManager, VisualStudio.Threading.IAsyncDisposable? intelliCodeLineCompletionsDisposable) : SuggestionBase
 {
-<<<<<<< HEAD
-    public ProposalBase Proposal { get; } = proposal;
-
     public SuggestionManagerBase SuggestionManager { get; } = suggestionManager;
 
-    public VisualStudio.Threading.IAsyncDisposable? IntellicodeLineCompletionsDisposable { get; set; } = intellicodeLineCompletionsDisposable;
-
-    public override TipStyle TipStyle => TipStyle.AlwaysShowTip;
-=======
-    internal sealed class DocumentationCommentSuggestion(CopilotGenerateDocumentationCommentProvider providerInstance,
-        SuggestionManagerBase suggestionManager, VisualStudio.Threading.IAsyncDisposable? intelliCodeLineCompletionsDisposable) : SuggestionBase
-    {
-        public SuggestionManagerBase SuggestionManager { get; } = suggestionManager;
-
-        public VisualStudio.Threading.IAsyncDisposable? IntelliCodeLineCompletionsDisposable { get; set; } = intelliCodeLineCompletionsDisposable;
-
-        public override TipStyle TipStyle => TipStyle.AlwaysShowTip | CopilotConstants.ShowThinkingStateTipStyle;
->>>>>>> 304768b7
+    public VisualStudio.Threading.IAsyncDisposable? IntelliCodeLineCompletionsDisposable { get; set; } = intelliCodeLineCompletionsDisposable;
+
+    public override TipStyle TipStyle => TipStyle.AlwaysShowTip | CopilotConstants.ShowThinkingStateTipStyle;
 
     public override EditDisplayStyle EditStyle => EditDisplayStyle.GrayText;
 
@@ -51,17 +38,10 @@
     {
         var threadingContext = providerInstance.ThreadingContext;
 
-<<<<<<< HEAD
         await threadingContext.JoinableTaskFactory.SwitchToMainThreadAsync(cancel);
-        await DisposeAsync().ConfigureAwait(false);
+        await DisposeIntelliCodeCompletionsDisposableAsync().ConfigureAwait(false);
         Logger.Log(FunctionId.Copilot_Generate_Documentation_Accepted, logLevel: LogLevel.Information);
     }
-=======
-            await threadingContext.JoinableTaskFactory.SwitchToMainThreadAsync(cancel);
-            await DisposeIntelliCodeCompletionsDisposableAsync().ConfigureAwait(false);
-            Logger.Log(FunctionId.Copilot_Generate_Documentation_Accepted, logLevel: LogLevel.Information);
-        }
->>>>>>> 304768b7
 
     public override Task OnChangeProposalAsync(SuggestionSessionBase session, ProposalBase originalProposal, ProposalBase currentProposal, bool forward, CancellationToken cancel)
     {
@@ -87,155 +67,123 @@
         return Task.CompletedTask;
     }
 
-    public async Task TryDisplaySuggestionAsync(CancellationToken cancellationToken)
-    {
-        _suggestionSession = await SuggestionManager.TryDisplaySuggestionAsync(this, cancellationToken).ConfigureAwait(false);
-
-<<<<<<< HEAD
-        if (_suggestionSession != null)
-        {
-            var success = await TryDisplayProposalAsync(_suggestionSession, cancellationToken).ConfigureAwait(false);
-            if (success)
-            {
-                Logger.Log(FunctionId.Copilot_Generate_Documentation_Displayed, logLevel: LogLevel.Information);
-=======
-        public async Task StartSuggestionSessionWithProposalAsync(
-            Func<CancellationToken, Task<ProposalBase?>> generateProposal, CancellationToken cancellationToken)
-        {
-            var sessionStarted = await StartSuggestionSessionAsync(cancellationToken).ConfigureAwait(false);
-            if (!sessionStarted)
-            {
-                return;
-            }
-
-            var proposal = await generateProposal(cancellationToken).ConfigureAwait(false);
-            if (proposal is null)
-            {
-                await DismissSuggestionSessionAsync(cancellationToken).ConfigureAwait(false);
-                return;
->>>>>>> 304768b7
-            }
-
-            await TryDisplayDocumentationSuggestionAsync(proposal, cancellationToken).ConfigureAwait(false);
-        }
-    }
-
-<<<<<<< HEAD
-    private async Task<bool> TryDisplayProposalAsync(SuggestionSessionBase session, CancellationToken cancellationToken)
+    public async Task StartSuggestionSessionWithProposalAsync(
+        Func<CancellationToken, Task<ProposalBase?>> generateProposal, CancellationToken cancellationToken)
+    {
+        var sessionStarted = await StartSuggestionSessionAsync(cancellationToken).ConfigureAwait(false);
+        if (!sessionStarted)
+        {
+            return;
+        }
+
+        var proposal = await generateProposal(cancellationToken).ConfigureAwait(false);
+        if (proposal is null)
+        {
+            await DismissSuggestionSessionAsync(cancellationToken).ConfigureAwait(false);
+            return;
+        }
+
+        await TryDisplayDocumentationSuggestionAsync(proposal, cancellationToken).ConfigureAwait(false);
+    }
+
+    /// <summary>
+    /// Starts the Suggestion Session. The TryDisplaySuggestion call doesn't display any grey text, but starts the session such that we have the
+    /// exclusive right to display grey text later.
+    /// </summary>
+    /// <returns>If true, user will see the thinking state as long as the Suggestion Session is active and replace with grey text if a call to DisplayProposal succeeds.
+    /// If unable to retrieve the session, the caller should bail out.
+    /// </returns>
+    private async Task<bool> StartSuggestionSessionAsync(CancellationToken cancellationToken)
+    {
+        _suggestionSession = await RunWithEnqueueActionAsync(
+            "StartWork",
+            async () => await SuggestionManager.TryDisplaySuggestionAsync(this, cancellationToken).ConfigureAwait(false),
+        cancellationToken).ConfigureAwait(false);
+
+        if (_suggestionSession is null)
+        {
+            await DisposeIntelliCodeCompletionsDisposableAsync().ConfigureAwait(false);
+            return false;
+        }
+
+        return true;
+    }
+
+    /// <summary>
+    /// This is where we actually try to display the grey-text from the proposal
+    /// we created.
+    /// </summary>
+    public async Task TryDisplayDocumentationSuggestionAsync(ProposalBase proposal, CancellationToken cancellationToken)
     {
         try
         {
-            await providerInstance.ThreadingContext.JoinableTaskFactory.SwitchToMainThreadAsync(cancellationToken);
-            await session.DisplayProposalAsync(Proposal, cancellationToken).ConfigureAwait(false);
-            return true;
-=======
-        /// <summary>
-        /// Starts the Suggestion Session. The TryDisplaySuggestion call doesn't display any grey text, but starts the session such that we have the
-        /// exclusive right to display grey text later.
-        /// </summary>
-        /// <returns>If true, user will see the thinking state as long as the Suggestion Session is active and replace with grey text if a call to DisplayProposal succeeds.
-        /// If unable to retrieve the session, the caller should bail out.
-        /// </returns>
-        private async Task<bool> StartSuggestionSessionAsync(CancellationToken cancellationToken)
-        {
-            _suggestionSession = await RunWithEnqueueActionAsync(
-                "StartWork",
-                async () => await SuggestionManager.TryDisplaySuggestionAsync(this, cancellationToken).ConfigureAwait(false),
-            cancellationToken).ConfigureAwait(false);
-
-            if (_suggestionSession is null)
-            {
-                await DisposeIntelliCodeCompletionsDisposableAsync().ConfigureAwait(false);
-                return false;
-            }
-
-            return true;
-        }
-
-        /// <summary>
-        /// This is where we actually try to display the grey-text from the proposal
-        /// we created.
-        /// </summary>
-        public async Task TryDisplayDocumentationSuggestionAsync(ProposalBase proposal, CancellationToken cancellationToken)
-        {
-            try
-            {
-                await RunWithEnqueueActionAsync<bool>(
-                    "DisplayProposal",
-                    async () =>
-                    {
-                        await _suggestionSession!.DisplayProposalAsync(proposal, cancellationToken).ConfigureAwait(false);
-                        return true;
-                    },
-                    cancellationToken).ConfigureAwait(false);
-
-                Logger.Log(FunctionId.Copilot_Generate_Documentation_Displayed, logLevel: LogLevel.Information);
-            }
-            catch (OperationCanceledException)
-            {
-                Logger.Log(FunctionId.Copilot_Generate_Documentation_Canceled, logLevel: LogLevel.Information);
-            }
-        }
-
-        /// <summary>
-        /// Dismisses the session if the proposal we generated was invalid.
-        /// Needs to dispose of the IntelliCodeCompletionsDisposable so we no longer have exclusive right to
-        /// display any grey text.
-        /// </summary>
-        private async Task DismissSuggestionSessionAsync(CancellationToken cancellationToken)
-        {
             await RunWithEnqueueActionAsync<bool>(
-                "DismissSuggestionSession",
+                "DisplayProposal",
                 async () =>
                 {
-                    await ClearSuggestionAsync(ReasonForDismiss.DismissedDueToInvalidProposal, cancellationToken).ConfigureAwait(false);
+                    await _suggestionSession!.DisplayProposalAsync(proposal, cancellationToken).ConfigureAwait(false);
                     return true;
                 },
                 cancellationToken).ConfigureAwait(false);
-        }
-
-        /// <summary>
-        /// In general, calls to a SuggestionManager or SuggestionSession need to be wrapped in an EnqueueAction.
-        /// This is the pattern recommended by VS Platform to avoid races.
-        /// Pattern from platform shown here:
-        /// https://devdiv.visualstudio.com/DevDiv/_git/IntelliCode-VS?path=/src/VSIX/IntelliCode.VSIX/SuggestionService/AmbientAI/SuggestionProviderForAmbientAI.cs
-        /// </summary>
-        private async Task<T> RunWithEnqueueActionAsync<T>(string description, Func<Task<T>> action, CancellationToken cancellationToken)
-        {
-            Assumes.NotNull(SuggestionManager);
-
-            var taskCompletionSource = new TaskCompletionSource<T>(TaskCreationOptions.RunContinuationsAsynchronously);
-
-            await providerInstance.ThreadingContext.JoinableTaskFactory.SwitchToMainThreadAsync(cancellationToken);
-            SuggestionManager.EnqueueAction(description, async () =>
-            {
-                try
-                {
-                    var result = await action().ConfigureAwaitRunInline();
-                    taskCompletionSource.TrySetResult(result);
-                }
-                catch (OperationCanceledException operationCanceledException)
-                {
-                    taskCompletionSource.TrySetCanceled(operationCanceledException.CancellationToken);
-                }
-                catch (Exception exception)
-                {
-                    taskCompletionSource.TrySetException(exception);
-                }
-            });
-
-            return await taskCompletionSource.Task.WithCancellation(cancellationToken).ConfigureAwait(false);
->>>>>>> 304768b7
+
+            Logger.Log(FunctionId.Copilot_Generate_Documentation_Displayed, logLevel: LogLevel.Information);
         }
         catch (OperationCanceledException)
         {
             Logger.Log(FunctionId.Copilot_Generate_Documentation_Canceled, logLevel: LogLevel.Information);
         }
-
-        return false;
-    }
-
-<<<<<<< HEAD
+    }
+
+    /// <summary>
+    /// Dismisses the session if the proposal we generated was invalid.
+    /// Needs to dispose of the IntelliCodeCompletionsDisposable so we no longer have exclusive right to
+    /// display any grey text.
+    /// </summary>
+    private async Task DismissSuggestionSessionAsync(CancellationToken cancellationToken)
+    {
+        await RunWithEnqueueActionAsync<bool>(
+            "DismissSuggestionSession",
+            async () =>
+            {
+                await ClearSuggestionAsync(ReasonForDismiss.DismissedDueToInvalidProposal, cancellationToken).ConfigureAwait(false);
+                return true;
+            },
+            cancellationToken).ConfigureAwait(false);
+    }
+
+    /// <summary>
+    /// In general, calls to a SuggestionManager or SuggestionSession need to be wrapped in an EnqueueAction.
+    /// This is the pattern recommended by VS Platform to avoid races.
+    /// Pattern from platform shown here:
+    /// https://devdiv.visualstudio.com/DevDiv/_git/IntelliCode-VS?path=/src/VSIX/IntelliCode.VSIX/SuggestionService/AmbientAI/SuggestionProviderForAmbientAI.cs
+    /// </summary>
+    private async Task<T> RunWithEnqueueActionAsync<T>(string description, Func<Task<T>> action, CancellationToken cancellationToken)
+    {
+        Assumes.NotNull(SuggestionManager);
+
+        var taskCompletionSource = new TaskCompletionSource<T>(TaskCreationOptions.RunContinuationsAsynchronously);
+
+        await providerInstance.ThreadingContext.JoinableTaskFactory.SwitchToMainThreadAsync(cancellationToken);
+        SuggestionManager.EnqueueAction(description, async () =>
+        {
+            try
+            {
+                var result = await action().ConfigureAwaitRunInline();
+                taskCompletionSource.TrySetResult(result);
+            }
+            catch (OperationCanceledException operationCanceledException)
+            {
+                taskCompletionSource.TrySetCanceled(operationCanceledException.CancellationToken);
+            }
+            catch (Exception exception)
+            {
+                taskCompletionSource.TrySetException(exception);
+            }
+        });
+
+        return await taskCompletionSource.Task.WithCancellation(cancellationToken).ConfigureAwait(false);
+    }
+
     private async Task ClearSuggestionAsync(ReasonForDismiss reason, CancellationToken cancellationToken)
     {
         if (_suggestionSession != null)
@@ -244,32 +192,19 @@
         }
 
         _suggestionSession = null;
-        await DisposeAsync().ConfigureAwait(false);
-    }
-
-    private async Task DisposeAsync()
-    {
-        if (IntellicodeLineCompletionsDisposable != null)
-        {
-            await IntellicodeLineCompletionsDisposable.DisposeAsync().ConfigureAwait(false);
-            IntellicodeLineCompletionsDisposable = null;
-=======
-            _suggestionSession = null;
-            await DisposeIntelliCodeCompletionsDisposableAsync().ConfigureAwait(false);
-        }
-
-        /// <summary>
-        /// The IntelliCodeLineCompletionDisposable needs to be disposed any time we exit the SuggestionSession so that
-        /// line completions can be shown again.
-        /// </summary>
-        private async Task DisposeIntelliCodeCompletionsDisposableAsync()
-        {
-            if (IntelliCodeLineCompletionsDisposable != null)
-            {
-                await IntelliCodeLineCompletionsDisposable.DisposeAsync().ConfigureAwait(false);
-                IntelliCodeLineCompletionsDisposable = null;
-            }
->>>>>>> 304768b7
+        await DisposeIntelliCodeCompletionsDisposableAsync().ConfigureAwait(false);
+    }
+
+    /// <summary>
+    /// The IntelliCodeLineCompletionDisposable needs to be disposed any time we exit the SuggestionSession so that
+    /// line completions can be shown again.
+    /// </summary>
+    private async Task DisposeIntelliCodeCompletionsDisposableAsync()
+    {
+        if (IntelliCodeLineCompletionsDisposable != null)
+        {
+            await IntelliCodeLineCompletionsDisposable.DisposeAsync().ConfigureAwait(false);
+            IntelliCodeLineCompletionsDisposable = null;
         }
     }
 }