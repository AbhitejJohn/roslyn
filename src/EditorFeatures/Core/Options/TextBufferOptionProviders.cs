﻿// Licensed to the .NET Foundation under one or more agreements.
// The .NET Foundation licenses this file to you under the MIT license.
// See the LICENSE file in the project root for more information.

using System;
using System.Collections.Generic;
using System.Text;
using Microsoft.CodeAnalysis.AddImport;
using Microsoft.CodeAnalysis.Diagnostics;
using Microsoft.CodeAnalysis.DocumentationComments;
using Microsoft.CodeAnalysis.Formatting;
using Microsoft.CodeAnalysis.Host;
using Microsoft.CodeAnalysis.Indentation;
using Microsoft.VisualStudio.Text;
using Microsoft.VisualStudio.Text.Editor;
using Microsoft.VisualStudio.Text.Editor.OptionsExtensionMethods;

namespace Microsoft.CodeAnalysis.Options;

internal static class TextBufferOptionProviders
{
    public static DocumentationCommentOptions GetDocumentationCommentOptions(this ITextBuffer textBuffer, EditorOptionsService optionsProvider, HostProjectServices languageServices)
    {
        var editorOptions = optionsProvider.Factory.GetOptions(textBuffer);
        var lineFormattingOptions = GetLineFormattingOptionsImpl(textBuffer, editorOptions, optionsProvider.IndentationManager, explicitFormat: false);
        return optionsProvider.GlobalOptions.GetDocumentationCommentOptions(lineFormattingOptions, languageServices.Language);
    }

    public static LineFormattingOptions GetLineFormattingOptions(this ITextBuffer textBuffer, EditorOptionsService optionsProvider, bool explicitFormat)
       => GetLineFormattingOptionsImpl(textBuffer, optionsProvider.Factory.GetOptions(textBuffer), optionsProvider.IndentationManager, explicitFormat);

    private static LineFormattingOptions GetLineFormattingOptionsImpl(ITextBuffer textBuffer, IEditorOptions editorOptions, IIndentationManagerService indentationManager, bool explicitFormat)
    {
        indentationManager.GetIndentation(textBuffer, explicitFormat, out var convertTabsToSpaces, out var tabSize, out var indentSize);

        return new LineFormattingOptions()
        {
            UseTabs = !convertTabsToSpaces,
            IndentationSize = indentSize,
            TabSize = tabSize,
            NewLine = editorOptions.GetNewLineCharacter(),
        };
    }

    public static SyntaxFormattingOptions GetSyntaxFormattingOptions(this ITextBuffer textBuffer, EditorOptionsService optionsProvider, HostProjectServices languageServices, bool explicitFormat)
        => GetSyntaxFormattingOptionsImpl(textBuffer, optionsProvider.Factory.GetOptions(textBuffer), optionsProvider.IndentationManager, optionsProvider.GlobalOptions, languageServices, explicitFormat);

    private static SyntaxFormattingOptions GetSyntaxFormattingOptionsImpl(ITextBuffer textBuffer, IEditorOptions editorOptions, IIndentationManagerService indentationManager, IGlobalOptionService globalOptions, HostProjectServices languageServices, bool explicitFormat)
    {
        var configOptions = new EditorAnalyzerConfigOptions(editorOptions);
        var fallbackOptions = globalOptions.GetSyntaxFormattingOptions(languageServices);
        var options = configOptions.GetSyntaxFormattingOptions(fallbackOptions, languageServices);
        var lineFormattingOptions = GetLineFormattingOptionsImpl(textBuffer, editorOptions, indentationManager, explicitFormat);

        return options.With(lineFormattingOptions);
    }

    public static IndentationOptions GetIndentationOptions(this ITextBuffer textBuffer, EditorOptionsService optionsProvider, HostProjectServices languageServices, bool explicitFormat)
    {
        var editorOptions = optionsProvider.Factory.GetOptions(textBuffer);
        var formattingOptions = GetSyntaxFormattingOptionsImpl(textBuffer, editorOptions, optionsProvider.IndentationManager, optionsProvider.GlobalOptions, languageServices, explicitFormat);

        return new IndentationOptions(formattingOptions)
        {
            AutoFormattingOptions = optionsProvider.GlobalOptions.GetAutoFormattingOptions(languageServices.Language),
            // TODO: Call editorOptions.GetIndentStyle() instead (see https://github.com/dotnet/roslyn/issues/62204):
            IndentStyle = optionsProvider.GlobalOptions.GetOption(IndentationOptionsStorage.SmartIndent, languageServices.Language)
        };
    }

<<<<<<< HEAD
    public static AddImportPlacementOptions GetAddImportPlacementOptions(this ITextBuffer textBuffer, EditorOptionsService optionsProvider, HostLanguageServices languageServices, bool allowInHiddenRegions)
=======
    public static AddImportPlacementOptions GetAddImportPlacementOptions(this ITextBuffer textBuffer, EditorOptionsService optionsProvider, HostProjectServices languageServices, bool allowInHiddenRegions)
>>>>>>> fb575a24
    {
        var editorOptions = optionsProvider.Factory.GetOptions(textBuffer);
        var configOptions = new EditorAnalyzerConfigOptions(editorOptions);
        var fallbackOptions = optionsProvider.GlobalOptions.GetAddImportPlacementOptions(languageServices);
        return configOptions.GetAddImportPlacementOptions(allowInHiddenRegions, fallbackOptions, languageServices);
    }

    public static IndentingStyle ToEditorIndentStyle(this FormattingOptions2.IndentStyle value)
        => value switch
        {
            FormattingOptions2.IndentStyle.Smart => IndentingStyle.Smart,
            FormattingOptions2.IndentStyle.Block => IndentingStyle.Block,
            _ => IndentingStyle.None,
        };

    public static FormattingOptions2.IndentStyle ToIndentStyle(this IndentingStyle value)
        => value switch
        {
            IndentingStyle.Smart => FormattingOptions2.IndentStyle.Smart,
            IndentingStyle.Block => FormattingOptions2.IndentStyle.Block,
            _ => FormattingOptions2.IndentStyle.None,
        };
}<|MERGE_RESOLUTION|>--- conflicted
+++ resolved
@@ -68,11 +68,7 @@
         };
     }
 
-<<<<<<< HEAD
-    public static AddImportPlacementOptions GetAddImportPlacementOptions(this ITextBuffer textBuffer, EditorOptionsService optionsProvider, HostLanguageServices languageServices, bool allowInHiddenRegions)
-=======
     public static AddImportPlacementOptions GetAddImportPlacementOptions(this ITextBuffer textBuffer, EditorOptionsService optionsProvider, HostProjectServices languageServices, bool allowInHiddenRegions)
->>>>>>> fb575a24
     {
         var editorOptions = optionsProvider.Factory.GetOptions(textBuffer);
         var configOptions = new EditorAnalyzerConfigOptions(editorOptions);
