﻿// Licensed to the .NET Foundation under one or more agreements.
// The .NET Foundation licenses this file to you under the MIT license.
// See the LICENSE file in the project root for more information.

using System;
using System.Collections.Generic;
using System.Collections.Immutable;
using System.ComponentModel.Composition;
using System.Diagnostics;
using System.Diagnostics.CodeAnalysis;
using System.IO;
using System.Runtime.Serialization.Json;
using System.Text;
using Microsoft.CodeAnalysis.Editor;
using Microsoft.CodeAnalysis.Editor.Shared.Options;
using Microsoft.CodeAnalysis.Editor.Shared.Utilities;
using Microsoft.CodeAnalysis.ErrorReporting;
using Microsoft.CodeAnalysis.Host.Mef;
using Microsoft.CodeAnalysis.LanguageServer.Features.Diagnostics;
using Microsoft.CodeAnalysis.Options;
using Microsoft.CodeAnalysis.Shared.TestHooks;
using Microsoft.CodeAnalysis.Workspaces;
using Microsoft.VisualStudio.Text;
using Microsoft.VisualStudio.Text.Editor;
using Microsoft.VisualStudio.Text.Tagging;
using Microsoft.VisualStudio.Utilities;

namespace Microsoft.CodeAnalysis.Diagnostics
{
    [Export(typeof(ITaggerProvider))]
    [ContentType(ContentTypeNames.RoslynContentType)]
    [ContentType(ContentTypeNames.XamlContentType)]
    [TagType(typeof(ClassificationTag))]
<<<<<<< HEAD
    internal sealed partial class DiagnosticsClassificationTaggerProvider : AbstractDiagnosticsTaggerProvider<ClassificationTag>
=======
    internal sealed partial class DiagnosticsClassificationTaggerProvider : AbstractAggregateDiagnosticsTaggerProvider<ClassificationTag>
>>>>>>> 4b579bbe
    {
        private readonly ClassificationTypeMap _typeMap;
        private readonly ClassificationTag _classificationTag;
        private readonly EditorOptionsService _editorOptionsService;

<<<<<<< HEAD
        protected override ImmutableArray<IOption> Options { get; } = ImmutableArray.Create<IOption>(InternalFeatureOnOffOptions.Classification);
=======
        protected sealed override ImmutableArray<IOption> Options { get; } = ImmutableArray.Create<IOption>(InternalFeatureOnOffOptions.Classification);
>>>>>>> 4b579bbe

        [ImportingConstructor]
        [Obsolete(MefConstruction.ImportingConstructorMessage, error: true)]
        public DiagnosticsClassificationTaggerProvider(
            IThreadingContext threadingContext,
            IDiagnosticService diagnosticService,
            IDiagnosticAnalyzerService analyzerService,
            ClassificationTypeMap typeMap,
            EditorOptionsService editorOptionsService,
            [Import(AllowDefault = true)] ITextBufferVisibilityTracker? visibilityTracker,
            IAsynchronousOperationListenerProvider listenerProvider)
            : base(threadingContext, diagnosticService, analyzerService, editorOptionsService.GlobalOptions, visibilityTracker, listenerProvider.GetListener(FeatureAttribute.Classification))
        {
            _typeMap = typeMap;
            _classificationTag = new ClassificationTag(_typeMap.GetClassificationType(ClassificationTypeDefinitions.UnnecessaryCode));
            _editorOptionsService = editorOptionsService;
        }

        // If we are under high contrast mode, the editor ignores classification tags that fade things out,
        // because that reduces contrast. Since the editor will ignore them, there's no reason to produce them.
        protected sealed override bool IsEnabled
            => !_editorOptionsService.Factory.GlobalOptions.GetOptionValue(DefaultTextViewHostOptions.IsInContrastModeId);

<<<<<<< HEAD
        protected internal override bool SupportsDiagnosticMode(DiagnosticMode mode)
=======
        protected sealed override bool SupportsDiagnosticMode(DiagnosticMode mode)
>>>>>>> 4b579bbe
        {
            // We only support push diagnostics.  When pull diagnostics are on, diagnostic fading is handled by the lsp client.
            return mode == DiagnosticMode.Push;
        }

        protected sealed override bool IncludeDiagnostic(DiagnosticData data)
        {
            if (!data.CustomTags.Contains(WellKnownDiagnosticTags.Unnecessary))
            {
                return false;
            }

            // Do not fade if user has disabled the fading option corresponding to this diagnostic.
            if (IDEDiagnosticIdToOptionMappingHelper.TryGetMappedFadingOption(data.Id, out var fadingOption))
            {
                return data.Language != null
                    && _editorOptionsService.GlobalOptions.GetOption(fadingOption, data.Language);
            }

            return true;
        }

        protected sealed override ITagSpan<ClassificationTag> CreateTagSpan(Workspace workspace, SnapshotSpan span, DiagnosticData data)
            => new TagSpan<ClassificationTag>(span, _classificationTag);

        protected sealed override ImmutableArray<DiagnosticDataLocation> GetLocationsToTag(DiagnosticData diagnosticData)
        {
            if (diagnosticData.TryGetUnnecessaryDataLocations(out var locationsToTag))
            {
                return locationsToTag.Value;
            }

            // Default to the base implementation for the diagnostic data
            return base.GetLocationsToTag(diagnosticData);
        }

        protected sealed override bool TagEquals(ClassificationTag tag1, ClassificationTag tag2)
            => tag1.ClassificationType.Classification == tag2.ClassificationType.Classification;
    }
}<|MERGE_RESOLUTION|>--- conflicted
+++ resolved
@@ -31,21 +31,13 @@
     [ContentType(ContentTypeNames.RoslynContentType)]
     [ContentType(ContentTypeNames.XamlContentType)]
     [TagType(typeof(ClassificationTag))]
-<<<<<<< HEAD
-    internal sealed partial class DiagnosticsClassificationTaggerProvider : AbstractDiagnosticsTaggerProvider<ClassificationTag>
-=======
     internal sealed partial class DiagnosticsClassificationTaggerProvider : AbstractAggregateDiagnosticsTaggerProvider<ClassificationTag>
->>>>>>> 4b579bbe
     {
         private readonly ClassificationTypeMap _typeMap;
         private readonly ClassificationTag _classificationTag;
         private readonly EditorOptionsService _editorOptionsService;
 
-<<<<<<< HEAD
-        protected override ImmutableArray<IOption> Options { get; } = ImmutableArray.Create<IOption>(InternalFeatureOnOffOptions.Classification);
-=======
         protected sealed override ImmutableArray<IOption> Options { get; } = ImmutableArray.Create<IOption>(InternalFeatureOnOffOptions.Classification);
->>>>>>> 4b579bbe
 
         [ImportingConstructor]
         [Obsolete(MefConstruction.ImportingConstructorMessage, error: true)]
@@ -69,11 +61,7 @@
         protected sealed override bool IsEnabled
             => !_editorOptionsService.Factory.GlobalOptions.GetOptionValue(DefaultTextViewHostOptions.IsInContrastModeId);
 
-<<<<<<< HEAD
-        protected internal override bool SupportsDiagnosticMode(DiagnosticMode mode)
-=======
         protected sealed override bool SupportsDiagnosticMode(DiagnosticMode mode)
->>>>>>> 4b579bbe
         {
             // We only support push diagnostics.  When pull diagnostics are on, diagnostic fading is handled by the lsp client.
             return mode == DiagnosticMode.Push;
