﻿// Licensed to the .NET Foundation under one or more agreements.
// The .NET Foundation licenses this file to you under the MIT license.
// See the LICENSE file in the project root for more information.

using System;
using System.Collections.Immutable;
using System.Linq;
using System.Threading;
using System.Threading.Tasks;
using Microsoft.CodeAnalysis.Editor;
using Microsoft.CodeAnalysis.Editor.Shared.Preview;
using Microsoft.CodeAnalysis.Editor.Shared.Tagging;
using Microsoft.CodeAnalysis.Editor.Shared.Utilities;
using Microsoft.CodeAnalysis.Editor.Tagging;
using Microsoft.CodeAnalysis.ErrorReporting;
using Microsoft.CodeAnalysis.Options;
using Microsoft.CodeAnalysis.Shared.TestHooks;
using Microsoft.CodeAnalysis.Text;
using Microsoft.CodeAnalysis.Text.Shared.Extensions;
using Microsoft.CodeAnalysis.Workspaces;
using Microsoft.VisualStudio.Text;
using Microsoft.VisualStudio.Text.Editor;
using Microsoft.VisualStudio.Text.Tagging;

namespace Microsoft.CodeAnalysis.Diagnostics
{
    /// <summary>
    /// Base type for all taggers that interact with the <see cref="IDiagnosticAnalyzerService"/> and produce tags for
    /// the diagnostics with different UI presentations.
    /// </summary>
    internal abstract partial class AbstractDiagnosticsTaggerProvider<TTag> : AsynchronousTaggerProvider<TTag>
        where TTag : ITag
    {
        private readonly IDiagnosticService _diagnosticService;
        private readonly IDiagnosticAnalyzerService _analyzerService;

        protected AbstractDiagnosticsTaggerProvider(
            IThreadingContext threadingContext,
            IDiagnosticService diagnosticService,
            IDiagnosticAnalyzerService analyzerService,
            IGlobalOptionService globalOptions,
            ITextBufferVisibilityTracker? visibilityTracker,
            IAsynchronousOperationListener listener)
            : base(threadingContext, globalOptions, visibilityTracker, listener)
        {
            _diagnosticService = diagnosticService;
            _analyzerService = analyzerService;
        }

        protected internal abstract bool IsEnabled { get; }
<<<<<<< HEAD
=======
        protected internal abstract bool SupportsDignosticMode(DiagnosticMode mode);
>>>>>>> f31b4e65
        protected internal abstract bool IncludeDiagnostic(DiagnosticData data);
        protected internal abstract ITagSpan<TTag>? CreateTagSpan(Workspace workspace, SnapshotSpan span, DiagnosticData data);

        protected override TaggerDelay EventChangeDelay => TaggerDelay.Short;
        protected override TaggerDelay AddedTagNotificationDelay => TaggerDelay.OnIdle;

        protected override ITaggerEventSource CreateEventSource(ITextView? textView, ITextBuffer subjectBuffer)
        {
            // OnTextChanged is added for diagnostics in source generated files: it's possible that the analyzer driver
            // executed on content which was produced by a source generator but is not yet reflected in an open text
            // buffer for that generated file. In this case, we need to update the tags after the buffer updates (which
            // triggers a text changed event) to ensure diagnostics are positioned correctly.
            return TaggerEventSources.Compose(
                TaggerEventSources.OnDocumentActiveContextChanged(subjectBuffer),
                TaggerEventSources.OnWorkspaceRegistrationChanged(subjectBuffer),
                TaggerEventSources.OnDiagnosticsChanged(subjectBuffer, _diagnosticService),
                TaggerEventSources.OnTextChanged(subjectBuffer));
        }

        /// <summary>
        /// Get the <see cref="DiagnosticDataLocation"/> that should have the tag applied to it.
        /// In most cases, this is the <see cref="DiagnosticData.DataLocation"/> but overrides can change it (e.g. unnecessary classifications).
        /// </summary>
        /// <param name="diagnosticData">the diagnostic containing the location(s).</param>
        /// <returns>an array of locations that should have the tag applied.</returns>
        protected internal virtual ImmutableArray<DiagnosticDataLocation> GetLocationsToTag(DiagnosticData diagnosticData)
            => diagnosticData.DataLocation is not null ? ImmutableArray.Create(diagnosticData.DataLocation) : ImmutableArray<DiagnosticDataLocation>.Empty;

        protected override Task ProduceTagsAsync(
            TaggerContext<TTag> context, DocumentSnapshotSpan spanToTag, int? caretPosition, CancellationToken cancellationToken)
        {
            return ProduceTagsAsync(context, spanToTag, cancellationToken);
        }

        private async Task ProduceTagsAsync(
            TaggerContext<TTag> context, DocumentSnapshotSpan spanToTag, CancellationToken cancellationToken)
        {
            if (!this.IsEnabled)
                return;

<<<<<<< HEAD
=======
            var diagnosticMode = GlobalOptions.GetDiagnosticMode(InternalDiagnosticsOptions.NormalDiagnosticMode);
            if (!SupportsDignosticMode(diagnosticMode))
                return;

>>>>>>> f31b4e65
            var document = spanToTag.Document;
            if (document == null)
                return;

            var editorSnapshot = spanToTag.SnapshotSpan.Snapshot;

            var workspace = document.Project.Solution.Workspace;

            // See if we've marked any spans as those we want to suppress diagnostics for.
            // This can happen for buffers used in the preview workspace where some feature
            // is generating code that it doesn't want errors shown for.
            var buffer = editorSnapshot.TextBuffer;
            var suppressedDiagnosticsSpans = (NormalizedSnapshotSpanCollection?)null;
            buffer?.Properties.TryGetProperty(PredefinedPreviewTaggerKeys.SuppressDiagnosticsSpansKey, out suppressedDiagnosticsSpans);

<<<<<<< HEAD
            var buckets = _diagnosticService.GetPullDiagnosticBuckets(workspace, document.Project.Id, document.Id, cancellationToken);
            foreach (var bucket in buckets)
            {
                await ProduceTagsAsync(
                    context, spanToTag, workspace, document,
                    suppressedDiagnosticsSpans, bucket, cancellationToken).ConfigureAwait(false);
            }
        }
=======
            var sourceText = editorSnapshot.AsText();
>>>>>>> f31b4e65

            try
            {
<<<<<<< HEAD
                var id = bucket.Id;
                var diagnostics = await _diagnosticService.GetPullDiagnosticsAsync(
                    workspace, document.Project.Id, document.Id, id,
                    includeSuppressedDiagnostics: false,
                    cancellationToken).ConfigureAwait(false);

                var isLiveUpdate = id is ISupportLiveUpdate;
=======
                var diagnostics = await _analyzerService.GetDiagnosticsForSpanAsync(
                    document, range: null, cancellationToken: cancellationToken).ConfigureAwait(false);
>>>>>>> f31b4e65

                var requestedSpan = spanToTag.SnapshotSpan;

                foreach (var diagnosticData in diagnostics)
                {
                    if (this.IncludeDiagnostic(diagnosticData))
                    {
                        // We're going to be retrieving the diagnostics against the last time the engine
                        // computed them against this document *id*.  That might have been a different
                        // version of the document vs what we're looking at now.  But that's ok:
                        // 
                        // 1) GetExistingOrCalculatedTextSpan will ensure that the diagnostics spans are
                        //    contained within 'editorSnapshot'.
                        // 2) We'll eventually hear about an update to the diagnostics for this document
                        //    for whatever edits happened between the last time and this current snapshot.
                        //    So we'll eventually reach a point where the diagnostics exactly match the
                        //    editorSnapshot.

                        var diagnosticSpans = this.GetLocationsToTag(diagnosticData)
                            .Select(location => GetDiagnosticSnapshotSpan(location, editorSnapshot, sourceText));
                        foreach (var diagnosticSpan in diagnosticSpans)
                        {
                            if (diagnosticSpan.IntersectsWith(requestedSpan) && !IsSuppressed(suppressedDiagnosticsSpans, diagnosticSpan))
                            {
                                var tagSpan = this.CreateTagSpan(workspace, diagnosticSpan, diagnosticData);
                                if (tagSpan != null)
                                    context.AddTag(tagSpan);
                            }
                        }
                    }
                }
            }
            catch (ArgumentOutOfRangeException ex) when (FatalError.ReportAndCatch(ex))
            {
                // https://devdiv.visualstudio.com/DefaultCollection/DevDiv/_workitems?id=428328&_a=edit&triage=false
                // explicitly report NFW to find out what is causing us for out of range. stop crashing on such
                // occasions
                return;
            }

            static SnapshotSpan GetDiagnosticSnapshotSpan(DiagnosticDataLocation diagnosticDataLocation, ITextSnapshot editorSnapshot, SourceText sourceText)
                => DiagnosticData.GetExistingOrCalculatedTextSpan(diagnosticDataLocation, sourceText).ToSnapshotSpan(editorSnapshot);
        }

        private static bool IsSuppressed(NormalizedSnapshotSpanCollection? suppressedSpans, SnapshotSpan span)
            => suppressedSpans != null && suppressedSpans.IntersectsWith(span);
    }
}<|MERGE_RESOLUTION|>--- conflicted
+++ resolved
@@ -48,10 +48,6 @@
         }
 
         protected internal abstract bool IsEnabled { get; }
-<<<<<<< HEAD
-=======
-        protected internal abstract bool SupportsDignosticMode(DiagnosticMode mode);
->>>>>>> f31b4e65
         protected internal abstract bool IncludeDiagnostic(DiagnosticData data);
         protected internal abstract ITagSpan<TTag>? CreateTagSpan(Workspace workspace, SnapshotSpan span, DiagnosticData data);
 
@@ -92,13 +88,6 @@
             if (!this.IsEnabled)
                 return;
 
-<<<<<<< HEAD
-=======
-            var diagnosticMode = GlobalOptions.GetDiagnosticMode(InternalDiagnosticsOptions.NormalDiagnosticMode);
-            if (!SupportsDignosticMode(diagnosticMode))
-                return;
-
->>>>>>> f31b4e65
             var document = spanToTag.Document;
             if (document == null)
                 return;
@@ -114,33 +103,11 @@
             var suppressedDiagnosticsSpans = (NormalizedSnapshotSpanCollection?)null;
             buffer?.Properties.TryGetProperty(PredefinedPreviewTaggerKeys.SuppressDiagnosticsSpansKey, out suppressedDiagnosticsSpans);
 
-<<<<<<< HEAD
-            var buckets = _diagnosticService.GetPullDiagnosticBuckets(workspace, document.Project.Id, document.Id, cancellationToken);
-            foreach (var bucket in buckets)
-            {
-                await ProduceTagsAsync(
-                    context, spanToTag, workspace, document,
-                    suppressedDiagnosticsSpans, bucket, cancellationToken).ConfigureAwait(false);
-            }
-        }
-=======
             var sourceText = editorSnapshot.AsText();
->>>>>>> f31b4e65
-
             try
             {
-<<<<<<< HEAD
-                var id = bucket.Id;
-                var diagnostics = await _diagnosticService.GetPullDiagnosticsAsync(
-                    workspace, document.Project.Id, document.Id, id,
-                    includeSuppressedDiagnostics: false,
-                    cancellationToken).ConfigureAwait(false);
-
-                var isLiveUpdate = id is ISupportLiveUpdate;
-=======
                 var diagnostics = await _analyzerService.GetDiagnosticsForSpanAsync(
                     document, range: null, cancellationToken: cancellationToken).ConfigureAwait(false);
->>>>>>> f31b4e65
 
                 var requestedSpan = spanToTag.SnapshotSpan;
 
