﻿// Copyright (c) Microsoft.  All Rights Reserved.  Licensed under the Apache License, Version 2.0.  See License.txt in the project root for license information.

using System;
using System.Collections.Generic;
using System.Linq;
using System.Threading;
using Microsoft.CodeAnalysis.Formatting;
using Microsoft.CodeAnalysis.Formatting.Rules;
using Microsoft.CodeAnalysis.LanguageServices;
using Microsoft.CodeAnalysis.Options;
using Microsoft.CodeAnalysis.Shared.Extensions;
using Microsoft.CodeAnalysis.Text;
using Roslyn.Utilities;

namespace Microsoft.CodeAnalysis.Editor.Implementation.SmartIndent
{
<<<<<<< HEAD
    internal abstract partial class AbstractIndentationService<TSyntaxRoot> 
=======
    internal abstract partial class AbstractIndentationService<TSyntaxRoot>
>>>>>>> 33c1f2fa
        : ISynchronousIndentationService, IBlankLineIndentationService
        where TSyntaxRoot : SyntaxNode, ICompilationUnitSyntax
    {
        protected abstract IFormattingRule GetSpecializedIndentationFormattingRule();

        private IEnumerable<IFormattingRule> GetFormattingRules(Document document, int position)
        {
            var workspace = document.Project.Solution.Workspace;
            var formattingRuleFactory = workspace.Services.GetService<IHostDependentFormattingRuleFactoryService>();
            var baseIndentationRule = formattingRuleFactory.CreateRule(document, position);

            var formattingRules = new[] { baseIndentationRule, this.GetSpecializedIndentationFormattingRule() }.Concat(Formatter.GetDefaultFormattingRules(document));
            return formattingRules;
        }

        public virtual IndentationResult? GetDesiredIndentation(Document document, int lineNumber, CancellationToken cancellationToken)
        {
            var indenter = GetIndenter(document, lineNumber, cancellationToken);

            var indentStyle = indenter.OptionSet.GetOption(FormattingOptions.SmartIndent, document.Project.Language);
            if (indentStyle == FormattingOptions.IndentStyle.None)
            {
                // If there is no indent style, then do nothing.
                return null;
            }

            // There are two important cases for indentation.  The first is when we're simply
            // trying to figure out the appropriate indentation on a blank line (i.e. after
            // hitting enter at the end of a line, or after moving to a blank line).  The 
            // second is when we're trying to figure out indentation for a non-blank line
            // (i.e. after hitting enter in the middle of a line, causing tokens to move to
            // the next line).  If we're in the latter case, we defer to the Formatting engine
            // as we need it to use all its rules to determine where the appropriate location is
            // for the following tokens to go.
            if (indenter.ShouldUseFormatterIfAvailable())
            {
                return null;
            }

            return indenter.GetDesiredIndentation(indentStyle);
        }

        public IndentationResult GetBlankLineIndentation(
            Document document, int lineNumber, FormattingOptions.IndentStyle indentStyle, CancellationToken cancellationToken)
        {
            var indenter = GetIndenter(document, lineNumber, cancellationToken);
            return indenter.GetDesiredIndentation(indentStyle);
        }

        private AbstractIndenter GetIndenter(Document document, int lineNumber, CancellationToken cancellationToken)
        {
<<<<<<< HEAD
            var documentOptions = document.GetOptionsAsync(cancellationToken).WaitAndGetResult(cancellationToken);
=======
            var documentOptions = document.GetOptionsAsync(cancellationToken).WaitAndGetResult_CanCallOnBackground(cancellationToken);
>>>>>>> 33c1f2fa
            var root = document.GetSyntaxRootSynchronously(cancellationToken);

            var sourceText = root.SyntaxTree.GetText(cancellationToken);
            var lineToBeIndented = sourceText.Lines[lineNumber];

            var formattingRules = GetFormattingRules(document, lineToBeIndented.Start);

            var indenter = GetIndenter(
                document.GetLanguageService<ISyntaxFactsService>(),
                root.SyntaxTree, lineToBeIndented, formattingRules,
                documentOptions, cancellationToken);
            return indenter;
        }

        protected abstract AbstractIndenter GetIndenter(
            ISyntaxFactsService syntaxFacts, SyntaxTree syntaxTree, TextLine lineToBeIndented, IEnumerable<IFormattingRule> formattingRules, OptionSet optionSet, CancellationToken cancellationToken);
    }
}<|MERGE_RESOLUTION|>--- conflicted
+++ resolved
@@ -14,11 +14,7 @@
 
 namespace Microsoft.CodeAnalysis.Editor.Implementation.SmartIndent
 {
-<<<<<<< HEAD
-    internal abstract partial class AbstractIndentationService<TSyntaxRoot> 
-=======
     internal abstract partial class AbstractIndentationService<TSyntaxRoot>
->>>>>>> 33c1f2fa
         : ISynchronousIndentationService, IBlankLineIndentationService
         where TSyntaxRoot : SyntaxNode, ICompilationUnitSyntax
     {
@@ -70,11 +66,7 @@
 
         private AbstractIndenter GetIndenter(Document document, int lineNumber, CancellationToken cancellationToken)
         {
-<<<<<<< HEAD
-            var documentOptions = document.GetOptionsAsync(cancellationToken).WaitAndGetResult(cancellationToken);
-=======
             var documentOptions = document.GetOptionsAsync(cancellationToken).WaitAndGetResult_CanCallOnBackground(cancellationToken);
->>>>>>> 33c1f2fa
             var root = document.GetSyntaxRootSynchronously(cancellationToken);
 
             var sourceText = root.SyntaxTree.GetText(cancellationToken);
