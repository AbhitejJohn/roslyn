--- conflicted
+++ resolved
@@ -139,16 +139,12 @@
             return null;
         }
 
-<<<<<<< HEAD
-        public async Task<ImmutableArray<CodeFixCollection>> GetFixesAsync(Document document, TextSpan range, bool includeConfigurationFixes, CancellationToken cancellationToken)
-=======
         public Task<ImmutableArray<CodeFixCollection>> GetFixesAsync(Document document, TextSpan range, bool includeConfigurationFixes, CancellationToken cancellationToken)
         {
             return ((ICodeFixService)this).GetFixesAsync(document, range, includeConfigurationFixes, isBlocking: false, cancellationToken);
         }
 
         async Task<ImmutableArray<CodeFixCollection>> ICodeFixService.GetFixesAsync(Document document, TextSpan range, bool includeConfigurationFixes, bool isBlocking, CancellationToken cancellationToken)
->>>>>>> a2ee4379
         {
             // REVIEW: this is the first and simplest design. basically, when ctrl+. is pressed, it asks diagnostic service to give back
             // current diagnostics for the given span, and it will use that to get fixes. internally diagnostic service will either return cached information
@@ -448,8 +444,6 @@
         {
             if (!_configurationProvidersMap.TryGetValue(language, out var lazyConfigurationProviders) ||
                 lazyConfigurationProviders.Value.IsDefault)
-<<<<<<< HEAD
-=======
             {
                 return null;
             }
@@ -457,21 +451,10 @@
             // Explicitly looks for an AbstractSuppressionCodeFixProvider
             var fixer = lazyConfigurationProviders.Value.OfType<AbstractSuppressionCodeFixProvider>().FirstOrDefault();
             if (fixer == null)
->>>>>>> a2ee4379
             {
                 return null;
             }
 
-<<<<<<< HEAD
-            // Explicitly looks for an AbstractSuppressionCodeFixProvider
-            var fixer = lazyConfigurationProviders.Value.OfType<AbstractSuppressionCodeFixProvider>().FirstOrDefault();
-            if (fixer == null)
-            {
-                return null;
-            }
-
-=======
->>>>>>> a2ee4379
             return new WrapperCodeFixProvider(fixer, diagnosticIds);
         }
 
