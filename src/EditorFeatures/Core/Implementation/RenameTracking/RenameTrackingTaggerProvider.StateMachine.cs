﻿// Licensed to the .NET Foundation under one or more agreements.
// The .NET Foundation licenses this file to you under the MIT license.
// See the LICENSE file in the project root for more information.

using System;
using System.Collections.Generic;
using System.Collections.Immutable;
using System.Linq;
using System.Threading;
using System.Threading.Tasks;
using Microsoft.CodeAnalysis.Diagnostics;
using Microsoft.CodeAnalysis.Editor.Shared.Extensions;
using Microsoft.CodeAnalysis.Editor.Shared.Options;
using Microsoft.CodeAnalysis.Editor.Shared.Utilities;
using Microsoft.CodeAnalysis.ErrorReporting;
using Microsoft.CodeAnalysis.Internal.Log;
using Microsoft.CodeAnalysis.LanguageServices;
using Microsoft.CodeAnalysis.Shared.Extensions;
using Microsoft.CodeAnalysis.Shared.TestHooks;
using Microsoft.CodeAnalysis.Text;
using Microsoft.VisualStudio.Text;
using Roslyn.Utilities;

namespace Microsoft.CodeAnalysis.Editor.Implementation.RenameTracking
{
    internal sealed partial class RenameTrackingTaggerProvider
    {
        /// <summary>
        /// Keeps track of the rename tracking state for a given text buffer by tracking its
        /// changes over time.
        /// </summary>
        private class StateMachine : ForegroundThreadAffinitizedObject
        {
            private readonly IInlineRenameService _inlineRenameService;
            private readonly IAsynchronousOperationListener _asyncListener;
            private readonly ITextBuffer _buffer;
            private readonly IDiagnosticAnalyzerService _diagnosticAnalyzerService;

            // Store committed sessions so they can be restored on undo/redo. The undo transactions
            // may live beyond the lifetime of the buffer tracked by this StateMachine, so storing
            // them here allows them to be correctly cleaned up when the buffer goes away.
            private readonly IList<TrackingSession> _committedSessions = new List<TrackingSession>();

            private int _refCount;

            public TrackingSession TrackingSession { get; private set; }
            public ITextBuffer Buffer => _buffer;

            public event Action TrackingSessionUpdated = delegate { };
            public event Action<ITrackingSpan> TrackingSessionCleared = delegate { };

            public StateMachine(
                IThreadingContext threadingContext,
                ITextBuffer buffer,
                IInlineRenameService inlineRenameService,
                IAsynchronousOperationListener asyncListener,
                IDiagnosticAnalyzerService diagnosticAnalyzerService)
                : base(threadingContext)
            {
                _buffer = buffer;
                _buffer.Changed += Buffer_Changed;
                _inlineRenameService = inlineRenameService;
                _asyncListener = asyncListener;
                _diagnosticAnalyzerService = diagnosticAnalyzerService;
            }

            private void Buffer_Changed(object sender, TextContentChangedEventArgs e)
            {
                AssertIsForeground();

                if (!_buffer.GetFeatureOnOffOption(InternalFeatureOnOffOptions.RenameTracking))
                {
                    // When disabled, ignore all text buffer changes and do not trigger retagging
                    return;
                }

                using (Logger.LogBlock(FunctionId.Rename_Tracking_BufferChanged, CancellationToken.None))
                {
                    // When the buffer changes, several things might be happening:
                    // 1. If a non-identifier character has been added or deleted, we stop tracking
                    //    completely.
                    // 2. Otherwise, if the changes are completely contained an existing session, then
                    //    continue that session.
                    // 3. Otherwise, we're starting a new tracking session. Find and track the span of
                    //    the relevant word in the foreground, and use a task to figure out whether the
                    //    original word was a renameable identifier or not.

                    if (e.Changes.Count != 1 || ShouldClearTrackingSession(e.Changes.Single()))
                    {
                        ClearTrackingSession();
                        return;
                    }

                    // The change is trackable. Figure out whether we should continue an existing
                    // session

                    var change = e.Changes.Single();

                    if (this.TrackingSession == null)
                    {
                        StartTrackingSession(e);
                        return;
                    }

                    // There's an existing session. Continue that session if the current change is
                    // contained inside the tracking span.

                    var trackingSpanInNewSnapshot = this.TrackingSession.TrackingSpan.GetSpan(e.After);
                    if (trackingSpanInNewSnapshot.Contains(change.NewSpan))
                    {
                        // Continuing an existing tracking session. If there may have been a tag
                        // showing, then update the tags.
                        UpdateTrackingSessionIfRenamable();
                    }
                    else
                    {
                        StartTrackingSession(e);
                    }
                }
            }

            public void UpdateTrackingSessionIfRenamable()
            {
                AssertIsForeground();
                if (this.TrackingSession.IsDefinitelyRenamableIdentifier())
                {
                    this.TrackingSession.CheckNewIdentifier(this, _buffer.CurrentSnapshot);
                    TrackingSessionUpdated();
                }
            }

            private bool ShouldClearTrackingSession(ITextChange change)
            {
                AssertIsForeground();
                if (!TryGetSyntaxFactsService(out var syntaxFactsService))
                {
                    return true;
                }

                // The editor will replace virtual space with spaces and/or tabs when typing on a 
                // previously blank line. Trim these characters from the start of change.NewText. If 
                // the resulting change is empty (the user just typed a <space>), clear the session.
                var changedText = change.OldText + change.NewText.TrimStart(' ', '\t');
                if (changedText.IsEmpty())
                {
                    return true;
                }

                return changedText.Any(c => !IsTrackableCharacter(syntaxFactsService, c));
            }

            private void StartTrackingSession(TextContentChangedEventArgs eventArgs)
            {
                AssertIsForeground();
                ClearTrackingSession();

                if (_inlineRenameService.ActiveSession != null)
                {
                    return;
                }

                // Synchronously find the tracking span in the old document.

                var change = eventArgs.Changes.Single();
                var beforeText = eventArgs.Before.AsText();
                if (!TryGetSyntaxFactsService(out var syntaxFactsService))
                {
                    return;
                }

                var leftSidePosition = change.OldPosition;
                var rightSidePosition = change.OldPosition + change.OldText.Length;

                while (leftSidePosition > 0 && IsTrackableCharacter(syntaxFactsService, beforeText[leftSidePosition - 1]))
                {
                    leftSidePosition--;
                }

                while (rightSidePosition < beforeText.Length && IsTrackableCharacter(syntaxFactsService, beforeText[rightSidePosition]))
                {
                    rightSidePosition++;
                }

                var originalSpan = new Span(leftSidePosition, rightSidePosition - leftSidePosition);
                this.TrackingSession = new TrackingSession(this, new SnapshotSpan(eventArgs.Before, originalSpan), _asyncListener);
            }

            private bool IsTrackableCharacter(ISyntaxFactsService syntaxFactsService, char c)
            {
                // Allow identifier part characters at the beginning of strings (even if they are
                // not identifier start characters). If an intermediate name is not valid, the smart
                // tag will not be shown due to later checks. Also allow escape chars anywhere as
                // they might be in the middle of a complex edit.
                return syntaxFactsService.IsIdentifierPartCharacter(c) || syntaxFactsService.IsIdentifierEscapeCharacter(c);
            }

            public bool ClearTrackingSession()
            {
                AssertIsForeground();

                if (this.TrackingSession != null)
                {
                    // Disallow the existing TrackingSession from triggering IdentifierFound.
                    var previousTrackingSession = this.TrackingSession;
                    this.TrackingSession = null;

                    previousTrackingSession.Cancel();

                    // If there may have been a tag showing, then actually clear the tags.
                    if (previousTrackingSession.IsDefinitelyRenamableIdentifier())
                    {
                        TrackingSessionCleared(previousTrackingSession.TrackingSpan);
                    }

                    return true;
                }

                return false;
            }

            public bool ClearVisibleTrackingSession()
            {
                AssertIsForeground();

                if (this.TrackingSession != null && this.TrackingSession.IsDefinitelyRenamableIdentifier())
                {
                    var document = _buffer.CurrentSnapshot.GetOpenDocumentInCurrentContextWithChanges();
                    if (document != null)
                    {
                        // When rename tracking is dismissed via escape, we no longer wish to
                        // provide a diagnostic/codefix, but nothing has changed in the workspace
                        // to trigger the diagnostic system to reanalyze, so we trigger it 
                        // manually.

                        _diagnosticAnalyzerService?.Reanalyze(
                            document.Project.Solution.Workspace,
                            documentIds: SpecializedCollections.SingletonEnumerable(document.Id), highPriority: true);
                    }

                    // Disallow the existing TrackingSession from triggering IdentifierFound.
                    var previousTrackingSession = this.TrackingSession;
                    this.TrackingSession = null;

                    previousTrackingSession.Cancel();
                    TrackingSessionCleared(previousTrackingSession.TrackingSpan);
                    return true;
                }

                return false;
            }

            internal int StoreCurrentTrackingSessionAndGenerateId()
            {
                AssertIsForeground();

                var existingIndex = _committedSessions.IndexOf(TrackingSession);
                if (existingIndex >= 0)
                {
                    return existingIndex;
                }

                var index = _committedSessions.Count;
                _committedSessions.Insert(index, TrackingSession);
                return index;
            }

            public bool CanInvokeRename(out TrackingSession trackingSession, bool isSmartTagCheck = false, bool waitForResult = false, CancellationToken cancellationToken = default)
            {
                // This needs to be able to run on a background thread for the diagnostic.

                trackingSession = this.TrackingSession;
                if (trackingSession == null)
                {
                    return false;
                }

                return TryGetSyntaxFactsService(out var syntaxFactsService) && TryGetLanguageHeuristicsService(out var languageHeuristicsService) &&
                    trackingSession.CanInvokeRename(syntaxFactsService, languageHeuristicsService, isSmartTagCheck, waitForResult, cancellationToken);
            }

<<<<<<< HEAD
#pragma warning disable VSTHRD200 // Use "Async" suffix for async methods
            internal async Task<IEnumerable<Diagnostic>> GetDiagnostic(SyntaxTree tree, DiagnosticDescriptor diagnosticDescriptor, CancellationToken cancellationToken)
#pragma warning restore VSTHRD200 // Use "Async" suffix for async methods
=======
            internal Diagnostic TryGetDiagnostic(SyntaxTree tree, DiagnosticDescriptor diagnosticDescriptor, CancellationToken cancellationToken)
>>>>>>> e0567782
            {
                try
                {
                    // This can be called on a background thread. We are being asked whether a 
                    // lightbulb should be shown for the given document, but we only know about the 
                    // current state of the buffer. Compare the text to see if we should bail early.
                    // Even if the text is the same, the buffer may change on the UI thread during this
                    // method. If it does, we may give an incorrect response, but the diagnostics 
                    // engine will know that the document changed and not display the lightbulb anyway.

                    if (Buffer.AsTextContainer().CurrentText != tree.GetText(cancellationToken))
                    {
                        return null;
                    }

                    if (CanInvokeRename(out var trackingSession, waitForResult: true, cancellationToken: cancellationToken))
                    {
                        var snapshotSpan = trackingSession.TrackingSpan.GetSpan(Buffer.CurrentSnapshot);
                        var textSpan = snapshotSpan.Span.ToTextSpan();

                        var builder = ImmutableDictionary.CreateBuilder<string, string>();
                        builder.Add(RenameTrackingDiagnosticAnalyzer.RenameFromPropertyKey, trackingSession.OriginalName);
                        builder.Add(RenameTrackingDiagnosticAnalyzer.RenameToPropertyKey, snapshotSpan.GetText());
                        var properties = builder.ToImmutable();

                        var diagnostic = Diagnostic.Create(diagnosticDescriptor,
                            tree.GetLocation(textSpan),
                            properties);

                        return diagnostic;
                    }

                    return null;
                }
                catch (Exception e) when (FatalError.ReportUnlessCanceled(e))
                {
                    throw ExceptionUtilities.Unreachable;
                }
            }

            public void RestoreTrackingSession(int trackingSessionId)
            {
                AssertIsForeground();
                ClearTrackingSession();

                this.TrackingSession = _committedSessions[trackingSessionId];
                TrackingSessionUpdated();
            }

            public void OnTrackingSessionUpdated(TrackingSession trackingSession)
            {
                AssertIsForeground();

                if (this.TrackingSession == trackingSession)
                {
                    TrackingSessionUpdated();
                }
            }

            private bool TryGetSyntaxFactsService(out ISyntaxFactsService syntaxFactsService)
            {
                // Can be called on a background thread

                syntaxFactsService = null;
                var document = _buffer.CurrentSnapshot.GetOpenDocumentInCurrentContextWithChanges();
                if (document != null)
                {
                    syntaxFactsService = document.GetLanguageService<ISyntaxFactsService>();
                }

                return syntaxFactsService != null;
            }

            private bool TryGetLanguageHeuristicsService(out IRenameTrackingLanguageHeuristicsService languageHeuristicsService)
            {
                // Can be called on a background thread

                languageHeuristicsService = null;
                var document = _buffer.CurrentSnapshot.GetOpenDocumentInCurrentContextWithChanges();
                if (document != null)
                {
                    languageHeuristicsService = document.GetLanguageService<IRenameTrackingLanguageHeuristicsService>();
                }

                return languageHeuristicsService != null;
            }

            public void Connect()
            {
                AssertIsForeground();
                _refCount++;
            }

            public void Disconnect()
            {
                AssertIsForeground();
                _refCount--;
                Contract.ThrowIfFalse(_refCount >= 0);

                if (_refCount == 0)
                {
                    this.Buffer.Properties.RemoveProperty(typeof(StateMachine));
                    this.Buffer.Changed -= Buffer_Changed;
                }
            }
        }
    }
}<|MERGE_RESOLUTION|>--- conflicted
+++ resolved
@@ -278,13 +278,7 @@
                     trackingSession.CanInvokeRename(syntaxFactsService, languageHeuristicsService, isSmartTagCheck, waitForResult, cancellationToken);
             }
 
-<<<<<<< HEAD
-#pragma warning disable VSTHRD200 // Use "Async" suffix for async methods
-            internal async Task<IEnumerable<Diagnostic>> GetDiagnostic(SyntaxTree tree, DiagnosticDescriptor diagnosticDescriptor, CancellationToken cancellationToken)
-#pragma warning restore VSTHRD200 // Use "Async" suffix for async methods
-=======
             internal Diagnostic TryGetDiagnostic(SyntaxTree tree, DiagnosticDescriptor diagnosticDescriptor, CancellationToken cancellationToken)
->>>>>>> e0567782
             {
                 try
                 {
