--- conflicted
+++ resolved
@@ -337,11 +337,7 @@
                 var viewSpan = model.GetViewBufferSpan(bestFilterMatch.Item.Span);
                 var fullFilterText = model.GetCurrentTextInSnapshot(viewSpan, textSnapshot, endPoint: null);
 
-<<<<<<< HEAD
-                var shouldSoftSelect = completionHelper.ShouldSoftSelectItem(bestFilterMatch.Item, fullFilterText, trigger);
-=======
                 var shouldSoftSelect = ShouldSoftSelectItem(bestFilterMatch.Item, fullFilterText, trigger);
->>>>>>> 4333bf16
                 if (shouldSoftSelect)
                 {
                     return false;
