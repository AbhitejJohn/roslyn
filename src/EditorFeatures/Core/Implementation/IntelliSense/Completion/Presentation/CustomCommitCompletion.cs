--- conflicted
+++ resolved
@@ -29,13 +29,8 @@
             // object. By overriding the public property getters (DisplayText, InsertionText, etc.) the
             // extra allocation is avoided.
             _completionPresenterSession = completionPresenterSession;
-<<<<<<< HEAD
-            this.PresentationItem = presentationItem;
-            _imageMoniker = ImageMonikers.GetFirstImageMoniker(PresentationItem.Item.Tags);
-=======
             this.CompletionItem = completionItem;
-            _imageMoniker = ImageMonikers.GetImageMoniker(CompletionItem.Tags);
->>>>>>> 33285a59
+            _imageMoniker = ImageMonikers.GetFirstImageMoniker(CompletionItem.Tags);
         }
 
         public void Commit()
