--- conflicted
+++ resolved
@@ -398,11 +398,6 @@
                 hardSelect = false;
             }
 
-<<<<<<< HEAD
-            var deduplicatedListCount = matchingItems.Where(r => !r.VSCompletionItem.IsPreferredItem()).Count();
-
-=======
->>>>>>> 28fdbf20
             return new FilteredCompletionModel(
                 highlightedList, index, filters,
                 hardSelect ? UpdateSelectionHint.Selected : UpdateSelectionHint.SoftSelected,
@@ -541,55 +536,7 @@
         }
 
         internal static bool IsBetterDeletionMatch(FilterResult result1, FilterResult result2)
-<<<<<<< HEAD
-        {
-            var item1 = result1.CompletionItem;
-            var item2 = result2.CompletionItem;
-
-            var prefixLength1 = item1.FilterText.GetCaseInsensitivePrefixLength(result1.FilterText);
-            var prefixLength2 = item2.FilterText.GetCaseInsensitivePrefixLength(result2.FilterText);
-
-            // Prefer the item that matches a longer prefix of the filter text.
-            if (prefixLength1 > prefixLength2)
-            {
-                return true;
-            }
-
-            if (prefixLength1 == prefixLength2)
-            {
-                // If the lengths are the same, prefer the one with the higher match priority.
-                // But only if it's an item that would have been hard selected.  We don't want
-                // to aggressively select an item that was only going to be softly offered.
-                var item1Priority = item1.Rules.SelectionBehavior == CompletionItemSelectionBehavior.HardSelection
-                    ? item1.Rules.MatchPriority : MatchPriority.Default;
-                var item2Priority = item2.Rules.SelectionBehavior == CompletionItemSelectionBehavior.HardSelection
-                    ? item2.Rules.MatchPriority : MatchPriority.Default;
-
-                if (item1Priority > item2Priority)
-                {
-                    return true;
-                }
-
-                prefixLength1 = item1.FilterText.GetCaseSensitivePrefixLength(result1.FilterText);
-                prefixLength2 = item2.FilterText.GetCaseSensitivePrefixLength(result2.FilterText);
-
-                // If there are "Abc" vs "abc", we should prefer the case typed by user.
-                if (prefixLength1 > prefixLength2)
-                {
-                    return true;
-                }
-
-                if (result1.CompletionItem.IsPreferredItem() && !result2.CompletionItem.IsPreferredItem())
-                {
-                    return true;
-                }
-            }
-
-            return false;
-        }
-=======
             => result1.CompareTo(result2) > 0;
->>>>>>> 28fdbf20
 
         internal static bool MatchesFilterText(
             CompletionHelper helper, RoslynCompletionItem item,
