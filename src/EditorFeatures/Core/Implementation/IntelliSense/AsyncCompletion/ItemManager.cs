--- conflicted
+++ resolved
@@ -316,8 +316,6 @@
                 // 2. or, all associated expanders are unselected, therefore should be excluded
                 return associatedWithUnselectedExpander;
             }
-<<<<<<< HEAD
-=======
 
             static ImmutableArray<CompletionItemWithHighlight> GetHighlightedList(
                 ImmutableArray<ExtendedFilterResult> filterResults,
@@ -355,7 +353,6 @@
 
                 return highlightedItems.ToImmutableAndFree();
             }
->>>>>>> fdac53af
         }
 
         private static bool IsAfterDot(ITextSnapshot snapshot, ITrackingSpan applicableToSpan)
