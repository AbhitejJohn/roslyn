--- conflicted
+++ resolved
@@ -36,31 +36,6 @@
 
             public event EventHandler Disposed = (s, e) => { };
 
-<<<<<<< HEAD
-            private void Dispose()
-            {
-                if (_disposed)
-                {
-                    Debug.Fail("Tagger already disposed");
-                    return;
-                }
-
-                _batchChangeTokenSource.Cancel();
-                _batchChangeTokenSource.Dispose();
-
-                // Stop computing any initial tags if we've been asked for them.
-                _initialComputationCancellationTokenSource.Cancel();
-                _initialComputationCancellationTokenSource.Dispose();
-
-                _disposed = true;
-                this.Disposed(this, EventArgs.Empty);
-                GC.SuppressFinalize(this);
-
-                this.Disconnect();
-            }
-
-=======
->>>>>>> d1fc7016
             internal void OnTaggerAdded(Tagger _)
             {
                 // this should be only called from UI thread. 
