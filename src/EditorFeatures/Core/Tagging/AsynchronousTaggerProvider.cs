﻿using System;
using System.Collections.Generic;
using Microsoft.CodeAnalysis.Editor.Shared.Tagging;
using Microsoft.CodeAnalysis.Editor.Shared.Utilities;
using Microsoft.CodeAnalysis.Options;
using Microsoft.CodeAnalysis.Shared.TestHooks;
using Microsoft.VisualStudio.Text;
using Microsoft.VisualStudio.Text.Editor;
using Microsoft.VisualStudio.Text.Tagging;

namespace Microsoft.CodeAnalysis.Editor.Tagging
{
    /// <summary>
    /// Convenience class that provides a default implementation for most of what is required to
    /// be an <see cref="ITaggerProvider"/> that operates in an asynchronous fashion.
    /// </summary>
    internal abstract class AsynchronousTaggerProvider<TTag> :
        ForegroundThreadAffinitizedObject,
        ITaggerProvider,
        IAsynchronousTaggerDataSource<TTag>
        where TTag : ITag
    {
        private readonly ITaggerProvider _underlyingTagger;

        public virtual IEqualityComparer<TTag> TagComparer => null;
        public virtual TaggerDelay? UIUpdateDelay => null;
        public virtual bool ComputeTagsSynchronouslyIfNoAsynchronousComputationHasCompleted => false;
        public virtual IEnumerable<Option<bool>> Options => null;
        public virtual IEnumerable<PerLanguageOption<bool>> PerLanguageOptions => null;

        public abstract bool RemoveTagsThatIntersectEdits { get; }
        public abstract SpanTrackingMode SpanTrackingMode { get; }

        public event EventHandler<SnapshotSpanEventArgs> TagsChanged;

        protected AsynchronousTaggerProvider(
            IAsynchronousOperationListener asyncListener,
            IForegroundNotificationService notificationService)
        {
<<<<<<< HEAD
            _underlyingTagger = new AsynchronousBufferTaggerProviderWithTagSource<TTag>(
                this, asyncListener, notificationService, createTagSource: null);
=======
            if (dataSource == null)
            {
                throw new ArgumentNullException(nameof(dataSource));
            }

            _taggerImplementation = new AsynchronousTaggerProviderImpl(asyncListener, notificationService, dataSource);
>>>>>>> 5575d984
        }

        public virtual ITagger<T> CreateTagger<T>(ITextBuffer buffer) where T : ITag
        {
            return _underlyingTagger.CreateTagger<T>(buffer);
        }

        public IEnumerable<SnapshotSpan> GetSpansToTag(ITextView textViewOpt, ITextBuffer subjectBuffer)
        {
            return null;
        }

        public abstract ITaggerEventSource CreateEventSource(ITextView textViewOpt, ITextBuffer subjectBuffer);
        public abstract ITagProducer<TTag> CreateTagProducer();
    }
}<|MERGE_RESOLUTION|>--- conflicted
+++ resolved
@@ -37,17 +37,8 @@
             IAsynchronousOperationListener asyncListener,
             IForegroundNotificationService notificationService)
         {
-<<<<<<< HEAD
             _underlyingTagger = new AsynchronousBufferTaggerProviderWithTagSource<TTag>(
                 this, asyncListener, notificationService, createTagSource: null);
-=======
-            if (dataSource == null)
-            {
-                throw new ArgumentNullException(nameof(dataSource));
-            }
-
-            _taggerImplementation = new AsynchronousTaggerProviderImpl(asyncListener, notificationService, dataSource);
->>>>>>> 5575d984
         }
 
         public virtual ITagger<T> CreateTagger<T>(ITextBuffer buffer) where T : ITag
