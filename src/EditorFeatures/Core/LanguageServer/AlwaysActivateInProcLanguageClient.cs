﻿// Licensed to the .NET Foundation under one or more agreements.
// The .NET Foundation licenses this file to you under the MIT license.
// See the LICENSE file in the project root for more information.

using System;
using System.Collections.Immutable;
using System.ComponentModel.Composition;
using System.Linq;
using Microsoft.CodeAnalysis.Diagnostics;
using Microsoft.CodeAnalysis.Editor.Shared.Utilities;
using Microsoft.CodeAnalysis.Host.Mef;
using Microsoft.CodeAnalysis.LanguageServer;
using Microsoft.CodeAnalysis.LanguageServer.Handler.Diagnostics;
using Microsoft.CodeAnalysis.LanguageServer.Handler.SemanticTokens;
using Microsoft.CodeAnalysis.Options;
using Microsoft.CodeAnalysis.Shared.TestHooks;
using Microsoft.VisualStudio.Composition;
using Microsoft.VisualStudio.LanguageServer.Client;
using Microsoft.VisualStudio.LanguageServer.Protocol;
using Microsoft.VisualStudio.Utilities;

namespace Microsoft.CodeAnalysis.Editor.Implementation.LanguageClient
{
    /// <summary>
    /// Language client responsible for handling C# / VB / F# LSP requests in any scenario (both local and codespaces).
    /// This powers "LSP only" features (e.g. cntrl+Q code search) that do not use traditional editor APIs.
    /// It is always activated whenever roslyn is activated.
    /// </summary>
    [ContentType(ContentTypeNames.CSharpContentType)]
    [ContentType(ContentTypeNames.VisualBasicContentType)]
    [ContentType(ContentTypeNames.FSharpContentType)]
    [Export(typeof(ILanguageClient))]
    [Export(typeof(AlwaysActivateInProcLanguageClient))]
    internal class AlwaysActivateInProcLanguageClient : AbstractInProcLanguageClient
    {
        private readonly ExperimentalCapabilitiesProvider _experimentalCapabilitiesProvider;

        [ImportingConstructor]
        [Obsolete(MefConstruction.ImportingConstructorMessage, true)]
        public AlwaysActivateInProcLanguageClient(
            CSharpVisualBasicLspServiceProvider lspServiceProvider,
            IGlobalOptionService globalOptions,
            ExperimentalCapabilitiesProvider defaultCapabilitiesProvider,
            ILspServiceLoggerFactory lspLoggerFactory,
            IThreadingContext threadingContext,
            ExportProvider exportProvider)
            : base(lspServiceProvider, globalOptions, lspLoggerFactory, threadingContext, exportProvider)
        {
            _experimentalCapabilitiesProvider = defaultCapabilitiesProvider;
        }

        protected override ImmutableArray<string> SupportedLanguages => ProtocolConstants.RoslynLspLanguages;

        public override ServerCapabilities GetCapabilities(ClientCapabilities clientCapabilities)
        {
            // If the LSP editor feature flag is enabled advertise support for LSP features here so they are available locally and remote.
            var isLspEditorEnabled = GlobalOptions.GetOption(LspOptions.LspEditorFeatureFlag);

            var serverCapabilities = isLspEditorEnabled
                ? (VSInternalServerCapabilities)_experimentalCapabilitiesProvider.GetCapabilities(clientCapabilities)
                : new VSInternalServerCapabilities()
                {
                    // Even if the flag is off, we want to include text sync capabilities.
                    TextDocumentSync = new TextDocumentSyncOptions
                    {
                        Change = TextDocumentSyncKind.Incremental,
                        OpenClose = true,
                    },
                };

            serverCapabilities.ProjectContextProvider = true;
            serverCapabilities.BreakableRangeProvider = true;

<<<<<<< HEAD
            serverCapabilities.SupportsDiagnosticRequests = true;
            serverCapabilities.MultipleContextSupportProvider = new VSInternalMultipleContextFeatures { SupportsMultipleContextsDiagnostics = true };
=======
            var isPullDiagnostics = GlobalOptions.IsLspPullDiagnostics();
            if (isPullDiagnostics)
            {
                serverCapabilities.SupportsDiagnosticRequests = true;
                serverCapabilities.MultipleContextSupportProvider = new VSInternalMultipleContextFeatures { SupportsMultipleContextsDiagnostics = true };
                serverCapabilities.DiagnosticProvider ??= new();
                serverCapabilities.DiagnosticProvider.DiagnosticKinds = new VSInternalDiagnosticKind[]
                {
                    // Support a specialized requests dedicated to task-list items.  This way the client can ask just
                    // for these, independently of other diagnostics.  They can also throttle themselves to not ask if
                    // the task list would not be visible.
                    new(PullDiagnosticCategories.Task),
                    // Dedicated request for workspace-diagnostics only.  We will only respond to these if FSA is on.
                    new(PullDiagnosticCategories.WorkspaceDocumentsAndProject),
                    // Fine-grained diagnostics requests.  Importantly, this separates out syntactic vs semantic
                    // requests, allowing the former to quickly reach the user without blocking on the latter.  In a
                    // similar vein, compiler diagnostics are explicitly distinct from analyzer-diagnostics, allowing
                    // the former to appear as soon as possible as they are much more critical for the user and should
                    // not be delayed by a slow analyzer.
                    new(PullDiagnosticCategories.DocumentCompilerSyntax),
                    new(PullDiagnosticCategories.DocumentCompilerSemantic),
                    new(PullDiagnosticCategories.DocumentAnalyzerSyntax),
                    new(PullDiagnosticCategories.DocumentAnalyzerSemantic),
                };
            }
>>>>>>> 0d6ace52

            // This capability is always enabled as we provide cntrl+Q VS search only via LSP in ever scenario.
            serverCapabilities.WorkspaceSymbolProvider = true;
            // This capability prevents NavigateTo (cntrl+,) from using LSP symbol search when the server also supports WorkspaceSymbolProvider.
            // Since WorkspaceSymbolProvider=true always to allow cntrl+Q VS search to function, we set DisableGoToWorkspaceSymbols=true
            // when not running the experimental LSP editor.  This ensures NavigateTo uses the existing editor APIs.
            // However, when the experimental LSP editor is enabled we want LSP to power NavigateTo, so we set DisableGoToWorkspaceSymbols=false.
            serverCapabilities.DisableGoToWorkspaceSymbols = !isLspEditorEnabled;

            var isLspSemanticTokensEnabled = GlobalOptions.GetOption(LspOptions.LspSemanticTokensFeatureFlag);
            if (isLspSemanticTokensEnabled)
            {
                // Using only range handling has shown to be more performant than using a combination of full/edits/range handling,
                // especially for larger files. With range handling, we only need to compute tokens for whatever is in view, while
                // with full/edits handling we need to compute tokens for the entire file and then potentially run a diff between
                // the old and new tokens.
                serverCapabilities.SemanticTokensOptions = new SemanticTokensOptions
                {
                    Full = false,
                    Range = true,
                    Legend = new SemanticTokensLegend
                    {
                        TokenTypes = SemanticTokensHelpers.AllTokenTypes.ToArray(),
                        TokenModifiers = new string[] { SemanticTokenModifiers.Static }
                    }
                };
            }

            serverCapabilities.SpellCheckingProvider = true;

            return serverCapabilities;
        }

<<<<<<< HEAD
        public override bool ShowNotificationOnInitializeFailed => true;
=======
        /// <summary>
        /// When pull diagnostics is enabled, ensure that initialization failures are displayed to the user as
        /// they will get no diagnostics.  When not enabled we don't show the failure box (failure will still be recorded in the task status center)
        /// as the failure is not catastrophic.
        /// </summary>
        public override bool ShowNotificationOnInitializeFailed => GlobalOptions.IsLspPullDiagnostics();
>>>>>>> 0d6ace52

        public override WellKnownLspServerKinds ServerKind => WellKnownLspServerKinds.AlwaysActiveVSLspServer;
    }
}<|MERGE_RESOLUTION|>--- conflicted
+++ resolved
@@ -71,36 +71,27 @@
             serverCapabilities.ProjectContextProvider = true;
             serverCapabilities.BreakableRangeProvider = true;
 
-<<<<<<< HEAD
             serverCapabilities.SupportsDiagnosticRequests = true;
             serverCapabilities.MultipleContextSupportProvider = new VSInternalMultipleContextFeatures { SupportsMultipleContextsDiagnostics = true };
-=======
-            var isPullDiagnostics = GlobalOptions.IsLspPullDiagnostics();
-            if (isPullDiagnostics)
+            serverCapabilities.DiagnosticProvider ??= new();
+            serverCapabilities.DiagnosticProvider.DiagnosticKinds = new VSInternalDiagnosticKind[]
             {
-                serverCapabilities.SupportsDiagnosticRequests = true;
-                serverCapabilities.MultipleContextSupportProvider = new VSInternalMultipleContextFeatures { SupportsMultipleContextsDiagnostics = true };
-                serverCapabilities.DiagnosticProvider ??= new();
-                serverCapabilities.DiagnosticProvider.DiagnosticKinds = new VSInternalDiagnosticKind[]
-                {
-                    // Support a specialized requests dedicated to task-list items.  This way the client can ask just
-                    // for these, independently of other diagnostics.  They can also throttle themselves to not ask if
-                    // the task list would not be visible.
-                    new(PullDiagnosticCategories.Task),
-                    // Dedicated request for workspace-diagnostics only.  We will only respond to these if FSA is on.
-                    new(PullDiagnosticCategories.WorkspaceDocumentsAndProject),
-                    // Fine-grained diagnostics requests.  Importantly, this separates out syntactic vs semantic
-                    // requests, allowing the former to quickly reach the user without blocking on the latter.  In a
-                    // similar vein, compiler diagnostics are explicitly distinct from analyzer-diagnostics, allowing
-                    // the former to appear as soon as possible as they are much more critical for the user and should
-                    // not be delayed by a slow analyzer.
-                    new(PullDiagnosticCategories.DocumentCompilerSyntax),
-                    new(PullDiagnosticCategories.DocumentCompilerSemantic),
-                    new(PullDiagnosticCategories.DocumentAnalyzerSyntax),
-                    new(PullDiagnosticCategories.DocumentAnalyzerSemantic),
-                };
-            }
->>>>>>> 0d6ace52
+                // Support a specialized requests dedicated to task-list items.  This way the client can ask just
+                // for these, independently of other diagnostics.  They can also throttle themselves to not ask if
+                // the task list would not be visible.
+                new(PullDiagnosticCategories.Task),
+                // Dedicated request for workspace-diagnostics only.  We will only respond to these if FSA is on.
+                new(PullDiagnosticCategories.WorkspaceDocumentsAndProject),
+                // Fine-grained diagnostics requests.  Importantly, this separates out syntactic vs semantic
+                // requests, allowing the former to quickly reach the user without blocking on the latter.  In a
+                // similar vein, compiler diagnostics are explicitly distinct from analyzer-diagnostics, allowing
+                // the former to appear as soon as possible as they are much more critical for the user and should
+                // not be delayed by a slow analyzer.
+                new(PullDiagnosticCategories.DocumentCompilerSyntax),
+                new(PullDiagnosticCategories.DocumentCompilerSemantic),
+                new(PullDiagnosticCategories.DocumentAnalyzerSyntax),
+                new(PullDiagnosticCategories.DocumentAnalyzerSemantic),
+            };
 
             // This capability is always enabled as we provide cntrl+Q VS search only via LSP in ever scenario.
             serverCapabilities.WorkspaceSymbolProvider = true;
@@ -134,16 +125,7 @@
             return serverCapabilities;
         }
 
-<<<<<<< HEAD
         public override bool ShowNotificationOnInitializeFailed => true;
-=======
-        /// <summary>
-        /// When pull diagnostics is enabled, ensure that initialization failures are displayed to the user as
-        /// they will get no diagnostics.  When not enabled we don't show the failure box (failure will still be recorded in the task status center)
-        /// as the failure is not catastrophic.
-        /// </summary>
-        public override bool ShowNotificationOnInitializeFailed => GlobalOptions.IsLspPullDiagnostics();
->>>>>>> 0d6ace52
 
         public override WellKnownLspServerKinds ServerKind => WellKnownLspServerKinds.AlwaysActiveVSLspServer;
     }
