﻿// Licensed to the .NET Foundation under one or more agreements.
// The .NET Foundation licenses this file to you under the MIT license.
// See the LICENSE file in the project root for more information.

using System;
using System.Collections.Immutable;
using System.ComponentModel.Composition;
using System.Linq;
using Microsoft.CodeAnalysis.Diagnostics;
using Microsoft.CodeAnalysis.Editor.Shared.Utilities;
using Microsoft.CodeAnalysis.Host.Mef;
using Microsoft.CodeAnalysis.LanguageServer;
using Microsoft.CodeAnalysis.LanguageServer.Handler.SemanticTokens;
using Microsoft.CodeAnalysis.Options;
using Microsoft.CodeAnalysis.Shared.TestHooks;
using Microsoft.VisualStudio.LanguageServer.Client;
using Microsoft.VisualStudio.LanguageServer.Protocol;
using Microsoft.VisualStudio.Utilities;

namespace Microsoft.CodeAnalysis.Editor.Implementation.LanguageClient
{
    /// <summary>
    /// Language client responsible for handling C# / VB / F# LSP requests in any scenario (both local and codespaces).
    /// This powers "LSP only" features (e.g. cntrl+Q code search) that do not use traditional editor APIs.
    /// It is always activated whenever roslyn is activated.
    /// </summary>
    [ContentType(ContentTypeNames.CSharpContentType)]
    [ContentType(ContentTypeNames.VisualBasicContentType)]
    [ContentType(ContentTypeNames.FSharpContentType)]
    [Export(typeof(ILanguageClient))]
    [Export(typeof(AlwaysActivateInProcLanguageClient))]
    internal class AlwaysActivateInProcLanguageClient : AbstractInProcLanguageClient
    {
        private readonly DefaultCapabilitiesProvider _defaultCapabilitiesProvider;

        [ImportingConstructor]
        [Obsolete(MefConstruction.ImportingConstructorMessage, true)]
        public AlwaysActivateInProcLanguageClient(
            RequestDispatcherFactory csharpVBRequestDispatcherFactory,
            IGlobalOptionService globalOptions,
            IAsynchronousOperationListenerProvider listenerProvider,
            LspWorkspaceRegistrationService lspWorkspaceRegistrationService,
            DefaultCapabilitiesProvider defaultCapabilitiesProvider,
            ILspLoggerFactory lspLoggerFactory,
            IThreadingContext threadingContext)
            : base(csharpVBRequestDispatcherFactory, globalOptions, listenerProvider, lspWorkspaceRegistrationService, lspLoggerFactory, threadingContext, diagnosticsClientName: null)
        {
            _defaultCapabilitiesProvider = defaultCapabilitiesProvider;
        }

        protected override ImmutableArray<string> SupportedLanguages => ProtocolConstants.RoslynLspLanguages;

        public override ServerCapabilities GetCapabilities(ClientCapabilities clientCapabilities)
        {
            // If the LSP editor feature flag is enabled advertise support for LSP features here so they are available locally and remote.
            var isLspEditorEnabled = GlobalOptions.GetOption(LspOptions.LspEditorFeatureFlag);
<<<<<<< HEAD

            var serverCapabilities = isLspEditorEnabled
                ? (VSInternalServerCapabilities)DefaultCapabilitiesProvider.GetCapabilities(clientCapabilities)
                : new VSInternalServerCapabilities()
=======
            if (isLspEditorEnabled)
            {
                serverCapabilities = (VSInternalServerCapabilities)_defaultCapabilitiesProvider.GetCapabilities(clientCapabilities);
            }
            else
            {
                // Even if the flag is off, we want to include text sync capabilities.
                serverCapabilities.TextDocumentSync = new TextDocumentSyncOptions
>>>>>>> f71c9493
                {
                    // Even if the flag is off, we want to include text sync capabilities.
                    TextDocumentSync = new TextDocumentSyncOptions
                    {
                        Change = TextDocumentSyncKind.Incremental,
                        OpenClose = true,
                    },
                };

            serverCapabilities.ProjectContextProvider = true;
            serverCapabilities.BreakableRangeProvider = true;

            var isPullDiagnostics = GlobalOptions.IsPullDiagnostics(InternalDiagnosticsOptions.NormalDiagnosticMode);
            if (isPullDiagnostics)
            {
                serverCapabilities.SupportsDiagnosticRequests = true;
                serverCapabilities.MultipleContextSupportProvider = new VSInternalMultipleContextFeatures { SupportsMultipleContextsDiagnostics = true };
            }

            // This capability is always enabled as we provide cntrl+Q VS search only via LSP in ever scenario.
            serverCapabilities.WorkspaceSymbolProvider = true;
            // This capability prevents NavigateTo (cntrl+,) from using LSP symbol search when the server also supports WorkspaceSymbolProvider.
            // Since WorkspaceSymbolProvider=true always to allow cntrl+Q VS search to function, we set DisableGoToWorkspaceSymbols=true
            // when not running the experimental LSP editor.  This ensures NavigateTo uses the existing editor APIs.
            // However, when the experimental LSP editor is enabled we want LSP to power NavigateTo, so we set DisableGoToWorkspaceSymbols=false.
            serverCapabilities.DisableGoToWorkspaceSymbols = !isLspEditorEnabled;

            var isLspSemanticTokensEnabled = GlobalOptions.GetOption(LspOptions.LspSemanticTokensFeatureFlag);
            if (isLspSemanticTokensEnabled)
            {
                // Using only range handling has shown to be more performant than using a combination of full/edits/range handling,
                // especially for larger files. With range handling, we only need to compute tokens for whatever is in view, while
                // with full/edits handling we need to compute tokens for the entire file and then potentially run a diff between
                // the old and new tokens.
                serverCapabilities.SemanticTokensOptions = new SemanticTokensOptions
                {
                    Full = false,
                    Range = true,
                    Legend = new SemanticTokensLegend
                    {
                        TokenTypes = SemanticTokenTypes.AllTypes.Concat(SemanticTokensHelpers.RoslynCustomTokenTypes).ToArray(),
                        TokenModifiers = new string[] { SemanticTokenModifiers.Static }
                    }
                };
            }

            return serverCapabilities;
        }

        /// <summary>
        /// When pull diagnostics is enabled, ensure that initialization failures are displayed to the user as
        /// they will get no diagnostics.  When not enabled we don't show the failure box (failure will still be recorded in the task status center)
        /// as the failure is not catastrophic.
        /// </summary>
        public override bool ShowNotificationOnInitializeFailed => GlobalOptions.IsPullDiagnostics(InternalDiagnosticsOptions.NormalDiagnosticMode);

        public override WellKnownLspServerKinds ServerKind => WellKnownLspServerKinds.AlwaysActiveVSLspServer;
    }
}<|MERGE_RESOLUTION|>--- conflicted
+++ resolved
@@ -54,21 +54,10 @@
         {
             // If the LSP editor feature flag is enabled advertise support for LSP features here so they are available locally and remote.
             var isLspEditorEnabled = GlobalOptions.GetOption(LspOptions.LspEditorFeatureFlag);
-<<<<<<< HEAD
 
             var serverCapabilities = isLspEditorEnabled
-                ? (VSInternalServerCapabilities)DefaultCapabilitiesProvider.GetCapabilities(clientCapabilities)
+                ? (VSInternalServerCapabilities)_defaultCapabilitiesProvider.GetCapabilities(clientCapabilities)
                 : new VSInternalServerCapabilities()
-=======
-            if (isLspEditorEnabled)
-            {
-                serverCapabilities = (VSInternalServerCapabilities)_defaultCapabilitiesProvider.GetCapabilities(clientCapabilities);
-            }
-            else
-            {
-                // Even if the flag is off, we want to include text sync capabilities.
-                serverCapabilities.TextDocumentSync = new TextDocumentSyncOptions
->>>>>>> f71c9493
                 {
                     // Even if the flag is off, we want to include text sync capabilities.
                     TextDocumentSync = new TextDocumentSyncOptions
