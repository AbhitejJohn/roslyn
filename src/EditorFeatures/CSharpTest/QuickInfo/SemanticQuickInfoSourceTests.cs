--- conflicted
+++ resolved
@@ -4921,7 +4921,7 @@
         public async Task BindSymbolInOtherFile()
         {
             var markup = @"<Workspace>
-    <Project Language=""C#"" CommonReferences=""true"" AssemblyName=""Proj1"" LanguageVersion=""730"">
+    <Project Language=""C#"" CommonReferences=""true"" AssemblyName=""Proj1"">
         <Document FilePath=""SourceDocument""><![CDATA[
 class C
 {
@@ -6611,8 +6611,6 @@
                 MainDescription($"({FeaturesResources.local_variable}) string s"),
                 NullabilityAnalysis(""));
         }
-<<<<<<< HEAD
-=======
 
         [Fact, Trait(Traits.Feature, Traits.Features.QuickInfo)]
         public async Task NullableNotShownForValueType()
@@ -6653,6 +6651,5 @@
                 MainDescription($"({FeaturesResources.local_constant}) string? s = null"),
                 NullabilityAnalysis(""));
         }
->>>>>>> 28fdbf20
     }
 }