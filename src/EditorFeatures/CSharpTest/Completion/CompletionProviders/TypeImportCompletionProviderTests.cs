﻿// Licensed to the .NET Foundation under one or more agreements.
// The .NET Foundation licenses this file to you under the MIT license.
// See the LICENSE file in the project root for more information.

#nullable disable

using System;
using System.Collections.Generic;
using System.Collections.Immutable;
using System.Linq;
using System.Threading.Tasks;
using Microsoft.CodeAnalysis.Completion;
using Microsoft.CodeAnalysis.CSharp.Completion.Providers;
using Microsoft.CodeAnalysis.Options;
using Microsoft.CodeAnalysis.Test.Utilities;
using Roslyn.Test.Utilities;
using Xunit;

namespace Microsoft.CodeAnalysis.Editor.CSharp.UnitTests.Completion.CompletionProviders
{
    [UseExportProvider]
    public class TypeImportCompletionProviderTests : AbstractCSharpCompletionProviderTests
    {
        internal override Type GetCompletionProviderType()
            => typeof(TypeImportCompletionProvider);

<<<<<<< HEAD
        private bool? ShowImportCompletionItemsOptionValue { get; set; } = true;

        private bool IsExpandedCompletion { get; set; } = true;

        private bool HideAdvancedMembers { get; set; }

        protected override OptionSet WithChangedOptions(OptionSet options)
        {
            return base.WithChangedOptions(options)
                .WithChangedOption(CompletionOptions.ShowItemsFromUnimportedNamespaces, LanguageNames.CSharp, ShowImportCompletionItemsOptionValue)
                .WithChangedOption(CompletionServiceOptions.IsExpandedCompletion, IsExpandedCompletion)
                .WithChangedOption(CompletionOptions.HideAdvancedMembers, LanguageNames.CSharp, HideAdvancedMembers);
=======
        public TypeImportCompletionProviderTests()
        {
            ShowImportCompletionItemsOptionValue = true;
            IsExpandedCompletion = true;
>>>>>>> 67d940c4
        }

        #region "Option tests"

        [Fact, Trait(Traits.Feature, Traits.Features.Completion)]
        public async Task OptionSetToNull_ExpEnabled()
        {
            TypeImportCompletionFeatureFlag = true;

            ShowImportCompletionItemsOptionValue = null;

            var markup = @"
class Bar
{
     $$
}";

            await VerifyAnyItemExistsAsync(markup);
        }

        [Fact, Trait(Traits.Feature, Traits.Features.Completion)]
        public async Task OptionSetToNull_ExpDisabled()
        {
            ShowImportCompletionItemsOptionValue = null;
            IsExpandedCompletion = false;
            var markup = @"
class Bar
{
     $$
}";

            await VerifyNoItemsExistAsync(markup);
        }

        [InlineData(true)]
        [InlineData(false)]
        [Theory, Trait(Traits.Feature, Traits.Features.Completion)]
        public async Task OptionSetToFalse(bool isExperimentEnabled)
        {
            TypeImportCompletionFeatureFlag = isExperimentEnabled;
            ShowImportCompletionItemsOptionValue = false;
            IsExpandedCompletion = false;

            var markup = @"
class Bar
{
     $$
}";

            await VerifyNoItemsExistAsync(markup);
        }

        [InlineData(true)]
        [InlineData(false)]
        [Theory, Trait(Traits.Feature, Traits.Features.Completion)]
        public async Task OptionSetToTrue(bool isExperimentEnabled)
        {
            TypeImportCompletionFeatureFlag = isExperimentEnabled;
            ShowImportCompletionItemsOptionValue = true;

            var markup = @"
class Bar
{
     $$
}";

            await VerifyAnyItemExistsAsync(markup);
        }

        #endregion

        #region "CompletionItem tests"

        [InlineData("class", (int)Glyph.ClassPublic)]
        [InlineData("record", (int)Glyph.ClassPublic)]
        [InlineData("struct", (int)Glyph.StructurePublic)]
        [InlineData("enum", (int)Glyph.EnumPublic)]
        [InlineData("interface", (int)Glyph.InterfacePublic)]
        [Theory, Trait(Traits.Feature, Traits.Features.Completion)]
        public async Task Show_TopLevel_NoImport_InProject(string typeKind, int glyph)
        {
            var file1 = $@"
namespace Foo
{{
    public {typeKind} Bar
    {{}}
}}";
            var file2 = @"
namespace Baz
{
    class Bat
    {
         $$
    }
}";
            await VerifyTypeImportItemExistsAsync(
                CreateMarkupForSingleProject(file2, file1, LanguageNames.CSharp),
                "Bar",
                glyph: glyph,
                inlineDescription: "Foo");
        }

        [InlineData("class", (int)Glyph.ClassPublic)]
        [InlineData("record", (int)Glyph.ClassPublic)]
        [InlineData("struct", (int)Glyph.StructurePublic)]
        [InlineData("enum", (int)Glyph.EnumPublic)]
        [InlineData("interface", (int)Glyph.InterfacePublic)]
        [Theory, Trait(Traits.Feature, Traits.Features.Completion)]
        public async Task Show_TopLevelStatement_NoImport_InProject(string typeKind, int glyph)
        {
            var file1 = $@"
namespace Foo
{{
    public {typeKind} Bar
    {{}}
}}";
            var file2 = @"
$$
";
            await VerifyTypeImportItemExistsAsync(
                CreateMarkupForSingleProject(file2, file1, LanguageNames.CSharp),
                "Bar",
                glyph: glyph,
                inlineDescription: "Foo");
        }

        [InlineData("class")]
        [InlineData("record")]
        [InlineData("struct")]
        [InlineData("enum")]
        [InlineData("interface")]
        [Theory, Trait(Traits.Feature, Traits.Features.Completion)]
        public async Task DoNotShow_TopLevel_SameNamespace_InProject(string typeKind)
        {
            var file1 = $@"
namespace Foo
{{
    public {typeKind} Bar
    {{}}
}}";
            var file2 = @"
namespace Foo
{
    class Bat
    {
         $$
    }
}";
            await VerifyTypeImportItemIsAbsentAsync(
                CreateMarkupForSingleProject(file2, file1, LanguageNames.CSharp),
                "Bar",
                inlineDescription: "Foo");
        }

        [InlineData("class", (int)Glyph.ClassPublic)]
        [InlineData("record", (int)Glyph.ClassPublic)]
        [InlineData("struct", (int)Glyph.StructurePublic)]
        [InlineData("interface", (int)Glyph.InterfacePublic)]
        [Theory, Trait(Traits.Feature, Traits.Features.Completion)]
        public async Task Show_TopLevel_MutipleOverrides_NoImport_InProject(string typeKind, int glyph)
        {
            var file1 = $@"
namespace Foo
{{
    public {typeKind} Bar
    {{}} 

    public {typeKind} Bar<T>
    {{}}                   

    public {typeKind} Bar<T1, T2>
    {{}}
}}";

            var file2 = @"
namespace Baz
{
    class Bat
    {
         $$
    }
}";
            var markup = CreateMarkupForSingleProject(file2, file1, LanguageNames.CSharp);
            await VerifyTypeImportItemExistsAsync(markup, "Bar", glyph: glyph, inlineDescription: "Foo");
            await VerifyTypeImportItemExistsAsync(markup, "Bar", displayTextSuffix: "<>", glyph: glyph, inlineDescription: "Foo");
        }

        [InlineData("class")]
        [InlineData("record")]
        [InlineData("struct")]
        [InlineData("enum")]
        [InlineData("interface")]
        [Theory, Trait(Traits.Feature, Traits.Features.Completion)]
        public async Task DoNotShow_NestedType_NoImport_InProject(string typeKind)
        {
            var file1 = $@"
namespace Foo
{{
    public class Bar
    {{
        public {typeKind} Faz {{}}
    }}
}}";

            var file2 = @"
namespace Baz
{
    class Bat
    {
         $$
    }
}";
            var markup = CreateMarkupForSingleProject(file2, file1, LanguageNames.CSharp);
            await VerifyTypeImportItemIsAbsentAsync(markup, "Faz", inlineDescription: "Foo");
            await VerifyTypeImportItemIsAbsentAsync(markup, "Faz", inlineDescription: "Foo.Bar");
        }

        [InlineData("class")]
        [InlineData("record")]
        [InlineData("struct")]
        [InlineData("enum")]
        [InlineData("interface")]
        [Theory, Trait(Traits.Feature, Traits.Features.Completion)]
        public async Task DoNotShow_TopLevel_WithImport_InProject(string typeKind)
        {
            var file1 = $@"
namespace Foo
{{
    public {typeKind} Bar
    {{}}
}}";

            var file2 = @"
namespace Baz
{
    using Foo;

    class Bat
    {
         $$
    }
}";
            var markup = CreateMarkupForSingleProject(file2, file1, LanguageNames.CSharp);
            await VerifyTypeImportItemIsAbsentAsync(markup, "Bar", inlineDescription: "Foo");
        }

        [InlineData(true)]
        [InlineData(false)]
        [Theory, Trait(Traits.Feature, Traits.Features.Completion)]
        public async Task Show_TopLevel_Public_NoImport_InReference(bool isProjectReference)
        {
            var file1 = $@"
namespace Foo
{{
    public class Bar
    {{}}

    public record Bar2
    {{}}
}}";
            var file2 = @"
namespace Baz
{
    class Bat
    {
         $$
    }
}";
            var markup = GetMarkupWithReference(file2, file1, LanguageNames.CSharp, LanguageNames.CSharp, isProjectReference);
            await VerifyTypeImportItemExistsAsync(markup, "Bar", glyph: (int)Glyph.ClassPublic, inlineDescription: "Foo");
            await VerifyTypeImportItemExistsAsync(markup, "Bar2", glyph: (int)Glyph.ClassPublic, inlineDescription: "Foo");
        }

        [InlineData(true)]
        [InlineData(false)]
        [Theory, Trait(Traits.Feature, Traits.Features.Completion)]
        public async Task DoNotShow_TopLevel_Public_WithImport_InReference(bool isProjectReference)
        {
            var file1 = $@"
namespace Foo
{{
    public class Bar
    {{}}

    public record Bar2
    {{}}
}}";
            var file2 = @"
using Foo;
namespace Baz
{
    class Bat
    {
         $$
    }
}";
            var markup = GetMarkupWithReference(file2, file1, LanguageNames.CSharp, LanguageNames.CSharp, isProjectReference);
            await VerifyTypeImportItemIsAbsentAsync(markup, "Bar", inlineDescription: "Foo");
            await VerifyTypeImportItemIsAbsentAsync(markup, "Bar2", inlineDescription: "Foo");
        }

        [InlineData(true)]
        [InlineData(false)]
        [Theory, Trait(Traits.Feature, Traits.Features.Completion)]
        public async Task DoNotShow_TopLevel_Internal_NoImport_InReference(bool isProjectReference)
        {
            var file1 = $@"
namespace Foo
{{
    internal class Bar
    {{}}

    internal record Bar2
    {{}}
}}";
            var file2 = @"
namespace Baz
{
    class Bat
    {
         $$
    }
}";
            var markup = GetMarkupWithReference(file2, file1, LanguageNames.CSharp, LanguageNames.CSharp, isProjectReference);
            await VerifyTypeImportItemIsAbsentAsync(markup, "Bar", inlineDescription: "Foo");
            await VerifyTypeImportItemIsAbsentAsync(markup, "Bar2", inlineDescription: "Foo");
        }

        [InlineData(true)]
        [InlineData(false)]
        [Theory, Trait(Traits.Feature, Traits.Features.Completion)]
        public async Task TopLevel_OverloadsWithMixedAccessibility_Internal_NoImport_InReference1(bool isProjectReference)
        {
            var file1 = $@"
namespace Foo
{{
    internal class Bar
    {{}}

    public class Bar<T>
    {{}}
}}";
            var file2 = @"
namespace Baz
{
    class Bat
    {
         $$
    }
}";
            var markup = GetMarkupWithReference(file2, file1, LanguageNames.CSharp, LanguageNames.CSharp, isProjectReference);
            await VerifyTypeImportItemIsAbsentAsync(markup, "Bar", displayTextSuffix: "", inlineDescription: "Foo");
            await VerifyTypeImportItemExistsAsync(markup, "Bar", displayTextSuffix: "<>", glyph: (int)Glyph.ClassPublic, inlineDescription: "Foo");
        }

        [InlineData(true)]
        [InlineData(false)]
        [Theory, Trait(Traits.Feature, Traits.Features.Completion)]
        public async Task DoNotShow_TopLevel_OverloadsWithMixedAccessibility_Internal_WithImport_InReference1(bool isProjectReference)
        {
            var file1 = $@"
namespace Foo
{{
    internal class Bar
    {{}}

    public class Bar<T>
    {{}}
}}";
            var file2 = @"
using Foo;
namespace Baz
{
    class Bat
    {
         $$
    }
}";
            var markup = GetMarkupWithReference(file2, file1, LanguageNames.CSharp, LanguageNames.CSharp, isProjectReference);
            await VerifyTypeImportItemIsAbsentAsync(markup, "Bar", displayTextSuffix: "", inlineDescription: "Foo");
            await VerifyTypeImportItemIsAbsentAsync(markup, "Bar", displayTextSuffix: "<>", inlineDescription: "Foo");
        }

        [InlineData(true)]
        [InlineData(false)]
        [Theory, Trait(Traits.Feature, Traits.Features.Completion)]
        public async Task TopLevel_OverloadsWithMixedAccessibility_InternalWithIVT_NoImport_InReference1(bool isProjectReference)
        {
            var file1 = $@"     
[assembly: System.Runtime.CompilerServices.InternalsVisibleTo(""Project1"")]

namespace Foo
{{
    internal class Bar
    {{}}

    public class Bar<T>
    {{}}
}}";
            var file2 = @"
namespace Baz
{
    class Bat
    {
         $$
    }
}";
            var markup = GetMarkupWithReference(file2, file1, LanguageNames.CSharp, LanguageNames.CSharp, isProjectReference);
            await VerifyTypeImportItemExistsAsync(markup, "Bar", glyph: (int)Glyph.ClassInternal, inlineDescription: "Foo");
            await VerifyTypeImportItemExistsAsync(markup, "Bar", displayTextSuffix: "<>", glyph: (int)Glyph.ClassPublic, inlineDescription: "Foo");
        }

        [InlineData(true)]
        [InlineData(false)]
        [Theory, Trait(Traits.Feature, Traits.Features.Completion)]
        public async Task DoNotShow_TopLevel_OverloadsWithMixedAccessibility_InternalWithIVT_WithImport_InReference1(bool isProjectReference)
        {
            var file1 = $@"     
[assembly: System.Runtime.CompilerServices.InternalsVisibleTo(""Project1"")]

namespace Foo
{{
    internal class Bar
    {{}}

    public class Bar<T>
    {{}}
}}";
            var file2 = @"
using Foo;
namespace Baz
{
    class Bat
    {
         $$
    }
}";
            var markup = GetMarkupWithReference(file2, file1, LanguageNames.CSharp, LanguageNames.CSharp, isProjectReference);
            await VerifyTypeImportItemIsAbsentAsync(markup, "Bar", inlineDescription: "Foo");
            await VerifyTypeImportItemIsAbsentAsync(markup, "Bar", displayTextSuffix: "<>", inlineDescription: "Foo");
        }

        [InlineData(true)]
        [InlineData(false)]
        [Theory, Trait(Traits.Feature, Traits.Features.Completion)]
        public async Task TopLevel_OverloadsWithMixedAccessibility_Internal_NoImport_InReference2(bool isProjectReference)
        {
            var file1 = $@"
namespace Foo
{{
    public class Bar
    {{}}

    public class Bar<T>
    {{}}    

    internal class Bar<T1, T2>
    {{}}
}}";
            var file2 = @"
namespace Baz
{
    class Bat
    {
         $$
    }
}";
            var markup = GetMarkupWithReference(file2, file1, LanguageNames.CSharp, LanguageNames.CSharp, isProjectReference);
            await VerifyTypeImportItemExistsAsync(markup, "Bar", glyph: (int)Glyph.ClassPublic, inlineDescription: "Foo");
            await VerifyTypeImportItemExistsAsync(markup, "Bar", displayTextSuffix: "<>", glyph: (int)Glyph.ClassPublic, inlineDescription: "Foo");
        }

        [InlineData(true)]
        [InlineData(false)]
        [Theory, Trait(Traits.Feature, Traits.Features.Completion)]
        public async Task DoNotShow_TopLevel_OverloadsWithMixedAccessibility_Internal_SameNamespace_InReference2(bool isProjectReference)
        {
            var file1 = $@"
namespace Foo
{{
    public class Bar
    {{}}

    public class Bar<T>
    {{}}    

    internal class Bar<T1, T2>
    {{}}
}}";
            var file2 = @"
namespace Foo.Baz
{
    class Bat
    {
         $$
    }
}";
            var markup = GetMarkupWithReference(file2, file1, LanguageNames.CSharp, LanguageNames.CSharp, isProjectReference);
            await VerifyTypeImportItemIsAbsentAsync(markup, "Bar", inlineDescription: "Foo");
            await VerifyTypeImportItemIsAbsentAsync(markup, "Bar", displayTextSuffix: "<>", inlineDescription: "Foo");
        }

        [InlineData(true)]
        [InlineData(false)]
        [Theory, Trait(Traits.Feature, Traits.Features.Completion)]
        public async Task TopLevel_OverloadsWithMixedAccessibility_InternalWithIVT_NoImport_InReference2(bool isProjectReference)
        {
            var file1 = $@"   
[assembly: System.Runtime.CompilerServices.InternalsVisibleTo(""Project1"")]

namespace Foo
{{
    internal class Bar
    {{}}

    internal class Bar<T>
    {{}}    

    internal class Bar<T1, T2>
    {{}}
}}";
            var file2 = @"
namespace Baz
{
    class Bat
    {
         $$
    }
}";
            var markup = GetMarkupWithReference(file2, file1, LanguageNames.CSharp, LanguageNames.CSharp, isProjectReference);
            await VerifyTypeImportItemExistsAsync(markup, "Bar", glyph: (int)Glyph.ClassInternal, inlineDescription: "Foo");
            await VerifyTypeImportItemExistsAsync(markup, "Bar", displayTextSuffix: "<>", glyph: (int)Glyph.ClassInternal, inlineDescription: "Foo");
        }

        [InlineData(true)]
        [InlineData(false)]
        [Theory, Trait(Traits.Feature, Traits.Features.Completion)]
        public async Task Show_TopLevel_Internal_WithIVT_NoImport_InReference(bool isProjectReference)
        {
            var file1 = $@"
[assembly: System.Runtime.CompilerServices.InternalsVisibleTo(""Project1"")]

namespace Foo
{{
    internal class Bar
    {{}}
}}";
            var file2 = @"
namespace Baz
{
    class Bat
    {
         $$
    }
}";
            var markup = GetMarkupWithReference(file2, file1, LanguageNames.CSharp, LanguageNames.CSharp, isProjectReference);
            await VerifyTypeImportItemExistsAsync(markup, "Bar", glyph: (int)Glyph.ClassInternal, inlineDescription: "Foo");
        }

        [Fact, Trait(Traits.Feature, Traits.Features.Completion)]
        public async Task Show_TopLevel_NoImport_InVBReference()
        {
            var file1 = $@"
Namespace Bar
    Public Class Barr
    End CLass
End Namespace";
            var file2 = @"
namespace Baz
{
    class Bat
    {
         $$
    }
}";
            var markup = CreateMarkupForProjecWithVBProjectReference(file2, file1, sourceLanguage: LanguageNames.CSharp, rootNamespace: "Foo");
            await VerifyTypeImportItemExistsAsync(markup, "Barr", glyph: (int)Glyph.ClassPublic, inlineDescription: "Foo.Bar");
        }

        [Fact, Trait(Traits.Feature, Traits.Features.Completion)]
        public async Task VB_MixedCapitalization_Test()
        {
            var file1 = $@"
Namespace Na
    Public Class Foo
    End Class
End Namespace

Namespace na
    Public Class Bar
    End Class
End Namespace
";
            var file2 = @"
namespace Baz
{
    class Bat
    {
         $$
    }
}";
            var markup = CreateMarkupForProjecWithVBProjectReference(file2, file1, sourceLanguage: LanguageNames.CSharp, rootNamespace: "");
            await VerifyTypeImportItemExistsAsync(markup, "Bar", glyph: (int)Glyph.ClassPublic, inlineDescription: "Na");
            await VerifyTypeImportItemExistsAsync(markup, "Foo", glyph: (int)Glyph.ClassPublic, inlineDescription: "Na");
            await VerifyTypeImportItemIsAbsentAsync(markup, "Bar", inlineDescription: "na");
            await VerifyTypeImportItemIsAbsentAsync(markup, "Foo", inlineDescription: "na");
        }

        [Fact, Trait(Traits.Feature, Traits.Features.Completion)]
        public async Task VB_MixedCapitalization_WithImport_Test()
        {
            var file1 = $@"
Namespace Na
    Public Class Foo
    End Class
End Namespace

Namespace na
    Public Class Bar
    End Class
End Namespace
";
            var file2 = @"
using Na;
namespace Baz
{
    class Bat
    {
         $$
    }
}";
            var markup = CreateMarkupForProjecWithVBProjectReference(file2, file1, sourceLanguage: LanguageNames.CSharp, rootNamespace: "");
            await VerifyTypeImportItemIsAbsentAsync(markup, "Bar", inlineDescription: "Na");
            await VerifyTypeImportItemIsAbsentAsync(markup, "Foo", inlineDescription: "Na");
            await VerifyTypeImportItemIsAbsentAsync(markup, "Bar", inlineDescription: "na");
            await VerifyTypeImportItemIsAbsentAsync(markup, "Foo", inlineDescription: "na");
        }

        [Fact, Trait(Traits.Feature, Traits.Features.Completion)]
        public async Task DoNotShow_TopLevel_Internal_NoImport_InVBReference()
        {
            var file1 = $@"
Namespace Bar
    Friend Class Barr
    End CLass
End Namespace";
            var file2 = @"
namespace Baz
{
    class Bat
    {
         $$
    }
}";
            var markup = CreateMarkupForProjecWithVBProjectReference(file2, file1, sourceLanguage: LanguageNames.CSharp, rootNamespace: "Foo");
            await VerifyTypeImportItemIsAbsentAsync(markup, "Barr", inlineDescription: "Foo.Bar");
        }

        [Fact, Trait(Traits.Feature, Traits.Features.Completion)]
        public async Task DoNotShow_TopLevel_WithImport_InVBReference()
        {
            var file1 = $@"
Namespace Bar
    Public Class Barr
    End CLass
End Namespace";
            var file2 = @"
using Foo.Bar;
namespace Baz
{
    class Bat
    {
         $$
    }
}";
            var markup = CreateMarkupForProjecWithVBProjectReference(file2, file1, sourceLanguage: LanguageNames.CSharp, rootNamespace: "Foo");
            await VerifyTypeImportItemIsAbsentAsync(markup, "Barr", inlineDescription: "Foo.Bar");
        }

        [InlineData(true)]
        [InlineData(false)]
        [Theory, Trait(Traits.Feature, Traits.Features.Completion)]
        public async Task TypesWithIdenticalNameButDifferentNamespaces(bool isProjectReference)
        {
            var file1 = $@"
namespace Foo
{{
    public class Bar
    {{}}

    public class Bar<T>
    {{}}
}}
namespace Baz
{{
    public class Bar<T>
    {{}} 

    public class Bar
    {{}}
}}";
            var file2 = @"
namespace NS
{
    class C
    {
         $$
    }
}";
            var markup = GetMarkupWithReference(file2, file1, LanguageNames.CSharp, LanguageNames.CSharp, isProjectReference);
            await VerifyTypeImportItemExistsAsync(markup, "Bar", glyph: (int)Glyph.ClassPublic, inlineDescription: "Foo");
            await VerifyTypeImportItemExistsAsync(markup, "Bar", displayTextSuffix: "<>", glyph: (int)Glyph.ClassPublic, inlineDescription: "Foo");
            await VerifyTypeImportItemExistsAsync(markup, "Bar", glyph: (int)Glyph.ClassPublic, inlineDescription: "Baz");
            await VerifyTypeImportItemExistsAsync(markup, "Bar", displayTextSuffix: "<>", glyph: (int)Glyph.ClassPublic, inlineDescription: "Baz");
        }

        [InlineData(true)]
        [InlineData(false)]
        [Theory, Trait(Traits.Feature, Traits.Features.Completion)]
        public async Task TestNoCompletionItemWhenThereIsAlias(bool isProjectReference)
        {
            var file1 = @"
using AliasFoo1 = Foo1.Foo2.Foo3.Foo4;
using AliasFoo2 = Foo1.Foo2.Foo3.Foo4.Foo6;

namespace Bar
{
    using AliasFoo3 = Foo1.Foo2.Foo3.Foo5;
    using AliasFoo4 = Foo1.Foo2.Foo3.Foo5.Foo7;
    public class CC
    {
        public static void Main()
        {    
            F$$
        }
    }
}";
            var file2 = @"
namespace Foo1
{
    namespace Foo2
    {
        namespace Foo3
        {
            public class Foo4
            {
                public class Foo6
                {
                }
            }

            public class Foo5
            {
                public class Foo7
                {
                }
            }
        }
    }
}";

            var markup = GetMarkupWithReference(file1, file2, LanguageNames.CSharp, LanguageNames.CSharp, isProjectReference);
            await VerifyTypeImportItemIsAbsentAsync(markup, "Foo4", "Foo1.Foo2.Foo3");
            await VerifyTypeImportItemIsAbsentAsync(markup, "Foo6", "Foo1.Foo2.Foo3");
            await VerifyTypeImportItemIsAbsentAsync(markup, "Foo5", "Foo1.Foo2.Foo3");
            await VerifyTypeImportItemIsAbsentAsync(markup, "Foo7", "Foo1.Foo2.Foo3");
        }

        [InlineData(true)]
        [InlineData(false)]
        [Theory, Trait(Traits.Feature, Traits.Features.Completion)]
        public async Task TestAttributesAlias(bool isProjectReference)
        {
            var file1 = @"
using myAlias = Foo.BarAttribute;
using myAlia2 = Foo.BarAttributeDifferentEnding;

namespace Foo2
{
    public class Main
    {
        $$
    }
}";

            var file2 = @"
namespace Foo
{
    public class BarAttribute: System.Attribute
    {
    }

    public class BarAttributeDifferentEnding: System.Attribute
    {
    }
}";

            var markup = GetMarkupWithReference(file1, file2, LanguageNames.CSharp, LanguageNames.CSharp, isProjectReference);
            await VerifyTypeImportItemIsAbsentAsync(markup, "Bar", "Foo");
            await VerifyTypeImportItemIsAbsentAsync(markup, "BarAttribute", "Foo");
            await VerifyTypeImportItemIsAbsentAsync(markup, "BarAttributeDifferentEnding", "Foo");
        }

        [InlineData(true)]
        [InlineData(false)]
        [Theory, Trait(Traits.Feature, Traits.Features.Completion)]
        public async Task TestGenericsAliasHasNoEffect(bool isProjectReference)
        {
            var file1 = @"
using AliasFoo1 = Foo1.Foo2.Foo3.Foo4<int>;

namespace Bar
{
    using AliasFoo2 = Foo1.Foo2.Foo3.Foo5<string>;
    public class CC
    {
        public static void Main()
        {    
            F$$
        }
    }
}";
            var file2 = @"
namespace Foo1
{
    namespace Foo2
    {
        namespace Foo3
        {
            public class Foo4<T>
            {
            }

            public class Foo5<U>
            {
            }
<<<<<<< HEAD
        }
    }
}";

            var markup = GetMarkupWithReference(file1, file2, LanguageNames.CSharp, LanguageNames.CSharp, isProjectReference);
            await VerifyTypeImportItemExistsAsync(markup, "Foo4", (int)Glyph.ClassPublic, "Foo1.Foo2.Foo3", displayTextSuffix: "<>");
            await VerifyTypeImportItemExistsAsync(markup, "Foo5", (int)Glyph.ClassPublic, "Foo1.Foo2.Foo3", displayTextSuffix: "<>");
=======
>>>>>>> 67d940c4
        }
    }
}";

            var markup = GetMarkupWithReference(file1, file2, LanguageNames.CSharp, LanguageNames.CSharp, isProjectReference);
            await VerifyTypeImportItemExistsAsync(markup, "Foo4", (int)Glyph.ClassPublic, "Foo1.Foo2.Foo3", displayTextSuffix: "<>");
            await VerifyTypeImportItemExistsAsync(markup, "Foo5", (int)Glyph.ClassPublic, "Foo1.Foo2.Foo3", displayTextSuffix: "<>");
        }

        #endregion

        #region "Commit Change Tests"

        #endregion

        #region "Commit Change Tests"

        [InlineData(SourceCodeKind.Regular)]
        [InlineData(SourceCodeKind.Script)]
        [WpfTheory, Trait(Traits.Feature, Traits.Features.Completion)]
        public async Task Commit_NoImport_InProject(SourceCodeKind kind)
        {
            var file1 = $@"
namespace Foo
{{
    public class Bar
    {{
    }}
}}";

            var file2 = @"
namespace Baz
{
    class Bat
    {
        $$
    }
}";
            var expectedCodeAfterCommit = @"
using Foo;

namespace Baz
{
    class Bat
    {
        Bar$$
    }
}";
            var markup = CreateMarkupForSingleProject(file2, file1, LanguageNames.CSharp);
            await VerifyCustomCommitProviderAsync(markup, "Bar", expectedCodeAfterCommit, sourceCodeKind: kind);
        }

        [InlineData(SourceCodeKind.Regular)]
        [InlineData(SourceCodeKind.Script)]
        [WpfTheory, Trait(Traits.Feature, Traits.Features.Completion)]
        public async Task Commit_TopLevelStatement_NoImport_InProject(SourceCodeKind kind)
        {
            var file1 = $@"
namespace Foo
{{
    public class Bar
    {{
    }}
}}";

            var file2 = @"
$$
";
            var expectedCodeAfterCommit = @"using Foo;
Bar$$
";
            var markup = CreateMarkupForSingleProject(file2, file1, LanguageNames.CSharp);
            await VerifyCustomCommitProviderAsync(markup, "Bar", expectedCodeAfterCommit, sourceCodeKind: kind);
        }

        [InlineData(SourceCodeKind.Regular)]
        [InlineData(SourceCodeKind.Script)]
        [WpfTheory, Trait(Traits.Feature, Traits.Features.Completion)]
        public async Task Commit_TopLevelStatement_UnrelatedImport_InProject(SourceCodeKind kind)
        {
            var file1 = $@"
namespace Foo
{{
    public class Bar
    {{
    }}
}}";

            var file2 = @"
using System;

$$
";
            var expectedCodeAfterCommit = @"
using System;
using Foo;
Bar$$
";
            var markup = CreateMarkupForSingleProject(file2, file1, LanguageNames.CSharp);
            await VerifyCustomCommitProviderAsync(markup, "Bar", expectedCodeAfterCommit, sourceCodeKind: kind);
        }

        [InlineData(SourceCodeKind.Regular)]
        [InlineData(SourceCodeKind.Script)]
        [WpfTheory, Trait(Traits.Feature, Traits.Features.Completion)]
        public async Task Commit_NoImport_InVBReference(SourceCodeKind kind)
        {
            var file1 = $@"
Namespace Bar
    Public Class Barr
    End CLass
End Namespace";
            var file2 = @"
namespace Baz
{
    class Bat
    {
        $$
    }
}";
            var expectedCodeAfterCommit = @"
using Foo.Bar;

namespace Baz
{
    class Bat
    {
        Barr$$
    }
}";
            var markup = CreateMarkupForProjecWithVBProjectReference(file2, file1, sourceLanguage: LanguageNames.CSharp, rootNamespace: "Foo");
            await VerifyCustomCommitProviderAsync(markup, "Barr", expectedCodeAfterCommit, sourceCodeKind: kind);
        }

        [InlineData(SourceCodeKind.Regular)]
        [InlineData(SourceCodeKind.Script)]
        [WpfTheory, Trait(Traits.Feature, Traits.Features.Completion)]
        public async Task Commit_NoImport_InPEReference(SourceCodeKind kind)
        {
            var markup = $@"<Workspace>
    <Project Language=""{LanguageNames.CSharp}"" CommonReferences=""true"">
        <Document FilePath=""CSharpDocument"">
class Bar
{{
     $$
}}</Document>
    </Project>    
</Workspace>";
            var expectedCodeAfterCommit = @"
using System;

class Bar
{
     Console$$
}";

            await VerifyCustomCommitProviderAsync(markup, "Console", expectedCodeAfterCommit, sourceCodeKind: kind);
        }

        #endregion

        [Fact, Trait(Traits.Feature, Traits.Features.Completion)]
        public async Task DoNotShow_TopLevel_Public_NoImport_InNonGlobalAliasedMetadataReference()
        {
            var file1 = $@"
namespace Foo
{{
    public class Bar
    {{}}
}}";
            var file2 = @"
namespace Baz
{
    class Bat
    {
         $$
    }
}";
            var markup = CreateMarkupForProjectWithAliasedMetadataReference(file2, "alias1", file1, LanguageNames.CSharp, LanguageNames.CSharp, hasGlobalAlias: false);
            await VerifyTypeImportItemIsAbsentAsync(markup, "Bar", inlineDescription: "Foo");
        }

        [Fact, Trait(Traits.Feature, Traits.Features.Completion)]
        public async Task Show_TopLevel_Public_NoImport_InGlobalAliasedMetadataReference()
        {
            var file1 = $@"
namespace Foo
{{
    public class Bar
    {{}}
}}";
            var file2 = @"
namespace Baz
{
    class Bat
    {
         $$
    }
}";
            var markup = CreateMarkupForProjectWithAliasedMetadataReference(file2, "alias1", file1, LanguageNames.CSharp, LanguageNames.CSharp, hasGlobalAlias: true);
            await VerifyTypeImportItemExistsAsync(markup, "Bar", glyph: (int)Glyph.ClassPublic, inlineDescription: "Foo");
        }

        [Fact, Trait(Traits.Feature, Traits.Features.Completion)]
        public async Task DoNotShow_TopLevel_Public_NoImport_InNonGlobalAliasedProjectReference()
        {
            var file1 = $@"
namespace Foo
{{
    public class Bar
    {{}}
}}";
            var file2 = @"
namespace Baz
{
    class Bat
    {
         $$
    }
}";
            var markup = CreateMarkupForProjectWithAliasedProjectReference(file2, "alias1", file1, LanguageNames.CSharp, LanguageNames.CSharp);
            await VerifyTypeImportItemIsAbsentAsync(markup, "Bar", inlineDescription: "Foo");
        }

        [Fact, Trait(Traits.Feature, Traits.Features.Completion)]
        public async Task ShorterTypeNameShouldShowBeforeLongerTypeName()
        {
            var file1 = $@"
namespace Foo
{{
    public class SomeType
    {{}} 
    public class SomeTypeWithLongerName
    {{}}
}}";
            var file2 = @"
namespace Baz
{
    class Bat
    {
         $$
    }
}";
            var markup = CreateMarkupForSingleProject(file2, file1, LanguageNames.CSharp);
            var completionList = await GetCompletionListAsync(markup).ConfigureAwait(false);
            AssertRelativeOrder(new List<string>() { "SomeType", "SomeTypeWithLongerName" }, completionList.Items);
        }

        [Fact, Trait(Traits.Feature, Traits.Features.Completion)]
        [WorkItem(35540, "https://github.com/dotnet/roslyn/issues/35540")]
        public async Task AttributeTypeInAttributeNameContext()
        {
            var file1 = @"
namespace Foo
{
    public class MyAttribute : System.Attribute { }
    public class MyAttributeWithoutSuffix : System.Attribute { }
    public class MyClass { }
}";

            var file2 = @"
namespace Test
{
    [$$
    class Program { }
}";
            var markup = CreateMarkupForSingleProject(file2, file1, LanguageNames.CSharp);

            await VerifyTypeImportItemExistsAsync(markup, "My", glyph: (int)Glyph.ClassPublic, inlineDescription: "Foo", expectedDescriptionOrNull: "class Foo.MyAttribute", flags: CompletionItemFlags.Expanded);
            await VerifyTypeImportItemIsAbsentAsync(markup, "MyAttributeWithoutSuffix", inlineDescription: "Foo");  // We intentionally ignore attribute types without proper suffix for perf reason
            await VerifyTypeImportItemIsAbsentAsync(markup, "MyAttribute", inlineDescription: "Foo");
            await VerifyTypeImportItemIsAbsentAsync(markup, "MyClass", inlineDescription: "Foo");
        }

        [InlineData(SourceCodeKind.Regular)]
        [InlineData(SourceCodeKind.Script)]
        [WpfTheory, Trait(Traits.Feature, Traits.Features.Completion)]
        [WorkItem(35540, "https://github.com/dotnet/roslyn/issues/35540")]
        public async Task CommitAttributeTypeInAttributeNameContext(SourceCodeKind kind)
        {
            var file1 = @"
namespace Foo
{
    public class MyAttribute : System.Attribute { }
}";

            var file2 = @"
namespace Test
{
    [$$
    class Program { }
}";

            var expectedCodeAfterCommit = @"
using Foo;

namespace Test
{
    [My$$
    class Program { }
}";

            var markup = CreateMarkupForSingleProject(file2, file1, LanguageNames.CSharp);
            await VerifyCustomCommitProviderAsync(markup, "My", expectedCodeAfterCommit, sourceCodeKind: kind);
        }

        [Fact, Trait(Traits.Feature, Traits.Features.Completion)]
        [WorkItem(35540, "https://github.com/dotnet/roslyn/issues/35540")]
        public async Task AttributeTypeInNonAttributeNameContext()
        {
            var file1 = @"
namespace Foo
{
    public class MyAttribute : System.Attribute { }
    public class MyAttributeWithoutSuffix : System.Attribute { }
    public class MyClass { }
}";

            var file2 = @"
namespace Test
{
    class Program 
    {
        $$
    }
}";
            var markup = CreateMarkupForSingleProject(file2, file1, LanguageNames.CSharp);

            await VerifyTypeImportItemExistsAsync(markup, "MyAttribute", glyph: (int)Glyph.ClassPublic, inlineDescription: "Foo", expectedDescriptionOrNull: "class Foo.MyAttribute", flags: CompletionItemFlags.CachedAndExpanded);
            await VerifyTypeImportItemExistsAsync(markup, "MyAttributeWithoutSuffix", glyph: (int)Glyph.ClassPublic, inlineDescription: "Foo", expectedDescriptionOrNull: "class Foo.MyAttributeWithoutSuffix", flags: CompletionItemFlags.CachedAndExpanded);
            await VerifyTypeImportItemIsAbsentAsync(markup, "My", inlineDescription: "Foo");
            await VerifyTypeImportItemExistsAsync(markup, "MyClass", glyph: (int)Glyph.ClassPublic, inlineDescription: "Foo", expectedDescriptionOrNull: "class Foo.MyClass", flags: CompletionItemFlags.CachedAndExpanded);
        }

        [InlineData(SourceCodeKind.Regular)]
        [InlineData(SourceCodeKind.Script)]
        [WpfTheory, Trait(Traits.Feature, Traits.Features.Completion)]
        [WorkItem(35540, "https://github.com/dotnet/roslyn/issues/35540")]
        public async Task CommitAttributeTypeInNonAttributeNameContext(SourceCodeKind kind)
        {
            var file1 = @"
namespace Foo
{
    public class MyAttribute : System.Attribute { }
}";

            var file2 = @"
namespace Test
{
    class Program 
    {
        $$
    }
}";

            var expectedCodeAfterCommit = @"
using Foo;

namespace Test
{
    class Program 
    {
        MyAttribute$$
    }
}";
            var markup = CreateMarkupForSingleProject(file2, file1, LanguageNames.CSharp);
            await VerifyCustomCommitProviderAsync(markup, "MyAttribute", expectedCodeAfterCommit, sourceCodeKind: kind);
        }

        [Fact, Trait(Traits.Feature, Traits.Features.Completion)]
        [WorkItem(35540, "https://github.com/dotnet/roslyn/issues/35540")]
        public async Task AttributeTypeWithoutSuffixInAttributeNameContext()
        {
            // attribute suffix isn't capitalized
            var file1 = @"
namespace Foo
{
    public class Myattribute : System.Attribute { }
    public class MyClass { }
}";

            var file2 = @"
namespace Test
{
    [$$
    class Program { }
}";
            var markup = CreateMarkupForSingleProject(file2, file1, LanguageNames.CSharp);

            await VerifyTypeImportItemExistsAsync(markup, "Myattribute", glyph: (int)Glyph.ClassPublic, inlineDescription: "Foo", expectedDescriptionOrNull: "class Foo.Myattribute", flags: CompletionItemFlags.CachedAndExpanded);
            await VerifyTypeImportItemIsAbsentAsync(markup, "My", inlineDescription: "Foo");
            await VerifyTypeImportItemIsAbsentAsync(markup, "MyClass", inlineDescription: "Foo");
        }

        [InlineData(SourceCodeKind.Regular)]
        [InlineData(SourceCodeKind.Script)]
        [WpfTheory, Trait(Traits.Feature, Traits.Features.Completion)]
        [WorkItem(35540, "https://github.com/dotnet/roslyn/issues/35540")]
        public async Task CommitAttributeTypeWithoutSuffixInAttributeNameContext(SourceCodeKind kind)
        {
            // attribute suffix isn't capitalized
            var file1 = @"
namespace Foo
{
    public class Myattribute : System.Attribute { }
}";

            var file2 = @"
namespace Test
{
    [$$
    class Program { }
}";

            var expectedCodeAfterCommit = @"
using Foo;

namespace Test
{
    [Myattribute$$
    class Program { }
}";

            var markup = CreateMarkupForSingleProject(file2, file1, LanguageNames.CSharp);
            await VerifyCustomCommitProviderAsync(markup, "Myattribute", expectedCodeAfterCommit, sourceCodeKind: kind);
        }

        [Fact, Trait(Traits.Feature, Traits.Features.Completion)]
        [WorkItem(35540, "https://github.com/dotnet/roslyn/issues/35540")]
        public async Task AttributeTypeWithoutSuffixInNonAttributeNameContext()
        {
            // attribute suffix isn't capitalized
            var file1 = @"
namespace Foo
{
    public class Myattribute : System.Attribute { }
    public class MyClass { }
}";

            var file2 = @"
namespace Test
{
    class Program 
    {
        $$
    }
}";
            var markup = CreateMarkupForSingleProject(file2, file1, LanguageNames.CSharp);

            await VerifyTypeImportItemExistsAsync(markup, "Myattribute", glyph: (int)Glyph.ClassPublic, inlineDescription: "Foo", expectedDescriptionOrNull: "class Foo.Myattribute", flags: CompletionItemFlags.Expanded);
            await VerifyTypeImportItemIsAbsentAsync(markup, "My", inlineDescription: "Foo");
            await VerifyTypeImportItemExistsAsync(markup, "MyClass", glyph: (int)Glyph.ClassPublic, inlineDescription: "Foo", expectedDescriptionOrNull: "class Foo.MyClass", flags: CompletionItemFlags.CachedAndExpanded);
        }

        [InlineData(SourceCodeKind.Regular)]
        [InlineData(SourceCodeKind.Script)]
        [WpfTheory, Trait(Traits.Feature, Traits.Features.Completion)]
        [WorkItem(35540, "https://github.com/dotnet/roslyn/issues/35540")]
        public async Task CommitAttributeTypeWithoutSuffixInNonAttributeNameContext(SourceCodeKind kind)
        {
            // attribute suffix isn't capitalized
            var file1 = @"
namespace Foo
{
    public class Myattribute : System.Attribute { }
}";

            var file2 = @"
namespace Test
{
    class Program 
    {
        $$
    }
}";

            var expectedCodeAfterCommit = @"
using Foo;

namespace Test
{
    class Program 
    {
        Myattribute$$
    }
}";
            var markup = CreateMarkupForSingleProject(file2, file1, LanguageNames.CSharp);
            await VerifyCustomCommitProviderAsync(markup, "Myattribute", expectedCodeAfterCommit, sourceCodeKind: kind);
        }

        [Fact, Trait(Traits.Feature, Traits.Features.Completion)]
        [WorkItem(35540, "https://github.com/dotnet/roslyn/issues/35540")]
        public async Task VBAttributeTypeWithoutSuffixInAttributeNameContext()
        {
            var file1 = @"
Namespace Foo
    Public Class Myattribute
        Inherits System.Attribute
    End Class
    Public Class MyVBClass
    End Class
End Namespace";

            var file2 = @"
namespace Test
{
    [$$
    class Program 
    {
    }
}";

            var markup = CreateMarkupForProjectWithProjectReference(file2, file1, LanguageNames.CSharp, LanguageNames.VisualBasic);

            await VerifyTypeImportItemExistsAsync(markup, "Myattribute", glyph: (int)Glyph.ClassPublic, inlineDescription: "Foo", expectedDescriptionOrNull: "class Foo.Myattribute", flags: CompletionItemFlags.Expanded);
            await VerifyTypeImportItemIsAbsentAsync(markup, "My", inlineDescription: "Foo");
            await VerifyTypeImportItemIsAbsentAsync(markup, "MyVBClass", inlineDescription: "Foo");
        }

        [InlineData(SourceCodeKind.Regular)]
        [InlineData(SourceCodeKind.Script)]
        [WpfTheory, Trait(Traits.Feature, Traits.Features.Completion)]
        [WorkItem(37038, "https://github.com/dotnet/roslyn/issues/37038")]
        public async Task CommitTypeInUsingStaticContextShouldUseFullyQualifiedName(SourceCodeKind kind)
        {
            var file1 = @"
namespace Foo
{
    public class MyClass { }
}";

            var file2 = @"
using static $$";

            var expectedCodeAfterCommit = @"
using static Foo.MyClass$$";

            var markup = CreateMarkupForSingleProject(file2, file1, LanguageNames.CSharp);
            await VerifyCustomCommitProviderAsync(markup, "MyClass", expectedCodeAfterCommit, sourceCodeKind: kind);
        }

        [InlineData(SourceCodeKind.Regular)]
        [InlineData(SourceCodeKind.Script)]
        [WpfTheory, Trait(Traits.Feature, Traits.Features.Completion)]
        [WorkItem(37038, "https://github.com/dotnet/roslyn/issues/37038")]
        public async Task CommitGenericTypeParameterInUsingAliasContextShouldUseFullyQualifiedName(SourceCodeKind kind)
        {
            var file1 = @"
namespace Foo
{
    public class MyClass { }
}";

            var file2 = @"
using CollectionOfStringBuilders = System.Collections.Generic.List<$$>";

            var expectedCodeAfterCommit = @"
using CollectionOfStringBuilders = System.Collections.Generic.List<Foo.MyClass$$>";

            var markup = CreateMarkupForSingleProject(file2, file1, LanguageNames.CSharp);
            await VerifyCustomCommitProviderAsync(markup, "MyClass", expectedCodeAfterCommit, sourceCodeKind: kind);
        }

        [InlineData(SourceCodeKind.Regular)]
        [InlineData(SourceCodeKind.Script)]
        [WpfTheory, Trait(Traits.Feature, Traits.Features.Completion)]
        [WorkItem(37038, "https://github.com/dotnet/roslyn/issues/37038")]
        public async Task CommitGenericTypeParameterInUsingAliasContextShouldUseFullyQualifiedName2(SourceCodeKind kind)
        {
            var file1 = @"
namespace Foo.Bar
{
    public class MyClass { }
}";

            var file2 = @"
namespace Foo
{
    using CollectionOfStringBuilders = System.Collections.Generic.List<$$>
}";

            // Completion is not fully qualified
            var expectedCodeAfterCommit = @"
namespace Foo
{
    using CollectionOfStringBuilders = System.Collections.Generic.List<Foo.Bar.MyClass$$>
}";

            var markup = CreateMarkupForSingleProject(file2, file1, LanguageNames.CSharp);
            await VerifyCustomCommitProviderAsync(markup, "MyClass", expectedCodeAfterCommit, sourceCodeKind: kind);
        }

        [Fact]
        [Trait(Traits.Feature, Traits.Features.Completion)]
        [Trait(Traits.Feature, Traits.Features.Interactive)]
        [WorkItem(39027, "https://github.com/dotnet/roslyn/issues/39027")]
        public async Task TriggerCompletionInSubsequentSubmission()
        {
            var markup = @"
                <Workspace>
                    <Submission Language=""C#"" CommonReferences=""true"">  
                        var x = ""10"";
                    </Submission>
                    <Submission Language=""C#"" CommonReferences=""true"">  
                        var y = $$
                    </Submission>
                </Workspace> ";

            var completionList = await GetCompletionListAsync(markup, workspaceKind: WorkspaceKind.Interactive).ConfigureAwait(false);
            Assert.NotEmpty(completionList.Items);
        }

        [Fact, Trait(Traits.Feature, Traits.Features.Completion)]
        public async Task ShouldNotTriggerInsideTrivia()
        {
            var file1 = $@"
namespace Foo
{{
    public class Bar
    {{}} 
}}";

            var file2 = @"
namespace Baz
{
    /// <summary>
    /// <see cref=""B$$""/>
    /// </summary>
    class Bat
    {
    }
}";
            var markup = CreateMarkupForSingleProject(file2, file1, LanguageNames.CSharp);
            await VerifyTypeImportItemIsAbsentAsync(markup, "Bar", inlineDescription: "Foo");
        }
        private static void AssertRelativeOrder(List<string> expectedTypesInRelativeOrder, ImmutableArray<CompletionItem> allCompletionItems)
        {
            var hashset = new HashSet<string>(expectedTypesInRelativeOrder);
            var actualTypesInRelativeOrder = allCompletionItems.SelectAsArray(item => hashset.Contains(item.DisplayText), item => item.DisplayText);

            Assert.Equal(expectedTypesInRelativeOrder.Count, actualTypesInRelativeOrder.Length);
            for (var i = 0; i < expectedTypesInRelativeOrder.Count; ++i)
            {
                Assert.Equal(expectedTypesInRelativeOrder[i], actualTypesInRelativeOrder[i]);
            }
        }

        [InlineData(true)]
        [InlineData(false)]
        [Theory, Trait(Traits.Feature, Traits.Features.Completion)]
        public async Task TestBrowsableAwaysFromReferences(bool isProjectReference)
        {
            var srcDoc = @"
class Program
{
    void M()
    {
        $$
    }
}";

            var refDoc = @"
namespace Foo
{
    [System.ComponentModel.EditorBrowsableAttribute(System.ComponentModel.EditorBrowsableState.Always)]
    public class Goo
    {
    }
}";

            var markup = isProjectReference switch
            {
                true => CreateMarkupForProjectWithProjectReference(srcDoc, refDoc, LanguageNames.CSharp, LanguageNames.CSharp),
                false => CreateMarkupForProjectWithMetadataReference(srcDoc, refDoc, LanguageNames.CSharp, LanguageNames.CSharp)
            };

            await VerifyTypeImportItemExistsAsync(
                    markup,
                    "Goo",
                    glyph: (int)Glyph.ClassPublic,
                    inlineDescription: "Foo");
        }

        [InlineData(true)]
        [InlineData(false)]
        [Theory, Trait(Traits.Feature, Traits.Features.Completion)]
        public async Task TestBrowsableNeverFromReferences(bool isProjectReference)
        {
            var srcDoc = @"
class Program
{
    void M()
    {
        $$
    }
}";

            var refDoc = @"
namespace Foo
{
    [System.ComponentModel.EditorBrowsableAttribute(System.ComponentModel.EditorBrowsableState.Never)]
    public class Goo
    {
    }
}";

            var (markup, shouldContainItem) = isProjectReference switch
            {
                true => (CreateMarkupForProjectWithProjectReference(srcDoc, refDoc, LanguageNames.CSharp, LanguageNames.CSharp), true),
                false => (CreateMarkupForProjectWithMetadataReference(srcDoc, refDoc, LanguageNames.CSharp, LanguageNames.CSharp), false),
            };

            if (shouldContainItem)
            {
                await VerifyTypeImportItemExistsAsync(
                        markup,
                        "Goo",
                        glyph: (int)Glyph.ClassPublic,
                        inlineDescription: "Foo");
            }
            else
            {
                await VerifyTypeImportItemIsAbsentAsync(
                        markup,
                        "Goo",
                        inlineDescription: "Foo");
            }
        }

        [InlineData(true, true)]
        [InlineData(true, false)]
        [InlineData(false, true)]
        [InlineData(false, false)]
        [Theory, Trait(Traits.Feature, Traits.Features.Completion)]
        public async Task TestBrowsableAdvancedFromReferences(bool isProjectReference, bool hideAdvancedMembers)
        {
            HideAdvancedMembers = hideAdvancedMembers;

            var srcDoc = @"
class Program
{
    void M()
    {
        $$
    }
}";

            var refDoc = @"
namespace Foo
{
    [System.ComponentModel.EditorBrowsableAttribute(System.ComponentModel.EditorBrowsableState.Advanced)]
    public class Goo
    {
    }
}";

            var (markup, shouldContainItem) = isProjectReference switch
            {
                true => (CreateMarkupForProjectWithProjectReference(srcDoc, refDoc, LanguageNames.CSharp, LanguageNames.CSharp), true),
                false => (CreateMarkupForProjectWithMetadataReference(srcDoc, refDoc, LanguageNames.CSharp, LanguageNames.CSharp), !hideAdvancedMembers),
            };

            if (shouldContainItem)
            {
                await VerifyTypeImportItemExistsAsync(
                        markup,
                        "Goo",
                        glyph: (int)Glyph.ClassPublic,
                        inlineDescription: "Foo");
            }
            else
            {
                await VerifyTypeImportItemIsAbsentAsync(
                        markup,
                        "Goo",
                        inlineDescription: "Foo");
            }
        }

        [Theory, Trait(Traits.Feature, Traits.Features.Completion)]
        [InlineData('.')]
        [InlineData(';')]
        public async Task TestCommitWithCustomizedCommitCharForParameterlessConstructor(char commitChar)
        {
            var markup = @"
namespace AA
{
    public class C
    {
    }
}

namespace BB
{
    public class B
    {
        public void M()
        {
            var c = new $$
        }
    }
}";

            var expected = $@"
using AA;

namespace AA
{{
    public class C
    {{
    }}
}}

namespace BB
{{
    public class B
    {{
        public void M()
        {{
            var c = new C(){commitChar}
        }}
    }}
}}";
            await VerifyProviderCommitAsync(markup, "C", expected, commitChar: commitChar, sourceCodeKind: SourceCodeKind.Regular);
        }

        [Theory, Trait(Traits.Feature, Traits.Features.Completion)]
        [InlineData('.')]
        [InlineData(';')]
        public async Task TestCommitWithCustomizedCommitCharUnderNonObjectCreationContext(char commitChar)
        {
            var markup = @"
namespace AA
{
    public class C
    {
    }
}
namespace BB
{
    public class B
    {
        public void M()
        {
            $$
        }
    }
}";

            var expected = $@"
using AA;

namespace AA
{{
    public class C
    {{
    }}
}}
namespace BB
{{
    public class B
    {{
        public void M()
        {{
            C{commitChar}
        }}
    }}
}}";
            await VerifyProviderCommitAsync(markup, "C", expected, commitChar: commitChar, sourceCodeKind: SourceCodeKind.Regular);
        }

        [InlineData(SourceCodeKind.Regular)]
        [InlineData(SourceCodeKind.Script)]
        [WpfTheory, Trait(Traits.Feature, Traits.Features.Completion)]
        [WorkItem(54493, "https://github.com/dotnet/roslyn/issues/54493")]
        public async Task CommitInLocalFunctionContext(SourceCodeKind kind)
        {
            var markup = @"
namespace Foo
{
    public class MyClass { }
}

namespace Test
{
    class Program
    {
        public static void Main()
        {
            static $$
        }
    }
}";

            var expectedCodeAfterCommit = @"
using Foo;

namespace Foo
{
    public class MyClass { }
}

namespace Test
{
    class Program
    {
        public static void Main()
        {
            static MyClass
        }
    }
}";

            await VerifyProviderCommitAsync(markup, "MyClass", expectedCodeAfterCommit, commitChar: null, sourceCodeKind: kind);
        }

        private Task VerifyTypeImportItemExistsAsync(string markup, string expectedItem, int glyph, string inlineDescription, string displayTextSuffix = null, string expectedDescriptionOrNull = null, CompletionItemFlags? flags = null)
            => VerifyItemExistsAsync(markup, expectedItem, displayTextSuffix: displayTextSuffix, glyph: glyph, inlineDescription: inlineDescription, expectedDescriptionOrNull: expectedDescriptionOrNull, isComplexTextEdit: true, flags: flags);

        private Task VerifyTypeImportItemIsAbsentAsync(string markup, string expectedItem, string inlineDescription, string displayTextSuffix = null)
            => VerifyItemIsAbsentAsync(markup, expectedItem, displayTextSuffix: displayTextSuffix, inlineDescription: inlineDescription);
    }
}<|MERGE_RESOLUTION|>--- conflicted
+++ resolved
@@ -24,25 +24,10 @@
         internal override Type GetCompletionProviderType()
             => typeof(TypeImportCompletionProvider);
 
-<<<<<<< HEAD
-        private bool? ShowImportCompletionItemsOptionValue { get; set; } = true;
-
-        private bool IsExpandedCompletion { get; set; } = true;
-
-        private bool HideAdvancedMembers { get; set; }
-
-        protected override OptionSet WithChangedOptions(OptionSet options)
-        {
-            return base.WithChangedOptions(options)
-                .WithChangedOption(CompletionOptions.ShowItemsFromUnimportedNamespaces, LanguageNames.CSharp, ShowImportCompletionItemsOptionValue)
-                .WithChangedOption(CompletionServiceOptions.IsExpandedCompletion, IsExpandedCompletion)
-                .WithChangedOption(CompletionOptions.HideAdvancedMembers, LanguageNames.CSharp, HideAdvancedMembers);
-=======
         public TypeImportCompletionProviderTests()
         {
             ShowImportCompletionItemsOptionValue = true;
             IsExpandedCompletion = true;
->>>>>>> 67d940c4
         }
 
         #region "Option tests"
@@ -879,7 +864,6 @@
             public class Foo5<U>
             {
             }
-<<<<<<< HEAD
         }
     }
 }";
@@ -887,20 +871,7 @@
             var markup = GetMarkupWithReference(file1, file2, LanguageNames.CSharp, LanguageNames.CSharp, isProjectReference);
             await VerifyTypeImportItemExistsAsync(markup, "Foo4", (int)Glyph.ClassPublic, "Foo1.Foo2.Foo3", displayTextSuffix: "<>");
             await VerifyTypeImportItemExistsAsync(markup, "Foo5", (int)Glyph.ClassPublic, "Foo1.Foo2.Foo3", displayTextSuffix: "<>");
-=======
->>>>>>> 67d940c4
-        }
-    }
-}";
-
-            var markup = GetMarkupWithReference(file1, file2, LanguageNames.CSharp, LanguageNames.CSharp, isProjectReference);
-            await VerifyTypeImportItemExistsAsync(markup, "Foo4", (int)Glyph.ClassPublic, "Foo1.Foo2.Foo3", displayTextSuffix: "<>");
-            await VerifyTypeImportItemExistsAsync(markup, "Foo5", (int)Glyph.ClassPublic, "Foo1.Foo2.Foo3", displayTextSuffix: "<>");
-        }
-
-        #endregion
-
-        #region "Commit Change Tests"
+        }
 
         #endregion
 
