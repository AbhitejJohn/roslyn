﻿// Copyright (c) Microsoft.  All Rights Reserved.  Licensed under the Apache License, Version 2.0.  See License.txt in the project root for license information.

using System.Linq;
using System.Threading.Tasks;
using System.Xml.Linq;
using Microsoft.CodeAnalysis.Editor.Commanding.Commands;
using Microsoft.CodeAnalysis.Editor.Implementation.Interactive;
using Microsoft.CodeAnalysis.Editor.Implementation.Organizing;
using Microsoft.CodeAnalysis.Editor.Shared.Utilities;
using Microsoft.CodeAnalysis.Editor.UnitTests;
using Microsoft.CodeAnalysis.Editor.UnitTests.Workspaces;
using Microsoft.CodeAnalysis.Test.Utilities;
using Roslyn.Test.Utilities;
using Xunit;

namespace Microsoft.CodeAnalysis.Editor.CSharp.UnitTests.Organizing
{
    public class OrganizeTypeDeclarationTests : AbstractOrganizerTests
    {
        [Fact, Trait(Traits.Feature, Traits.Features.Organizing)]
        public async Task TestFieldsWithoutInitializers1()
        {
            var initial =
@"class C {
    int A;
    int B;
    int C;
}";

            var final =
@"class C {
    int A;
    int B;
    int C;
}";
            await CheckAsync(initial, final);
        }

        [Fact, Trait(Traits.Feature, Traits.Features.Organizing)]
        public async Task TestFieldsWithoutInitializers2()
        {
            var initial =
@"class C {
    int C;
    int B;
    int A;
}";

            var final =
@"class C {
    int A;
    int B;
    int C;
}";
            await CheckAsync(initial, final);
        }

        [Fact, Trait(Traits.Feature, Traits.Features.Organizing)]
        public async Task TestFieldsWithInitializers1()
        {
            var initial =
@"class C {
    int C = 0;
    int B;
    int A;
}";

            var final =
@"class C {
    int A;
    int B;
    int C = 0;
}";
            await CheckAsync(initial, final);
        }

        [Fact, Trait(Traits.Feature, Traits.Features.Organizing)]
        public async Task TestFieldsWithInitializers2()
        {
            var initial =
@"class C {
    int C = 0;
    int B = 0;
    int A;
}";

            var final =
@"class C {
    int A;
    int C = 0;
    int B = 0;
}";
            await CheckAsync(initial, final);
        }

        [Fact, Trait(Traits.Feature, Traits.Features.Organizing)]
        public async Task TestEventFieldDeclaration()
        {
            var initial =
@"class C {
    public void Goo() {}     
    public event EventHandler MyEvent;
}";

            var final =
@"class C {
    public event EventHandler MyEvent;
    public void Goo() {}     
}";
            await CheckAsync(initial, final);
        }

        [Fact, Trait(Traits.Feature, Traits.Features.Organizing)]
        public async Task TestEventDeclaration()
        {
            var initial =
@"class C  {
    public void Goo() {}     
    public event EventHandler Event
    {
        remove { }
        add { }
    }

    public static int Property { get; set; }
}";

            var final =
@"class C  {
    public static int Property { get; set; }
    public event EventHandler Event
    {
        remove { }
        add { }
    }

    public void Goo() {}     
}";
            await CheckAsync(initial, final);
        }

        [Fact, Trait(Traits.Feature, Traits.Features.Organizing)]
        public async Task TestOperator()
        {
            var initial =
@"class C  {
    public void Goo() {}     
    public static int operator +(Goo<T> a, int b)
    {
        return 1;
    }
}";

            var final =
@"class C  {
    public static int operator +(Goo<T> a, int b)
    {
        return 1;
    }
    public void Goo() {}     
}";
            await CheckAsync(initial, final);
        }

        [Fact, Trait(Traits.Feature, Traits.Features.Organizing)]
        public async Task TestIndexer()
        {
            var initial =
@"class C  {
    public void Goo() {}     
    public T this[int i]
    {
        get
        {
            return default(T);
        }
    }

    C() {}
}";

            var final =
@"class C  {
    C() {}
    public T this[int i]
    {
        get
        {
            return default(T);
        }
    }

    public void Goo() {}     
}";
            await CheckAsync(initial, final);
        }

        [Fact, Trait(Traits.Feature, Traits.Features.Organizing)]
        public async Task TestConstructorAndDestructors()
        {
            var initial =
@"class C  {
    public ~Goo() {}        
    enum Days {Sat, Sun};        
    public Goo() {}  
}";

            var final =
@"class C  {
    public Goo() {}  
    public ~Goo() {}        
    enum Days {Sat, Sun};        
}";
            await CheckAsync(initial, final);
        }

        [Fact, Trait(Traits.Feature, Traits.Features.Organizing)]
        public async Task TestInterface()
        {
            var initial =
@"class C  {}
interface I
{
   void Goo();
   int Property { get; set; }
   event EventHandler Event;
}";

            var final =
@"class C  {}
interface I
{
   event EventHandler Event;
   int Property { get; set; }
   void Goo();
}";
            await CheckAsync(initial, final);
        }

        [Fact, Trait(Traits.Feature, Traits.Features.Organizing)]
        public async Task TestStaticInstance()
        {
            var initial =
@"class C {
    int A;
    static int B;
    int C;
    static int D;
}";

            var final =
@"class C {
    static int B;
    static int D;
    int A;
    int C;
}";
            await CheckAsync(initial, final);
        }

        [Fact, Trait(Traits.Feature, Traits.Features.Organizing)]
        public async Task TestAccessibility()
        {
            var initial =
@"class C {
    int A;
    private int B;
    internal int C;
    protected int D;
    public int E;
    protected internal int F;
}";

            var final =
@"class C {
    public int E;
    protected int D;
    protected internal int F;
    internal int C;
    int A;
    private int B;
}";
            await CheckAsync(initial, final);
        }

        [Fact, Trait(Traits.Feature, Traits.Features.Organizing)]
        public async Task TestStaticAccessibility()
        {
            var initial =
@"class C {
    int A1;
    private int B1;
    internal int C1;
    protected int D1;
    public int E1;
    static int A2;
    static private int B2;
    static internal int C2;
    static protected int D2;
    static public int E2;
}";

            var final =
@"class C {
    public static int E2;
    protected static int D2;
    internal static int C2;
    static int A2;
    private static int B2;
    public int E1;
    protected int D1;
    internal int C1;
    int A1;
    private int B1;
}";
            await CheckAsync(initial, final);
        }

        [Fact, Trait(Traits.Feature, Traits.Features.Organizing)]
        public async Task TestGenerics()
        {
            var initial =
@"class C {
    void B<X,Y>();
    void B<Z>();
    void B();
    void A<X,Y>();
    void A<Z>();
    void A();
}";

            var final =
@"class C {
    void A();
    void A<Z>();
    void A<X,Y>();
    void B();
    void B<Z>();
    void B<X,Y>();
}";
            await CheckAsync(initial, final);
        }

        [Fact, Trait(Traits.Feature, Traits.Features.Organizing)]
        public async Task TestInsidePPRegion()
        {
            var initial =
@"class C {
#if true
    int c;
    int b;
    int a;
#endif
}";

            var final =
@"class C {
#if true
    int a;
    int b;
    int c;
#endif
}";
            await CheckAsync(initial, final);
        }

        [Fact, Trait(Traits.Feature, Traits.Features.Organizing)]
        public async Task TestInsidePPRegion2()
        {
            var initial =
@"class C {
#if true
    int z;
    int y;
    int x;
#endif
#if true
    int c;
    int b;
    int a;
#endif
}";

            var final =
@"class C {
#if true
    int x;
    int y;
    int z;
#endif
#if true
    int a;
    int b;
    int c;
#endif
}";
            await CheckAsync(initial, final);
        }

        [Fact, Trait(Traits.Feature, Traits.Features.Organizing)]
        public async Task TestInsidePPRegion3()
        {
            var initial =
@"class C {
    int z;
    int y;
#if true
    int x;
    int c;
#endif
    int b;
    int a;
}";

            var final =
@"class C {
    int y;
    int z;
#if true
    int c;
    int x;
#endif
    int a;
    int b;
}";
            await CheckAsync(initial, final);
        }

        [Fact, Trait(Traits.Feature, Traits.Features.Organizing)]
        public async Task TestInsidePPRegion4()
        {
            var initial =
@"class C {
    int c() {
    }
    int b {
    }
    int a {
#if true
#endif
    }
}";

            var final =
@"class C {
    int a {
#if true
#endif
    }
    int b {
    }
    int c() {
    }
}";
            await CheckAsync(initial, final);
        }

        [Fact, Trait(Traits.Feature, Traits.Features.Organizing)]
        public async Task TestInsidePPRegion5()
        {
            var initial =
@"class C {
    int c() {
    }
    int b {
    }
    int a {
#if true
#else
#endif
    }
}";

            var final =
@"class C {
    int a {
#if true
#else
#endif
    }
    int b {
    }
    int c() {
    }
}";
            await CheckAsync(initial, final);
        }

        [Fact, Trait(Traits.Feature, Traits.Features.Organizing)]
        public async Task TestInsidePPRegion6()
        {
            var initial =
@"class C {
#region
    int e() {
    }
    int d() {
    }
    int c() {
#region
    }
#endregion
    int b {
    }
    int a {
    }
#endregion
}";

            var final =
@"class C {
#region
    int d() {
    }
    int e() {
    }
    int c() {
#region
    }
#endregion
    int a {
    }
    int b {
    }
#endregion
}";
            await CheckAsync(initial, final);
        }

        [Fact, Trait(Traits.Feature, Traits.Features.Organizing)]
        public async Task TestPinned()
        {
            var initial =
@"class C {
    int z() {
    }
    int y() {
    }
    int x() {
#if true
    }
    int n;
    int m;
    int c() {
#endif
    }
    int b() {
    }
    int a() {
    }
}";

            var final =
@"class C {
    int y() {
    }
    int z() {
    }
    int x() {
#if true
    }
    int m;
    int n;
    int c() {
#endif
    }
    int a() {
    }
    int b() {
    }
}";
            await CheckAsync(initial, final);
        }

        [Fact, Trait(Traits.Feature, Traits.Features.Organizing)]
        public async Task TestSensitivity()
        {
            var initial =
@"class C {
    int Bb;
    int B;
    int bB;
    int b;
    int Aa;
    int a;
    int A;
    int aa;
    int aA;
    int AA;
    int bb;
    int BB;
    int bBb;
    int bbB;
    int あ;
    int ア;
    int ｱ;
    int ああ;
    int あア;
    int あｱ;
    int アあ;
    int cC;
    int Cc;
    int アア;
    int アｱ;
    int ｱあ;
    int ｱア;
    int ｱｱ;
    int BBb;
    int BbB;
    int bBB;
    int BBB;
    int c;
    int C;
    int bbb;
    int Bbb;
    int cc;
    int cC;
    int CC;
}";

            var final =
@"class C {
    int a;
    int A;
    int aa;
    int aA;
    int Aa;
    int AA;
    int b;
    int B;
    int bb;
    int bB;
    int Bb;
    int BB;
    int bbb;
    int bbB;
    int bBb;
    int bBB;
    int Bbb;
    int BbB;
    int BBb;
    int BBB;
    int c;
    int C;
    int cc;
    int cC;
    int cC;
    int Cc;
    int CC;
    int ア;
    int ｱ;
    int あ;
    int アア;
    int アｱ;
    int ｱア;
    int ｱｱ;
    int アあ;
    int ｱあ;
    int あア;
    int あｱ;
    int ああ;
}";

            await CheckAsync(initial, final);
        }

        [WorkItem(537614, "http://vstfdevdiv:8080/DevDiv2/DevDiv/_workitems/edit/537614")]
        [Fact]
        public async Task TestWhitespaceBetweenMethods1()
        {
            var initial =
@"class Program
{
    void B()
    {
    }

    void A()
    {
    }
}";

            var final =
@"class Program
{
    void A()
    {
    }

    void B()
    {
    }
}";
            await CheckAsync(initial, final);
        }

        [WorkItem(537614, "http://vstfdevdiv:8080/DevDiv2/DevDiv/_workitems/edit/537614")]
        [Fact]
        public async Task TestWhitespaceBetweenMethods2()
        {
            var initial =
@"class Program
{
    void B()
    {
    }


    void A()
    {
    }
}";

            var final =
@"class Program
{
    void A()
    {
    }


    void B()
    {
    }
}";
            await CheckAsync(initial, final);
        }

        [WorkItem(537614, "http://vstfdevdiv:8080/DevDiv2/DevDiv/_workitems/edit/537614")]
        [Fact]
        public async Task TestWhitespaceBetweenMethods3()
        {
            var initial =
@"class Program
{

    void B()
    {
    }

    void A()
    {
    }
}";

            var final =
@"class Program
{

    void A()
    {
    }

    void B()
    {
    }
}";
            await CheckAsync(initial, final);
        }

        [WorkItem(537614, "http://vstfdevdiv:8080/DevDiv2/DevDiv/_workitems/edit/537614")]
        [Fact]
        public async Task TestWhitespaceBetweenMethods4()
        {
            var initial =
@"class Program
{


    void B()
    {
    }

    void A()
    {
    }
}";

            var final =
@"class Program
{


    void A()
    {
    }

    void B()
    {
    }
}";
            await CheckAsync(initial, final);
        }

        [WorkItem(537614, "http://vstfdevdiv:8080/DevDiv2/DevDiv/_workitems/edit/537614")]
        [Fact]
        public async Task TestWhitespaceBetweenMethods5()
        {
            var initial =
@"class Program
{


    void B()
    {
    }


    void A()
    {
    }
}";

            var final =
@"class Program
{


    void A()
    {
    }


    void B()
    {
    }
}";
            await CheckAsync(initial, final);
        }

        [WorkItem(537614, "http://vstfdevdiv:8080/DevDiv2/DevDiv/_workitems/edit/537614")]
        [Fact]
        public async Task TestWhitespaceBetweenMethods6()
        {
            var initial =
@"class Program
{


    void B()
    {
    }



    void A()
    {
    }
}";

            var final =
@"class Program
{


    void A()
    {
    }



    void B()
    {
    }
}";
            await CheckAsync(initial, final);
        }

        [WorkItem(537614, "http://vstfdevdiv:8080/DevDiv2/DevDiv/_workitems/edit/537614")]
        [Fact]
        public async Task TestMoveComments1()
        {
            var initial =
@"class Program
{
    // B
    void B()
    {
    }

    void A()
    {
    }
}";

            var final =
@"class Program
{
    void A()
    {
    }

    // B
    void B()
    {
    }
}";
            await CheckAsync(initial, final);
        }

        [WorkItem(537614, "http://vstfdevdiv:8080/DevDiv2/DevDiv/_workitems/edit/537614")]
        [Fact]
        public async Task TestMoveComments2()
        {
            var initial =
@"class Program
{
    // B
    void B()
    {
    }

    // A
    void A()
    {
    }
}";

            var final =
@"class Program
{
    // A
    void A()
    {
    }

    // B
    void B()
    {
    }
}";
            await CheckAsync(initial, final);
        }

        [WorkItem(537614, "http://vstfdevdiv:8080/DevDiv2/DevDiv/_workitems/edit/537614")]
        [Fact]
        public async Task TestMoveDocComments1()
        {
            var initial =
@"class Program
{
    /// B
    void B()
    {
    }

    void A()
    {
    }
}";

            var final =
@"class Program
{
    void A()
    {
    }

    /// B
    void B()
    {
    }
}";
            await CheckAsync(initial, final);
        }

        [WorkItem(537614, "http://vstfdevdiv:8080/DevDiv2/DevDiv/_workitems/edit/537614")]
        [Fact]
        public async Task TestMoveDocComments2()
        {
            var initial =
@"class Program
{
    /// B

    void B()
    {
    }

    void A()
    {
    }
}";

            var final =
@"class Program
{
    void A()
    {
    }

    /// B

    void B()
    {
    }
}";
            await CheckAsync(initial, final);
        }

        [WorkItem(537614, "http://vstfdevdiv:8080/DevDiv2/DevDiv/_workitems/edit/537614")]
        [Fact]
        public async Task TestDontMoveBanner()
        {
            var initial =
@"class Program
{
    // Banner

    void B()
    {
    }

    void A()
    {
    }
}";

            var final =
@"class Program
{
    // Banner

    void A()
    {
    }

    void B()
    {
    }
}";
            await CheckAsync(initial, final);
        }

        [WorkItem(537614, "http://vstfdevdiv:8080/DevDiv2/DevDiv/_workitems/edit/537614")]
        [Fact]
        public async Task TestDontMoveBanner2()
        {
            var initial =
@"class Program
{
    // Banner

    // More banner
    // Bannery stuff

    void B()
    {
    }

    void A()
    {
    }
}";

            var final =
@"class Program
{
    // Banner

    // More banner
    // Bannery stuff

    void A()
    {
    }

    void B()
    {
    }
}";
            await CheckAsync(initial, final);
        }

        [WpfFact]
        [Trait(Traits.Feature, Traits.Features.Organizing)]
        [Trait(Traits.Feature, Traits.Features.Interactive)]
        public void OrganizingCommandsDisabledInSubmission()
        {
            var exportProvider = ExportProviderCache
                .GetOrCreateExportProviderFactory(TestExportProvider.EntireAssemblyCatalogWithCSharpAndVisualBasic.WithParts(typeof(InteractiveSupportsFeatureService.InteractiveTextBufferSupportsFeatureService)))
                .CreateExportProvider();

            using var workspace = TestWorkspace.Create(XElement.Parse(@"
                <Workspace>
                    <Submission Language=""C#"" CommonReferences=""true"">  
                        class C
                        {
                            object $$goo;
                        }
                    </Submission>
                </Workspace> "),
                workspaceKind: WorkspaceKind.Interactive,
                exportProvider: exportProvider);
            // Force initialization.
            workspace.GetOpenDocumentIds().Select(id => workspace.GetTestDocument(id).GetTextView()).ToList();

            var textView = workspace.Documents.Single().GetTextView();

<<<<<<< HEAD
            var handler = new OrganizeDocumentCommandHandler();
=======
                var handler = new OrganizeDocumentCommandHandler(exportProvider.GetExportedValue<IThreadingContext>());
>>>>>>> 807f6d9c

            var state = handler.GetCommandState(new SortAndRemoveUnnecessaryImportsCommandArgs(textView, textView.TextBuffer));
            Assert.True(state.IsUnspecified);

            state = handler.GetCommandState(new OrganizeDocumentCommandArgs(textView, textView.TextBuffer));
            Assert.True(state.IsUnspecified);
        }
    }
}<|MERGE_RESOLUTION|>--- conflicted
+++ resolved
@@ -1097,11 +1097,7 @@
 
             var textView = workspace.Documents.Single().GetTextView();
 
-<<<<<<< HEAD
-            var handler = new OrganizeDocumentCommandHandler();
-=======
-                var handler = new OrganizeDocumentCommandHandler(exportProvider.GetExportedValue<IThreadingContext>());
->>>>>>> 807f6d9c
+            var handler = new OrganizeDocumentCommandHandler(exportProvider.GetExportedValue<IThreadingContext>());
 
             var state = handler.GetCommandState(new SortAndRemoveUnnecessaryImportsCommandArgs(textView, textView.TextBuffer));
             Assert.True(state.IsUnspecified);
