﻿' Licensed to the .NET Foundation under one or more agreements.
' The .NET Foundation licenses this file to you under the MIT license.
' See the LICENSE file in the project root for more information.

Imports System.ComponentModel.Composition
Imports System.Diagnostics.CodeAnalysis
Imports System.Threading
Imports Microsoft.CodeAnalysis.AddImport
Imports Microsoft.CodeAnalysis.CodeCleanup
Imports Microsoft.CodeAnalysis.CodeCleanup.Providers
Imports Microsoft.CodeAnalysis.Editor.Implementation.EndConstructGeneration
Imports Microsoft.CodeAnalysis.Editor.Shared.Utilities
Imports Microsoft.CodeAnalysis.Options
Imports Microsoft.CodeAnalysis.Text
Imports Microsoft.CodeAnalysis.VisualBasic.Syntax
Imports Microsoft.VisualStudio.Commanding
Imports Microsoft.VisualStudio.Language.Intellisense.AsyncCompletion
Imports Microsoft.VisualStudio.Text
Imports Microsoft.VisualStudio.Text.Editor
Imports Microsoft.VisualStudio.Text.Editor.Commanding.Commands
Imports Microsoft.VisualStudio.Text.Operations
Imports Microsoft.VisualStudio.Utilities

Namespace Microsoft.CodeAnalysis.Editor.VisualBasic.EndConstructGeneration
    <Export(GetType(ICommandHandler))>
    <ContentType(ContentTypeNames.VisualBasicContentType)>
    <Name(PredefinedCommandHandlerNames.EndConstruct)>
    <Order(After:=PredefinedCompletionNames.CompletionCommandHandler)>
    <Order(After:=PredefinedCommandHandlerNames.AutomaticLineEnder)>
    Friend Class EndConstructCommandHandler
        Implements IChainedCommandHandler(Of ReturnKeyCommandArgs)
        Implements IChainedCommandHandler(Of TypeCharCommandArgs)
        Implements IChainedCommandHandler(Of AutomaticLineEnderCommandArgs)

        Private ReadOnly _editorOperationsFactoryService As IEditorOperationsFactoryService
        Private ReadOnly _undoHistoryRegistry As ITextUndoHistoryRegistry
        Private ReadOnly _editorOptionsService As EditorOptionsService

        <ImportingConstructor()>
        <SuppressMessage("RoslynDiagnosticsReliability", "RS0033:Importing constructor should be [Obsolete]", Justification:="Used in test code: https://github.com/dotnet/roslyn/issues/42814")>
        Public Sub New(editorOperationsFactoryService As IEditorOperationsFactoryService,
                       undoHistoryRegistry As ITextUndoHistoryRegistry,
                       editorOptionsService As EditorOptionsService)

            _editorOperationsFactoryService = editorOperationsFactoryService
            _undoHistoryRegistry = undoHistoryRegistry
            _editorOptionsService = editorOptionsService
        End Sub

        Public ReadOnly Property DisplayName As String Implements INamed.DisplayName
            Get
                Return VBEditorResources.End_Construct
            End Get
        End Property

        Public Function GetCommandState_ReturnKeyCommandHandler(args As ReturnKeyCommandArgs, nextHandler As Func(Of CommandState)) As CommandState Implements IChainedCommandHandler(Of ReturnKeyCommandArgs).GetCommandState
            Return nextHandler()
        End Function

        Public Sub ExecuteCommand_ReturnKeyCommandHandler(args As ReturnKeyCommandArgs, nextHandler As Action, context As CommandExecutionContext) Implements IChainedCommandHandler(Of ReturnKeyCommandArgs).ExecuteCommand
            ExecuteEndConstructOnReturn(args.TextView, args.SubjectBuffer, nextHandler)
        End Sub

        Public Function GetCommandState_TypeCharCommandHandler(args As TypeCharCommandArgs, nextHandler As Func(Of CommandState)) As CommandState Implements IChainedCommandHandler(Of TypeCharCommandArgs).GetCommandState
            Return nextHandler()
        End Function

        Public Sub ExecuteCommand_TypeCharCommandHandler(args As TypeCharCommandArgs, nextHandler As Action, context As CommandExecutionContext) Implements IChainedCommandHandler(Of TypeCharCommandArgs).ExecuteCommand
            nextHandler()

            If Not _editorOptionsService.GlobalOptions.GetOption(EndConstructGenerationOptionsStorage.EndConstruct, LanguageNames.VisualBasic) Then
                Return
            End If

            Dim textSnapshot = args.SubjectBuffer.CurrentSnapshot
            Dim document = textSnapshot.GetOpenDocumentInCurrentContextWithChanges()
            If document Is Nothing Then
                Return
            End If

            ' End construct is not cancellable.
            Dim endConstructService = document.GetLanguageService(Of IEndConstructGenerationService)()
            endConstructService.TryDo(args.TextView, args.SubjectBuffer, args.TypedChar, CancellationToken.None)
        End Sub

        Public Function GetCommandState_AutomaticLineEnderCommandHandler(args As AutomaticLineEnderCommandArgs, nextHandler As Func(Of CommandState)) As CommandState Implements IChainedCommandHandler(Of AutomaticLineEnderCommandArgs).GetCommandState
            Return CommandState.Available
        End Function

        Public Sub ExecuteCommand_AutomaticLineEnderCommandHandler(args As AutomaticLineEnderCommandArgs, nextHandler As Action, context As CommandExecutionContext) Implements IChainedCommandHandler(Of AutomaticLineEnderCommandArgs).ExecuteCommand
            ExecuteEndConstructOnReturn(args.TextView, args.SubjectBuffer, Sub()
                                                                               Dim operations = Me._editorOperationsFactoryService.GetEditorOperations(args.TextView)
                                                                               If operations Is Nothing Then
                                                                                   nextHandler()
                                                                               Else
                                                                                   operations.InsertNewLine()
                                                                               End If
                                                                           End Sub)
        End Sub

        Private Sub ExecuteEndConstructOnReturn(textView As ITextView, subjectBuffer As ITextBuffer, nextHandler As Action)
            If Not _editorOptionsService.GlobalOptions.GetOption(EndConstructGenerationOptionsStorage.EndConstruct, LanguageNames.VisualBasic) OrElse
               Not subjectBuffer.CanApplyChangeDocumentToWorkspace() Then
                nextHandler()
                Return
            End If

            Dim textSnapshot = subjectBuffer.CurrentSnapshot
            Dim document = textSnapshot.GetOpenDocumentInCurrentContextWithChanges()
            If document Is Nothing Then
                Return
            End If

            CleanupBeforeEndConstruct(textView, subjectBuffer, document, CancellationToken.None)

            Dim endConstructService = document.GetLanguageService(Of IEndConstructGenerationService)()
            Dim result = endConstructService.TryDo(textView, subjectBuffer, vbLf(0), CancellationToken.None)

            If Not result Then
                nextHandler()
                Return
            End If
        End Sub

        Private Sub CleanupBeforeEndConstruct(view As ITextView, buffer As ITextBuffer, document As Document, cancellationToken As CancellationToken)
            Dim position = view.GetCaretPoint(buffer)
            If Not position.HasValue Then
                Return
            End If

            Dim root = document.GetSyntaxRootSynchronously(cancellationToken)
            Dim statement = root.FindToken(position.Value).GetAncestor(Of StatementSyntax)()
            If statement Is Nothing OrElse TypeOf statement Is EmptyStatementSyntax OrElse
               Not statement.ContainsDiagnostics Then
                Return
            End If

            Dim codeCleanups = CodeCleaner.GetDefaultProviders(document).
                WhereAsArray(Function(p)
                                 Return p.Name = PredefinedCodeCleanupProviderNames.NormalizeModifiersOrOperators
                             End Function)

            Dim options = buffer.GetCodeCleanupOptions(_editorOptionsService, document.Project.GetFallbackAnalyzerOptions(), document.Project.Services, explicitFormat:=False, allowImportsInHiddenRegions:=document.AllowImportsInHiddenRegions())
<<<<<<< HEAD
            Dim cleanDocument = CodeCleaner.CleanupAsync(document, GetSpanToCleanup(statement), options, codeCleanups, cancellationToken:=cancellationToken).WaitAndGetResult(cancellationToken)
            Dim changes = cleanDocument.GetTextChangesAsync(document, cancellationToken).WaitAndGetResult(cancellationToken)
=======
            Dim cleanDocument = CodeCleaner.CleanupAsync(document, GetSpanToCleanup(statement), Options, codeCleanups, cancellationToken:=cancellationToken).WaitAndGetResult(cancellationToken)
            Dim changes = cleanDocument.GetTextChangesSynchronously(document, cancellationToken)
>>>>>>> d35882b8

            Using transaction = New CaretPreservingEditTransaction(VBEditorResources.End_Construct, view, _undoHistoryRegistry, _editorOperationsFactoryService)
                transaction.MergePolicy = AutomaticCodeChangeMergePolicy.Instance
                buffer.ApplyChanges(changes)
                transaction.Complete()
            End Using
        End Sub

        Private Shared Function GetSpanToCleanup(statement As StatementSyntax) As TextSpan
            Dim firstToken = statement.GetFirstToken()
            Dim lastToken = statement.GetLastToken()

            Dim previousToken = firstToken.GetPreviousToken()
            Dim nextToken = lastToken.GetNextToken()

            Return TextSpan.FromBounds(If(previousToken.Kind <> SyntaxKind.None, previousToken, firstToken).SpanStart,
                                       If(nextToken.Kind <> SyntaxKind.None, nextToken, lastToken).Span.End)
        End Function
    End Class
End Namespace<|MERGE_RESOLUTION|>--- conflicted
+++ resolved
@@ -141,13 +141,8 @@
                              End Function)
 
             Dim options = buffer.GetCodeCleanupOptions(_editorOptionsService, document.Project.GetFallbackAnalyzerOptions(), document.Project.Services, explicitFormat:=False, allowImportsInHiddenRegions:=document.AllowImportsInHiddenRegions())
-<<<<<<< HEAD
             Dim cleanDocument = CodeCleaner.CleanupAsync(document, GetSpanToCleanup(statement), options, codeCleanups, cancellationToken:=cancellationToken).WaitAndGetResult(cancellationToken)
-            Dim changes = cleanDocument.GetTextChangesAsync(document, cancellationToken).WaitAndGetResult(cancellationToken)
-=======
-            Dim cleanDocument = CodeCleaner.CleanupAsync(document, GetSpanToCleanup(statement), Options, codeCleanups, cancellationToken:=cancellationToken).WaitAndGetResult(cancellationToken)
             Dim changes = cleanDocument.GetTextChangesSynchronously(document, cancellationToken)
->>>>>>> d35882b8
 
             Using transaction = New CaretPreservingEditTransaction(VBEditorResources.End_Construct, view, _undoHistoryRegistry, _editorOperationsFactoryService)
                 transaction.MergePolicy = AutomaticCodeChangeMergePolicy.Instance
