﻿' Licensed to the .NET Foundation under one or more agreements.
' The .NET Foundation licenses this file to you under the MIT license.
' See the LICENSE file in the project root for more information.

Imports System.ComponentModel.Composition
Imports Microsoft.CodeAnalysis.Host.Mef
Imports Microsoft.CodeAnalysis.Editor.Host
Imports Microsoft.VisualStudio.Commanding
Imports Microsoft.VisualStudio.Language.Intellisense.AsyncCompletion
Imports Microsoft.VisualStudio.Text.Operations
Imports Microsoft.VisualStudio.Utilities
Imports Microsoft.CodeAnalysis.DocumentationComments
Imports Microsoft.CodeAnalysis.Options
Imports Microsoft.VisualStudio.Text.Editor

Namespace Microsoft.CodeAnalysis.Editor.VisualBasic.DocumentationComments
    <Export(GetType(ICommandHandler))>
    <ContentType(ContentTypeNames.VisualBasicContentType)>
    <Name(PredefinedCommandHandlerNames.DocumentationComments)>
    <Order(After:=PredefinedCommandHandlerNames.Rename)>
    <Order(After:=PredefinedCompletionNames.CompletionCommandHandler)>
    Friend Class DocumentationCommentCommandHandler
        Inherits AbstractDocumentationCommentCommandHandler

        <ImportingConstructor>
        <Obsolete(MefConstruction.ImportingConstructorMessage, True)>
        Public Sub New(
            uiThreadOperationExecutor As IUIThreadOperationExecutor,
            undoHistoryRegistry As ITextUndoHistoryRegistry,
            editorOperationsFactoryService As IEditorOperationsFactoryService,
            editorOptionsService As EditorOptionsService,
            generateDocumentationCommentManager As CopilotGenerateDocumentationCommentManager)

<<<<<<< HEAD
            MyBase.New(uiThreadOperationExecutor, undoHistoryRegistry, editorOperationsFactoryService, editorOptionsService, generateDocumentationCommentManager:=Nothing)
=======
            MyBase.New(uiThreadOperationExecutor, undoHistoryRegistry, editorOperationsFactoryService, editorOptionsService, generateDocumentationCommentManager)
>>>>>>> a0da8601
        End Sub

        Protected Overrides ReadOnly Property ExteriorTriviaText As String
            Get
                Return "'''"
            End Get
        End Property
    End Class
End Namespace<|MERGE_RESOLUTION|>--- conflicted
+++ resolved
@@ -31,11 +31,7 @@
             editorOptionsService As EditorOptionsService,
             generateDocumentationCommentManager As CopilotGenerateDocumentationCommentManager)
 
-<<<<<<< HEAD
-            MyBase.New(uiThreadOperationExecutor, undoHistoryRegistry, editorOperationsFactoryService, editorOptionsService, generateDocumentationCommentManager:=Nothing)
-=======
             MyBase.New(uiThreadOperationExecutor, undoHistoryRegistry, editorOperationsFactoryService, editorOptionsService, generateDocumentationCommentManager)
->>>>>>> a0da8601
         End Sub
 
         Protected Overrides ReadOnly Property ExteriorTriviaText As String
