--- conflicted
+++ resolved
@@ -11,13 +11,8 @@
 [Trait(Traits.Feature, Traits.Features.KeywordRecommending)]
 public sealed class VolatileKeywordRecommenderTests : KeywordRecommenderTests
 {
-<<<<<<< HEAD
     [Fact]
     public async Task TestAtRoot_Interactive()
-=======
-    [Trait(Traits.Feature, Traits.Features.KeywordRecommending)]
-    public sealed class VolatileKeywordRecommenderTests : KeywordRecommenderTests
->>>>>>> b11b9408
     {
         await VerifyKeywordAsync(SourceCodeKind.Script,
 @"$$");
@@ -491,7 +486,6 @@
     {
         await VerifyAbsenceAsync(
 @"new $$");
-<<<<<<< HEAD
     }
 
     [Fact]
@@ -510,47 +504,23 @@
         await VerifyAbsenceAsync(
             """
             class C {
-               void Goo() {
-                 $$
-            """);
-=======
-        }
-
-        [Fact]
-        public async Task TestAfterNestedNew()
-        {
-            await VerifyKeywordAsync(
-                """
-                class C {
-                   new $$
-                """);
-        }
-
-        [Fact]
-        public async Task TestNotInMethod()
-        {
-            await VerifyAbsenceAsync(
-                """
-                class C {
-                   void Goo() {
-                     $$
-                """);
-        }
-
-        [Fact]
-        public async Task TestWithinExtension()
-        {
-            await VerifyAbsenceAsync(
-                """
-                static class C
+                void Goo() {
+                    $$
+            """);
+    }
+
+    [Fact]
+    public async Task TestWithinExtension()
+    {
+        await VerifyAbsenceAsync(
+            """
+            static class C
+            {
+                extension(string s)
                 {
-                    extension(string s)
-                    {
-                        $$
-                    }
+                    $$
                 }
-                """, CSharpNextParseOptions);
-        }
->>>>>>> b11b9408
+            }
+            """, CSharpNextParseOptions);
     }
 }