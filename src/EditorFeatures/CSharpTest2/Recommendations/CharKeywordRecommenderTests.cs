--- conflicted
+++ resolved
@@ -11,12 +11,8 @@
 
 public sealed class CharKeywordRecommenderTests : KeywordRecommenderTests
 {
-<<<<<<< HEAD
     [Fact, Trait(Traits.Feature, Traits.Features.KeywordRecommending)]
     public async Task TestAtRoot_Interactive()
-=======
-    public sealed class CharKeywordRecommenderTests : KeywordRecommenderTests
->>>>>>> b11b9408
     {
         await VerifyKeywordAsync(SourceCodeKind.Script,
 @"$$");
@@ -1162,7 +1158,6 @@
             """);
     }
 
-<<<<<<< HEAD
     [Fact, WorkItem("https://github.com/dotnet/roslyn/issues/70677")]
     public async Task TestInCollectionExpressions_ParenSpreadAfterFirstElementToReturn()
     {
@@ -1173,25 +1168,22 @@
                 IEnumerable<string> M() => [string.Empty, .. ($$
             }
             """);
-=======
-        #endregion
-
-        [Fact]
-        public async Task TestWithinExtension()
-        {
-            await VerifyKeywordAsync(
-                """
-                static class C
+    }
+
+    #endregion
+
+    [Fact]
+    public async Task TestWithinExtension()
+    {
+        await VerifyKeywordAsync(
+            """
+            static class C
+            {
+                extension(string s)
                 {
-                    extension(string s)
-                    {
-                        $$
-                    }
+                    $$
                 }
-                """, CSharpNextParseOptions);
-        }
->>>>>>> b11b9408
-    }
-
-    #endregion
+            }
+            """, CSharpNextParseOptions);
+    }
 }