--- conflicted
+++ resolved
@@ -36,30 +36,11 @@
         IAsynchronousOperationListener asyncListener,
         INavigateToSearchResult searchResult)
     {
-<<<<<<< HEAD
-        private readonly IThreadingContext _threadingContext;
-        private readonly IUIThreadOperationExecutor _threadOperationExecutor;
-        private readonly IAsynchronousOperationListener _asyncListener;
-        private readonly INavigateToSearchResult _searchResult;
-
-        public NavigateToItemDisplay(
-            IThreadingContext threadingContext,
-            IUIThreadOperationExecutor threadOperationExecutor,
-            IAsynchronousOperationListener asyncListener,
-            INavigateToSearchResult searchResult)
-        {
-            _threadingContext = threadingContext;
-            _threadOperationExecutor = threadOperationExecutor;
-            _asyncListener = asyncListener;
-            _searchResult = searchResult;
-        }
-=======
         _threadingContext = threadingContext;
         _threadOperationExecutor = threadOperationExecutor;
         _asyncListener = asyncListener;
         _searchResult = searchResult;
     }
->>>>>>> 554fe0e7
 
     public string AdditionalInformation => _searchResult.AdditionalInformation;
 
@@ -69,16 +50,8 @@
     {
         get
         {
-<<<<<<< HEAD
-            get
-            {
-                field ??= CreateDescriptionItems();
-                return field;
-            }
-=======
             _descriptionItems ??= CreateDescriptionItems();
             return _descriptionItems;
->>>>>>> 554fe0e7
         }
     }
 
