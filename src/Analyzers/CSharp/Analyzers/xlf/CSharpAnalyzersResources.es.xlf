--- conflicted
+++ resolved
@@ -27,7 +27,6 @@
         <target state="new">Indexing can be simplified</target>
         <note />
       </trans-unit>
-<<<<<<< HEAD
       <trans-unit id="Misplaced_using_directive">
         <source>Misplaced using directive</source>
         <target state="new">Misplaced using directive</target>
@@ -37,7 +36,7 @@
         <source>Move misplaced using directives</source>
         <target state="new">Move misplaced using directives</target>
         <note>{Locked="using"} "using" is a C# keyword and should not be localized.</note>
-=======
+      </trans-unit>
       <trans-unit id="Make_readonly_fields_writable">
         <source>Make readonly fields writable</source>
         <target state="new">Make readonly fields writable</target>
@@ -52,7 +51,6 @@
         <source>Make local function 'static'</source>
         <target state="new">Make local function 'static'</target>
         <note />
->>>>>>> 908a5d44
       </trans-unit>
       <trans-unit id="Simplify_default_expression">
         <source>Simplify 'default' expression</source>
