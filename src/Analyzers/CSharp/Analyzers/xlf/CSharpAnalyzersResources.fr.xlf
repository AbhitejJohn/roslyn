﻿<?xml version="1.0" encoding="utf-8"?>
<xliff xmlns="urn:oasis:names:tc:xliff:document:1.2" xmlns:xsi="http://www.w3.org/2001/XMLSchema-instance" version="1.2" xsi:schemaLocation="urn:oasis:names:tc:xliff:document:1.2 xliff-core-1.2-transitional.xsd">
  <file datatype="xml" source-language="en" target-language="fr" original="../CSharpAnalyzersResources.resx">
    <body>
      <trans-unit id="Add_braces">
        <source>Add braces</source>
        <target state="new">Add braces</target>
        <note />
      </trans-unit>
      <trans-unit id="Add_braces_to_0_statement">
        <source>Add braces to '{0}' statement.</source>
        <target state="new">Add braces to '{0}' statement.</target>
        <note />
      </trans-unit>
      <trans-unit id="Convert_switch_statement_to_expression">
        <source>Convert switch statement to expression</source>
        <target state="new">Convert switch statement to expression</target>
        <note />
      </trans-unit>
      <trans-unit id="Deconstruct_variable_declaration">
        <source>Deconstruct variable declaration</source>
        <target state="new">Deconstruct variable declaration</target>
        <note />
      </trans-unit>
      <trans-unit id="Indexing_can_be_simplified">
        <source>Indexing can be simplified</source>
        <target state="new">Indexing can be simplified</target>
        <note />
      </trans-unit>
<<<<<<< HEAD
      <trans-unit id="Make_readonly_fields_writable">
        <source>Make readonly fields writable</source>
        <target state="new">Make readonly fields writable</target>
        <note>{Locked="readonly"} "readonly" is C# keyword and should not be localized.</note>
=======
      <trans-unit id="Local_function_can_be_made_static">
        <source>Local function can be made static</source>
        <target state="new">Local function can be made static</target>
        <note />
      </trans-unit>
      <trans-unit id="Make_local_function_static">
        <source>Make local function 'static'</source>
        <target state="new">Make local function 'static'</target>
        <note />
>>>>>>> f2742863
      </trans-unit>
      <trans-unit id="Simplify_default_expression">
        <source>Simplify 'default' expression</source>
        <target state="new">Simplify 'default' expression</target>
        <note />
      </trans-unit>
      <trans-unit id="Struct_contains_assignment_to_this_outside_of_constructor_Make_readonly_fields_writable">
        <source>Struct contains assignment to 'this' outside of constructor. Make readonly fields writable</source>
        <target state="new">Struct contains assignment to 'this' outside of constructor. Make readonly fields writable</target>
        <note>{Locked="Struct"}{Locked="this"} these are C#/VB keywords and should not be localized.</note>
      </trans-unit>
      <trans-unit id="Unreachable_code_detected">
        <source>Unreachable code detected</source>
        <target state="new">Unreachable code detected</target>
        <note />
      </trans-unit>
      <trans-unit id="Use_block_body_for_accessors">
        <source>Use block body for accessors</source>
        <target state="new">Use block body for accessors</target>
        <note />
      </trans-unit>
      <trans-unit id="Use_block_body_for_constructors">
        <source>Use block body for constructors</source>
        <target state="new">Use block body for constructors</target>
        <note />
      </trans-unit>
      <trans-unit id="Use_block_body_for_indexers">
        <source>Use block body for indexers</source>
        <target state="new">Use block body for indexers</target>
        <note />
      </trans-unit>
      <trans-unit id="Use_block_body_for_local_functions">
        <source>Use block body for local functions</source>
        <target state="new">Use block body for local functions</target>
        <note />
      </trans-unit>
      <trans-unit id="Use_block_body_for_methods">
        <source>Use block body for methods</source>
        <target state="new">Use block body for methods</target>
        <note />
      </trans-unit>
      <trans-unit id="Use_block_body_for_operators">
        <source>Use block body for operators</source>
        <target state="new">Use block body for operators</target>
        <note />
      </trans-unit>
      <trans-unit id="Use_block_body_for_properties">
        <source>Use block body for properties</source>
        <target state="new">Use block body for properties</target>
        <note />
      </trans-unit>
      <trans-unit id="Use_explicit_type">
        <source>Use explicit type</source>
        <target state="new">Use explicit type</target>
        <note />
      </trans-unit>
      <trans-unit id="Use_explicit_type_instead_of_var">
        <source>Use explicit type instead of 'var'</source>
        <target state="new">Use explicit type instead of 'var'</target>
        <note />
      </trans-unit>
      <trans-unit id="Use_expression_body_for_accessors">
        <source>Use expression body for accessors</source>
        <target state="new">Use expression body for accessors</target>
        <note />
      </trans-unit>
      <trans-unit id="Use_expression_body_for_constructors">
        <source>Use expression body for constructors</source>
        <target state="new">Use expression body for constructors</target>
        <note />
      </trans-unit>
      <trans-unit id="Use_expression_body_for_indexers">
        <source>Use expression body for indexers</source>
        <target state="new">Use expression body for indexers</target>
        <note />
      </trans-unit>
      <trans-unit id="Use_expression_body_for_local_functions">
        <source>Use expression body for local functions</source>
        <target state="new">Use expression body for local functions</target>
        <note />
      </trans-unit>
      <trans-unit id="Use_expression_body_for_methods">
        <source>Use expression body for methods</source>
        <target state="new">Use expression body for methods</target>
        <note />
      </trans-unit>
      <trans-unit id="Use_expression_body_for_operators">
        <source>Use expression body for operators</source>
        <target state="new">Use expression body for operators</target>
        <note />
      </trans-unit>
      <trans-unit id="Use_expression_body_for_properties">
        <source>Use expression body for properties</source>
        <target state="new">Use expression body for properties</target>
        <note />
      </trans-unit>
      <trans-unit id="Use_implicit_type">
        <source>Use implicit type</source>
        <target state="new">Use implicit type</target>
        <note />
      </trans-unit>
      <trans-unit id="Use_index_operator">
        <source>Use index operator</source>
        <target state="new">Use index operator</target>
        <note />
      </trans-unit>
      <trans-unit id="Use_is_null_check">
        <source>Use 'is null' check</source>
        <target state="new">Use 'is null' check</target>
        <note />
      </trans-unit>
      <trans-unit id="Use_pattern_matching">
        <source>Use pattern matching</source>
        <target state="new">Use pattern matching</target>
        <note />
      </trans-unit>
      <trans-unit id="Use_range_operator">
        <source>Use range operator</source>
        <target state="new">Use range operator</target>
        <note />
      </trans-unit>
      <trans-unit id="Use_switch_expression">
        <source>Use 'switch' expression</source>
        <target state="new">Use 'switch' expression</target>
        <note />
      </trans-unit>
      <trans-unit id="Variable_declaration_can_be_deconstructed">
        <source>Variable declaration can be deconstructed</source>
        <target state="new">Variable declaration can be deconstructed</target>
        <note />
      </trans-unit>
      <trans-unit id="_0_can_be_simplified">
        <source>{0} can be simplified</source>
        <target state="new">{0} can be simplified</target>
        <note />
      </trans-unit>
      <trans-unit id="default_expression_can_be_simplified">
        <source>'default' expression can be simplified</source>
        <target state="new">'default' expression can be simplified</target>
        <note />
      </trans-unit>
      <trans-unit id="if_statement_can_be_simplified">
        <source>'if' statement can be simplified</source>
        <target state="new">'if' statement can be simplified</target>
        <note />
      </trans-unit>
      <trans-unit id="use_var_instead_of_explicit_type">
        <source>use 'var' instead of explicit type</source>
        <target state="new">use 'var' instead of explicit type</target>
        <note />
      </trans-unit>
      <trans-unit id="Using_directive_is_unnecessary">
        <source>Using directive is unnecessary.</source>
        <target state="new">Using directive is unnecessary.</target>
        <note />
      </trans-unit>
    </body>
  </file>
</xliff><|MERGE_RESOLUTION|>--- conflicted
+++ resolved
@@ -27,12 +27,11 @@
         <target state="new">Indexing can be simplified</target>
         <note />
       </trans-unit>
-<<<<<<< HEAD
       <trans-unit id="Make_readonly_fields_writable">
         <source>Make readonly fields writable</source>
         <target state="new">Make readonly fields writable</target>
         <note>{Locked="readonly"} "readonly" is C# keyword and should not be localized.</note>
-=======
+      </trans-unit>
       <trans-unit id="Local_function_can_be_made_static">
         <source>Local function can be made static</source>
         <target state="new">Local function can be made static</target>
@@ -42,7 +41,6 @@
         <source>Make local function 'static'</source>
         <target state="new">Make local function 'static'</target>
         <note />
->>>>>>> f2742863
       </trans-unit>
       <trans-unit id="Simplify_default_expression">
         <source>Simplify 'default' expression</source>
