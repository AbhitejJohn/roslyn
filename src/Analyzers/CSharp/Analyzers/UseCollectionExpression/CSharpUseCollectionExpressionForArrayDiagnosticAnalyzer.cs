--- conflicted
+++ resolved
@@ -88,32 +88,11 @@
             : initializer;
 
         if (!UseCollectionExpressionHelpers.CanReplaceWithCollectionExpression(
-                semanticModel, arrayCreationExpression, cancellationToken))
+                semanticModel, arrayCreationExpression, skipVerificationForReplacedNode: false, cancellationToken))
         {
             return;
         }
 
-<<<<<<< HEAD
-=======
-        // Looks good as something to replace.  Now check the semantics of making the replacement to see if there would
-        // any issues.  To keep things simple, all we do is replace the existing expression with the `[]` literal. This
-        // will tell us if we have problems assigning a collection expression to teh target type.
-        //
-        // Note: this does mean certain unambiguous cases with overloads (like `Goo(int[] values)` vs `Goo(string[]
-        // values)`) will not get simplification.  We can revisit this in the future to see if that warrants a more
-        // expensive check that involves checking the consitutuent elements of the literal.
-        var speculationAnalyzer = new SpeculationAnalyzer(
-            topmostExpression,
-            s_emptyCollectionExpression,
-            semanticModel,
-            cancellationToken,
-            skipVerificationForReplacedNode: false,
-            failOnOverloadResolutionFailuresInOriginalCode: true);
-
-        if (speculationAnalyzer.ReplacementChangesSemantics())
-            return;
-
->>>>>>> b00486bf
         if (isConcreteOrImplicitArrayCreation)
         {
             var locations = ImmutableArray.Create(arrayCreationExpression.GetLocation());
