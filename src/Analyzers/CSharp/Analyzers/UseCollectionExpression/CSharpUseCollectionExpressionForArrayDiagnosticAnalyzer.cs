﻿// Licensed to the .NET Foundation under one or more agreements.
// The .NET Foundation licenses this file to you under the MIT license.
// See the LICENSE file in the project root for more information.

using System.Collections.Immutable;
using System.Diagnostics;
using System.Threading;
using Microsoft.CodeAnalysis.CodeStyle;
using Microsoft.CodeAnalysis.CSharp.Extensions;
using Microsoft.CodeAnalysis.CSharp.Shared.Extensions;
using Microsoft.CodeAnalysis.CSharp.Syntax;
using Microsoft.CodeAnalysis.Diagnostics;
using Microsoft.CodeAnalysis.Options;
using Microsoft.CodeAnalysis.Shared.Extensions;
using Microsoft.CodeAnalysis.Text;

namespace Microsoft.CodeAnalysis.CSharp.UseCollectionExpression;

[DiagnosticAnalyzer(LanguageNames.CSharp)]
internal sealed partial class CSharpUseCollectionExpressionForArrayDiagnosticAnalyzer
    : AbstractBuiltInCodeStyleDiagnosticAnalyzer
{
    public override DiagnosticAnalyzerCategory GetAnalyzerCategory()
        => DiagnosticAnalyzerCategory.SemanticSpanAnalysis;

    private static readonly DiagnosticDescriptor s_descriptor = CreateDescriptorWithId(
        IDEDiagnosticIds.UseCollectionExpressionForArrayDiagnosticId,
        EnforceOnBuildValues.UseCollectionExpressionForArray,
        new LocalizableResourceString(nameof(AnalyzersResources.Simplify_collection_initialization), AnalyzersResources.ResourceManager, typeof(AnalyzersResources)),
        new LocalizableResourceString(nameof(AnalyzersResources.Collection_initialization_can_be_simplified), AnalyzersResources.ResourceManager, typeof(AnalyzersResources)),
        isUnnecessary: false);

    private static readonly DiagnosticDescriptor s_unnecessaryCodeDescriptor = CreateDescriptorWithId(
        IDEDiagnosticIds.UseCollectionExpressionForArrayDiagnosticId,
        EnforceOnBuildValues.UseCollectionExpressionForArray,
        new LocalizableResourceString(nameof(AnalyzersResources.Simplify_collection_initialization), AnalyzersResources.ResourceManager, typeof(AnalyzersResources)),
        new LocalizableResourceString(nameof(AnalyzersResources.Collection_initialization_can_be_simplified), AnalyzersResources.ResourceManager, typeof(AnalyzersResources)),
        isUnnecessary: true);

    public CSharpUseCollectionExpressionForArrayDiagnosticAnalyzer()
        : base(ImmutableDictionary<DiagnosticDescriptor, IOption2>.Empty
                .Add(s_descriptor, CodeStyleOptions2.PreferCollectionExpression)
                .Add(s_unnecessaryCodeDescriptor, CodeStyleOptions2.PreferCollectionExpression))
    {
    }

    protected override void InitializeWorker(AnalysisContext context)
        => context.RegisterCompilationStartAction(context =>
        {
<<<<<<< HEAD
            context.RegisterSyntaxNodeAction(
                context => AnalyzeArrayInitializerExpression(context),
                SyntaxKind.ArrayInitializerExpression);

            context.RegisterSyntaxNodeAction(
                context => AnalyzeArrayCreationExpression(context),
                SyntaxKind.ArrayCreationExpression);
=======
            if (!context.Compilation.LanguageVersion().SupportsCollectionExpressions())
                return;

            // We wrap the SyntaxNodeAction within a CodeBlockStartAction, which allows us to
            // get callbacks for object creation expression nodes, but analyze nodes across the entire code block
            // and eventually report fading diagnostics with location outside this node.
            // Without the containing CodeBlockStartAction, our reported diagnostic would be classified
            // as a non-local diagnostic and would not participate in lightbulb for computing code fixes.
            context.RegisterCodeBlockStartAction<SyntaxKind>(context =>
            {
                context.RegisterSyntaxNodeAction(
                    context => AnalyzeArrayInitializer(context),
                    SyntaxKind.ArrayInitializerExpression);
            });
>>>>>>> 2fc84e22
        });

    private static void AnalyzeArrayCreationExpression(SyntaxNodeAnalysisContext context)
    {
        var semanticModel = context.SemanticModel;
        var syntaxTree = semanticModel.SyntaxTree;
        var arrayCreationExpression = (ArrayCreationExpressionSyntax)context.Node;
        var cancellationToken = context.CancellationToken;

        // Don't analyze arrays with initializers here, they're handled in AnalyzeArrayInitializerExpression instead.
        if (arrayCreationExpression.Initializer != null)
            return;

        // no point in analyzing if the option is off.
        var option = context.GetAnalyzerOptions().PreferCollectionExpression;
        if (!option.Value)
            return;

        // Analyze the statements that follow to see if they can initialize this array.
        var matches = TryGetMatches(semanticModel, arrayCreationExpression, cancellationToken);
        if (matches.IsDefault)
            return;

        ReportArrayCreationDiagnostics(context, syntaxTree, option, arrayCreationExpression);
    }

    public static ImmutableArray<CollectionExpressionMatch> TryGetMatches(
        SemanticModel semanticModel,
        ArrayCreationExpressionSyntax expression,
        CancellationToken cancellationToken)
    {
        return UseCollectionExpressionHelpers.TryGetMatches(
            semanticModel,
            expression,
            static e => e.Type,
            static e => e.Initializer,
            cancellationToken);
    }

    private static void AnalyzeArrayInitializerExpression(SyntaxNodeAnalysisContext context)
    {
        var semanticModel = context.SemanticModel;
        var syntaxTree = semanticModel.SyntaxTree;
        var initializer = (InitializerExpressionSyntax)context.Node;
        var cancellationToken = context.CancellationToken;

        // no point in analyzing if the option is off.
        var option = context.GetAnalyzerOptions().PreferCollectionExpression;
        if (!option.Value)
            return;

        var isConcreteOrImplicitArrayCreation = initializer.Parent is ArrayCreationExpressionSyntax or ImplicitArrayCreationExpressionSyntax;

        // a naked `{ ... }` can only be converted to a collection expression when in the exact form `x = { ... }`
        if (!isConcreteOrImplicitArrayCreation && initializer.Parent is not EqualsValueClauseSyntax)
            return;

        var arrayCreationExpression = isConcreteOrImplicitArrayCreation
            ? (ExpressionSyntax)initializer.GetRequiredParent()
            : initializer;

        if (!UseCollectionExpressionHelpers.CanReplaceWithCollectionExpression(
                semanticModel, arrayCreationExpression, skipVerificationForReplacedNode: false, cancellationToken))
        {
            return;
        }

        if (isConcreteOrImplicitArrayCreation)
        {
            ReportArrayCreationDiagnostics(context, syntaxTree, option, arrayCreationExpression);
        }
        else
        {
            Debug.Assert(initializer.Parent is EqualsValueClauseSyntax);
            // int[] = { 1, 2, 3 };
            //
            // In this case, we always have a target type, so it should always be valid to convert this to a collection expression.
            context.ReportDiagnostic(DiagnosticHelper.Create(
                s_descriptor,
                initializer.OpenBraceToken.GetLocation(),
                option.Notification.Severity,
                additionalLocations: ImmutableArray.Create(initializer.GetLocation()),
                properties: null));
        }
    }

    private static void ReportArrayCreationDiagnostics(SyntaxNodeAnalysisContext context, SyntaxTree syntaxTree, CodeStyleOption2<bool> option, ExpressionSyntax expression)
    {
        var locations = ImmutableArray.Create(expression.GetLocation());
        context.ReportDiagnostic(DiagnosticHelper.Create(
            s_descriptor,
            expression.GetFirstToken().GetLocation(),
            option.Notification.Severity,
            additionalLocations: locations,
            properties: null));

        var additionalUnnecessaryLocations = ImmutableArray.Create(
            syntaxTree.GetLocation(TextSpan.FromBounds(
                expression.SpanStart,
                expression is ArrayCreationExpressionSyntax arrayCreationExpression
                    ? arrayCreationExpression.Type.Span.End
                    : ((ImplicitArrayCreationExpressionSyntax)expression).CloseBracketToken.Span.End)));

        context.ReportDiagnostic(DiagnosticHelper.CreateWithLocationTags(
            s_unnecessaryCodeDescriptor,
            additionalUnnecessaryLocations[0],
            ReportDiagnostic.Default,
            additionalLocations: locations,
            additionalUnnecessaryLocations: additionalUnnecessaryLocations));
    }
}<|MERGE_RESOLUTION|>--- conflicted
+++ resolved
@@ -47,15 +47,6 @@
     protected override void InitializeWorker(AnalysisContext context)
         => context.RegisterCompilationStartAction(context =>
         {
-<<<<<<< HEAD
-            context.RegisterSyntaxNodeAction(
-                context => AnalyzeArrayInitializerExpression(context),
-                SyntaxKind.ArrayInitializerExpression);
-
-            context.RegisterSyntaxNodeAction(
-                context => AnalyzeArrayCreationExpression(context),
-                SyntaxKind.ArrayCreationExpression);
-=======
             if (!context.Compilation.LanguageVersion().SupportsCollectionExpressions())
                 return;
 
@@ -67,10 +58,13 @@
             context.RegisterCodeBlockStartAction<SyntaxKind>(context =>
             {
                 context.RegisterSyntaxNodeAction(
-                    context => AnalyzeArrayInitializer(context),
+                    context => AnalyzeArrayInitializerExpression(context),
                     SyntaxKind.ArrayInitializerExpression);
+
+                context.RegisterSyntaxNodeAction(
+                    context => AnalyzeArrayCreationExpression(context),
+                    SyntaxKind.ArrayCreationExpression);
             });
->>>>>>> 2fc84e22
         });
 
     private static void AnalyzeArrayCreationExpression(SyntaxNodeAnalysisContext context)
