﻿// Licensed to the .NET Foundation under one or more agreements.
// The .NET Foundation licenses this file to you under the MIT license.
// See the LICENSE file in the project root for more information.

using System;
using System.Threading.Tasks;
using Microsoft.CodeAnalysis.CSharp;
using Microsoft.CodeAnalysis.CSharp.RemoveUnnecessaryCast;
using Microsoft.CodeAnalysis.Editor.UnitTests.CodeActions;
using Microsoft.CodeAnalysis.Test.Utilities;
using Microsoft.CodeAnalysis.Testing;
using Roslyn.Test.Utilities;
using Xunit;

namespace Microsoft.CodeAnalysis.Editor.CSharp.UnitTests.RemoveUnnecessaryCast;

using VerifyCS = CSharpCodeFixVerifier<
    CSharpRemoveUnnecessaryCastDiagnosticAnalyzer,
    CSharpRemoveUnnecessaryCastCodeFixProvider>;

[Trait(Traits.Feature, Traits.Features.CodeActionsRemoveUnnecessaryCast)]
public sealed class RemoveUnnecessaryCastTests
{
    [Theory, CombinatorialData]
    public void TestStandardProperty(AnalyzerProperty property)
        => VerifyCS.VerifyStandardProperty(property);

    [Fact, WorkItem("http://vstfdevdiv:8080/DevDiv2/DevDiv/_workitems/edit/545979")]
    public async Task DoNotRemoveCastToErrorType()
    {
        var source =
            """
            class Program
            {
                static void Main()
                {
                    object s = ";
                    foreach (object x in ({|CS0246:ErrorType|})s)
                    {
                    }
                }
            }
            """;

        await VerifyCS.VerifyCodeFixAsync(
            source,
            [
                // /0/Test0.cs(5,20): error CS1010: Newline in constant
                DiagnosticResult.CompilerError("CS1010").WithSpan(5, 20, 5, 20),
                // /0/Test0.cs(5,22): error CS1002: ; expected
                DiagnosticResult.CompilerError("CS1002").WithSpan(5, 22, 5, 22),
            ],
            source);
    }

    [Fact, WorkItem("http://vstfdevdiv:8080/DevDiv2/DevDiv/_workitems/edit/545137"), WorkItem("http://vstfdevdiv:8080/DevDiv2/DevDiv/_workitems/edit/870550")]
    public async Task ParenthesizeToKeepParseTheSame1()
    {
        await VerifyCS.VerifyCodeFixAsync(
            """
            class Program
            {
                static void Main()
                {
                    int x = 2;
                    int i = 1;
                    Goo(x < [|(int)|]i, x > (2 + 3));
                }

                static void Goo(bool a, bool b) { }
            }
            """,
            """
            class Program
            {
                static void Main()
                {
                    int x = 2;
                    int i = 1;
                    Goo(x < (i), x > (2 + 3));
                }

                static void Goo(bool a, bool b) { }
            }
            """);
    }

    [Fact, WorkItem("http://vstfdevdiv:8080/DevDiv2/DevDiv/_workitems/edit/545146")]
    public async Task ParenthesizeToKeepParseTheSame2()
    {
        await VerifyCS.VerifyCodeFixAsync(
            """
            using System;

            class C
            {
                static void Main()
                {
                    Action a = Console.WriteLine;
                    ([|(Action)|]a)();
                }
            }
            """,
            """
            using System;

            class C
            {
                static void Main()
                {
                    Action a = Console.WriteLine;
                    a();
                }
            }
            """);
    }

    [Fact, WorkItem("http://vstfdevdiv:8080/DevDiv2/DevDiv/_workitems/edit/545160")]
    public async Task ParenthesizeToKeepParseTheSame3()
    {
        await VerifyCS.VerifyCodeFixAsync(
            """
            using System;

            class Program
            {
                static void Main()
                {
                    var x = (Decimal)[|(int)|]-1;
                }
            }
            """,
            """
            using System;

            class Program
            {
                static void Main()
                {
                    var x = (Decimal)(-1);
                }
            }
            """);
    }

    [Fact, WorkItem("http://vstfdevdiv:8080/DevDiv2/DevDiv/_workitems/edit/545138")]
    public async Task DoNotRemoveTypeParameterCastToObject()
    {
        var source =
            """
            class D
            {
                void Goo<T>(T obj)
                {
                    int x = (int)(object)obj;
                }
            }
            """;

        await VerifyCS.VerifyCodeFixAsync(source, source);
    }

    [Fact, WorkItem("http://vstfdevdiv:8080/DevDiv2/DevDiv/_workitems/edit/545139")]
    public async Task DoNotRemoveCastInIsTest()
    {
        var source =
            """
            using System;

            class D
            {
                static void Main()
                {
                    DayOfWeek[] a = { };
                    Console.WriteLine((object)a is int[]);
                }
            }
            """;

        await VerifyCS.VerifyCodeFixAsync(source, source);
    }

    [Fact, WorkItem("http://vstfdevdiv:8080/DevDiv2/DevDiv/_workitems/edit/545142")]
    public async Task DoNotRemoveCastNeedForUserDefinedOperator()
    {
        var source =
            """
            class A
            {
                public static implicit operator A(string x)
                {
                    return new A();
                }
            }

            class Program
            {
                static void Main()
                {
                    A x = (string)null;
                }
            }
            """;

        await VerifyCS.VerifyCodeFixAsync(source, source);
    }

    [Fact, WorkItem("http://vstfdevdiv:8080/DevDiv2/DevDiv/_workitems/edit/545142")]
    public async Task DoRemoveCastNotNeededForUserDefinedOperator()
    {
        await VerifyCS.VerifyCodeFixAsync(
            """
            class A
            {
                public static implicit operator A(string x)
                {
                    return new A();
                }
            }

            class Program
            {
                static void Main()
                {
                    A x = [|(string)|]"";
                }
            }
            """, """
            class A
            {
                public static implicit operator A(string x)
                {
                    return new A();
                }
            }

            class Program
            {
                static void Main()
                {
                    A x = "";
                }
            }
            """);
    }

    [Fact, WorkItem("http://vstfdevdiv:8080/DevDiv2/DevDiv/_workitems/edit/545143")]
    public async Task DoNotRemovePointerCast1()
    {
        var source =
            """
            unsafe class C
            {
                static unsafe void Main()
                {
                    var x = (int)(int*)null;
                }
            }
            """;

        await VerifyCS.VerifyCodeFixAsync(source, source);
    }

    [Fact, WorkItem("http://vstfdevdiv:8080/DevDiv2/DevDiv/_workitems/edit/545144")]
    public async Task DoNotRemoveCastToObjectFromDelegateComparison()
    {
        // The cast below can't be removed because it would result in the Delegate
        // op_Equality operator overload being used over reference equality.

        var source =
            """
            using System;

            class Program
            {
                static void Main()
                {
                    Action a = Console.WriteLine;
                    Action b = Console.WriteLine;
                    Console.WriteLine(a == (object)b);
                }
            }
            """;

        await VerifyCS.VerifyCodeFixAsync(source, source);
    }

    [Fact, WorkItem("http://vstfdevdiv:8080/DevDiv2/DevDiv/_workitems/edit/545145")]
    public async Task DoNotRemoveCastToAnonymousMethodWhenOnLeftOfAsCast()
    {
        await VerifyCS.VerifyCodeFixAsync(
            """
            using System;

            class C
            {
                static void Main()
                {
                    var x = (Action)delegate {
                    }

                    [|as Action|];
                }
            }
            """,
            """
            using System;

            class C
            {
                static void Main()
                {
                    var x = (Action)delegate {
                    };
                }
            }
            """);
    }

    [Fact, WorkItem("http://vstfdevdiv:8080/DevDiv2/DevDiv/_workitems/edit/545147")]
    public async Task DoNotRemoveCastInFloatingPointOperation()
    {
        var source =
            """
            class C
            {
                static void Main()
                {
                    int x = 1;
                    double y = (double)x / 2;
                }
            }
            """;

        await VerifyCS.VerifyCodeFixAsync(source, source);
    }

    [Fact, WorkItem("http://vstfdevdiv:8080/DevDiv2/DevDiv/_workitems/edit/545157")]
    public async Task DoNotRemoveIdentityCastWhichAffectsOverloadResolution1()
    {
        var source =
            """
            using System;

            class Program
            {
                static void Main()
                {
                    Goo(x => (int)x);
                }

                static void Goo(Func<int, object> x)
                {
                }

                static void Goo(Func<string, object> x)
                {
                }
            }
            """;

        await VerifyCS.VerifyCodeFixAsync(source, source);
    }

    [Fact, WorkItem("http://vstfdevdiv:8080/DevDiv2/DevDiv/_workitems/edit/545158")]
    public async Task DoNotRemoveIdentityCastWhichAffectsOverloadResolution2()
    {
        var source =
            """
            using System;

            class Program
            {
                static void Main()
                {
                    var x = (IComparable<int>)1;
                    Goo(x);
                }

                static void Goo(IComparable<int> x)
                {
                }

                static void Goo(int x)
                {
                }
            }
            """;

        await VerifyCS.VerifyCodeFixAsync(source, source);
    }

    [Fact, WorkItem("http://vstfdevdiv:8080/DevDiv2/DevDiv/_workitems/edit/545158")]
    public async Task DoNotRemoveIdentityCastWhichAffectsOverloadResolution3()
    {
        var source =
            """
            using System;

            class Program
            {
                static void Main()
                {
                    var x = (IComparable<int>)1;
                    var y = x;
                    Goo(y);
                }

                static void Goo(IComparable<int> x)
                {
                }

                static void Goo(int x)
                {
                }
            }
            """;

        await VerifyCS.VerifyCodeFixAsync(source, source);
    }

    [Fact, WorkItem("http://vstfdevdiv:8080/DevDiv2/DevDiv/_workitems/edit/545747")]
    public async Task DoNotRemoveCastWhichChangesTypeOfInferredLocal()
    {
        var source =
            """
            class C
            {
                static void Main()
                {
                    var x = (long)1;
                    x = long.MaxValue;
                }
            }
            """;

        await VerifyCS.VerifyCodeFixAsync(source, source);
    }

    [Fact, WorkItem("http://vstfdevdiv:8080/DevDiv2/DevDiv/_workitems/edit/545159")]
    public async Task DoNotRemoveNeededCastToIListOfObject()
    {
        var source =
            """
            using System;
            using System.Collections.Generic;

            class C
            {
                static void Main()
                {
                    Action<object>[] x = {
                    };
                    Goo(x);
                }

                static void Goo<T>(Action<T>[] x)
                {
                    var y = (IList<Action<object>>)(IList<object>)x;
                    Console.WriteLine(y.Count);
                }
            }
            """;

        await VerifyCS.VerifyCodeFixAsync(source, source);
    }

    [Fact, WorkItem("http://vstfdevdiv:8080/DevDiv2/DevDiv/_workitems/edit/545287"), WorkItem("http://vstfdevdiv:8080/DevDiv2/DevDiv/_workitems/edit/880752")]
    public async Task RemoveUnneededCastInParameterDefaultValue()
    {
        await VerifyCS.VerifyCodeFixAsync(
            """
            class Program
            {
                static void M1(int? i1 = [|(int?)|]null)
                {
                }
            }
            """,
            """
            class Program
            {
                static void M1(int? i1 = null)
                {
                }
            }
            """);
    }

    [Fact, WorkItem("http://vstfdevdiv:8080/DevDiv2/DevDiv/_workitems/edit/545289")]
    public async Task RemoveUnneededCastInReturnStatement()
    {
        await VerifyCS.VerifyCodeFixAsync(
            """
            class Program
            {
                static long M2()
                {
                    return [|(long)|]5;
                }
            }
            """,
            """
            class Program
            {
                static long M2()
                {
                    return 5;
                }
            }
            """);
    }

    [Fact, WorkItem("http://vstfdevdiv:8080/DevDiv2/DevDiv/_workitems/edit/545288")]
    public async Task RemoveUnneededCastInLambda1()
    {
        await VerifyCS.VerifyCodeFixAsync(
            """
            using System;
            class Program
            {
                static void M1()
                {
                    Func<long> f1 = () => [|(long)|]5;
                }
            }
            """,
            """
            using System;
            class Program
            {
                static void M1()
                {
                    Func<long> f1 = () => 5;
                }
            }
            """);
    }

    [Fact, WorkItem("http://vstfdevdiv:8080/DevDiv2/DevDiv/_workitems/edit/545288")]
    public async Task RemoveUnneededCastInLambda2()
    {
        await VerifyCS.VerifyCodeFixAsync(
            """
            using System;
            class Program
            {
                static void M1()
                {
                    Func<long> f1 = () => { return [|(long)|]5; };
                }
            }
            """,
            """
            using System;
            class Program
            {
                static void M1()
                {
                    Func<long> f1 = () => { return 5; };
                }
            }
            """);
    }

    [Fact, WorkItem("http://vstfdevdiv:8080/DevDiv2/DevDiv/_workitems/edit/545288")]
    public async Task RemoveUnneededCastInLambda3()
    {
        var source =
            """
            using System;
            class Program
            {
                static void M1()
                {
                    Func<long> f1 = () => { return [|(long)|]5; };
                }
            }
            """;
        var fixedSource =
            """
            using System;
            class Program
            {
                static void M1()
                {
                    Func<long> f1 = () => { return 5; };
                }
            }
            """;

        await new VerifyCS.Test
        {
            TestState =
            {
                Sources = { source },
            },
            FixedState =
            {
                Sources = { fixedSource },
            },
        }.RunAsync();
    }

    [Fact, WorkItem("http://vstfdevdiv:8080/DevDiv2/DevDiv/_workitems/edit/545288")]
    public async Task RemoveUnneededCastInLambda4()
    {
        var source =
            """
            using System;
            class Program
            {
                static void M1()
                {
                    Func<long> f1 = () => [|(long)|]5;
                }
            }
            """;
        var fixedSource =
            """
            using System;
            class Program
            {
                static void M1()
                {
                    Func<long> f1 = () => 5;
                }
            }
            """;

        await new VerifyCS.Test
        {
            TestState =
            {
                Sources = { source },
            },
            FixedState =
            {
                Sources = { fixedSource },
            },
        }.RunAsync();
    }

    [Fact, WorkItem("http://vstfdevdiv:8080/DevDiv2/DevDiv/_workitems/edit/545291")]
    public async Task RemoveUnneededCastInConditionalExpression1()
    {
        var source =
            """
            class Test
            {
                public static void Main()
                {
                    int b = 5;

                    long f1 = (b == 5) ? [|(long)|]4 : [|(long)|]5;
                }
            }
            """;
        var fixedSource =
            """
            class Test
            {
                public static void Main()
                {
                    int b = 5;

                    long f1 = (b == 5) ? 4 : 5;
                }
            }
            """;

        await new VerifyCS.Test
        {
            TestState =
            {
                Sources = { source },
            },
            FixedState =
            {
                Sources = { fixedSource },
            },
        }.RunAsync();
    }

    [Fact, WorkItem("http://vstfdevdiv:8080/DevDiv2/DevDiv/_workitems/edit/545291")]
    public async Task DoNotRemoveUnneededCastInConditionalExpression3()
    {
        await VerifyCS.VerifyCodeFixAsync(
            """
            class Test
            {
                public static void Main()
                {
                    int b = 5;

                    long f1 = (b == 5) ? 4 : [|(long)|]5;
                }
            }
            """,
            """
            class Test
            {
                public static void Main()
                {
                    int b = 5;

                    long f1 = (b == 5) ? 4 : 5;
                }
            }
            """);
    }

    [Fact, WorkItem("http://vstfdevdiv:8080/DevDiv2/DevDiv/_workitems/edit/545291")]
    public async Task DoNotRemoveNeededCastInConditionalExpression()
    {
        var source =
            """
            class Test
            {
                public static void Main()
                {
                    int b = 5;
                    var f1 = (b == 5) ? 4 : (long)5;
                }
            }
            """;

        await VerifyCS.VerifyCodeFixAsync(source, source);
    }

    [Fact, WorkItem("http://vstfdevdiv:8080/DevDiv2/DevDiv/_workitems/edit/545291")]
    public async Task RemoveUnneededCastInConditionalExpression4()
    {
        var source =
            """
            class Test
            {
                public static void Main()
                {
                    int b = 5;

                    var f1 = (b == 5) ? [|(long)|]4 : [|(long)|]5;
                }
            }
            """;
        var fixedSource =
            """
            class Test
            {
                public static void Main()
                {
                    int b = 5;

                    var f1 = (b == 5) ? (long)4 : 5;
                }
            }
            """;
        var batchFixedSource =
            """
            class Test
            {
                public static void Main()
                {
                    int b = 5;

                    var f1 = (b == 5) ? 4 : (long)5;
                }
            }
            """;

        await new VerifyCS.Test
        {
            TestCode = source,
            FixedCode = fixedSource,
            BatchFixedCode = batchFixedSource,
            CodeFixTestBehaviors = CodeFixTestBehaviors.FixOne,
            DiagnosticSelector = diagnostics => diagnostics[1],
        }.RunAsync();
    }

    [Fact(Skip = "https://github.com/dotnet/roslyn/issues/56938")]
    [WorkItem("http://vstfdevdiv:8080/DevDiv2/DevDiv/_workitems/edit/545459")]
    public async Task RemoveUnneededCastInsideADelegateConstructor()
    {
        await VerifyCS.VerifyCodeFixAsync(
            """
            using System;
            class Test
            {
                delegate void D(int x);

                static void Main(string[] args)
                {
                    var cd1 = new D([|(Action<int>)|]M1);
                }

                public static void M1(int i) { }
            }
            """,
            """
            using System;
            class Test
            {
                delegate void D(int x);

                static void Main(string[] args)
                {
                    var cd1 = new D(M1);
                }

                public static void M1(int i) { }
            }
            """);
    }

    [Fact, WorkItem("http://vstfdevdiv:8080/DevDiv2/DevDiv/_workitems/edit/545419")]
    public async Task DoNotRemoveTriviaWhenRemovingCast()
    {
        await VerifyCS.VerifyCodeFixAsync(
            """
            using System;
            class Test
            {
                public static void Main()
                {
                    Func<Func<int>> f2 = () =>
                    {
                        return [|(Func<int>)|](/*Lambda returning int const*/() => 5 /*Const returned is 5*/);
                    };
                }
            }
            """,
            """
            using System;
            class Test
            {
                public static void Main()
                {
                    Func<Func<int>> f2 = () =>
                    {
                        return /*Lambda returning int const*/() => 5 /*Const returned is 5*/;
                    };
                }
            }
            """);
    }

    [Fact, WorkItem("http://vstfdevdiv:8080/DevDiv2/DevDiv/_workitems/edit/545422")]
    public async Task RemoveUnneededCastInsideCaseLabel()
    {
        await VerifyCS.VerifyCodeFixAsync(
            """
            class Test
            {
                static void Main()
                {
                    switch (5L)
                    {
                        case [|(long)|]5:
                            break;
                    }
                }
            }
            """,
            """
            class Test
            {
                static void Main()
                {
                    switch (5L)
                    {
                        case 5:
                            break;
                    }
                }
            }
            """);
    }

    [Fact(Skip = "https://github.com/dotnet/roslyn/issues/56938")]
    [WorkItem("http://vstfdevdiv:8080/DevDiv2/DevDiv/_workitems/edit/545578")]
    public async Task RemoveUnneededCastInsideGotoCaseStatement()
    {
        await VerifyCS.VerifyCodeFixAsync(
            """
            class Test
            {
                static void Main()
                {
                    switch (5L)
                    {
                        case 5:
                            goto case [|(long)|]5;
                            break;
                    }
                }
            }
            """,
            """
            class Test
            {
                static void Main()
                {
                    switch (5L)
                    {
                        case 5:
                            goto case 5;
                            break;
                    }
                }
            }
            """);
    }

    [WorkItem("http://vstfdevdiv:8080/DevDiv2/DevDiv/_workitems/edit/545595")]
    [Fact(Skip = "529787")]
    public async Task RemoveUnneededCastInCollectionInitializer()
    {
        await VerifyCS.VerifyCodeFixAsync(
            """
            using System.Collections.Generic;

            class Program
            {
                static void Main()
                {
                    var z = new List<long> { [|(long)0|] };
                }
            }
            """,
            """
            using System.Collections.Generic;

            class Program
            {
                static void Main()
                {
                    var z = new List<long> { 0 };
                }
            }
            """);
    }

    [WorkItem("http://vstfdevdiv:8080/DevDiv2/DevDiv/_workitems/edit/529787")]
    [Fact(Skip = "529787")]
    public async Task DoNotRemoveNecessaryCastWhichInCollectionInitializer1()
    {
        var source =
            """
            using System;
            using System.Collections.Generic;

            class X : List<int>
            {
                void Add(object x)
                {
                    Console.WriteLine(1);
                }

                void Add(string x)
                {
                    Console.WriteLine(2);
                }

                static void Main()
                {
                    var z = new X { [|(object)""|] };
                }
            }
            """;

        await VerifyCS.VerifyCodeFixAsync(source, source);
    }

    [WorkItem("http://vstfdevdiv:8080/DevDiv2/DevDiv/_workitems/edit/529787")]
    [Fact(Skip = "529787")]
    public async Task DoNotRemoveNecessaryCastWhichInCollectionInitializer2()
    {
        var source =
            """
            using System;
            using System.Collections.Generic;

            class X : List<int>
            {
                void Add(object x)
                {
                    Console.WriteLine(1);
                }

                void Add(string x)
                {
                    Console.WriteLine(2);
                }

                static void Main()
                {
                    X z = new X { [|(object)""|] };
                }
            }
            """;

        await VerifyCS.VerifyCodeFixAsync(source, source);
    }

    [Fact, WorkItem("http://vstfdevdiv:8080/DevDiv2/DevDiv/_workitems/edit/545607")]
    public async Task RemoveUnneededCastInArrayInitializer()
    {
        await VerifyCS.VerifyCodeFixAsync(
            """
            class X
            {
                static void Goo()
                {
                    string x = "";
                    var s = new object[] { [|(object)|]x };
                }
            }
            """,
            """
            class X
            {
                static void Goo()
                {
                    string x = "";
                    var s = new object[] { x };
                }
            }
            """);
    }

    [Fact, WorkItem("http://vstfdevdiv:8080/DevDiv2/DevDiv/_workitems/edit/545616")]
    public async Task RemoveUnneededCastWithOverloadedBinaryOperator()
    {
        await VerifyCS.VerifyCodeFixAsync(
            """
            using System;
            class MyAction
            {
                static void Goo()
                {
                    MyAction x = null;
                    var y = x + [|(Action)|]delegate { };
                }

                public static MyAction operator +(MyAction x, Action y)
                {
                    throw new NotImplementedException();
                }
            }
            """,
            """
            using System;
            class MyAction
            {
                static void Goo()
                {
                    MyAction x = null;
                    var y = x + delegate { };
                }

                public static MyAction operator +(MyAction x, Action y)
                {
                    throw new NotImplementedException();
                }
            }
            """);
    }

    [Fact, WorkItem("http://vstfdevdiv:8080/DevDiv2/DevDiv/_workitems/edit/545616")]
    public async Task DoNotRemoveCastFromLambdaToDelegateWithVar1()
    {
        var source = """
            using System;
            class MyAction
            {
                static void Goo()
                {
                    var y = (Action)(() => {});
                }
            }
            """;

        await VerifyCS.VerifyCodeFixAsync(source, source);
    }

    [Fact, WorkItem("http://vstfdevdiv:8080/DevDiv2/DevDiv/_workitems/edit/545616")]
    public async Task DoRemoveCastFromLambdaToDelegateWithTypedVariable()
    {
        await VerifyCS.VerifyCodeFixAsync(
            """
            using System;
            class MyAction
            {
                static void Goo()
                {
                    Action y = [|(Action)|](() => { });
                }
            }
            """,
            """
            using System;
            class MyAction
            {
                static void Goo()
                {
                    Action y = () => { };
                }
            }
            """);
    }

    [Fact, WorkItem("http://vstfdevdiv:8080/DevDiv2/DevDiv/_workitems/edit/545822")]
    public async Task RemoveUnnecessaryCastShouldInsertWhitespaceWhereNeededToKeepCorrectParsing()
    {
        await VerifyCS.VerifyCodeFixAsync(
            """
            using System;

            class Program
            {
                static void Goo<T>()
                {
                    Action a = null;
                    var x = [|(Action)|](Goo<Guid>)==a;
                }
            }
            """,
            """
            using System;

            class Program
            {
                static void Goo<T>()
                {
                    Action a = null;
                    var x = (Goo<Guid>) == a;
                }
            }
            """);
    }

    [Fact, WorkItem("http://vstfdevdiv:8080/DevDiv2/DevDiv/_workitems/edit/545560")]
    public async Task DoNotRemoveNecessaryCastWithExplicitUserDefinedConversion()
    {
        var source =
            """
            using System;

            class A
            {
                public static explicit operator long(A x)
                {
                    return 1;
                }

                public static implicit operator int(A x)
                {
                    return 2;
                }

                static void Main()
                {
                    var a = new A();
                    long x = (long)a;
                    long y = a;
                    Console.WriteLine(x); // 1
                    Console.WriteLine(y); // 2
                }
            }
            """;

        await VerifyCS.VerifyCodeFixAsync(source, source);
    }

    [Fact, WorkItem("http://vstfdevdiv:8080/DevDiv2/DevDiv/_workitems/edit/545608")]
    public async Task DoNotRemoveNecessaryCastWithImplicitUserDefinedConversion()
    {
        var source =
            """
            class X
            {
                static void Goo()
                {
                    X x = null;
                    object y = (string)x;
                }

                public static implicit operator string(X x)
                {
                    return ";
                }
            }
            """;

        await VerifyCS.VerifyCodeFixAsync(
            source,
            [
                // /0/Test0.cs(11,16): error CS1010: Newline in constant
                DiagnosticResult.CompilerError("CS1010").WithSpan(11, 16, 11, 16),
                // /0/Test0.cs(11,18): error CS1002: ; expected
                DiagnosticResult.CompilerError("CS1002").WithSpan(11, 18, 11, 18),
            ],
            source);
    }

    [Fact, WorkItem("http://vstfdevdiv:8080/DevDiv2/DevDiv/_workitems/edit/545941")]
    public async Task DoNotRemoveNecessaryCastWithImplicitConversionInThrow()
    {
        // The cast below can't be removed because the throw statement expects
        // an expression of type Exception -- not an expression convertible to
        // Exception.

        var source =
            """
            using System;

            class E
            {
                public static implicit operator Exception(E e)
                {
                    return new Exception();
                }

                static void Main()
                {
                    throw (Exception)new E();
                }
            }
            """;

        await VerifyCS.VerifyCodeFixAsync(source, source);
    }

    [Fact, WorkItem("http://vstfdevdiv:8080/DevDiv2/DevDiv/_workitems/edit/545981")]
    public async Task DoNotRemoveNecessaryCastInThrow()
    {
        // The cast below can't be removed because the throw statement expects
        // an expression of type Exception -- not an expression convertible to
        // Exception.

        var source =
            """
            using System;

            class C
            {
                static void Main()
                {
                    object ex = new Exception();
                    throw (Exception)ex;
                }
            }
            """;

        await VerifyCS.VerifyCodeFixAsync(source, source);
    }

    [Fact, WorkItem("http://vstfdevdiv:8080/DevDiv2/DevDiv/_workitems/edit/545941")]
    public async Task RemoveUnnecessaryCastInThrow()
    {
        await VerifyCS.VerifyCodeFixAsync(
            """
            using System;

            class E
            {
                static void Main()
                {
                    throw [|(Exception)|]new Exception();
                }
            }
            """,
            """
            using System;

            class E
            {
                static void Main()
                {
                    throw new Exception();
                }
            }
            """);
    }

    [Fact, WorkItem("http://vstfdevdiv:8080/DevDiv2/DevDiv/_workitems/edit/545945")]
    public async Task DoNotRemoveNecessaryDowncast()
    {
        var source =
            """
            class C
            {
                void Goo(object y)
                {
                    int x = (int)y;
                }
            }
            """;

        await VerifyCS.VerifyCodeFixAsync(source, source);
    }

    [Fact, WorkItem("http://vstfdevdiv:8080/DevDiv2/DevDiv/_workitems/edit/545591")]
    public async Task DoNotRemoveNecessaryCastWithinLambda()
    {
        var source =
            """
            using System;

            class Program
            {
                static void Main()
                {
                    Boo(x => Goo(x, y => (int)x), null);
                }

                static void Boo(Action<int> x, object y)
                {
                    Console.WriteLine(1);
                }

                static void Boo(Action<string> x, string y)
                {
                    Console.WriteLine(2);
                }

                static void Goo(int x, Func<int, int> y)
                {
                }

                static void Goo(string x, Func<string, string> y)
                {
                }

                static void Goo(string x, Func<int, int> y)
                {
                }
            }
            """;

        await VerifyCS.VerifyCodeFixAsync(source, source);
    }

    [Fact, WorkItem("http://vstfdevdiv:8080/DevDiv2/DevDiv/_workitems/edit/545606")]
    public async Task DoNotRemoveNecessaryCastFromNullToTypeParameter()
    {
        var source =
            """
            class X
            {
                static void Goo<T, S>() where T : class, S
                {
                    S y = (T)null;
                }
            }
            """;

        await VerifyCS.VerifyCodeFixAsync(source, source);
    }

    [Fact, WorkItem("http://vstfdevdiv:8080/DevDiv2/DevDiv/_workitems/edit/545744")]
    public async Task DoNotRemoveNecessaryCastInImplicitlyTypedArray()
    {
        var source =
            """
            class X
            {
                static void Goo()
                {
                    string x = ";
                    var s = new[] { (object)x };
                    s[0] = 1;
                }
            }
            """;

        await VerifyCS.VerifyCodeFixAsync(
            source,
            [
                // /0/Test0.cs(5,20): error CS1010: Newline in constant
                DiagnosticResult.CompilerError("CS1010").WithSpan(5, 20, 5, 20),
                // /0/Test0.cs(5,22): error CS1002: ; expected
                DiagnosticResult.CompilerError("CS1002").WithSpan(5, 22, 5, 22),
            ],
            source);
    }

    [Fact, WorkItem("http://vstfdevdiv:8080/DevDiv2/DevDiv/_workitems/edit/545750")]
    public async Task RemoveUnnecessaryCastToBaseType()
    {
        await VerifyCS.VerifyCodeFixAsync(
            """
            class X
            {
                static void Main()
                {
                    var s = ([|(object)|]new X()).ToString();
                }

                public override string ToString()
                {
                    return "";
                }
            }
            """,
            """
            class X
            {
                static void Main()
                {
                    var s = new X().ToString();
                }

                public override string ToString()
                {
                    return "";
                }
            }
            """);
    }

    [Fact, WorkItem("http://vstfdevdiv:8080/DevDiv2/DevDiv/_workitems/edit/545855")]
    public async Task RemoveUnnecessaryLambdaToDelegateCast()
    {
        await VerifyCS.VerifyCodeFixAsync(
            """
            using System;
            using System.Collections.Generic;
            using System.Reflection;

            static class Program
            {
                static void Main()
                {
                    FieldInfo[] fields = typeof(Exception).GetFields();
                    Console.WriteLine(fields.Any([|(Func<FieldInfo, bool>)|](field => field.IsStatic)));
                }

                static bool Any<T>(this IEnumerable<T> s, Func<T, bool> predicate)
                {
                    return false;
                }

                static bool Any<T>(this ICollection<T> s, Func<T, bool> predicate)
                {
                    return true;
                }
            }
            """,
            """
            using System;
            using System.Collections.Generic;
            using System.Reflection;

            static class Program
            {
                static void Main()
                {
                    FieldInfo[] fields = typeof(Exception).GetFields();
                    Console.WriteLine(fields.Any(field => field.IsStatic));
                }

                static bool Any<T>(this IEnumerable<T> s, Func<T, bool> predicate)
                {
                    return false;
                }

                static bool Any<T>(this ICollection<T> s, Func<T, bool> predicate)
                {
                    return true;
                }
            }
            """);
    }

    [Fact, WorkItem("http://vstfdevdiv:8080/DevDiv2/DevDiv/_workitems/edit/529816")]
    public async Task RemoveUnnecessaryCastInQueryExpression()
    {
        await VerifyCS.VerifyCodeFixAsync(
            """
            using System;

            class A
            {
                int Select(Func<int, long> x) { return 1; }

                static void Main()
                {
                    Console.WriteLine(from y in new A() select [|(long)|]0);
                }
            }
            """,
            """
            using System;

            class A
            {
                int Select(Func<int, long> x) { return 1; }

                static void Main()
                {
                    Console.WriteLine(from y in new A() select 0);
                }
            }
            """);
    }

    [Fact, WorkItem("http://vstfdevdiv:8080/DevDiv2/DevDiv/_workitems/edit/529816")]
    public async Task DoNotRemoveNecessaryCastInQueryExpression()
    {
        var source =
            """
            using System;

            class A
            {
                int Select(Func<int, long> x)
                {
                    return 1;
                }

                int Select(Func<int, int> x)
                {
                    return 2;
                }

                static void Main()
                {
                    Console.WriteLine(from y in new A()
                                      select (long)0);
                }
            }
            """;

        await VerifyCS.VerifyCodeFixAsync(source, source);
    }

    [Fact, WorkItem("http://vstfdevdiv:8080/DevDiv2/DevDiv/_workitems/edit/545848")]
    public async Task DoNotRemoveNecessaryCastInConstructorInitializer()
    {
        var source =
            """
            using System;

            class C
            {
                static void Goo(int x, Func<int, int> y)
                {
                }

                static void Goo(string x, Func<string, string> y)
                {
                }

                C(Action<int> x, object y)
                {
                    Console.WriteLine(1);
                }

                C(Action<string> x, string y)
                {
                    Console.WriteLine(2);
                }

                C() : this(x => Goo(x, y => (int)x), null)
                {
                }

                static void Main()
                {
                    new C();
                }
            }
            """;

        await VerifyCS.VerifyCodeFixAsync(source, source);
    }

    [Fact, WorkItem("http://vstfdevdiv:8080/DevDiv2/DevDiv/_workitems/edit/529831")]
    public async Task DoNotRemoveNecessaryCastFromTypeParameterToInterface()
    {
        await VerifyCS.VerifyCodeFixAsync(
            """
            using System;

            interface IIncrementable
            {
                int Value { get; }

                void Increment();
            }

            struct S : IIncrementable
            {
                public int Value { get; private set; }

                public void Increment()
                {
                    Value++;
                }
            }

            class C : IIncrementable
            {
                public int Value { get; private set; }

                public void Increment()
                {
                    Value++;
                }
            }

            static class Program
            {
                static void Main()
                {
                    Goo(new S(), new C());
                }

                static void Goo<TAny, TClass>(TAny x, TClass y)
                    where TAny : IIncrementable
                    where TClass : class, IIncrementable
                {
                    ((IIncrementable)x).Increment(); // False Unnecessary Cast
                    ([|(IIncrementable)|]y).Increment(); // Unnecessary Cast - OK

                    Console.WriteLine(x.Value);
                    Console.WriteLine(y.Value);
                }
            }
            """,
            """
            using System;

            interface IIncrementable
            {
                int Value { get; }

                void Increment();
            }

            struct S : IIncrementable
            {
                public int Value { get; private set; }

                public void Increment()
                {
                    Value++;
                }
            }

            class C : IIncrementable
            {
                public int Value { get; private set; }

                public void Increment()
                {
                    Value++;
                }
            }

            static class Program
            {
                static void Main()
                {
                    Goo(new S(), new C());
                }

                static void Goo<TAny, TClass>(TAny x, TClass y)
                    where TAny : IIncrementable
                    where TClass : class, IIncrementable
                {
                    ((IIncrementable)x).Increment(); // False Unnecessary Cast
                    y.Increment(); // Unnecessary Cast - OK

                    Console.WriteLine(x.Value);
                    Console.WriteLine(y.Value);
                }
            }
            """);
    }

    [Fact, WorkItem("http://vstfdevdiv:8080/DevDiv2/DevDiv/_workitems/edit/529831")]
    public async Task RemoveUnnecessaryCastFromTypeParameterToInterface()
    {
        await VerifyCS.VerifyCodeFixAsync(
            """
            using System;

            interface IIncrementable
            {
                int Value { get; }
                void Increment();
            }

            struct S : IIncrementable
            {
                public int Value { get; private set; }
                public void Increment() { Value++; }
            }

            class C: IIncrementable
            {
                public int Value { get; private set; }
                public void Increment() { Value++; }
            }

            static class Program
            {
                static void Main()
                {
                    Goo(new S(), new C());
                }

                static void Goo<TAny, TClass>(TAny x, TClass y) 
                    where TAny : IIncrementable
                    where TClass : class, IIncrementable
                {
                    ((IIncrementable)x).Increment(); // False Unnecessary Cast
                    ([|(IIncrementable)|]y).Increment(); // Unnecessary Cast - OK

                    Console.WriteLine(x.Value);
                    Console.WriteLine(y.Value);
                }
            }
            """,
            """
            using System;

            interface IIncrementable
            {
                int Value { get; }
                void Increment();
            }

            struct S : IIncrementable
            {
                public int Value { get; private set; }
                public void Increment() { Value++; }
            }

            class C: IIncrementable
            {
                public int Value { get; private set; }
                public void Increment() { Value++; }
            }

            static class Program
            {
                static void Main()
                {
                    Goo(new S(), new C());
                }

                static void Goo<TAny, TClass>(TAny x, TClass y) 
                    where TAny : IIncrementable
                    where TClass : class, IIncrementable
                {
                    ((IIncrementable)x).Increment(); // False Unnecessary Cast
                    y.Increment(); // Unnecessary Cast - OK

                    Console.WriteLine(x.Value);
                    Console.WriteLine(y.Value);
                }
            }
            """);
    }

    [Fact, WorkItem("http://vstfdevdiv:8080/DevDiv2/DevDiv/_workitems/edit/545877")]
    public async Task DoNotCrashOnIncompleteMethodDeclaration()
    {
        // This test has intentional syntax errors
        var source =
            """
            using System;

            class A
            {
                static void Main()
                {
                    byte{|CS1001:|}{|CS1002:|}
                    {|CS0411:Goo|}(x => 1, (byte)1);
                }

                static void Goo<T, S>(T x, {|CS1001:{|CS1031:)|}|}
                {
                }
            }
            """;

        await VerifyCS.VerifyCodeFixAsync(source, source);
    }

    [Fact, WorkItem("https://github.com/dotnet/roslyn/issues/46423")]
    public async Task RemoveUnneededTargetTypedCast()
    {
        await VerifyCS.VerifyCodeFixAsync("""
            class Other
            {
                public short GetScopeIdForTelemetry(FixAllScope scope)
                    => [|(short)|](scope switch
                    {
                        FixAllScope.Document => 1,
                        FixAllScope.Project => 2,
                        FixAllScope.Solution => 3,
                        _ => 4,
                    });

                public enum FixAllScope
                {
                    Document,
                    Project,
                    Solution,
                    Other
                }
            }
            """,
            """
            class Other
            {
                public short GetScopeIdForTelemetry(FixAllScope scope)
                    => scope switch
                    {
                        FixAllScope.Document => 1,
                        FixAllScope.Project => 2,
                        FixAllScope.Solution => 3,
                        _ => 4,
                    };

                public enum FixAllScope
                {
                    Document,
                    Project,
                    Solution,
                    Other
                }
            }
            """
);
    }

    [Fact, WorkItem("http://vstfdevdiv:8080/DevDiv2/DevDiv/_workitems/edit/545777")]
    public async Task DoNotRemoveImportantTrailingTrivia()
    {
        await VerifyCS.VerifyCodeFixAsync(
            """
            class Program
            {
                static void Main()
                {
                    long x =
            #if true
                        [|(long)|] // Remove Unnecessary Cast
            #endif
                        1;
                }
            }
            """,
            """
            class Program
            {
                static void Main()
                {
                    long x =
            #if true
                        // Remove Unnecessary Cast
            #endif
                        1;
                }
            }
            """);
    }

    [Fact, WorkItem("http://vstfdevdiv:8080/DevDiv2/DevDiv/_workitems/edit/529791")]
    public async Task RemoveUnnecessaryCastToNullable1()
    {
        await VerifyCS.VerifyCodeFixAsync(
            """
            class X
            {
                static void Goo()
                {
                    object x = [|(string)|]null;
                    object y = [|(int?)|]null;
                }
            }
            """,
            """
            class X
            {
                static void Goo()
                {
                    object x = null;
                    object y = null;
                }
            }
            """);
    }

    [Fact, WorkItem("http://vstfdevdiv:8080/DevDiv2/DevDiv/_workitems/edit/545842")]
    public async Task RemoveUnnecessaryCastToNullable2()
    {
        await VerifyCS.VerifyCodeFixAsync(
            """
            static class C
            {
                static void Main()
                {
                    int? x = 1;
                    long y = 2;
                    long? z = x + [|(long?)|] y;
                }
            }
            """,
            """
            static class C
            {
                static void Main()
                {
                    int? x = 1;
                    long y = 2;
                    long? z = x + y;
                }
            }
            """);
    }

    [Fact, WorkItem("http://vstfdevdiv:8080/DevDiv2/DevDiv/_workitems/edit/545850")]
    public async Task RemoveSurroundingParentheses()
    {
        await VerifyCS.VerifyCodeFixAsync(
            """
            class Program
            {
                static void Main()
                {
                    int x = 1;
                    ([|(int)|]x).ToString();
                }
            }
            """,
            """
            class Program
            {
                static void Main()
                {
                    int x = 1;
                    x.ToString();
                }
            }
            """);
    }

    [Fact, WorkItem("http://vstfdevdiv:8080/DevDiv2/DevDiv/_workitems/edit/529846")]
    public async Task DoNotRemoveNecessaryCastFromTypeParameterToObject()
    {
        var source =
            """
            class C
            {
                static void Goo<T>(T x, object y)
                {
                    if ((object)x == y)
                    {
                    }
                }
            }
            """;

        await VerifyCS.VerifyCodeFixAsync(source, source);
    }

    [Fact, WorkItem("http://vstfdevdiv:8080/DevDiv2/DevDiv/_workitems/edit/545858")]
    public async Task DoNotRemoveNecessaryCastFromDelegateTypeToMulticastDelegate()
    {
        var source =
            """
            using System;

            class C
            {
                static void Main()
                {
                    Action x = Console.WriteLine;
                    Action y = Console.WriteLine;
                    Console.WriteLine((MulticastDelegate)x == y);
                }
            }
            """;

        await VerifyCS.VerifyCodeFixAsync(source, source);
    }

    [Fact, WorkItem("http://vstfdevdiv:8080/DevDiv2/DevDiv/_workitems/edit/545857")]
    public async Task DoNotRemoveNecessaryCastInSizeOfArrayCreationExpression1()
    {
        // The cast below can't be removed because it would result in the implicit
        // conversion to int being called instead.

        var source =
            """
            using System;

            class C
            {
                static void Main()
                {
                    Console.WriteLine(new int[(long)default(C)].Length);
                }

                public static implicit operator long(C x)
                {
                    return 1;
                }

                public static implicit operator int(C x)
                {
                    return 2;
                }
            }
            """;

        await VerifyCS.VerifyCodeFixAsync(source, source);
    }

    [Fact, WorkItem("http://vstfdevdiv:8080/DevDiv2/DevDiv/_workitems/edit/545980")]
    public async Task DoNotRemoveNecessaryCastInSizeOfArrayCreationExpression2()
    {
        // Array bounds must be an int, so the cast below can't be removed.

        var source =
            """
            class C
            {
                static void Main()
                {
                    var a = new int[(int)decimal.Zero];
                }
            }
            """;

        await VerifyCS.VerifyCodeFixAsync(source, source);
    }

    [Fact, WorkItem("http://vstfdevdiv:8080/DevDiv2/DevDiv/_workitems/edit/529842")]
    public async Task DoNotRemoveNecessaryCastInTernaryExpression()
    {
        var source =
            """
            using System;

            class X
            {
                public static implicit operator string(X x)
                {
                    return x.ToString();
                }

                static void Main()
                {
                    bool b = true;
                    X x = new X();
                    Console.WriteLine(b ? (string)null : x);
                }
            }
            """;

        await VerifyCS.VerifyCodeFixAsync(source, source);
    }

    [Fact, WorkItem("http://vstfdevdiv:8080/DevDiv2/DevDiv/_workitems/edit/545882"), WorkItem("http://vstfdevdiv:8080/DevDiv2/DevDiv/_workitems/edit/880752")]
    public async Task RemoveCastInConstructorInitializer1()
    {
        await VerifyCS.VerifyCodeFixAsync(
            """
            class C
            {
                C(int x) { }
                C() : this([|(int)|]1) { }
            }
            """,
            """
            class C
            {
                C(int x) { }
                C() : this(1) { }
            }
            """);
    }

    [Fact, WorkItem("http://vstfdevdiv:8080/DevDiv2/DevDiv/_workitems/edit/545958"), WorkItem("http://vstfdevdiv:8080/DevDiv2/DevDiv/_workitems/edit/880752")]
    public async Task RemoveCastInConstructorInitializer2()
    {
        await VerifyCS.VerifyCodeFixAsync(
            """
            using System.Collections;

            class C
            {
                C(int x) { }
                C(object x) { }
                C() : this([|(IEnumerable)|]"") { }
            }
            """,
            """
            using System.Collections;

            class C
            {
                C(int x) { }
                C(object x) { }
                C() : this("") { }
            }
            """);
    }

    [Fact, WorkItem("http://vstfdevdiv:8080/DevDiv2/DevDiv/_workitems/edit/545957")]
    public async Task DoNotRemoveCastInConstructorInitializer3()
    {
        var source =
            """
            class C
            {
                C(int x)
                {
                }

                C() : this((long)1)
                {
                }
            }
            """;

        await VerifyCS.VerifyCodeFixAsync(
            source,
            // /0/Test0.cs(7,16): error CS1503: Argument 1: cannot convert from 'long' to 'int'
            DiagnosticResult.CompilerError("CS1503").WithSpan(7, 16, 7, 23).WithArguments("1", "long", "int"),
            source);
    }

    [Fact, WorkItem("http://vstfdevdiv:8080/DevDiv2/DevDiv/_workitems/edit/545842")]
    public async Task RemoveCastToNullableInArithmeticExpression()
    {
        await VerifyCS.VerifyCodeFixAsync(
            """
            static class C
            {
                static void Main()
                {
                    int? x = 1;
                    long y = 2;
                    long? z = x + [|(long?)|]y;
                }
            }
            """,
            """
            static class C
            {
                static void Main()
                {
                    int? x = 1;
                    long y = 2;
                    long? z = x + y;
                }
            }
            """);
    }

    [Fact, WorkItem("http://vstfdevdiv:8080/DevDiv2/DevDiv/_workitems/edit/545942")]
    public async Task DoNotRemoveCastFromValueTypeToObjectInReferenceEquality()
    {
        // Note: The cast below can't be removed because it would result in an
        // illegal reference equality test between object and a value type.

        var source =
            """
            using System;

            class Program
            {
                static void Main()
                {
                    object x = 1;
                    Console.WriteLine(x == (object)1);
                }
            }
            """;

        await VerifyCS.VerifyCodeFixAsync(source, source);
    }

    [Fact, WorkItem("http://vstfdevdiv:8080/DevDiv2/DevDiv/_workitems/edit/545962")]
    public async Task DoNotRemoveCastWhenExpressionDoesntBind()
    {
        // Note: The cast below can't be removed because its expression doesn't bind.

        var source =
            """
            using System;

            class Program
            {
                static void Main()
                {
                    ((IDisposable){|CS0103:x|}).Dispose();
                }
            }
            """;

        await VerifyCS.VerifyCodeFixAsync(source, source);
    }

    [Fact, WorkItem("http://vstfdevdiv:8080/DevDiv2/DevDiv/_workitems/edit/545944")]
    public async Task DoNotRemoveNecessaryCastBeforePointerDereference1()
    {
        // Note: The cast below can't be removed because it would result in *null,
        // which is illegal.

        var source =
            """
            unsafe class C
            {
                int x = *(int*)null;
            }
            """;

        await VerifyCS.VerifyCodeFixAsync(source, source);
    }

    [Fact, WorkItem("http://vstfdevdiv:8080/DevDiv2/DevDiv/_workitems/edit/545978")]
    public async Task DoNotRemoveNecessaryCastBeforePointerDereference2()
    {
        // Note: The cast below can't be removed because it would result in dereferencing
        // void*, which is illegal.

        var source =
            """
            unsafe class C
            {
                static void Main()
                {
                    void* p = null;
                    int x = *(int*)p;
                }
            }
            """;

        await VerifyCS.VerifyCodeFixAsync(source, source);
    }

    [Fact, WorkItem("https://github.com/dotnet/roslyn/issues/2987")]
    [WorkItem("https://github.com/dotnet/roslyn/issues/2691")]
    public async Task DoNotRemoveNecessaryCastBeforePointerDereference3()
    {
        // Conservatively disable cast simplifications for casts involving pointer conversions.
        // https://github.com/dotnet/roslyn/issues/2987 tracks improving cast simplification for this scenario.

        var source =
            """
            class C
            {
                public unsafe float ReadSingle(byte* ptr)
                {
                    return *(float*)ptr;
                }
            }
            """;

        await VerifyCS.VerifyCodeFixAsync(source, source);
    }

    [Fact, WorkItem("https://github.com/dotnet/roslyn/issues/2987")]
    [WorkItem("https://github.com/dotnet/roslyn/issues/2691")]
    public async Task DoNotRemoveNumericCastInUncheckedExpression()
    {
        // Conservatively disable cast simplifications within explicit checked/unchecked expressions.
        // https://github.com/dotnet/roslyn/issues/2987 tracks improving cast simplification for this scenario.

        var source =
            """
            class C
            {
                private unsafe readonly byte* _endPointer;
                private unsafe byte* _currentPointer;

                private unsafe void CheckBounds(int byteCount)
                {
                    if (unchecked((uint)byteCount) > (_endPointer - _currentPointer))
                    {
                    }
                }
            }
            """;

        await VerifyCS.VerifyCodeFixAsync(source, source);
    }

    [Fact, WorkItem("https://github.com/dotnet/roslyn/issues/2987")]
    [WorkItem("https://github.com/dotnet/roslyn/issues/2691")]
    public async Task DoNotRemoveNumericCastInUncheckedStatement()
    {
        // Conservatively disable cast simplifications within explicit checked/unchecked statements.
        // https://github.com/dotnet/roslyn/issues/2987 tracks improving cast simplification for this scenario.

        var source =
            """
            class C
            {
                private unsafe readonly byte* _endPointer;
                private unsafe byte* _currentPointer;

                private unsafe void CheckBounds(int byteCount)
                {
                    unchecked
                    {
                        if (((uint)byteCount) > (_endPointer - _currentPointer))
                        {
                        }
                    }
                }
            }
            """;

        await VerifyCS.VerifyCodeFixAsync(source, source);
    }

    [Fact, WorkItem("https://github.com/dotnet/roslyn/issues/2987")]
    [WorkItem("https://github.com/dotnet/roslyn/issues/2691")]
    public async Task DoNotRemoveNumericCastInCheckedExpression()
    {
        // Conservatively disable cast simplifications within explicit checked/unchecked expressions.
        // https://github.com/dotnet/roslyn/issues/2987 tracks improving cast simplification for this scenario.

        var source =
            """
            class C
            {
                private unsafe readonly byte* _endPointer;
                private unsafe byte* _currentPointer;

                private unsafe void CheckBounds(int byteCount)
                {
                    if (checked((uint)byteCount) > (_endPointer - _currentPointer))
                    {
                    }
                }
            }
            """;

        await VerifyCS.VerifyCodeFixAsync(source, source);
    }

    [Fact, WorkItem("https://github.com/dotnet/roslyn/issues/2987")]
    [WorkItem("https://github.com/dotnet/roslyn/issues/2691")]
    public async Task DoNotRemoveNumericCastInCheckedStatement()
    {
        // Conservatively disable cast simplifications within explicit checked/unchecked statements.
        // https://github.com/dotnet/roslyn/issues/2987 tracks improving cast simplification for this scenario.

        var source =
            """
            class C
            {
                private unsafe readonly byte* _endPointer;
                private unsafe byte* _currentPointer;

                private unsafe void CheckBounds(int byteCount)
                {
                    checked
                    {
                        if (((uint)byteCount) > (_endPointer - _currentPointer))
                        {
                        }
                    }
                }
            }
            """;

        await VerifyCS.VerifyCodeFixAsync(source, source);
    }

    [Fact, WorkItem("https://github.com/dotnet/roslyn/issues/26640")]
    public async Task DoNotRemoveCastToByteFromIntInConditionalExpression()
    {
        var source = """
            class C
            {
                object M1(bool b)
                {
                    return b ? (byte)1 : (byte)0;
                }
            }
            """;
        await VerifyCS.VerifyCodeFixAsync(source, source);
    }

    [Fact, WorkItem("https://github.com/dotnet/roslyn/issues/26640")]
    public async Task RemoveCastToDoubleFromIntWithTwoInConditionalExpression()
    {
        await VerifyCS.VerifyCodeFixAsync(
            """
            class C
            {
                object M1(bool b)
                {
                    return b ? [|(double)|]1 : [|(double)|]0;
                }
            }
            """,
            """
            class C
            {
                object M1(bool b)
                {
                    return b ? 1 : (double)0;
                }
            }
            """);
    }

    [Fact, WorkItem("https://github.com/dotnet/roslyn/issues/26640")]
    public async Task DoNotRemoveCastToDoubleFromIntInConditionalExpression()
    {
        var source =
            """
            class C
            {
                object M1(bool b)
                {
                    return b ? 1 : (double)0;
                }
            }
            """;

        await VerifyCS.VerifyCodeFixAsync(source, source);
    }

    [Fact, WorkItem("https://github.com/dotnet/roslyn/issues/26640")]
    public async Task DoNotRemoveCastToUIntFromCharInConditionalExpression()
    {
        var source =
            """
            class C
            {
                object M1(bool b)
                {
                    return b ? '1' : (uint)'0';
                }
            }
            """;

        await VerifyCS.VerifyCodeFixAsync(source, source);
    }

    [Fact, WorkItem("https://github.com/dotnet/roslyn/issues/26640")]
    public async Task RemoveUnnecessaryNumericCastToSameTypeInConditionalExpression()
    {
        await VerifyCS.VerifyCodeFixAsync(
            """
            class C
            {
                object M1(bool b)
                {
                    return b ? [|(int)|]1 : 0;
                }
            }
            """,
            """
            class C
            {
                object M1(bool b)
                {
                    return b ? 1 : 0;
                }
            }
            """);
    }

    [Fact, WorkItem("http://vstfdevdiv:8080/DevDiv2/DevDiv/_workitems/edit/545894")]
    public async Task DoNotRemoveNecessaryCastInAttribute()
    {
        var source =
            """
            using System;

            [A((byte)0)]
            class A : Attribute
            {
                public A(object x)
                {
                }
            }
            """;

        await VerifyCS.VerifyCodeFixAsync(source, source);
    }

    [Fact, WorkItem("http://vstfdevdiv:8080/DevDiv2/DevDiv/_workitems/edit/545894")]
    public async Task DoRemoveUnnecessaryCastInAttribute()
    {
        await VerifyCS.VerifyCodeFixAsync(
            """
            using System;

            [A([|(int)|]0)]
            class A : Attribute
            {
                public A(object x)
                {
                }
            }
            """,
            """
            using System;

            [A(0)]
            class A : Attribute
            {
                public A(object x)
                {
                }
            }
            """);
    }

    [Fact, WorkItem("http://vstfdevdiv:8080/DevDiv2/DevDiv/_workitems/edit/545894")]
    public async Task DoNotRemoveImplicitConstantConversionToDifferentType()
    {
        var source =
            """
            using System;

            class A : Attribute
            {
                public A()
                {
                    object x = (byte)0;
                }
            }
            """;

        await VerifyCS.VerifyCodeFixAsync(source, source);
    }

    [Fact, WorkItem("http://vstfdevdiv:8080/DevDiv2/DevDiv/_workitems/edit/545894")]
    public async Task DoRemoveImplicitConstantConversionToSameType()
    {
        await VerifyCS.VerifyCodeFixAsync(
            """
            using System;

            class A : Attribute
            {
                public A()
                {
                    object x = [|(int)|]0;
                }
            }
            """,
            """
            using System;

            class A : Attribute
            {
                public A()
                {
                    object x = 0;
                }
            }
            """);
    }

    [Fact, WorkItem("http://vstfdevdiv:8080/DevDiv2/DevDiv/_workitems/edit/545894")]
    public async Task DoNotRemoveNumericConversionBoxed()
    {
        var source =
            """
            using System;

            class A : Attribute
            {
                public A(int i)
                {
                    object x = (long)i;
                }
            }
            """;

        await VerifyCS.VerifyCodeFixAsync(source, source);
    }

    [Fact, WorkItem("http://vstfdevdiv:8080/DevDiv2/DevDiv/_workitems/edit/545894")]
    public async Task DoRemoveNumericConversionNotBoxed()
    {
        await VerifyCS.VerifyCodeFixAsync(
            """
            using System;

            class A : Attribute
            {
                public A(int i)
                {
                    long x = [|(long)|]i;
                }
            }
            """,
            """
            using System;

            class A : Attribute
            {
                public A(int i)
                {
                    long x = i;
                }
            }
            """);
    }

    [Fact, WorkItem("http://vstfdevdiv:8080/DevDiv2/DevDiv/_workitems/edit/545894")]
    public async Task DoRemoveNonConstantCastInAttribute()
    {
        await VerifyCS.VerifyCodeFixAsync(
            """
            using System;

            [A({|CS0182:[|(IComparable)|]0|})]
            class A : Attribute
            {
                public A(object x)
                {
                }
            }
            """,
            """
            using System;

            [A(0)]
            class A : Attribute
            {
                public A(object x)
                {
                }
            }
            """);
    }

    [Fact, WorkItem("https://github.com/dotnet/roslyn/issues/39042")]
    public async Task DoNotRemoveNecessaryCastForImplicitNumericCastsThatLoseInformation()
    {
        var source =
            """
            using System;

            class A
            {
                public A(long x)
                {
                    long y = (long)(double)x;
                }
            }
            """;

        await VerifyCS.VerifyCodeFixAsync(source, source);
    }

    #region Interface Casts

    [Fact, WorkItem("http://vstfdevdiv:8080/DevDiv2/DevDiv/_workitems/edit/545889")]
    public async Task DoNotRemoveCastToInterfaceForUnsealedType()
    {
        // Note: The cast below can't be removed because X is not sealed.

        var source =
            """
            using System;

            class X : IDisposable
            {
                static void Main()
                {
                    X x = new Y();
                    ((IDisposable)x).Dispose();
                }

                public void Dispose()
                {
                    Console.WriteLine("X.Dispose");
                }
            }

            class Y : X, IDisposable
            {
                void IDisposable.Dispose()
                {
                    Console.WriteLine("Y.Dispose");
                }
            }
            """;

        await VerifyCS.VerifyCodeFixAsync(source, source);
    }

    [Fact, WorkItem("http://vstfdevdiv:8080/DevDiv2/DevDiv/_workitems/edit/545890")]
    [WorkItem("https://github.com/dotnet/roslyn/issues/34326")]
    public async Task DoRemoveCastToInterfaceForSealedType1()
    {
        await VerifyCS.VerifyCodeFixAsync("""
            using System;

            interface I
            {
                void Goo(int x = 0);
            }

            sealed class C : I
            {
                public void Goo(int x = 0)
                {
                    Console.WriteLine(x);
                }

                static void Main()
                {
                    ([|(I)|]new C()).Goo();
                }
            }
            """,
            """
            using System;

            interface I
            {
                void Goo(int x = 0);
            }

            sealed class C : I
            {
                public void Goo(int x = 0)
                {
                    Console.WriteLine(x);
                }

                static void Main()
                {
                    new C().Goo();
                }
            }
            """);
    }

    [Fact, WorkItem("http://vstfdevdiv:8080/DevDiv2/DevDiv/_workitems/edit/545890")]
    [WorkItem("https://github.com/dotnet/roslyn/issues/34326")]
    public async Task DoRemoveCastToInterfaceForSealedType2()
    {
        await VerifyCS.VerifyCodeFixAsync(
            """
            using System;

            interface I
            {
                string Goo { get; }
            }

            sealed class C : I
            {
                public string Goo
                {
                    get
                    {
                        return "Nikov Rules";
                    }
                }

                static void Main()
                {
                    Console.WriteLine(([|(I)|]new C()).Goo);
                }
            }
            """,
            """
            using System;

            interface I
            {
                string Goo { get; }
            }

            sealed class C : I
            {
                public string Goo
                {
                    get
                    {
                        return "Nikov Rules";
                    }
                }

                static void Main()
                {
                    Console.WriteLine(new C().Goo);
                }
            }
            """);
    }

    [Fact, WorkItem("http://vstfdevdiv:8080/DevDiv2/DevDiv/_workitems/edit/545890")]
    [WorkItem("https://github.com/dotnet/roslyn/issues/34326")]
    public async Task DoRemoveCastToInterfaceForSealedType3()
    {
        await VerifyCS.VerifyCodeFixAsync(
            """
            using System;

            interface I
            {
                string Goo { get; }
            }

            sealed class C : I
            {
                public C Instance { get { return new C(); } }

                public string Goo
                {
                    get
                    {
                        return "Nikov Rules";
                    }
                }

                void Main()
                {
                    Console.WriteLine(([|(I)|]Instance).Goo);
                }
            }
            """,
            """
            using System;

            interface I
            {
                string Goo { get; }
            }

            sealed class C : I
            {
                public C Instance { get { return new C(); } }

                public string Goo
                {
                    get
                    {
                        return "Nikov Rules";
                    }
                }

                void Main()
                {
                    Console.WriteLine(Instance.Goo);
                }
            }
            """);
    }

    [Fact, WorkItem("http://vstfdevdiv:8080/DevDiv2/DevDiv/_workitems/edit/545890")]
    public async Task DoNotRemoveCastToInterfaceForSealedType4()
    {
        var source =
            """
            using System;

            interface I
            {
                void Goo(int x = 0);
            }

            sealed class C : I
            {
                public void Goo(int x = 1)
                {
                    Console.WriteLine(x);
                }

                static void Main()
                {
                    ((I)new C()).Goo();
                }
            }
            """;

        await VerifyCS.VerifyCodeFixAsync(source, source);
    }

    [Fact, WorkItem("http://vstfdevdiv:8080/DevDiv2/DevDiv/_workitems/edit/545890")]
    [WorkItem("https://github.com/dotnet/roslyn/issues/34326")]
    public async Task DoRemoveCastToInterfaceForSealedTypeWhenParameterValuesDifferButExplicitValueIsProvided()
    {
        await VerifyCS.VerifyCodeFixAsync(
            """
            using System;

            interface I
            {
                void Goo(int x = 0);
            }

            sealed class C : I
            {
                public void Goo(int x = 1)
                {
                    Console.WriteLine(x);
                }

                static void Main()
                {
                    ([|(I)|]new C()).Goo(2);
                }
            }
            """,
            """
            using System;

            interface I
            {
                void Goo(int x = 0);
            }

            sealed class C : I
            {
                public void Goo(int x = 1)
                {
                    Console.WriteLine(x);
                }

                static void Main()
                {
                    new C().Goo(2);
                }
            }
            """);
    }

    [Fact, WorkItem("http://vstfdevdiv:8080/DevDiv2/DevDiv/_workitems/edit/545888")]
    public async Task DoNotRemoveCastToInterfaceForSealedType6()
    {
        // Note: The cast below can't be removed (even though C is sealed)
        // because the specified named arguments refer to parameters that
        // appear at different positions in the member signatures.

        var source =
            """
            using System;

            interface I
            {
                void Goo(int x = 0, int y = 0);
            }

            sealed class C : I
            {
                public void Goo(int y = 0, int x = 0)
                {
                    Console.WriteLine(x);
                }

                static void Main()
                {
                    ((I)new C()).Goo(x: 1);
                }
            }
            """;

        await VerifyCS.VerifyCodeFixAsync(source, source);
    }

    [Fact, WorkItem("http://vstfdevdiv:8080/DevDiv2/DevDiv/_workitems/edit/545888")]
    public async Task DoRemoveCastToInterfaceWhenNoDefaultArgsPassedAndValuesAreTheSame()
    {
        await VerifyCS.VerifyCodeFixAsync(
            """
            using System;

            interface I
            {
                void Goo(int x = 0);
            }

            sealed class C : I
            {
                public void Goo(int x = 0)
                {
                    Console.WriteLine(x);
                }

                static void Main()
                {
                    ([|(I)|]new C()).Goo();
                }
            }
            """,
            """
            using System;

            interface I
            {
                void Goo(int x = 0);
            }

            sealed class C : I
            {
                public void Goo(int x = 0)
                {
                    Console.WriteLine(x);
                }

                static void Main()
                {
                    new C().Goo();
                }
            }
            """);
    }

    [Fact, WorkItem("http://vstfdevdiv:8080/DevDiv2/DevDiv/_workitems/edit/545888")]
    public async Task DoRemoveCastToInterfaceWhenDefaultArgPassedAndValuesAreDifferent()
    {
        await VerifyCS.VerifyCodeFixAsync(
            """
            using System;

            interface I
            {
                void Goo(int x = 0);
            }

            sealed class C : I
            {
                public void Goo(int x = 1)
                {
                    Console.WriteLine(x);
                }

                static void Main()
                {
                    ([|(I)|]new C()).Goo(2);
                }
            }
            """,
            """
            using System;

            interface I
            {
                void Goo(int x = 0);
            }

            sealed class C : I
            {
                public void Goo(int x = 1)
                {
                    Console.WriteLine(x);
                }

                static void Main()
                {
                    new C().Goo(2);
                }
            }
            """);
    }

    [Fact, WorkItem("http://vstfdevdiv:8080/DevDiv2/DevDiv/_workitems/edit/545888")]
    public async Task DoNotRemoveCastToInterfaceWhenNoDefaultArgsPassedAndValuesAreDifferent()
    {
        var source = """
            using System;

            interface I
            {
                void Goo(int x = 0);
            }

            sealed class C : I
            {
                public void Goo(int x = 1)
                {
                    Console.WriteLine(x);
                }

                static void Main()
                {
                    ((I)new C()).Goo();
                }
            }
            """;

        await VerifyCS.VerifyCodeFixAsync(source, source);
    }

    [Fact, WorkItem("http://vstfdevdiv:8080/DevDiv2/DevDiv/_workitems/edit/545888")]
    public async Task DoRemoveCastToInterfaceWhenNamesAreTheSameAndNoNameProvided()
    {
        await VerifyCS.VerifyCodeFixAsync(
            """
            using System;

            interface I
            {
                void Goo(int x);
            }

            sealed class C : I
            {
                public void Goo(int x)
                {
                    Console.WriteLine(x);
                }

                static void Main()
                {
                    ([|(I)|]new C()).Goo(0);
                }
            }
            """,
            """
            using System;

            interface I
            {
                void Goo(int x);
            }

            sealed class C : I
            {
                public void Goo(int x)
                {
                    Console.WriteLine(x);
                }

                static void Main()
                {
                    new C().Goo(0);
                }
            }
            """);
    }

    [Fact, WorkItem("http://vstfdevdiv:8080/DevDiv2/DevDiv/_workitems/edit/545888")]
    public async Task DoRemoveCastToInterfaceWhenNamesAreDifferentAndNoNameProvided()
    {
        await VerifyCS.VerifyCodeFixAsync(
            """
            using System;

            interface I
            {
                void Goo(int x);
            }

            sealed class C : I
            {
                public void Goo(int y)
                {
                    Console.WriteLine(y);
                }

                static void Main()
                {
                    ([|(I)|]new C()).Goo(0);
                }
            }
            """,
            """
            using System;

            interface I
            {
                void Goo(int x);
            }

            sealed class C : I
            {
                public void Goo(int y)
                {
                    Console.WriteLine(y);
                }

                static void Main()
                {
                    new C().Goo(0);
                }
            }
            """);
    }

    [Fact, WorkItem("http://vstfdevdiv:8080/DevDiv2/DevDiv/_workitems/edit/545888")]
    public async Task DoNotRemoveCastToInterfaceWhenNamesAreDifferentAndNameProvided()
    {
        var source = """
            using System;

            interface I
            {
                void Goo(int x);
            }

            sealed class C : I
            {
                public void Goo(int y)
                {
                    Console.WriteLine(y);
                }

                static void Main()
                {
                    ((I)new C()).Goo(x: 0);
                }
            }
            """;

        await VerifyCS.VerifyCodeFixAsync(source, source);
    }

    [Fact, WorkItem("http://vstfdevdiv:8080/DevDiv2/DevDiv/_workitems/edit/545888")]
    [WorkItem("https://github.com/dotnet/roslyn/issues/34326")]
    public async Task DoNotRemoveCastToInterfaceForSealedType7()
    {
        var source =
            """
            using System;

            interface I
            {
                int this[int x = 0, int y = 0] { get; }
            }

            sealed class C : I
            {
                public int this[int x = 0, int y = 0]
                {
                    get
                    {
                        return x * 2;
                    }
                }

                static void Main()
                {
                    Console.WriteLine(((I)new C())[x: 1]);
                }
            }
            """;

        await VerifyCS.VerifyCodeFixAsync(source, source);
    }

    [Fact, WorkItem("http://vstfdevdiv:8080/DevDiv2/DevDiv/_workitems/edit/545888")]
    public async Task DoNotRemoveCastToInterfaceForSealedType8()
    {
        // Note: The cast below can't be removed (even though C is sealed)
        // because the specified named arguments refer to parameters that
        // appear at different positions in the member signatures.

        var source =
            """
            using System;

            interface I
            {
                int this[int x = 0, int y = 0] { get; }
            }

            sealed class C : I
            {
                public int this(int y = 0, int x = 0)
                {
                    get
                    {
                        return x * 2;
                    }
                }

                static void Main()
                {
                    Console.WriteLine(((I)new C())[x: 1]);
                }
            }
            """;

        await VerifyCS.VerifyCodeFixAsync(
            source,
            [
                // /0/Test0.cs(8,18): error CS0535: 'C' does not implement interface member 'I.this[int, int]'
                DiagnosticResult.CompilerError("CS0535").WithSpan(8, 18, 8, 19).WithArguments("C", "I.this[int, int]"),
                // /0/Test0.cs(10,16): error CS0548: 'C.this[(int y, ?), int]': property or indexer must have at least one accessor
                DiagnosticResult.CompilerError("CS0548").WithSpan(10, 16, 10, 20).WithArguments("C.this[(int y, ?), int]"),
                // /0/Test0.cs(10,20): error CS1003: Syntax error, '[' expected
                DiagnosticResult.CompilerError("CS1003").WithSpan(10, 20, 10, 21).WithArguments("["),
                // /0/Test0.cs(10,27): error CS1750: A value of type 'int' cannot be used as a default parameter because there are no standard conversions to type '(int y, ?)'
                DiagnosticResult.CompilerError("CS1750").WithSpan(10, 27, 10, 27).WithArguments("int", "(int y, ?)"),
                // /0/Test0.cs(10,27): error CS1001: Identifier expected
                DiagnosticResult.CompilerError("CS1001").WithSpan(10, 27, 10, 28),
                // /0/Test0.cs(10,27): error CS1026: ) expected
                DiagnosticResult.CompilerError("CS1026").WithSpan(10, 27, 10, 28),
                // /0/Test0.cs(10,27): error CS8124: Tuple must contain at least two elements.
                DiagnosticResult.CompilerError("CS8124").WithSpan(10, 27, 10, 28),
                // /0/Test0.cs(10,41): error CS1003: Syntax error, ']' expected
                DiagnosticResult.CompilerError("CS1003").WithSpan(10, 41, 10, 42).WithArguments("]"),
                // /0/Test0.cs(10,41): error CS1014: A get or set accessor expected
                DiagnosticResult.CompilerError("CS1014").WithSpan(10, 41, 10, 42),
                // /0/Test0.cs(10,41): error CS1514: { expected
                DiagnosticResult.CompilerError("CS1514").WithSpan(10, 41, 10, 42),
                // /0/Test0.cs(10,42): error CS1014: A get or set accessor expected
                DiagnosticResult.CompilerError("CS1014").WithSpan(10, 42, 10, 42),
                // /0/Test0.cs(12,12): error CS1002: ; expected
                DiagnosticResult.CompilerError("CS1002").WithSpan(12, 12, 12, 12),
                // /0/Test0.cs(16,6): error CS1513: } expected
                DiagnosticResult.CompilerError("CS1513").WithSpan(16, 6, 16, 6),
            ],
            source);
    }

    [Fact, WorkItem("http://vstfdevdiv:8080/DevDiv2/DevDiv/_workitems/edit/545883")]
    public async Task DoNotRemoveCastToInterfaceForSealedType9()
    {
        // Note: The cast below can't be removed (even though C is sealed)
        // because it would result in binding to a Dispose method that doesn't
        // implement IDisposable.Dispose().

        var source =
            """
            using System;
            using System.IO;

            sealed class C : MemoryStream
            {
                static void Main()
                {
                    C s = new C();
                    ((IDisposable)s).Dispose();
                }

                new public void Dispose()
                {
                    Console.WriteLine("new Dispose()");
                }
            }
            """;

        await VerifyCS.VerifyCodeFixAsync(source, source);
    }

    [Fact, WorkItem("http://vstfdevdiv:8080/DevDiv2/DevDiv/_workitems/edit/545887")]
    public async Task DoNotRemoveCastToInterfaceForStruct1()
    {
        // Note: The cast below can't be removed because the cast boxes 's' and
        // unboxing would change program behavior.

        var source =
            """
            using System;

            interface IIncrementable
            {
                int Value { get; }

                void Increment();
            }

            struct S : IIncrementable
            {
                public int Value { get; private set; }

                public void Increment()
                {
                    Value++;
                }

                static void Main()
                {
                    var s = new S();
                    ((IIncrementable)s).Increment();
                    Console.WriteLine(s.Value);
                }
            }
            """;

        await VerifyCS.VerifyCodeFixAsync(source, source);
    }

    [Fact, WorkItem("http://vstfdevdiv:8080/DevDiv2/DevDiv/_workitems/edit/545834")]
    [WorkItem("https://github.com/dotnet/roslyn/issues/34326")]
    public async Task RemoveCastToInterfaceForStruct2()
    {
        await VerifyCS.VerifyCodeFixAsync(
            """
            using System;
            using System.Collections.Generic;

            class Program
            {
                static void Main()
                {
                    ([|(IDisposable)|]GetEnumerator()).Dispose();
                }

                static List<int>.Enumerator GetEnumerator()
                {
                    var x = new List<int> { 1, 2, 3 };
                    return x.GetEnumerator();
                }
            }
            """,
            """
            using System;
            using System.Collections.Generic;

            class Program
            {
                static void Main()
                {
                    GetEnumerator().Dispose();
                }

                static List<int>.Enumerator GetEnumerator()
                {
                    var x = new List<int> { 1, 2, 3 };
                    return x.GetEnumerator();
                }
            }
            """);
    }

    [Fact, WorkItem("http://vstfdevdiv:8080/DevDiv2/DevDiv/_workitems/edit/544655")]
    public async Task RemoveCastToICloneableForDelegate()
    {
        // Note: The cast below can be removed because delegates are implicitly
        // sealed.

        await VerifyCS.VerifyCodeFixAsync(
            """
            using System;

            class C
            {
                static void Main()
                {
                    Action a = () => { };
                    var c = ([|(ICloneable)|]a).Clone();
                }
            }
            """,
            """
            using System;

            class C
            {
                static void Main()
                {
                    Action a = () => { };
                    var c = a.Clone();
                }
            }
            """);
    }

    [Fact, WorkItem("http://vstfdevdiv:8080/DevDiv2/DevDiv/_workitems/edit/545926")]
    public async Task RemoveCastToICloneableForArray()
    {
        // Note: The cast below can be removed because arrays are implicitly
        // sealed.

        await VerifyCS.VerifyCodeFixAsync(
            """
            using System;

            class C
            {
                static void Main()
                {
                    var a = new[] { 1, 2, 3 };
                    var c = ([|(ICloneable)|]a).Clone(); 
                }
            }
            """,
            """
            using System;

            class C
            {
                static void Main()
                {
                    var a = new[] { 1, 2, 3 };
                    var c = a.Clone(); 
                }
            }
            """);
    }

    [Fact]
    public async Task RemoveCastToInterfaceForString()
    {
        await VerifyCS.VerifyCodeFixAsync(
            """
            using System;
            using System.Collections.Generic;

            class C
            {
                static void Main(string s)
                {
                    IEnumerable<char> i = [|(IEnumerable<char>)|]s;
                }
            }
            """,
            """
            using System;
            using System.Collections.Generic;

            class C
            {
                static void Main(string s)
                {
                    IEnumerable<char> i = s;
                }
            }
            """);
    }

    [Fact, WorkItem("http://vstfdevdiv:8080/DevDiv2/DevDiv/_workitems/edit/529897")]
    public async Task RemoveCastToIConvertibleForEnum()
    {
        // Note: The cast below can be removed because enums are implicitly
        // sealed.

        await VerifyCS.VerifyCodeFixAsync(
            """
            using System;

            class Program
            {
                static void Main()
                {
                    Enum e = DayOfWeek.Monday;
                    var y = ([|(IConvertible)|]e).GetTypeCode();
                }
            }
            """,
            """
            using System;

            class Program
            {
                static void Main()
                {
                    Enum e = DayOfWeek.Monday;
                    var y = e.GetTypeCode();
                }
            }
            """);
    }

    [Fact, WorkItem("http://vstfdevdiv:8080/DevDiv2/DevDiv/_workitems/edit/529897")]
    public async Task KeepCastToIConvertibleOnNonCopiedStruct()
    {
        var source = """
            using System;

            class Program
            {
                static void Main(DateTime dt)
                {
                    var y = ((IConvertible)dt).GetTypeCode();
                }
            }
            """;
        await VerifyCS.VerifyCodeFixAsync(source, source);
    }

    [Fact, WorkItem("http://vstfdevdiv:8080/DevDiv2/DevDiv/_workitems/edit/529897")]
    public async Task RemoveCastToIConvertibleOnCopiedStruct1()
    {
        await VerifyCS.VerifyCodeFixAsync(
            """
            using System;

            class Program
            {
                static void Main()
                {
                    var y = ([|(IConvertible)|](DateTime.Now + TimeSpan.Zero)).GetTypeCode();
                }
            }
            """, """
            using System;

            class Program
            {
                static void Main()
                {
                    var y = (DateTime.Now + TimeSpan.Zero).GetTypeCode();
                }
            }
            """);
    }

    [Fact, WorkItem("http://vstfdevdiv:8080/DevDiv2/DevDiv/_workitems/edit/529897")]
    public async Task KeepCastToIConvertibleOnByRefIndexer()
    {
        var source = """
            using System;

            class Program
            {
                ref DateTime this[int i] => ref this[i];

                void Main()
                {
                    var y = ((IConvertible)this[0]).GetTypeCode();
                }
            }
            """;
        await VerifyCS.VerifyCodeFixAsync(source, source);
    }

    [Fact, WorkItem("http://vstfdevdiv:8080/DevDiv2/DevDiv/_workitems/edit/529897")]
    public async Task RemoveCastToIConvertibleOnIndexer()
    {
        await VerifyCS.VerifyCodeFixAsync(
            """
            using System;

            class Program
            {
                DateTime this[int i] => default;

                void Main()
                {
                    var y = ([|(IConvertible)|]this[0]).GetTypeCode();
                }
            }
            """,
            """
            using System;

            class Program
            {
                DateTime this[int i] => default;

                void Main()
                {
                    var y = this[0].GetTypeCode();
                }
            }
            """);
    }

    [Fact, WorkItem("http://vstfdevdiv:8080/DevDiv2/DevDiv/_workitems/edit/529897")]
    public async Task KeepCastToIConvertibleOnByRefProperty()
    {
        var source = """
            using System;

            class Program
            {
                ref DateTime X => ref X;

                void Main()
                {
                    var y = ((IConvertible)X).GetTypeCode();
                }
            }
            """;
        await VerifyCS.VerifyCodeFixAsync(source, source);
    }

    [Fact, WorkItem("http://vstfdevdiv:8080/DevDiv2/DevDiv/_workitems/edit/529897")]
    public async Task RemoveCastToIConvertibleOnProperty()
    {
        await VerifyCS.VerifyCodeFixAsync(
            """
            using System;

            class Program
            {
                DateTime X => default;

                void Main()
                {
                    var y = ([|(IConvertible)|]X).GetTypeCode();
                }
            }
            """,
            """
            using System;

            class Program
            {
                DateTime X => default;

                void Main()
                {
                    var y = X.GetTypeCode();
                }
            }
            """);
    }

    [Fact, WorkItem("http://vstfdevdiv:8080/DevDiv2/DevDiv/_workitems/edit/529897")]
    public async Task KeepCastToIConvertibleOnByRefMethod()
    {
        var source = """
            using System;

            class Program
            {
                ref DateTime X() => ref X();

                void Main()
                {
                    var y = ((IConvertible)X()).GetTypeCode();
                }
            }
            """;
        await VerifyCS.VerifyCodeFixAsync(source, source);
    }

    [Fact, WorkItem("http://vstfdevdiv:8080/DevDiv2/DevDiv/_workitems/edit/529897")]
    public async Task RemoveCastToIConvertibleOnMethod()
    {
        await VerifyCS.VerifyCodeFixAsync(
            """
            using System;

            class Program
            {
                DateTime X() => default;

                void Main()
                {
                    var y = ([|(IConvertible)|]X()).GetTypeCode();
                }
            }
            """,
            """
            using System;

            class Program
            {
                DateTime X() => default;

                void Main()
                {
                    var y = X().GetTypeCode();
                }
            }
            """);
    }

    #endregion

    #region ParamArray Parameter Casts

    [Fact, WorkItem("http://vstfdevdiv:8080/DevDiv2/DevDiv/_workitems/edit/545141")]
    public async Task DoNotRemoveCastToObjectInParamArrayArg1()
    {
        var source =
            """
            using System;

            class C
            {
                static void Main()
                {
                    Goo((object)null);
                }

                static void Goo(params object[] x)
                {
                    Console.WriteLine(x.Length);
                }
            }
            """;

        await VerifyCS.VerifyCodeFixAsync(source, source);
    }

    [Fact, WorkItem("http://vstfdevdiv:8080/DevDiv2/DevDiv/_workitems/edit/529911")]
    public async Task DoNotRemoveCastToIntArrayInParamArrayArg2()
    {
        var source =
            """
            using System;

            class C
            {
                static void Main()
                {
                    Goo((int[])null);
                }

                static void Goo(params object[] x)
                {
                    Console.WriteLine(x.Length);
                }
            }
            """;

        await VerifyCS.VerifyCodeFixAsync(source, source);
    }

    [Fact, WorkItem("http://vstfdevdiv:8080/DevDiv2/DevDiv/_workitems/edit/529911")]
    public async Task DoNotRemoveCastToObjectArrayInParamArrayArg3()
    {
        var source =
            """
            using System;

            class C
            {
                static void Main()
                {
                    Goo((object[])null);
                }

                static void Goo(params object[][] x)
                {
                    Console.WriteLine(x.Length);
                }
            }
            """;

        await VerifyCS.VerifyCodeFixAsync(source, source);
    }

    [Fact, WorkItem("http://vstfdevdiv:8080/DevDiv2/DevDiv/_workitems/edit/529911")]
    public async Task RemoveCastToObjectArrayInParamArrayArg1()
    {
        await VerifyCS.VerifyCodeFixAsync(
            """
            class C
            {
                static void Goo(params object[] x) { }

                static void Main()
                {
                    Goo([|(object[])|]null);
                }
            }
            """,
            """
            class C
            {
                static void Goo(params object[] x) { }

                static void Main()
                {
                    Goo(null);
                }
            }
            """);
    }

    [Fact, WorkItem("http://vstfdevdiv:8080/DevDiv2/DevDiv/_workitems/edit/529911")]
    public async Task RemoveCastToStringArrayInParamArrayArg2()
    {
        await VerifyCS.VerifyCodeFixAsync(
            """
            class C
            {
                static void Goo(params object[] x) { }

                static void Main()
                {
                    Goo([|(string[])|]null);
                }
            }
            """,
            """
            class C
            {
                static void Goo(params object[] x) { }

                static void Main()
                {
                    Goo(null);
                }
            }
            """);
    }

    [Fact, WorkItem("http://vstfdevdiv:8080/DevDiv2/DevDiv/_workitems/edit/529911")]
    public async Task RemoveCastToIntArrayInParamArrayArg3()
    {
        await VerifyCS.VerifyCodeFixAsync(
            """
            class C
            {
                static void Goo(params int[] x) { }

                static void Main()
                {
                    Goo([|(int[])|]null);
                }
            }
            """,
            """
            class C
            {
                static void Goo(params int[] x) { }

                static void Main()
                {
                    Goo(null);
                }
            }
            """);
    }

    [Fact, WorkItem("http://vstfdevdiv:8080/DevDiv2/DevDiv/_workitems/edit/529911")]
    public async Task RemoveCastToObjectArrayInParamArrayArg4()
    {
        await VerifyCS.VerifyCodeFixAsync(
            """
            class C
            {
                static void Goo(params object[] x) { }

                static void Main()
                {
                    Goo([|(object[])|]null, null);
                }
            }
            """,
            """
            class C
            {
                static void Goo(params object[] x) { }

                static void Main()
                {
                    Goo(null, null);
                }
            }
            """);
    }

    [Fact, WorkItem("http://vstfdevdiv:8080/DevDiv2/DevDiv/_workitems/edit/529911")]
    public async Task RemoveCastToObjectInParamArrayArg5()
    {
        await VerifyCS.VerifyCodeFixAsync(
            """
            class C
            {
                static void Goo(params object[] x) { }

                static void Main()
                {
                    Goo([|(object)|]null, null);
                }
            }
            """,
            """
            class C
            {
                static void Goo(params object[] x) { }

                static void Main()
                {
                    Goo(null, null);
                }
            }
            """);
    }

    [Fact]
    public async Task RemoveCastToObjectArrayInParamArrayWithNamedArgument()
    {
        await VerifyCS.VerifyCodeFixAsync(
            """
            class C
            {
                static void Main()
                {
                    Goo(x: [|(object[])|]null);
                }

                static void Goo(params object[] x) { }
            }
            """,
            """
            class C
            {
                static void Main()
                {
                    Goo(x: null);
                }

                static void Goo(params object[] x) { }
            }
            """);
    }

    #endregion

    #region ForEach Statements

    [Fact, WorkItem("http://vstfdevdiv:8080/DevDiv2/DevDiv/_workitems/edit/545961")]
    public async Task DoNotRemoveNecessaryCastInForEach1()
    {
        // The cast below can't be removed because it would result an error
        // in the foreach statement.

        var source =
            """
            using System.Collections;

            class Program
            {
                static void Main()
                {
                    object s = ";
                    foreach (object x in (IEnumerable)s)
                    {
                    }
                }
            }
            """;

        await VerifyCS.VerifyCodeFixAsync(
            source,
            [
                // /0/Test0.cs(7,20): error CS1010: Newline in constant
                DiagnosticResult.CompilerError("CS1010").WithSpan(7, 20, 7, 20),
                // /0/Test0.cs(7,22): error CS1002: ; expected
                DiagnosticResult.CompilerError("CS1002").WithSpan(7, 22, 7, 22),
            ],
            source);
    }

    [Fact, WorkItem("http://vstfdevdiv:8080/DevDiv2/DevDiv/_workitems/edit/545961")]
    public async Task DoNotRemoveNecessaryCastInForEach2()
    {
        // The cast below can't be removed because it would result an error
        // in the foreach statement.

        var source =
            """
            using System.Collections.Generic;

            class Program
            {
                static void Main()
                {
                    object s = ";
                    foreach (object x in (IEnumerable<char>)s)
                    {
                    }
                }
            }
            """;

        await VerifyCS.VerifyCodeFixAsync(
            source,
            [
                // /0/Test0.cs(7,20): error CS1010: Newline in constant
                DiagnosticResult.CompilerError("CS1010").WithSpan(7, 20, 7, 20),
                // /0/Test0.cs(7,22): error CS1002: ; expected
                DiagnosticResult.CompilerError("CS1002").WithSpan(7, 22, 7, 22),
            ],
            source);
    }

    [Fact, WorkItem("http://vstfdevdiv:8080/DevDiv2/DevDiv/_workitems/edit/545961")]
    public async Task DoNotRemoveNecessaryCastInForEach3()
    {
        // The cast below can't be removed because it would result an error
        // in the foreach statement since C doesn't contain a GetEnumerator()
        // method.

        var source =
            """
            using System.Collections;

            class D
            {
                public IEnumerator GetEnumerator()
                {
                    yield return 1;
                }
            }

            class C
            {
                public static implicit operator D(C c)
                {
                    return new D();
                }

                static void Main()
                {
                    object s = ";
                    foreach (object x in (D)new C())
                    {
                    }
                }
            }
            """;

        await VerifyCS.VerifyCodeFixAsync(
            source,
            [
                // /0/Test0.cs(20,20): error CS1010: Newline in constant
                DiagnosticResult.CompilerError("CS1010").WithSpan(20, 20, 20, 20),
                // /0/Test0.cs(20,22): error CS1002: ; expected
                DiagnosticResult.CompilerError("CS1002").WithSpan(20, 22, 20, 22),
            ],
            source);
    }

    [Fact, WorkItem("http://vstfdevdiv:8080/DevDiv2/DevDiv/_workitems/edit/545961")]
    public async Task DoNotRemoveNecessaryCastInForEach4()
    {
        // The cast below can't be removed because it would result in
        // C.GetEnumerator() being called rather than D.GetEnumerator().

        var source =
            """
            using System;
            using System.Collections;

            class D
            {
                public IEnumerator GetEnumerator()
                {
                    yield return 1;
                }
            }

            class C
            {
                public IEnumerator GetEnumerator()
                {
                    yield return 2;
                }

                public static implicit operator D(C c)
                {
                    return new D();
                }

                static void Main()
                {
                    object s = ";
                    foreach (object x in (D)new C())
                    {
                        Console.WriteLine(x);
                    }
                }
            }
            """;

        await VerifyCS.VerifyCodeFixAsync(
            source,
            [
                // /0/Test0.cs(26,20): error CS1010: Newline in constant
                DiagnosticResult.CompilerError("CS1010").WithSpan(26, 20, 26, 20),
                // /0/Test0.cs(26,22): error CS1002: ; expected
                DiagnosticResult.CompilerError("CS1002").WithSpan(26, 22, 26, 22),
            ],
            source);
    }

    [Fact, WorkItem("http://vstfdevdiv:8080/DevDiv2/DevDiv/_workitems/edit/545961")]
    public async Task DoNotRemoveNecessaryCastInForEach5()
    {
        // The cast below can't be removed because it would change the
        // type of 'x'.

        var source =
            """
            using System;

            class Program
            {
                static void Main()
                {
                    string[] s = {
                        "A"
                    };
                    foreach (var x in (Array)s)
                    {
                        var y = x;
                        y = 1;
                    }
                }
            }
            """;

        await VerifyCS.VerifyCodeFixAsync(source, source);
    }

    #endregion

    [Fact, WorkItem("http://vstfdevdiv:8080/DevDiv2/DevDiv/_workitems/edit/545925")]
    public async Task DoNotRemoveCastIfOverriddenMethodHasIncompatibleParameterList()
    {
        // Note: The cast below can't be removed because the parameter list
        // of Goo and its override have different default values.

        var source =
            """
            using System;

            abstract class Y
            {
                public abstract void Goo(int x = 1);
            }

            class X : Y
            {
                static void Main()
                {
                    ((Y)new X()).Goo();
                }

                public override void Goo(int x = 2)
                {
                    Console.WriteLine(x);
                }
            }
            """;

        await VerifyCS.VerifyCodeFixAsync(source, source);
    }

    [Fact, WorkItem("http://vstfdevdiv:8080/DevDiv2/DevDiv/_workitems/edit/545925")]
    public async Task RemoveCastIfOverriddenMethodHaveCompatibleParameterList()
    {
        // Note: The cast below can be removed because the parameter list
        // of Goo and its override have the same default values.

        await VerifyCS.VerifyCodeFixAsync(
            """
            using System;

            abstract class Y
            {
                public abstract void Goo(int x = 1);
            }

            class X : Y
            {
                static void Main()
                {
                    ([|(Y)|]new X()).Goo();
                }

                public override void Goo(int x = 1)
                {
                    Console.WriteLine(x);
                }
            }
            """,
            """
            using System;

            abstract class Y
            {
                public abstract void Goo(int x = 1);
            }

            class X : Y
            {
                static void Main()
                {
                    new X().Goo();
                }

                public override void Goo(int x = 1)
                {
                    Console.WriteLine(x);
                }
            }
            """);
    }

    [Fact, WorkItem("http://vstfdevdiv:8080/DevDiv2/DevDiv/_workitems/edit/529916")]
    public async Task RemoveCastInReceiverForMethodGroup()
    {
        // Note: The cast below can be removed because the it results in
        // the same method group.

        await VerifyCS.VerifyCodeFixAsync(
            """
            using System;

            static class Program
            {
                static void Main()
                {
                    Action a = ([|(string)|]"").Goo;
                }

                static void Goo(this string x) { }
            }
            """,
            """
            using System;

            static class Program
            {
                static void Main()
                {
                    Action a = "".Goo;
                }

                static void Goo(this string x) { }
            }
            """);
    }

    [Fact, WorkItem("http://vstfdevdiv:8080/DevDiv2/DevDiv/_workitems/edit/609497")]
    public async Task Bugfix_609497()
    {
        var source =
            """
            using System;
            using System.Threading.Tasks;

            class Program
            {
                static void Main()
                {
                    Goo().Wait();
                }

                static async Task Goo()
                {
                    Task task = Task.FromResult(0);
                    Console.WriteLine(await (dynamic)task);
                }
            }
            """;

        await VerifyCS.VerifyCodeFixAsync(source, source);
    }

    [Fact, WorkItem("http://vstfdevdiv:8080/DevDiv2/DevDiv/_workitems/edit/545995")]
    public async Task DoNotRemoveCastToDifferentTypeWithSameName()
    {
        // Note: The cast below cannot be removed because the it results in
        // a different overload being picked.

        var source =
            """
            using System;
            using MyInt = System.Int32;

            namespace System
            {
                public struct Int32
                {
                    public static implicit operator Int32(int x)
                    {
                        return default(Int32);
                    }
                }
            }

            class A
            {
                static void Goo(int x)
                {
                    Console.WriteLine("int");
                }

                static void Goo(MyInt x)
                {
                    Console.WriteLine("MyInt");
                }

                static void Main()
                {
                    Goo((MyInt)0);
                }
            }
            """;

        await VerifyCS.VerifyCodeFixAsync(source, source);
    }

    [Fact, WorkItem("http://vstfdevdiv:8080/DevDiv2/DevDiv/_workitems/edit/545921")]
    public async Task DoNotRemoveCastWhichWouldChangeAttributeOverloadResolution1()
    {
        // Note: The cast below cannot be removed because it would result in
        // a different attribute constructor being picked

        var source =
            """
            using System;

            [Flags]
            enum EEEnum
            {
                Flag1 = 0x2,
                Flag2 = 0x1,
            }

            class MyAttributeAttribute : Attribute
            {
                public MyAttributeAttribute(EEEnum e)
                {
                }

                public MyAttributeAttribute(short e)
                {
                }

                public void Goo(EEEnum e)
                {
                }

                public void Goo(short e)
                {
                }

                [MyAttribute((EEEnum)0x0)]
                public void Bar()
                {
                    Goo((EEEnum)0x0);
                }
            }
            """;

        await VerifyCS.VerifyCodeFixAsync(source, source);
    }

    [Fact, WorkItem("http://vstfdevdiv:8080/DevDiv2/DevDiv/_workitems/edit/624252")]
    [WorkItem("http://vstfdevdiv:8080/DevDiv2/DevDiv/_workitems/edit/608180")]
    public async Task DoNotRemoveCastIfArgumentIsRestricted_TypedReference()
    {
        var source =
            """
            using System;

            class Program
            {
                static void Main(string[] args)
                {
                }

                static void v(dynamic x)
                {
                    var y = default(TypedReference);
                    dd((object)x, y);
                }

                static void dd(object obj, TypedReference d)
                {
                }
            }
            """;

        await VerifyCS.VerifyCodeFixAsync(source, source);
    }

    [Fact, WorkItem("http://vstfdevdiv:8080/DevDiv2/DevDiv/_workitems/edit/627107")]
    public async Task DoNotRemoveCastOnArgumentsWithOtherDynamicArguments()
    {
        var source =
            """
            using System;

            class Program
            {
                static void Main()
                {
                    C<string>.InvokeGoo(0);
                }
            }

            class C<T>
            {
                public static void InvokeGoo(dynamic x)
                {
                    Console.WriteLine(Goo(x, (object)"", ""));
                }

                static void Goo(int x, string y, T z)
                {
                }

                static bool Goo(int x, object y, object z)
                {
                    return true;
                }
                
                static bool Goo(long x, object y, object z)
                {
                    return true;
                }
            }
            """;

        await VerifyCS.VerifyCodeFixAsync(source, source);
    }

    [Fact, WorkItem("http://vstfdevdiv:8080/DevDiv2/DevDiv/_workitems/edit/627107")]
    public async Task DoNotRemoveCastOnArgumentsWithOtherDynamicArguments_Bracketed()
    {
        var source =
            """
            class C<T>
            {
                int this[int x, T s, string d = "abc"]
                {
                    get
                    {
                        return 0;
                    }

                    set
                    {
                    }
                }

                int this[int x, object s, object d]
                {
                    get
                    {
                        return 0;
                    }

                    set
                    {
                    }
                }
                
                int this[long x, object s, object d]
                {
                    get
                    {
                        return 0;
                    }
                
                    set
                    {
                    }
                }
                
                void Goo(dynamic xx)
                {
                    var y = this[x: xx, s: "", d: (object)""];
                }
            }
            """;

        await VerifyCS.VerifyCodeFixAsync(source, source);
    }

    [Fact, WorkItem("http://vstfdevdiv:8080/DevDiv2/DevDiv/_workitems/edit/627107")]
    public async Task DoNotRemoveCastOnArgumentsWithDynamicReceiverOpt()
    {
        var source =
            """
            class C
            {
                static bool Goo(dynamic d)
                {
                    d((object)"");
                    return true;
                }
            }
            """;

        await VerifyCS.VerifyCodeFixAsync(source, source);
    }

    [Fact, WorkItem("http://vstfdevdiv:8080/DevDiv2/DevDiv/_workitems/edit/627107")]
    public async Task DoNotRemoveCastOnArgumentsWithDynamicReceiverOpt_1()
    {
        var source =
            """
            class C
            {
                static bool Goo(dynamic d)
                {
                    d.goo((object)"");
                    return true;
                }
            }
            """;

        await VerifyCS.VerifyCodeFixAsync(source, source);
    }

    [Fact, WorkItem("http://vstfdevdiv:8080/DevDiv2/DevDiv/_workitems/edit/627107")]
    public async Task DoNotRemoveCastOnArgumentsWithDynamicReceiverOpt_2()
    {
        var source =
            """
            class C
            {
                static bool Goo(dynamic d)
                {
                    d.goo.bar.goo((object)"");
                    return true;
                }
            }
            """;

        await VerifyCS.VerifyCodeFixAsync(source, source);
    }

    [Fact, WorkItem("http://vstfdevdiv:8080/DevDiv2/DevDiv/_workitems/edit/627107")]
    public async Task DoNotRemoveCastOnArgumentsWithDynamicReceiverOpt_3()
    {
        var source =
            """
            class C
            {
                static bool Goo(dynamic d)
                {
                    d.goo().bar().goo((object)"");
                    return true;
                }
            }
            """;

        await VerifyCS.VerifyCodeFixAsync(source, source);
    }

    [Fact, WorkItem("http://vstfdevdiv:8080/DevDiv2/DevDiv/_workitems/edit/627107")]
    public async Task DoNotRemoveCastOnArgumentsWithOtherDynamicArguments_1()
    {
        var source =
            """
            using System;

            class Program
            {
                static void Main()
                {
                    C<string>.InvokeGoo(0);
                }
            }

            class C<T>
            {
                public static void InvokeGoo(dynamic x)
                {
                    Console.WriteLine(Goo((object)"", x, ""));
                }

                static void Goo(string y, int x, T z)
                {
                }

                static bool Goo(object y, int x, object z)
                {
                    return true;
                }
                
                static bool Goo(object y, long x, object z)
                {
                    return true;
                }
            }
            """;

        await VerifyCS.VerifyCodeFixAsync(source, source);
    }

    [Fact, WorkItem("http://vstfdevdiv:8080/DevDiv2/DevDiv/_workitems/edit/545998")]
    public async Task DoNotRemoveCastWhichWouldChangeAttributeOverloadResolution2()
    {
        // Note: The cast below cannot be removed because it would result in
        // a different attribute constructor being picked

        var source =
            """
            using System;

            [A(new[] { (long)0 })]
            class A : Attribute
            {
                public A(long[] x)
                {
                }
            }
            """;

        await VerifyCS.VerifyCodeFixAsync(source, source);
    }

    [Fact, WorkItem("http://vstfdevdiv:8080/DevDiv2/DevDiv/_workitems/edit/529894")]
    public async Task DoNotUnnecessaryCastFromEnumToUint()
    {
        var source =
            """
            using System;

            enum E
            {
                X = -1
            }

            class C
            {
                static void Main()
                {
                    E x = E.X;
                    Console.WriteLine((uint)x > 0);
                }
            }
            """;

        await VerifyCS.VerifyCodeFixAsync(source, source);
    }

    [Fact, WorkItem("http://vstfdevdiv:8080/DevDiv2/DevDiv/_workitems/edit/529846")]
    public async Task DoNotUnnecessaryCastFromTypeParameterToObject()
    {
        var source =
            """
            class C
            {
                static void Goo<T>(T x, object y)
                {
                    if ((object)x == y)
                    {
                    }
                }
            }
            """;

        await VerifyCS.VerifyCodeFixAsync(source, source);
    }

    [Fact, WorkItem("http://vstfdevdiv:8080/DevDiv2/DevDiv/_workitems/edit/640136")]
    public async Task RemoveUnnecessaryCastAndParseCorrect()
    {
        var source =
            """
            using System;
            using System.Threading.Tasks;

            class C
            {
                void Goo(Task<Action> x)
                {
                    (([|(Task<Action>)|]x).Result)();
                }
            }
            """;
        var fixedSource =
            """
            using System;
            using System.Threading.Tasks;

            class C
            {
                void Goo(Task<Action> x)
                {
                    (x.Result)();
                }
            }
            """;

        await new VerifyCS.Test
        {
            TestCode = source,
            FixedState =
            {
                Sources = { fixedSource },
                ExpectedDiagnostics =
                {
                    // /0/Test0.cs(9,10): error CS0118: 'x' is a variable but is used like a type
                    DiagnosticResult.CompilerError("CS0118").WithSpan(8, 10, 8, 11).WithArguments("x", "variable", "type"),
                    // /0/Test0.cs(9,20): error CS1525: Invalid expression term ')'
                    DiagnosticResult.CompilerError("CS1525").WithSpan(8, 20, 8, 21).WithArguments(")"),
                },
            },
            // The code fix in this case does not produce valid code or a valid syntax tree
            CodeActionValidationMode = CodeActionValidationMode.None,
        }.RunAsync();
    }

    [Fact, WorkItem("http://vstfdevdiv:8080/DevDiv2/DevDiv/_workitems/edit/626026")]
    public async Task DoNotRemoveCastIfUserDefinedExplicitCast()
    {
        var source =
            """
            class Program
            {
                static void Main(string[] args)
                {
                    B bar = new B();
                    A a = (A)bar;
                }
            }

            public struct A
            {
                public static explicit operator A(B b)
                {
                    return new A();
                }
            }

            public struct B
            {
            }
            """;

        await VerifyCS.VerifyCodeFixAsync(source, source);
    }

    [Fact, WorkItem("http://vstfdevdiv:8080/DevDiv2/DevDiv/_workitems/edit/768895")]
    public async Task DoNotRemoveNecessaryCastInTernary()
    {
        var source =
            """
            class Program
            {
                static void Main(string[] args)
                {
                    object x = null;
                    int y = (bool)x ? 1 : 0;
                }
            }
            """;

        await VerifyCS.VerifyCodeFixAsync(source, source);
    }

    [Fact, WorkItem("http://vstfdevdiv:8080/DevDiv2/DevDiv/_workitems/edit/770187")]
    public async Task DoNotRemoveNecessaryCastInSwitchExpression()
    {
        var source =
            """
            namespace ConsoleApplication23
            {
                class Program
                {
                    static void Main(string[] args)
                    {
                        int goo = 0;
                        switch ((E)goo)
                        {
                            case E.A:
                            case E.B:
                                return;
                        }
                    }
                }

                enum E
                {
                    A,
                    B,
                    C
                }
            }
            """;

        await VerifyCS.VerifyCodeFixAsync(source, source);
    }

    [Fact, WorkItem("https://github.com/dotnet/roslyn/issues/2761")]
    [WorkItem("http://vstfdevdiv:8080/DevDiv2/DevDiv/_workitems/edit/844482")]
    public async Task DoNotRemoveCastFromBaseToDerivedWithExplicitReference()
    {
        var source =
            """
            class Program
            {
                static void Main(string[] args)
                {
                    C x = null;
                    C y = null;
                    y = (D)x;
                }
            }

            class C
            {
            }

            class D : C
            {
            }
            """;

        await VerifyCS.VerifyCodeFixAsync(source, source);
    }

    [Fact, WorkItem("https://github.com/dotnet/roslyn/issues/3254")]
    public async Task DoNotRemoveCastToTypeParameterWithExceptionConstraint()
    {
        var source =
            """
            using System;

            class Program
            {
                private static void RequiresCondition<TException>(bool condition, string messageOnFalseCondition) where TException : Exception
                {
                    if (!condition)
                    {
                        throw (TException)Activator.CreateInstance(typeof(TException), messageOnFalseCondition);
                    }
                }
            }
            """;

        await VerifyCS.VerifyCodeFixAsync(source, source);
    }

    [Fact, WorkItem("https://github.com/dotnet/roslyn/issues/3254")]
    public async Task DoNotRemoveCastToTypeParameterWithExceptionSubTypeConstraint()
    {
        var source =
            """
            using System;

            class Program
            {
                private static void RequiresCondition<TException>(bool condition, string messageOnFalseCondition) where TException : ArgumentException
                {
                    if (!condition)
                    {
                        throw (TException)Activator.CreateInstance(typeof(TException), messageOnFalseCondition);
                    }
                }
            }
            """;

        await VerifyCS.VerifyCodeFixAsync(source, source);
    }

    [Fact, WorkItem("https://github.com/dotnet/roslyn/issues/8111")]
    public async Task DoNotRemoveCastThatChangesShapeOfAnonymousTypeObject()
    {
        var source =
            """
            class Program
            {
                static void Main(string[] args)
                {
                    object thing = new { shouldBeAnInt = (int)Directions.South };
                }

                public enum Directions
                {
                    North,
                    East,
                    South,
                    West
                }
            }
            """;

        await VerifyCS.VerifyCodeFixAsync(source, source);
    }

    [Fact, WorkItem("https://github.com/dotnet/roslyn/issues/8111")]
    public async Task RemoveCastThatDoesntChangeShapeOfAnonymousTypeObject()
    {
        await VerifyCS.VerifyCodeFixAsync(
            """
            class Program
            {
                static void Main(string[] args)
                {
                    object thing = new { shouldBeAnInt = [|(Directions)|]Directions.South };
                }

                public enum Directions
                {
                    North,
                    East,
                    South,
                    West
                }
            }
            """,
            """
            class Program
            {
                static void Main(string[] args)
                {
                    object thing = new { shouldBeAnInt = Directions.South };
                }

                public enum Directions
                {
                    North,
                    East,
                    South,
                    West
                }
            }
            """);
    }

    [Fact]
    public async Task Tuple()
    {
        await VerifyCS.VerifyCodeFixAsync(
            """
            class C
            {
                void Main()
                {
                    (int, string) tuple = [|((int, string))|](1, "hello");
                }
            }
            """,
            """
            class C
            {
                void Main()
                {
                    (int, string) tuple = (1, "hello");
                }
            }
            """);
    }

    [Fact]
    public async Task TupleWithDifferentNames()
    {
        await VerifyCS.VerifyCodeFixAsync(
            """
            class C
            {
                void Main()
                {
                    (int a, string) tuple = [|((int, string d))|](1, f: "hello");
                }
            }
            """,
            """
            class C
            {
                void Main()
                {
                    (int a, string) tuple = (1, f: "hello");
                }
            }
            """);
    }

    [Fact, WorkItem("https://github.com/dotnet/roslyn/issues/24791")]
    public async Task SimpleBoolCast()
    {
        await VerifyCS.VerifyCodeFixAsync(
            """
            class C
            {
                bool M()
                {
                    if (![|(bool)|]M()) throw null;
                    throw null;
                }
            }
            """,
            """
            class C
            {
                bool M()
                {
                    if (!M()) throw null;
                    throw null;
                }
            }
            """);
    }

    [Fact, WorkItem("https://github.com/dotnet/roslyn/issues/12572")]
    public async Task DoNotRemoveCastThatUnboxes()
    {
        // The cast below can't be removed because it could throw a null ref exception.
        var source =
            """
            using System;

            class Program
            {
                static void Main()
                {
                    object i = null;
                    switch ((int)i)
                    {
                        case 0:
                            Console.WriteLine(0);
                            break;
                        case 1:
                            Console.WriteLine(1);
                            break;
                        case 2:
                            Console.WriteLine(2);
                            break;
                    }
                }
            }
            """;

        await VerifyCS.VerifyCodeFixAsync(source, source);
    }

    [Fact, WorkItem("https://github.com/dotnet/roslyn/issues/17029")]
    public async Task DoNotRemoveCastOnEnumComparison1()
    {
        var source =
            """
            enum TransferTypeKey
            {
                Transfer,
                TransferToBeneficiary
            }

            class Program
            {
                static void Main(dynamic p)
                {
                    if (p.TYP != (int)TransferTypeKey.TransferToBeneficiary)
                      throw new InvalidOperationException();
                }
            }
            """;

        await VerifyCS.VerifyCodeFixAsync(
            source,
            // /0/Test0.cs(13,21): error CS0246: The type or namespace name 'InvalidOperationException' could not be found (are you missing a using directive or an assembly reference?)
            DiagnosticResult.CompilerError("CS0246").WithSpan(12, 21, 12, 46).WithArguments("InvalidOperationException"),
            source);
    }

    [Fact, WorkItem("https://github.com/dotnet/roslyn/issues/17029")]
    public async Task DoNotRemoveCastOnEnumComparison2()
    {
        var source =
            """
            enum TransferTypeKey
            {
                Transfer,
                TransferToBeneficiary
            }

            class Program
            {
                static void Main(dynamic p)
                {
                    if ((int)TransferTypeKey.TransferToBeneficiary != p.TYP)
                      throw new InvalidOperationException();
                }
            }
            """;

        await VerifyCS.VerifyCodeFixAsync(
            source,
            // /0/Test0.cs(13,21): error CS0246: The type or namespace name 'InvalidOperationException' could not be found (are you missing a using directive or an assembly reference?)
            DiagnosticResult.CompilerError("CS0246").WithSpan(12, 21, 12, 46).WithArguments("InvalidOperationException"),
            source);
    }

    [Fact, WorkItem("https://github.com/dotnet/roslyn/issues/18978")]
    public async Task DoNotRemoveCastOnCallToMethodWithParamsArgs()
    {
        var source =
            """
            class Program
            {
                public static void Main(string[] args)
                {
                    var takesArgs = new[] { "Hello", "World" };
                    TakesParams((object)takesArgs);
                }

                private static void TakesParams(params object[] goo)
                {
                    Console.WriteLine(goo.Length);
                }
            }
            """;

        await VerifyCS.VerifyCodeFixAsync(
            source,
            // /0/Test0.cs(12,9): error CS0103: The name 'Console' does not exist in the current context
            DiagnosticResult.CompilerError("CS0103").WithSpan(11, 9, 11, 16).WithArguments("Console"),
            source);
    }

    [Fact]
    public async Task DoRemoveCastOnCallToMethodWithInvalidParamsArgs()
    {
        await VerifyCS.VerifyCodeFixAsync(
            """
            class Program
            {
                public static void Main(string[] args)
                {
                    TakesParams([|(Program)|]null);
                }

                private static void TakesParams({|CS0225:params|} Program wrongDefined)
                {
                }
            }
            """,
            """
            class Program
            {
                public static void Main(string[] args)
                {
                    TakesParams(null);
                }

                private static void TakesParams({|CS0225:params|} Program wrongDefined)
                {
                }
            }
            """);
    }

    [Fact, WorkItem("https://github.com/dotnet/roslyn/issues/18978")]
    public async Task RemoveCastOnCallToMethodWithParamsArgsIfImplicitConversionExists()
    {
        await VerifyCS.VerifyCodeFixAsync(
            """
            class Program
            {
                public static void Main(string[] args)
                {
                    var takesArgs = new[] { "Hello", "World" };
                    TakesParams([|(System.IComparable[])|]takesArgs);
                }

                private static void TakesParams(params object[] goo)
                {
                    System.Console.WriteLine(goo.Length);
                }
            }
            """,
            """
            class Program
            {
                public static void Main(string[] args)
                {
                    var takesArgs = new[] { "Hello", "World" };
                    TakesParams(takesArgs);
                }

                private static void TakesParams(params object[] goo)
                {
                    System.Console.WriteLine(goo.Length);
                }
            }
            """);
    }

    [Fact, WorkItem("https://github.com/dotnet/roslyn/issues/20630")]
    public async Task DoNotRemoveCastOnCallToAttributeWithParamsArgs()
    {
        var source =
            """
            using System;
            using System.Reflection;

            sealed class MarkAttribute : Attribute
            {
              public readonly string[] Arr;

              public MarkAttribute(params string[] arr)
              {
                Arr = arr;
              }
            }
            [Mark((string)null)]   // wrong instance of: IDE0004 Cast is redundant.
            static class Program
            {
              static void Main()
              {
              }
            }
            """;

        await VerifyCS.VerifyCodeFixAsync(source, source);
    }

    [Fact, WorkItem("https://github.com/dotnet/roslyn/issues/29264")]
    public async Task DoNotRemoveCastOnDictionaryIndexer()
    {
        var source =
            """
            using System;
            using System.Reflection;
            using System.Collections.Generic;

            static class Program
            {
                enum TestEnum
                {
                    Test,
                }

                static void Main()
                {
                    Dictionary<int, string> Icons = new Dictionary<int, string>
                    {
                        [(int) TestEnum.Test] = null,
                    };
                }
            }
            """;

        await VerifyCS.VerifyCodeFixAsync(source, source);
    }

    [Fact, WorkItem("https://github.com/dotnet/roslyn/issues/29264")]
    public async Task RemoveCastOnDictionaryIndexer()
    {
        await VerifyCS.VerifyCodeFixAsync(
            """
            using System;
            using System.Reflection;
            using System.Collections.Generic;

            static class Program
            {
                enum TestEnum
                {
                    Test,
                }

                static void Main()
                {
                    Dictionary<int, string> Icons = new Dictionary<int, string>
                    {
                        [[|(int)|] 0] = null,
                    };
                }
            }
            """,
            """
            using System;
            using System.Reflection;
            using System.Collections.Generic;

            static class Program
            {
                enum TestEnum
                {
                    Test,
                }

                static void Main()
                {
                    Dictionary<int, string> Icons = new Dictionary<int, string>
                    {
                        [0] = null,
                    };
                }
            }
            """);
    }

    [Fact, WorkItem("https://github.com/dotnet/roslyn/issues/20630")]
    public async Task DoNotRemoveCastOnCallToAttributeWithParamsArgsAndProperty()
    {
        var source =
            """
            using System;
            sealed class MarkAttribute : Attribute
            {
                public MarkAttribute(params string[] arr)
                {
                }
                public int Prop { get; set; }
            }

            [Mark((string)null, Prop = 1)] 
            static class Program
            {
            }
            """;

        await VerifyCS.VerifyCodeFixAsync(source, source);
    }

    [Fact, WorkItem("https://github.com/dotnet/roslyn/issues/20630")]
    public async Task DoNotRemoveCastOnCallToAttributeWithParamsArgsPropertyAndOtherArg()
    {
        var source =
            """
            using System;
            sealed class MarkAttribute : Attribute
            {
                public MarkAttribute(bool otherArg, params string[] arr)
                {
                }
                public int Prop { get; set; }
            }

            [Mark(true, (string)null, Prop = 1)] 
            static class Program
            {
            }
            """;

        await VerifyCS.VerifyCodeFixAsync(source, source);
    }

    [Fact, WorkItem("https://github.com/dotnet/roslyn/issues/20630")]
    public async Task DoNotRemoveCastOnCallToAttributeWithParamsArgsNamedArgsAndProperty()
    {
        var source =
            """
            using System;
            sealed class MarkAttribute : Attribute
            {
                public MarkAttribute(bool otherArg, params string[] arr)
                {
                }
                public int Prop { get; set; }
            }

            [Mark(arr: (string)null, otherArg: true, Prop = 1)]
            static class Program
            {
            }
            """;

        await VerifyCS.VerifyCodeFixAsync(source, source);
    }

    [Fact, WorkItem("https://github.com/dotnet/roslyn/issues/20630")]
    public async Task DoRemoveCastOnCallToAttributeWithInvalidParamsArgs()
    {
        await VerifyCS.VerifyCodeFixAsync(
            """
            using System;
            sealed class MarkAttribute : Attribute
            {
                public MarkAttribute(bool otherArg, {|CS0225:params|} object wrongDefined)
                {
                }
                public int Prop { get; set; }
            }

            [Mark(true, [|(object)|]null, Prop = 1)]
            static class Program
            {
            }
            """,
            """
            using System;
            sealed class MarkAttribute : Attribute
            {
                public MarkAttribute(bool otherArg, {|CS0225:params|} object wrongDefined)
                {
                }
                public int Prop { get; set; }
            }

            [Mark(true, null, Prop = 1)]
            static class Program
            {
            }
            """);
    }

    [Fact, WorkItem("https://github.com/dotnet/roslyn/issues/20630")]
    public async Task RemoveCastOnCallToAttributeWithParamsArgsWithImplicitCast()
    {
        var source =
            """
            using System;
            sealed class MarkAttribute : Attribute
            {
                public MarkAttribute(bool otherArg, params object[] arr)
                {
                }
                public int Prop { get; set; }
            }

            [Mark(arr: [|(object[])|]new[] { "Hello", "World" }, otherArg: true, Prop = 1)]
            static class Program
            {
            }
            """;
        var fixedSource =
            """
            using System;
            sealed class MarkAttribute : Attribute
            {
                public MarkAttribute(bool otherArg, params object[] arr)
                {
                }
                public int Prop { get; set; }
            }

            [Mark(arr: (new[] { "Hello", "World" }), otherArg: true, Prop = 1)]
            static class Program
            {
            }
            """;

        await new VerifyCS.Test
        {
            TestState =
            {
                Sources = { source },
                ExpectedDiagnostics =
                {
                    // /0/Test0.cs(11,2): error CS0182: An attribute argument must be a constant expression, typeof expression or array creation expression of an attribute parameter type
                    DiagnosticResult.CompilerError("CS0182").WithSpan(10, 2, 10, 75),
                },
            },
            FixedState =
            {
                Sources = { fixedSource },
                ExpectedDiagnostics =
                {
                    // /0/Test0.cs(11,2): error CS0182: An attribute argument must be a constant expression, typeof expression or array creation expression of an attribute parameter type
                    DiagnosticResult.CompilerError("CS0182").WithSpan(10, 2, 10, 67),
                },
            },
        }.RunAsync();
    }

    [Fact, WorkItem("https://github.com/dotnet/roslyn/issues/20630")]
    public async Task RemoveCastOnCallToAttributeWithCastInPropertySetter()
    {
        await VerifyCS.VerifyCodeFixAsync(
            """
            using System;
            sealed class MarkAttribute : Attribute
            {
                public MarkAttribute()
                {
                }
                public int Prop { get; set; }
            }

            [Mark(Prop = [|(int)|]1)]
            static class Program
            {
            }
            """,
            """
            using System;
            sealed class MarkAttribute : Attribute
            {
                public MarkAttribute()
                {
                }
                public int Prop { get; set; }
            }

            [Mark(Prop = 1)]
            static class Program
            {
            }
            """);
    }

    [Theory, WorkItem("https://github.com/dotnet/roslyn/issues/18510")]
    [InlineData("-")]
    [InlineData("+")]
    public async Task DoNotRemoveCastOnInvalidUnaryOperatorEnumValue1(string op)
    {
        var source =
            $$"""
            enum Sign
                {
                    Positive = 1,
                    Negative = -1
                }

                class T
                {
                    void Goo()
                    {
                        Sign mySign = Sign.Positive;
                        Sign invertedSign = (Sign) ( {{op}}((int) mySign) );
                    }
                }
            """;

        await VerifyCS.VerifyCodeFixAsync(source, source);
    }

    [Theory, WorkItem("https://github.com/dotnet/roslyn/issues/18510")]
    [InlineData("-")]
    [InlineData("+")]
    public async Task DoNotRemoveCastOnInvalidUnaryOperatorEnumValue2(string op)
    {
        var source =
            $$"""
            enum Sign
                {
                    Positive = 1,
                    Negative = -1
                }

                class T
                {
                    void Goo()
                    {
                        Sign mySign = Sign.Positive;
                        Sign invertedSign = (Sign) ( {{op}}(int) mySign );
                    }
                }
            """;

        await VerifyCS.VerifyCodeFixAsync(source, source);
    }

    [Fact, WorkItem("https://github.com/dotnet/roslyn/issues/18510")]
    public async Task RemoveCastOnValidUnaryOperatorEnumValue()
    {
        var source =
            """
            enum Sign
                {
                    Positive = 1,
                    Negative = -1
                }

                class T
                {
                    void Goo()
                    {
                        Sign mySign = Sign.Positive;
                        Sign invertedSign = (Sign) ( ~[|(int)|] mySign );
                    }
                }
            """;
        var fixedSource =
            """
            enum Sign
                {
                    Positive = 1,
                    Negative = -1
                }

                class T
                {
                    void Goo()
                    {
                        Sign mySign = Sign.Positive;
                        Sign invertedSign = [|(Sign)|] ( ~mySign);
                    }
                }
            """;

        await new VerifyCS.Test
        {
            TestCode = source,
            FixedState =
            {
                Sources = { fixedSource },
                MarkupHandling = MarkupMode.Allow,
            },
            CodeFixTestBehaviors = CodeFixTestBehaviors.FixOne,
        }.RunAsync();
    }

    [Fact, WorkItem("https://github.com/dotnet/roslyn/issues/18510")]
    public async Task RemoveCastOnValidUnaryOperatorEnumValue_Nullable()
    {
        var source =
            """
            enum Sign
            {
                Positive = 1,
                Negative = -1
            }

            class T
            {
                void Goo()
                {
                    Sign mySign = Sign.Positive;
                    Sign? invertedSign = (Sign?)(~[|(int)|] mySign);
                }
            }
            """;
        var fixedSource =
            """
            enum Sign
            {
                Positive = 1,
                Negative = -1
            }

            class T
            {
                void Goo()
                {
                    Sign mySign = Sign.Positive;
                    Sign? invertedSign = (Sign?)(~mySign);
                }
            }
            """;

        await new VerifyCS.Test
        {
            TestCode = source,
            FixedCode = fixedSource,
        }.RunAsync();
    }

    [Fact, WorkItem("https://github.com/dotnet/roslyn/issues/18510")]
    public async Task DoNotRemoveEnumCastToDifferentRepresentation()
    {
        var source =
            """
            enum Sign
                {
                    Positive = 1,
                    Negative = -1
                }

                class T
                {
                    void Goo()
                    {
                        Sign mySign = Sign.Positive;
                        Sign invertedSign = (Sign) ( ~(long) mySign );
                    }
                }
            """;

        await new VerifyCS.Test
        {
            TestCode = source,
        }.RunAsync();
    }

    [Fact, WorkItem("https://github.com/dotnet/roslyn/issues/25456#issuecomment-373549735")]
    public async Task DoNotIntroduceDefaultLiteralInSwitchCase()
    {
        var source =
            """
            class C
            {
                void M()
                {
                    switch (true)
                    {
                        case (bool)default:
                            break;
                    }
                }
            }
            """;

        await new VerifyCS.Test
        {
            TestCode = source,
            LanguageVersion = LanguageVersion.CSharp7_1,
        }.RunAsync();
    }

    [Fact]
    public async Task DoNotIntroduceDefaultLiteralInSwitchCase_CastInsideParentheses()
    {
        var source =
            """
            class C
            {
                void M()
                {
                    switch (true)
                    {
                        case ((bool)default):
                            break;
                    }
                }
            }
            """;

        await new VerifyCS.Test
        {
            TestCode = source,
            LanguageVersion = LanguageVersion.CSharp7_1,
        }.RunAsync();
    }

    [Fact]
    public async Task DoNotIntroduceDefaultLiteralInSwitchCase_DefaultInsideParentheses()
    {
        var source =
            """
            class C
            {
                void M()
                {
                    switch (true)
                    {
                        case (bool)(default):
                            break;
                    }
                }
            }
            """;

        await new VerifyCS.Test
        {
            TestCode = source,
            LanguageVersion = LanguageVersion.CSharp7_1,
        }.RunAsync();
    }

    [Fact]
    public async Task DoNotIntroduceDefaultLiteralInSwitchCase_RemoveDoubleCast()
    {
        var source =
            """
            class C
            {
                void M()
                {
                    switch (true)
                    {
                        case [|(bool)|][|(bool)|]default:
                            break;
                    }
                }
            }
            """;
        var fixedSource =
            """
            class C
            {
                void M()
                {
                    switch (true)
                    {
                        case (bool)default:
                            break;
                    }
                }
            }
            """;

        await new VerifyCS.Test
        {
            TestCode = source,
            FixedCode = fixedSource,
            LanguageVersion = LanguageVersion.CSharp7_1,
        }.RunAsync();
    }

    [Fact, WorkItem("https://github.com/dotnet/roslyn/issues/12631")]
    public async Task RemoveRedundantBoolCast()
    {
        await VerifyCS.VerifyCodeFixAsync(
            """
            class C
            {
                void M()
                {
                    var a = true;
                    var b = ![|(bool)|]a;
                }
            }
            """,
            """
            class C
            {
                void M()
                {
                    var a = true;
                    var b = !a;
                }
            }
            """);
    }

    [Fact]
    public async Task DoNotIntroduceDefaultLiteralInPatternSwitchCase()
    {
        var source =
            """
            class C
            {
                void M()
                {
                    switch (true)
                    {
                        case (bool)default when true:
                            break;
                    }
                }
            }
            """;

        await new VerifyCS.Test
        {
            TestCode = source,
            LanguageVersion = LanguageVersion.CSharp7_1,
        }.RunAsync();
    }

    [Fact]
    public async Task DoNotIntroduceDefaultLiteralInPatternSwitchCase_CastInsideParentheses()
    {
        var source =
            """
            class C
            {
                void M()
                {
                    switch (true)
                    {
                        case ((bool)default) when true:
                            break;
                    }
                }
            }
            """;

        await new VerifyCS.Test
        {
            TestCode = source,
            LanguageVersion = LanguageVersion.CSharp7_1,
        }.RunAsync();
    }

    [Fact]
    public async Task DoNotIntroduceDefaultLiteralInPatternSwitchCase_DefaultInsideParentheses()
    {
        var source =
            """
            class C
            {
                void M()
                {
                    switch (true)
                    {
                        case (bool)(default) when true:
                            break;
                    }
                }
            }
            """;

        await new VerifyCS.Test
        {
            TestCode = source,
            LanguageVersion = LanguageVersion.CSharp7_1,
        }.RunAsync();
    }

    [Fact]
    public async Task DoNotIntroduceDefaultLiteralInPatternSwitchCase_RemoveDoubleCast()
    {
        var source =
            """
            class C
            {
                void M()
                {
                    switch (true)
                    {
                        case [|(bool)|][|(bool)|]default when true:
                            break;
                    }
                }
            }
            """;
        var fixedSource =
            """
            class C
            {
                void M()
                {
                    switch (true)
                    {
                        case (bool)default when true:
                            break;
                    }
                }
            }
            """;

        await new VerifyCS.Test
        {
            TestCode = source,
            FixedCode = fixedSource,
            LanguageVersion = LanguageVersion.CSharp7_1,
        }.RunAsync();
    }

    [Fact]
    public async Task DoNotIntroduceDefaultLiteralInPatternSwitchCase_RemoveInsideWhenClause()
    {
        var source =
            """
            class C
            {
                void M()
                {
                    switch (true)
                    {
                        case (bool)default when [|(bool)|]default:
                            break;
                    }
                }
            }
            """;
        var fixedSource =
            """
            class C
            {
                void M()
                {
                    switch (true)
                    {
                        case (bool)default when default:
                            break;
                    }
                }
            }
            """;

        await new VerifyCS.Test
        {
            TestCode = source,
            FixedCode = fixedSource,
            LanguageVersion = LanguageVersion.CSharp7_1,
        }.RunAsync();
    }

    [Fact]
    public async Task DoNotIntroduceDefaultLiteralInPatternIs()
    {
        var source =
            """
            class C
            {
                void M()
                {
                    if (true is (bool)default);
                }
            }
            """;

        await new VerifyCS.Test
        {
            TestCode = source,
            LanguageVersion = LanguageVersion.CSharp7_1,
        }.RunAsync();
    }

    [Fact]
    public async Task DoNotIntroduceDefaultLiteralInPatternIs_CastInsideParentheses()
    {
        var source =
            """
            class C
            {
                void M()
                {
                    if (true is ((bool)default));
                }
            }
            """;

        await new VerifyCS.Test
        {
            TestCode = source,
            LanguageVersion = LanguageVersion.CSharp7_1,
        }.RunAsync();
    }

    [Fact]
    public async Task DoNotIntroduceDefaultLiteralInPatternIs_DefaultInsideParentheses()
    {
        var source =
            """
            class C
            {
                void M()
                {
                    if (true is (bool)(default));
                }
            }
            """;

        await new VerifyCS.Test
        {
            TestCode = source,
            LanguageVersion = LanguageVersion.CSharp7_1,
        }.RunAsync();
    }

    [Fact]
    public async Task DoNotIntroduceDefaultLiteralInPatternIs_RemoveDoubleCast()
    {
        var source =
            """
            class C
            {
                void M()
                {
                    if (true is [|(bool)|][|(bool)|]default);
                }
            }
            """;
        var fixedSource =
            """
            class C
            {
                void M()
                {
                    if (true is (bool)default) ;
                }
            }
            """;

        await new VerifyCS.Test
        {
            TestCode = source,
            FixedCode = fixedSource,
            LanguageVersion = LanguageVersion.CSharp7_1,
        }.RunAsync();
    }

    [Fact]
    public async Task DoNotIntroduceDefaultLiteralInPropertyPattern1()
    {
        var source =
            """
            class C
            {
                void M(string s)
                {
                    if (s is { Length: (int)default })
                    {
                    }
                }
            }
            """;

        await new VerifyCS.Test
        {
            TestCode = source,
            LanguageVersion = LanguageVersion.CSharp10,
        }.RunAsync();
    }

    [Fact]
    public async Task DoNotIntroduceDefaultLiteralInPropertyPattern2()
    {
        var source =
            """
            class C
            {
                void M(string s)
                {
                    if (s is { Length: ((int)default) })
                    {
                    }
                }
            }
            """;

        await new VerifyCS.Test
        {
            TestCode = source,
            LanguageVersion = LanguageVersion.CSharp10,
        }.RunAsync();
    }

    [Fact, WorkItem("https://github.com/dotnet/roslyn/issues/27239")]
    public async Task DoNotOfferToRemoveCastWhereNoConversionExists()
    {
        var source =
            """
            using System;

            class C
            {
                void M()
                {
                    object o = null;
                    TypedReference r2 = {|CS0030:(TypedReference)o|};
                }
            }
            """;

        await VerifyCS.VerifyCodeFixAsync(source, source);
    }

    [Fact, WorkItem("https://github.com/dotnet/roslyn/issues/28412")]
    public async Task DoNotOfferToRemoveCastWhenAccessingHiddenProperty()
    {
        var source = """
            using System.Collections.Generic;
            class Fruit
            {
                public IDictionary<string, object> Properties { get; set; }
            }
            class Apple : Fruit
            {
                public new IDictionary<string, object> Properties { get; }
            }
            class Tester
            {
                public void Test()
                {
                    var a = new Apple();
                    ((Fruit)a).Properties["Color"] = "Red";
                }
            }
            """;

        await VerifyCS.VerifyCodeFixAsync(source, source);
    }

    [Fact, WorkItem("https://github.com/dotnet/roslyn/issues/31963")]
    public async Task DoNotOfferToRemoveCastInConstructorWhenItNeeded()
    {
        var source = """
            class IntegerWrapper
            {
                public IntegerWrapper(int value)
                {
                }
            }
            enum Goo
            {
                First,
                Second
            }
            class Tester
            {
                public void Test()
                {
                    var a = new IntegerWrapper((int)Goo.First);
                }
            }
            """;

        await VerifyCS.VerifyCodeFixAsync(source, source);
    }

    [Fact, WorkItem("https://github.com/dotnet/roslyn/issues/31963")]
    public async Task DoNotOfferToRemoveCastInBaseConstructorInitializerWhenItNeeded()
    {
        var source =
            """
            class B
            {
                B(int a)
                {
                }
            }
            class C : B
            {
                C(double a) : base((int)a)
                {
                }
            }
            """;

        await VerifyCS.VerifyCodeFixAsync(
            source,
            // /0/Test0.cs(10,19): error CS0122: 'B.B(int)' is inaccessible due to its protection level
            DiagnosticResult.CompilerError("CS0122").WithSpan(9, 19, 9, 23).WithArguments("B.B(int)"),
            source);
    }

    [Fact, WorkItem("https://github.com/dotnet/roslyn/issues/31963")]
    public async Task DoNotOfferToRemoveCastInConstructorInitializerWhenItNeeded()
    {
        var source =
            """
            class B
            {
                B(int a)
                {
                }

                B(double a) : this((int)a)
                {
                }
            }
            """;

        await VerifyCS.VerifyCodeFixAsync(source, source);
    }

    [Fact, WorkItem("https://github.com/dotnet/roslyn/issues/10220")]
    public async Task DoNotRemoveObjectCastInParamsCall()
    {
        var source =
            """
            using System;
            using System.Diagnostics;

            class Program
            {
                static void Main(string[] args)
                {
                    object[] arr = { 1, 2, 3 };
                    testParams((object)arr);
                }

                static void testParams(params object[] ps)
                {
                    Console.WriteLine(ps.Length);
                }
            }
            """;

        await VerifyCS.VerifyCodeFixAsync(source, source);
    }

    [Fact, WorkItem("https://github.com/dotnet/roslyn/issues/22804")]
    public async Task DoNotRemoveCastFromNullableToUnderlyingType()
    {
        var source =
            """
            using System.Text;

            class C
            {
                private void M()
                {
                    StringBuilder numbers = new StringBuilder();
                    int?[] position = new int?[2];
                    numbers[(int)position[1]] = 'x';
                }
            }
            """;

        await VerifyCS.VerifyCodeFixAsync(source, source);
    }

    [Fact, WorkItem("https://github.com/dotnet/roslyn/issues/41433")]
    public async Task DoNotRemoveCastFromIntPtrToPointer()
    {
        var source =
            """
            using System;

            class C
            {
                unsafe int Test(IntPtr safePointer)
                {
                    return ((int*)safePointer)[0];
                }
            }
            """;

        await VerifyCS.VerifyCodeFixAsync(source, source);
    }

    [Fact, WorkItem("https://github.com/dotnet/roslyn/issues/38599")]
    public async Task DoNotRemoveCastFromIntPtrToPointerInReturn()
    {
        var source =
            """
            using System;

            class Program
            {
                public static unsafe int Read(IntPtr pointer, int offset)
                {
                    return ((int*)pointer)[offset];
                }
            }
            """;

        await VerifyCS.VerifyCodeFixAsync(source, source);
    }

    [Fact, WorkItem("https://github.com/dotnet/roslyn/issues/32491")]
    public async Task DoNotRemoveCastFromIntPtrToPointerWithTypeParameter()
    {
        var source =
            """
            using System;

            struct Block<T>
                where T : unmanaged
            {
                IntPtr m_ptr;
                unsafe ref T GetRef( int index )
                {
                    return ref ((T*)m_ptr)[index];
                }
            }
            """;

        await VerifyCS.VerifyCodeFixAsync(source, source);
    }

    [Fact, WorkItem("https://github.com/dotnet/roslyn/issues/25021")]
    public async Task DoNotRemoveCastFromIntPtrToPointerWithAddressAndCast()
    {
        var source =
            """
            using System;

            class C
            {
                private unsafe void goo()
                {
                    var address = IntPtr.Zero;
                    var bar = (int*)&((long*)address)[10];
                }
            }
            """;

        await VerifyCS.VerifyCodeFixAsync(source, source);
    }

    [Fact, WorkItem("https://github.com/dotnet/roslyn/issues/38347")]
    public async Task TestArgToLocalFunction1()
    {
        await VerifyCS.VerifyCodeFixAsync(
            """
            class Program
            {
                public static void M()
                {
                    for (int i = 0; i < 1; i++)
                    {
                        long a = 0, b = 0;

                        SameScope([|(decimal)|]a + [|(decimal)|]b);

                        static void SameScope(decimal sum) { }
                    }
                }
            }
            """,
            """
            class Program
            {
                public static void M()
                {
                    for (int i = 0; i < 1; i++)
                    {
                        long a = 0, b = 0;

                        SameScope(a + (decimal)b);

                        static void SameScope(decimal sum) { }
                    }
                }
            }
            """);
    }

    [Fact, WorkItem("https://github.com/dotnet/roslyn/issues/38347")]
    public async Task TestArgToLocalFunction2()
    {
        var source =
            """
            class Program
            {
                public static void M()
                {
                    for (int i = 0; i < 1; i++)
                    {
                        long a = 0, b = 0;

                        SameScope([|(decimal)|]a + [|(decimal)|]b);

                        static void SameScope(decimal sum) { }
                    }
                }
            }
            """;
        var fixedSource =
            """
            class Program
            {
                public static void M()
                {
                    for (int i = 0; i < 1; i++)
                    {
                        long a = 0, b = 0;

                        SameScope((decimal)a + b);

                        static void SameScope(decimal sum) { }
                    }
                }
            }
            """;
        var batchFixedSource =
            """
            class Program
            {
                public static void M()
                {
                    for (int i = 0; i < 1; i++)
                    {
                        long a = 0, b = 0;

                        SameScope(a + (decimal)b);

                        static void SameScope(decimal sum) { }
                    }
                }
            }
            """;

        await new VerifyCS.Test
        {
            TestCode = source,
            FixedCode = fixedSource,
            BatchFixedCode = batchFixedSource,
            CodeFixTestBehaviors = CodeFixTestBehaviors.FixOne,
            DiagnosticSelector = diagnostics => diagnostics[1],
        }.RunAsync();
    }

    [Fact, WorkItem("https://github.com/dotnet/roslyn/issues/36631")]
    public async Task TestFormattableString1()
    {
        var source =
            """
            using System;

            class C
            {
                private void goo()
                {
                    object x = (IFormattable)$"";
                }
            }
            """;

        await VerifyCS.VerifyCodeFixAsync(source, source);
    }

    [Fact, WorkItem("https://github.com/dotnet/roslyn/issues/36631")]
    public async Task TestFormattableString1_1()
    {
        await VerifyCS.VerifyCodeFixAsync(
            """
            using System;

            class C
            {
                private void goo()
                {
                    IFormattable x = [|(IFormattable)|]$"";
                }
            }
            """,
            """
            using System;

            class C
            {
                private void goo()
                {
                    IFormattable x = $"";
                }
            }
            """);
    }

    [Fact, WorkItem("https://github.com/dotnet/roslyn/issues/36631")]
    public async Task TestFormattableString2()
    {
        var source =
            """
            using System;

            class C
            {
                private void goo()
                {
                    object x = (FormattableString)$"";
                }
            }
            """;

        await VerifyCS.VerifyCodeFixAsync(source, source);
    }

    [Fact, WorkItem("https://github.com/dotnet/roslyn/issues/36631")]
    public async Task TestFormattableString2_2()
    {
        await VerifyCS.VerifyCodeFixAsync(
            """
            using System;

            class C
            {
                private void goo()
                {
                    FormattableString x = [|(FormattableString)|]$"";
                }
            }
            """,
            """
            using System;

            class C
            {
                private void goo()
                {
                    FormattableString x = $"";
                }
            }
            """);
    }

    [Fact, WorkItem("https://github.com/dotnet/roslyn/issues/36631")]
    public async Task TestFormattableString3()
    {
        var source =
            """
            using System;

            class C
            {
                private void goo()
                {
                    bar((FormattableString)$"");
                }

                private void bar(string s) { }
                private void bar(FormattableString s) { }
            }
            """;

        await VerifyCS.VerifyCodeFixAsync(source, source);
    }

    [Fact, WorkItem("https://github.com/dotnet/roslyn/issues/36631")]
    public async Task TestFormattableString4()
    {
        await VerifyCS.VerifyCodeFixAsync(
            """
            using System;

            class C
            {
                private void goo()
                {
                    bar([|(FormattableString)|]$"");
                }

                private void bar(FormattableString s) { }
            }
            """,
            """
            using System;

            class C
            {
                private void goo()
                {
                    bar($"");
                }

                private void bar(FormattableString s) { }
            }
            """);
    }

    [Fact, WorkItem("https://github.com/dotnet/roslyn/issues/36631")]
    public async Task TestFormattableString5()
    {
        await VerifyCS.VerifyCodeFixAsync(
            """
            using System;

            class C
            {
                private void goo()
                {
                    object o = [|(string)|]$"";
                }
            }
            """,
            """
            using System;

            class C
            {
                private void goo()
                {
                    object o = $"";
                }
            }
            """);
    }

    [Fact, WorkItem("https://github.com/dotnet/roslyn/issues/36631")]
    public async Task TestFormattableString6()
    {
        await VerifyCS.VerifyCodeFixAsync(
            """
            using System;

            class C
            {
                private void goo()
                {
                    bar([|(IFormattable)|]$"");
                }

                private void bar(IFormattable s) { }
            }
            """,
            """
            using System;

            class C
            {
                private void goo()
                {
                    bar($"");
                }

                private void bar(IFormattable s) { }
            }
            """);
    }

    [Fact, WorkItem("https://github.com/dotnet/roslyn/issues/36631")]
    public async Task TestFormattableString7()
    {
        var source =
            """
            using System;

            class C
            {
                private void goo()
                {
                    object x = (IFormattable)$@"";
                }
            }
            """;

        await VerifyCS.VerifyCodeFixAsync(source, source);
    }

    [Fact, WorkItem("https://github.com/dotnet/roslyn/issues/34326")]
    public async Task TestMissingOnInterfaceCallOnNonSealedClass()
    {
        var source =
            """
            using System;

            public class DbContext : IDisposable
            {
                public void Dispose()
                {
                    Console.WriteLine("Base called");
                }
            }

            public class MyContext : DbContext, IDisposable
            {
                void IDisposable.Dispose()
                {
                    Console.WriteLine("Derived called");
                }
            }

            class C
            {
                private static readonly DbContext _dbContext = new MyContext();

                static void Main()
                {
                    ((IDisposable)_dbContext).Dispose();
                }
            }
            """;

        await VerifyCS.VerifyCodeFixAsync(
            source,
            source);
    }

    [Fact, WorkItem("https://github.com/dotnet/roslyn/issues/34326")]
    public async Task TestMissingOnInterfaceCallOnNonReadOnlyStruct()
    {
        var source =
            """
            using System;

            public struct DbContext : IDisposable
            {
                public int DisposeCount;
                public void Dispose()
                {
                    DisposeCount++;
                }
            }

            class C
            {
                private static DbContext _dbContext = default;

                static void Main()
                {
                    ((IDisposable)_dbContext).Dispose();
                }
            }
            """;

        await VerifyCS.VerifyCodeFixAsync(
            source,
            source);
    }

    [Fact, WorkItem("https://github.com/dotnet/roslyn/issues/34326")]
    public async Task TestMissingOnInterfaceCallOnReadOnlyStruct()
    {
        // We technically could support this.  But we choose not to for simplicity. While semantics could be
        // preserved, the semantics around interfaces are subtle and we don't want to make a change that might
        // negatively impact the user if they make other code changes.
        var source =
            """
            using System;

            public struct DbContext : IDisposable
            {
                public int DisposeCount;
                public void Dispose()
                {
                    DisposeCount++;
                }
            }

            class C
            {
                private static readonly DbContext _dbContext = default;

                static void Main()
                {
                    ((IDisposable)_dbContext).Dispose();
                }
            }
            """;

        await VerifyCS.VerifyCodeFixAsync(
            source,
            source);
    }

    [Fact, WorkItem("https://github.com/dotnet/roslyn/issues/34326")]
    public async Task TestOnInterfaceCallOnSealedClass()
    {
        await VerifyCS.VerifyCodeFixAsync(
            """
            using System;

            public sealed class DbContext : IDisposable
            {
                public void Dispose()
                {
                    Console.WriteLine("Base called");
                }
            }

            class C
            {
                private readonly DbContext _dbContext = null;

                void Main()
                {
                    ([|(IDisposable)|]_dbContext).Dispose();
                }
            }
            """,
            """
            using System;

            public sealed class DbContext : IDisposable
            {
                public void Dispose()
                {
                    Console.WriteLine("Base called");
                }
            }

            class C
            {
                private readonly DbContext _dbContext = null;

                void Main()
                {
                    _dbContext.Dispose();
                }
            }
            """);
    }

    [Fact, WorkItem("https://github.com/dotnet/roslyn/issues/29726")]
    public async Task TestDefaultLiteralWithNullableCastInCoalesce()
    {
        var source =
            """
            using System;

            public class C
            {
                public void Goo()
                {
                    int x = (int?)(int)default ?? 42;
                }
            }
            """;

        await VerifyCS.VerifyCodeFixAsync(source, source);
    }

    [Fact, WorkItem("https://github.com/dotnet/roslyn/issues/6309")]
    public async Task TestFPIdentityThatMustRemain1()
    {
        var source =
            """
            using System;

            public class C
            {
                float X() => 2 / (float)X();
            }
            """;

        await VerifyCS.VerifyCodeFixAsync(source, source);
    }

    [Fact, WorkItem("https://github.com/dotnet/roslyn/issues/34873")]
    public async Task TestFPIdentityThatMustRemain2()
    {
        var source =
            """
            using System;

            public class C
            {
                void M()
                {
                    float f1 = 0.00000000002f;
                    float f2 = 1 / f1;
                    double d = (float)f2;
                }
            }
            """;

        await VerifyCS.VerifyCodeFixAsync(source, source);
    }

    [Fact, WorkItem("https://github.com/dotnet/roslyn/issues/34873")]
    public async Task TestFPIdentityThatMustRemain3()
    {
        var source =
            """
            using System;

            public class C
            {
                void M()
                {
                    float f1 = 0.00000000002f;
                    float f2 = 1 / f1;
                    float f3 = (float)f2;
                }
            }
            """;

        await VerifyCS.VerifyCodeFixAsync(source, source);
    }

    [Fact, WorkItem("https://github.com/dotnet/roslyn/issues/34873")]
    public async Task TestCanRemoveFPIdentityOnFieldRead()
    {
        await VerifyCS.VerifyCodeFixAsync(
            """
            using System;

            public class C
            {
                float f;

                void M()
                {
                    var v = [|(float)|]f;
                }
            }
            """,
            """
            using System;

            public class C
            {
                float f;

                void M()
                {
                    var v = f;
                }
            }
            """);
    }

    [Fact, WorkItem("https://github.com/dotnet/roslyn/issues/34873")]
    public async Task TestCanRemoveFPIdentityOnFieldWrite()
    {
        await VerifyCS.VerifyCodeFixAsync(
            """
            using System;

            public class C
            {
                float f;

                void M(float f1)
                {
                    f = [|(float)|]f1;
                }
            }
            """,
            """
            using System;

            public class C
            {
                float f;

                void M(float f1)
                {
                    f = f1;
                }
            }
            """);
    }

    [Fact, WorkItem("https://github.com/dotnet/roslyn/issues/34873")]
    public async Task TestCanRemoveFPIdentityInFieldInitializer()
    {
        await VerifyCS.VerifyCodeFixAsync(
            """
            using System;

            public class C
            {
                static float f1;
                static float f2 = [|(float)|]f1;
            }
            """,
            """
            using System;

            public class C
            {
                static float f1;
                static float f2 = f1;
            }
            """);
    }

    [Fact, WorkItem("https://github.com/dotnet/roslyn/issues/34873")]
    public async Task TestCanRemoveFPIdentityOnArrayRead()
    {
        await VerifyCS.VerifyCodeFixAsync(
            """
            using System;

            public class C
            {
                float[] f;

                void M()
                {
                    var v = [|(float)|]f[0];
                }
            }
            """,
            """
            using System;

            public class C
            {
                float[] f;

                void M()
                {
                    var v = f[0];
                }
            }
            """);
    }

    [Fact, WorkItem("https://github.com/dotnet/roslyn/issues/34873")]
    public async Task TestCanRemoveFPIdentityOnArrayWrite()
    {
        await VerifyCS.VerifyCodeFixAsync(
            """
            using System;

            public class C
            {
                float[] f;

                void M(float f2)
                {
                    f[0] = [|(float)|]f2;
                }
            }
            """,
            """
            using System;

            public class C
            {
                float[] f;

                void M(float f2)
                {
                    f[0] = f2;
                }
            }
            """);
    }

    [Fact, WorkItem("https://github.com/dotnet/roslyn/issues/34873")]
    public async Task TestCanRemoveFPIdentityOnArrayInitializer1()
    {
        await VerifyCS.VerifyCodeFixAsync(
            """
            using System;

            public class C
            {
                void M(float f2)
                {
                    float[] f = { [|(float)|]f2 };
                }
            }
            """,
            """
            using System;

            public class C
            {
                void M(float f2)
                {
                    float[] f = { f2 };
                }
            }
            """);
    }

    [Fact, WorkItem("https://github.com/dotnet/roslyn/issues/34873")]
    public async Task TestCanRemoveFPIdentityOnArrayInitializer2()
    {
        await VerifyCS.VerifyCodeFixAsync(
            """
            using System;

            public class C
            {
                void M(float f2)
                {
                    float[] f = new float[] { [|(float)|]f2 };
                }
            }
            """,
            """
            using System;

            public class C
            {
                void M(float f2)
                {
                    float[] f = new float[] { f2 };
                }
            }
            """);
    }

    [Fact, WorkItem("https://github.com/dotnet/roslyn/issues/34873")]
    public async Task TestCanRemoveFPIdentityOnImplicitArrayInitializer()
    {
        await VerifyCS.VerifyCodeFixAsync(
            """
            using System;

            public class C
            {
                void M(float f2)
                {
                    float[] f = new[] { [|(float)|]f2 };
                }
            }
            """,
            """
            using System;

            public class C
            {
                void M(float f2)
                {
                    float[] f = new[] { f2 };
                }
            }
            """);
    }

    [Fact, WorkItem("https://github.com/dotnet/roslyn/issues/34873")]
    public async Task TestCanRemoveFPWithBoxing1()
    {
        await VerifyCS.VerifyCodeFixAsync(
            """
            using System;

            public class C
            {
                void M()
                {
                    float value = 0.0f;
                    object boxed = [|(float)|]value;
                }
            }
            """,
            """
            using System;

            public class C
            {
                void M()
                {
                    float value = 0.0f;
                    object boxed = value;
                }
            }
            """);
    }

    [Fact, WorkItem("https://github.com/dotnet/roslyn/issues/34873")]
    public async Task TestCanRemoveFPWithBoxing2()
    {
        await VerifyCS.VerifyCodeFixAsync(
            """
            using System;

            public class C
            {
                void M()
                {
                    double value = 0.0;
                    object boxed = [|(double)|]value;
                }
            }
            """,
            """
            using System;

            public class C
            {
                void M()
                {
                    double value = 0.0;
                    object boxed = value;
                }
            }
            """);
    }

    [Fact, WorkItem("https://github.com/dotnet/roslyn/issues/37953")]
    public async Task TestCanRemoveFromUnnecessarySwitchExpressionCast1()
    {
        await VerifyCS.VerifyCodeFixAsync(
            """
            using System;

            class Program
            {
                public static void Main() { }

                public static string GetValue(DayOfWeek value)
                    => [|(DayOfWeek)|]value switch
                    {
                        DayOfWeek.Monday => "Monday",
                        _ => "Other",
                    };
            }
            """,
            """
            using System;

            class Program
            {
                public static void Main() { }

                public static string GetValue(DayOfWeek value)
                    => value switch
                    {
                        DayOfWeek.Monday => "Monday",
                        _ => "Other",
                    };
            }
            """);
    }

    [Fact, WorkItem("https://github.com/dotnet/roslyn/issues/37953")]
    public async Task TestLeaveNecessarySwitchExpressionCast1()
    {
        var source =
            """
            using System;

            class Program
            {
                public static void Main() { }

                public static string GetValue(int value)
                    => (DayOfWeek)value switch
                    {
                        DayOfWeek.Monday => "Monday",
                        _ => "Other",
                    };
            }
            """;

        await VerifyCS.VerifyCodeFixAsync(source, source);
    }

    [Fact, WorkItem("https://github.com/dotnet/roslyn/issues/40414")]
    public async Task TestSignExtensionWithOrAssignment1()
    {
        var source =
            """
            using System;

            class C
            {
                private long Repro()
                {
                    var random = new Random();
                    long result = random.Next();
                    result <<= 32;
                    result |= (long)random.Next();
                    return result;
                }
            }
            """;

        await VerifyCS.VerifyCodeFixAsync(source, source);
    }

    [Fact, WorkItem("https://github.com/dotnet/roslyn/issues/40414")]
    public async Task TestSignExtensionWithOrBinary1()
    {
        var source =
            """
            using System;

            class C
            {
                private long Repro()
                {
                    var random = new Random();
                    long result = random.Next();
                    result <<= 32;
                    var v = result | (long)random.Next();
                    return result;
                }
            }
            """;

        await VerifyCS.VerifyCodeFixAsync(source, source);
    }

    [Fact, WorkItem("https://github.com/dotnet/roslyn/issues/40414")]
    public async Task TestSignExtensionWithOrBinary2()
    {
        var source =
            """
            using System;

            class C
            {
                private long Repro()
                {
                    var random = new Random();
                    long result = random.Next();
                    result <<= 32;
                    var v = (long)random.Next() | result;
                    return result;
                }
            }
            """;

        await VerifyCS.VerifyCodeFixAsync(source, source);
    }

    [Fact, WorkItem("https://github.com/dotnet/roslyn/issues/40414")]
    public async Task TestSignExtensionWithAndAssignment1()
    {

        await VerifyCS.VerifyCodeFixAsync("""
            using System;

            class C
            {
                private long Repro()
                {
                    var random = new Random();
                    long result = random.Next();
                    result <<= 32;
                    result &= [|(long)|]random.Next();
                    return result;
                }
            }
            """,
            """
            using System;

            class C
            {
                private long Repro()
                {
                    var random = new Random();
                    long result = random.Next();
                    result <<= 32;
                    result &= random.Next();
                    return result;
                }
            }
            """);
    }

    [Fact, WorkItem("https://github.com/dotnet/roslyn/issues/40414")]
    public async Task TestSignExtensionWithAndBinary1()
    {

        await VerifyCS.VerifyCodeFixAsync("""
            using System;

            class C
            {
                private long Repro()
                {
                    var random = new Random();
                    long result = random.Next();
                    result <<= 32;
                    var x = result & [|(long)|]random.Next();
                    return result;
                }
            }
            """,
            """
            using System;

            class C
            {
                private long Repro()
                {
                    var random = new Random();
                    long result = random.Next();
                    result <<= 32;
                    var x = result & random.Next();
                    return result;
                }
            }
            """);
    }

    [Fact, WorkItem("https://github.com/dotnet/roslyn/issues/40414")]
    public async Task TestSignExtensionWithAndBinary2()
    {

        await VerifyCS.VerifyCodeFixAsync("""
            using System;

            class C
            {
                private long Repro()
                {
                    var random = new Random();
                    long result = random.Next();
                    result <<= 32;
                    var x = [|(long)|]random.Next() & result;
                    return result;
                }
            }
            """,
            """
            using System;

            class C
            {
                private long Repro()
                {
                    var random = new Random();
                    long result = random.Next();
                    result <<= 32;
                    var x = random.Next() & result;
                    return result;
                }
            }
            """);
    }

    [Fact, WorkItem("https://github.com/dotnet/roslyn/issues/40414")]
    public async Task TestSignExtensionWithOrCompilerCase1()
    {
        var source =
            """
            public class sign
            {
                public static void Main()
                {
                    int i32_hi = 1;
                    int i32_lo = 1;
                    ulong u64 = 1;
                    sbyte i08 = 1;
                    short i16 = -1;

                    object v1 = (((long)i32_hi) << 32) | (long)i32_lo;
                }
            }
            """;

        await VerifyCS.VerifyCodeFixAsync(source, source);
    }

    [Fact, WorkItem("https://github.com/dotnet/roslyn/issues/40414")]
    public async Task TestSignExtensionWithOrCompilerCase2()
    {
        // there is a sign extension warning both before and after.  so this is not worse to remove the cast.
        await VerifyCS.VerifyCodeFixAsync(
            """
            public class sign
            {
                public static void Main()
                {
                    int i32_hi = 1;
                    int i32_lo = 1;
                    ulong u64 = 1;
                    sbyte i08 = 1;
                    short i16 = -1;

                    object v2 = (ulong)i32_hi | [|(ulong)|]u64;
                }
            }
            """,
            """
            public class sign
            {
                public static void Main()
                {
                    int i32_hi = 1;
                    int i32_lo = 1;
                    ulong u64 = 1;
                    sbyte i08 = 1;
                    short i16 = -1;

                    object v2 = (ulong)i32_hi | u64;
                }
            }
            """);
    }

    [Fact, WorkItem("https://github.com/dotnet/roslyn/issues/40414")]
    public async Task TestSignExtensionWithOrCompilerCase3()
    {
        var source =
            """
            public class sign
            {
                public static void Main()
                {
                    int i32_hi = 1;
                    int i32_lo = 1;
                    ulong u64 = 1;
                    sbyte i08 = 1;
                    short i16 = -1;

                    object v3 = (ulong)i32_hi | (ulong)i32_lo;
                }
            }
            """;

        await VerifyCS.VerifyCodeFixAsync(source, source);
    }

    [Fact, WorkItem("https://github.com/dotnet/roslyn/issues/40414")]
    public async Task TestSignExtensionWithOrCompilerCase4()
    {
        // there is a sign extension warning both before and after.  so this is not worse to remove the cast.
        await VerifyCS.VerifyCodeFixAsync(
            """
            public class sign
            {
                public static void Main()
                {
                    int i32_hi = 1;
                    int i32_lo = 1;
                    ulong u64 = 1;
                    sbyte i08 = 1;
                    short i16 = -1;

                    object v4 = [|(ulong)|](uint)(ushort)i08 | (ulong)i32_lo;
                }
            }
            """,
            """
            public class sign
            {
                public static void Main()
                {
                    int i32_hi = 1;
                    int i32_lo = 1;
                    ulong u64 = 1;
                    sbyte i08 = 1;
                    short i16 = -1;

                    object v4 = (ushort)i08 | (ulong)i32_lo;
                }
            }
            """);
    }

    [Fact, WorkItem("https://github.com/dotnet/roslyn/issues/40414")]
    public async Task TestSignExtensionWithOrCompilerCase5()
    {

        await VerifyCS.VerifyCodeFixAsync("""
            public class sign
            {
                public static void Main()
                {
                    int i32_hi = 1;
                    int i32_lo = 1;
                    ulong u64 = 1;
                    sbyte i08 = 1;
                    short i16 = -1;

                    object v5 = (int)i08 | [|(int)|]i32_lo;
                }
            }
            """,
            """
            public class sign
            {
                public static void Main()
                {
                    int i32_hi = 1;
                    int i32_lo = 1;
                    ulong u64 = 1;
                    sbyte i08 = 1;
                    short i16 = -1;

                    object v5 = (int)i08 | i32_lo;
                }
            }
            """);
    }

    [Fact, WorkItem("https://github.com/dotnet/roslyn/issues/40414")]
    public async Task TestSignExtensionWithOrCompilerCase6()
    {
        var source =
            """
            public class sign
            {
                public static void Main()
                {
                    int i32_hi = 1;
                    int i32_lo = 1;
                    ulong u64 = 1;
                    sbyte i08 = 1;
                    short i16 = -1;

                    object v6 = (((ulong)i32_hi) << 32) | (uint) i32_lo;
                }
            }
            """;

        await VerifyCS.VerifyCodeFixAsync(source, source);
    }

    [Fact, WorkItem("https://github.com/dotnet/roslyn/issues/40414")]
    public async Task TestSignExtensionWithOrCompilerCase7()
    {
        var source =
            """
            public class sign
            {
                public static void Main()
                {
                    int i32_hi = 1;
                    int i32_lo = 1;
                    ulong u64 = 1;
                    sbyte i08 = 1;
                    short i16 = -1;

                    object v7 = 0x0000BEEFU | (uint)i16;
                }
            }
            """;

        await VerifyCS.VerifyCodeFixAsync(source, source);
    }

    [Fact, WorkItem("https://github.com/dotnet/roslyn/issues/40414")]
    public async Task TestSignExtensionWithOrCompilerCase8()
    {
        var source =
            """
            public class sign
            {
                public static void Main()
                {
                    int i32_hi = 1;
                    int i32_lo = 1;
                    ulong u64 = 1;
                    sbyte i08 = 1;
                    short i16 = -1;

                    object v8 = 0xFFFFBEEFU | (uint)i16;
                }
            }
            """;

        await VerifyCS.VerifyCodeFixAsync(source, source);
    }

    [Fact, WorkItem("https://github.com/dotnet/roslyn/issues/40414")]
    public async Task TestSignExtensionWithOrCompilerCase9()
    {
        var source =
            """
            public class sign
            {
                public static void Main()
                {
                    int i32_hi = 1;
                    int i32_lo = 1;
                    ulong u64 = 1;
                    sbyte i08 = 1;
                    short i16 = -1;

                    object v9 = 0xDEADBEEFU | (uint)i16;
                }
            }
            """;

        await VerifyCS.VerifyCodeFixAsync(source, source);
    }

    [Fact, WorkItem("https://github.com/dotnet/roslyn/issues/40414")]
    public async Task TestSignExtensionWithOrCompilerCaseNullable1()
    {
        var source =
            """
            public class sign
            {
                public static void Main()
                {
                    int? i32_hi = 1;
                    int? i32_lo = 1;
                    ulong? u64 = 1;
                    sbyte? i08 = 1;
                    short? i16 = -1;

                    object v1 = (((long?)i32_hi) << 32) | (long?)i32_lo;
                }
            }
            """;

        await VerifyCS.VerifyCodeFixAsync(source, source);
    }

    [Fact, WorkItem("https://github.com/dotnet/roslyn/issues/40414")]
    public async Task TestSignExtensionWithOrCompilerCaseNullable2()
    {
        // there is a sign extension warning both before and after.  so this is not worse to remove the cast.
        await VerifyCS.VerifyCodeFixAsync("""
            public class sign
            {
                public static void Main()
                {
                    int? i32_hi = 1;
                    int? i32_lo = 1;
                    ulong? u64 = 1;
                    sbyte? i08 = 1;
                    short? i16 = -1;

                    object v2 = (ulong?)i32_hi | [|(ulong?)|]u64;
                }
            }
            """, """
            public class sign
            {
                public static void Main()
                {
                    int? i32_hi = 1;
                    int? i32_lo = 1;
                    ulong? u64 = 1;
                    sbyte? i08 = 1;
                    short? i16 = -1;

                    object v2 = (ulong?)i32_hi | u64;
                }
            }
            """);
    }

    [Fact, WorkItem("https://github.com/dotnet/roslyn/issues/40414")]
    public async Task TestSignExtensionWithOrCompilerCaseNullable3()
    {
        var source =
            """
            public class sign
            {
                public static void Main()
                {
                    int? i32_hi = 1;
                    int? i32_lo = 1;
                    ulong? u64 = 1;
                    sbyte? i08 = 1;
                    short? i16 = -1;

                    object v3 = (ulong?)i32_hi | (ulong?)i32_lo;
                }
            }
            """;

        await VerifyCS.VerifyCodeFixAsync(source, source);
    }

    [Fact, WorkItem("https://github.com/dotnet/roslyn/issues/40414")]
    public async Task TestSignExtensionWithOrCompilerCaseNullable4()
    {
        // there is a sign extension warning both before and after.  so this is not worse to remove the cast.
        await VerifyCS.VerifyCodeFixAsync("""
            public class sign
            {
                public static void Main()
                {
                    int? i32_hi = 1;
                    int? i32_lo = 1;
                    ulong? u64 = 1;
                    sbyte? i08 = 1;
                    short? i16 = -1;

                    object v4 = [|(ulong?)|][|(uint?)|](ushort?)i08 | (ulong?)i32_lo;
                }
            }
            """, """
            public class sign
            {
                public static void Main()
                {
                    int? i32_hi = 1;
                    int? i32_lo = 1;
                    ulong? u64 = 1;
                    sbyte? i08 = 1;
                    short? i16 = -1;

                    object v4 = (ushort?)i08 | (ulong?)i32_lo;
                }
            }
            """);
    }

    [Fact, WorkItem("https://github.com/dotnet/roslyn/issues/40414")]
    public async Task TestSignExtensionWithOrCompilerCaseNullable5()
    {

        await VerifyCS.VerifyCodeFixAsync("""
            public class sign
            {
                public static void Main()
                {
                    int? i32_hi = 1;
                    int? i32_lo = 1;
                    ulong? u64 = 1;
                    sbyte? i08 = 1;
                    short? i16 = -1;

                    object v5 = (int?)i08 | [|(int?)|]i32_lo;
                }
            }
            """,
            """
            public class sign
            {
                public static void Main()
                {
                    int? i32_hi = 1;
                    int? i32_lo = 1;
                    ulong? u64 = 1;
                    sbyte? i08 = 1;
                    short? i16 = -1;

                    object v5 = (int?)i08 | i32_lo;
                }
            }
            """);
    }

    [Fact, WorkItem("https://github.com/dotnet/roslyn/issues/40414")]
    public async Task TestSignExtensionWithOrCompilerCaseNullable6()
    {
        var source =
            """
            public class sign
            {
                public static void Main()
                {
                    int? i32_hi = 1;
                    int? i32_lo = 1;
                    ulong? u64 = 1;
                    sbyte? i08 = 1;
                    short? i16 = -1;

                    object v6 = (((ulong?)i32_hi) << 32) | (uint?)i32_lo;
                }
            }
            """;

        await VerifyCS.VerifyCodeFixAsync(source, source);
    }

    [Fact, WorkItem("https://github.com/dotnet/roslyn/issues/40414")]
    public async Task TestSignExtensionWithOrCompilerCaseNullable7()
    {
        var source =
            """
            public class sign
            {
                public static void Main()
                {
                    int? i32_hi = 1;
                    int? i32_lo = 1;
                    ulong? u64 = 1;
                    sbyte? i08 = 1;
                    short? i16 = -1;

                    object v7 = 0x0000BEEFU | (uint?)i16;
                }
            }
            """;

        await VerifyCS.VerifyCodeFixAsync(source, source);
    }

    [Fact, WorkItem("https://github.com/dotnet/roslyn/issues/40414")]
    public async Task TestSignExtensionWithOrCompilerCaseNullable8()
    {
        var source =
            """
            public class sign
            {
                public static void Main()
                {
                    int? i32_hi = 1;
                    int? i32_lo = 1;
                    ulong? u64 = 1;
                    sbyte? i08 = 1;
                    short? i16 = -1;

                    object v8 = 0xFFFFBEEFU | (uint?)i16;
                }
            }
            """;

        await VerifyCS.VerifyCodeFixAsync(source, source);
    }

    [Fact, WorkItem("https://github.com/dotnet/roslyn/issues/40414")]
    public async Task TestSignExtensionWithOrCompilerCaseNullable9()
    {
        var source =
            """
            public class sign
            {
                public static void Main()
                {
                    int? i32_hi = 1;
                    int? i32_lo = 1;
                    ulong? u64 = 1;
                    sbyte? i08 = 1;
                    short? i16 = -1;

                    object v9 = 0xDEADBEEFU | (uint?)i16;
                }
            }
            """;

        await VerifyCS.VerifyCodeFixAsync(source, source);
    }

    [Fact, WorkItem("https://github.com/dotnet/roslyn/issues/20211")]
    public async Task DoNotRemoveNullCastInSwitch1()
    {
        var source =
            """
            class Program
            {
                static void Main()
                {
                    switch ((object)null)
                    {
                      case bool _:
                        break;
                    }
                }
            }
            """;

        await VerifyCS.VerifyCodeFixAsync(source, source);
    }

    [Fact, WorkItem("https://github.com/dotnet/roslyn/issues/20211")]
    public async Task DoNotRemoveNullCastInSwitch2()
    {
        var source =
            """
            class Program
            {
                static void Main()
                {
                    switch ((object)(null))
                    {
                      case bool _:
                        break;
                    }
                }
            }
            """;

        await VerifyCS.VerifyCodeFixAsync(source, source);
    }

    [Fact, WorkItem("https://github.com/dotnet/roslyn/issues/20211")]
    public async Task DoNotRemoveNullCastInSwitch3()
    {
        var source =
            """
            class Program
            {
                static void Main()
                {
                    switch ((bool?)null)
                    {
                      case bool _:
                        break;
                    }
                }
            }
            """;

        await VerifyCS.VerifyCodeFixAsync(source, source);
    }

    [Fact, WorkItem("https://github.com/dotnet/roslyn/issues/20211")]
    public async Task DoNotRemoveNullCastInSwitch4()
    {
        var source =
            """
            class Program
            {
                static void Main()
                {
                    switch ((bool?)(null))
                    {
                      case bool _:
                        break;
                    }
                }
            }
            """;

        await VerifyCS.VerifyCodeFixAsync(source, source);
    }

    [Fact, WorkItem("https://github.com/dotnet/roslyn/issues/20211")]
    public async Task DoNotRemoveNullCastInSwitch5()
    {
        var source =
            """
            class Program
            {
                static void Main()
                {
                    switch (((object)null))
                    {
                      case bool _:
                        break;
                    }
                }
            }
            """;

        await VerifyCS.VerifyCodeFixAsync(source, source);
    }

    [Fact, WorkItem("https://github.com/dotnet/roslyn/issues/20211")]
    public async Task DoNotRemoveDefaultCastInSwitch1()
    {
        var source =
            """
            class Program
            {
                static void Main()
                {
                    switch ((object)default)
                    {
                      case bool _:
                        break;
                    }
                }
            }
            """;

        await VerifyCS.VerifyCodeFixAsync(source, source);
    }

    [Fact, WorkItem("https://github.com/dotnet/roslyn/issues/20211")]
    public async Task DoNotRemoveDefaultCastInSwitch2()
    {
        var source =
            """
            class Program
            {
                static void Main()
                {
                    switch ((object)(default))
                    {
                      case bool _:
                        break;
                    }
                }
            }
            """;

        await VerifyCS.VerifyCodeFixAsync(source, source);
    }

    [Fact, WorkItem("https://github.com/dotnet/roslyn/issues/20211")]
    public async Task DoNotRemoveDefaultCastInSwitch3()
    {
        var source =
            """
            class Program
            {
                static void Main()
                {
                    switch ((bool?)default)
                    {
                      case bool _:
                        break;
                    }
                }
            }
            """;

        await VerifyCS.VerifyCodeFixAsync(source, source);
    }

    [Fact, WorkItem("https://github.com/dotnet/roslyn/issues/20211")]
    public async Task DoNotRemoveDefaultCastInSwitch4()
    {
        var source =
            """
            class Program
            {
                static void Main()
                {
                    switch ((bool?)(default))
                    {
                      case bool _:
                        break;
                    }
                }
            }
            """;

        await VerifyCS.VerifyCodeFixAsync(source, source);
    }

    [Fact, WorkItem("https://github.com/dotnet/roslyn/issues/20211")]
    public async Task DoNotRemoveDoubleNullCastInSwitch1()
    {
        // Removing the 'object' cast would make `case object:` unreachable.
        var source =
            """
            class Program
            {
                static int Main()
                {
                    switch ((object)(string)null)
                    {
                        case null:
                            return 0;
                        case string:
                            return 1;
                        case object:
                            return 2;
                    }
                }
            }
            """;

        await new VerifyCS.Test
        {
            TestCode = source,
            LanguageVersion = LanguageVersion.CSharp9,
        }.RunAsync();
    }

    [Fact, WorkItem(20211, "https://github.com/dotnet/roslyn/issues/21613")]
    public async Task DoNotRemoveNecessaryCastInConditional1()
    {
        var source =
            """
            class C
            {
                void M(bool x)
                {
                    int? y = x ? (int?)1 : default;
                }
            }
            """;

        await VerifyCS.VerifyCodeFixAsync(source, source);
    }

    [Fact, WorkItem(20211, "https://github.com/dotnet/roslyn/issues/21613")]
    public async Task DoNotRemoveNecessaryCastInConditional2()
    {
        var source =
            """
            class C
            {
                void M(bool x)
                {
                    int? y = x ? ((int?)1) : default;
                }
            }
            """;

        await VerifyCS.VerifyCodeFixAsync(source, source);
    }

    [Fact, WorkItem(20211, "https://github.com/dotnet/roslyn/issues/21613")]
    public async Task DoNotRemoveNecessaryCastInConditional3()
    {
        var source =
            """
            class C
            {
                void M(bool x)
                {
                    int? y = x ? (int?)1 : (default);
                }
            }
            """;

        await VerifyCS.VerifyCodeFixAsync(source, source);
    }

    [Fact, WorkItem(20211, "https://github.com/dotnet/roslyn/issues/21613")]
    public async Task DoNotRemoveNecessaryCastInConditional4_CSharp8()
    {
        var source =
            """
            class C
            {
                void M(bool x)
                {
                    int? y = x ? (int?)1 : null;
                }
            }
            """;

        await new VerifyCS.Test
        {
            TestCode = source,
            LanguageVersion = LanguageVersion.CSharp8
        }.RunAsync();
    }

    [Fact, WorkItem(20211, "https://github.com/dotnet/roslyn/issues/21613")]
    public async Task DoRemoveUnnecessaryCastInConditional4()
    {
        await new VerifyCS.Test
        {
            TestCode = """
            class C
            {
                void M(bool x)
                {
                    int? y = x ? [|(int?)|]1 : null;
                }
            }
            """,
            FixedCode = """
            class C
            {
                void M(bool x)
                {
                    int? y = x ? 1 : null;
                }
            }
            """,
            LanguageVersion = LanguageVersion.CSharp9,
        }.RunAsync();
    }

    [Fact, WorkItem(20211, "https://github.com/dotnet/roslyn/issues/21613")]
    public async Task DoNotRemoveNecessaryCastInConditional5_CSharp8()
    {
        var source =
            """
            class C
            {
                void M(bool x)
                {
                    int? y = x ? ((int?)1) : null;
                }
            }
            """;

        await new VerifyCS.Test
        {
            TestCode = source,
            LanguageVersion = LanguageVersion.CSharp8
        }.RunAsync();
    }

    [Fact, WorkItem(20211, "https://github.com/dotnet/roslyn/issues/21613")]
    public async Task DoRemoveUnnecessaryCastInConditional5()
    {
        await new VerifyCS.Test
        {
            TestCode = """
            class C
            {
                void M(bool x)
                {
                    int? y = x ? ([|(int?)|]1) : null;
                }
            }
            """,
            FixedCode = """
            class C
            {
                void M(bool x)
                {
                    int? y = x ? 1 : null;
                }
            }
            """,
            LanguageVersion = LanguageVersion.CSharp9,
        }.RunAsync();
    }

    [Fact, WorkItem(20211, "https://github.com/dotnet/roslyn/issues/21613")]
    public async Task DoNotRemoveNecessaryCastInConditional6_CSharp8()
    {
        var source =
            """
            class C
            {
                void M(bool x)
                {
                    int? y = x ? (int?)1 : (null);
                }
            }
            """;

        await new VerifyCS.Test
        {
            TestCode = source,
            LanguageVersion = LanguageVersion.CSharp8,
        }.RunAsync();
    }

    [Fact, WorkItem(20211, "https://github.com/dotnet/roslyn/issues/21613")]
    public async Task DoRemoveUnnecessaryCastInConditional6_CSharp8()
    {
        await new VerifyCS.Test
        {
            TestCode = """
            class C
            {
                void M(bool x)
                {
                    int? y = x ? [|(int?)|]1 : (null);
                }
            }
            """,
            FixedCode = """
            class C
            {
                void M(bool x)
                {
                    int? y = x ? 1 : (null);
                }
            }
            """,
            LanguageVersion = LanguageVersion.CSharp9,
        }.RunAsync();
    }

    [Fact, WorkItem(20211, "https://github.com/dotnet/roslyn/issues/21613")]
    public async Task DoNotRemoveNecessaryCastInConditional7()
    {
        var source =
            """
            class C
            {
                void M(bool x)
                {
                    int? y = x ? default : (int?)1;
                }
            }
            """;

        await VerifyCS.VerifyCodeFixAsync(source, source);
    }

    [Fact, WorkItem(20211, "https://github.com/dotnet/roslyn/issues/21613")]
    public async Task DoNotRemoveNecessaryCastInConditional8()
    {
        var source =
            """
            class C
            {
                void M(bool x)
                {
                    int? y = x ? default : ((int?)1);
                }
            }
            """;

        await VerifyCS.VerifyCodeFixAsync(source, source);
    }

    [Fact, WorkItem(20211, "https://github.com/dotnet/roslyn/issues/21613")]
    public async Task DoNotRemoveNecessaryCastInConditional9()
    {
        var source =
            """
            class C
            {
                void M(bool x)
                {
                    int? y = x ? (default) : (int?)1;
                }
            }
            """;

        await VerifyCS.VerifyCodeFixAsync(source, source);
    }

    [Fact, WorkItem(20211, "https://github.com/dotnet/roslyn/issues/21613")]
    public async Task DoNotRemoveNecessaryCastInConditional10_CSharp8()
    {
        var source =
            """
            class C
            {
                void M(bool x)
                {
                    int? y = x ? null : (int?)1;
                }
            }
            """;

        await new VerifyCS.Test
        {
            TestCode = source,
            LanguageVersion = LanguageVersion.CSharp8
        }.RunAsync();
    }

    [Fact, WorkItem(20211, "https://github.com/dotnet/roslyn/issues/21613")]
    public async Task DoRemoveUnnecessaryCastInConditional10()
    {
        await new VerifyCS.Test
        {
            TestCode = """
            class C
            {
                void M(bool x)
                {
                    int? y = x ? null : [|(int?)|]1;
                }
            }
            """,
            FixedCode = """
            class C
            {
                void M(bool x)
                {
                    int? y = x ? null : 1;
                }
            }
            """,
            LanguageVersion = LanguageVersion.CSharp9,
        }.RunAsync();
    }

    [Fact, WorkItem(20211, "https://github.com/dotnet/roslyn/issues/21613")]
    public async Task DoNotRemoveNecessaryCastInConditional11_CSharp()
    {
        var source =
            """
            class C
            {
                void M(bool x)
                {
                    int? y = x ? null : ((int?)1);
                }
            }
            """;

        await new VerifyCS.Test
        {
            TestCode = source,
            LanguageVersion = LanguageVersion.CSharp8
        }.RunAsync();
    }

    [Fact, WorkItem(20211, "https://github.com/dotnet/roslyn/issues/21613")]
    public async Task DoRemoveUnnecessaryCastInConditional11()
    {
        await new VerifyCS.Test
        {
            TestCode = """
            class C
            {
                void M(bool x)
                {
                    int? y = x ? null : ([|(int?)|]1);
                }
            }
            """,
            FixedCode = """
            class C
            {
                void M(bool x)
                {
                    int? y = x ? null : 1;
                }
            }
            """,
            LanguageVersion = LanguageVersion.CSharp9,
        }.RunAsync();
    }

    [Fact, WorkItem(20211, "https://github.com/dotnet/roslyn/issues/21613")]
    public async Task DoNotRemoveNecessaryCastInConditional12_CSharp8()
    {
        var source =
            """
            class C
            {
                void M(bool x)
                {
                    int? y = x ? (null) : (int?)1;
                }
            }
            """;

        await new VerifyCS.Test
        {
            TestCode = source,
            LanguageVersion = LanguageVersion.CSharp8
        }.RunAsync();
    }

    [Fact, WorkItem(20211, "https://github.com/dotnet/roslyn/issues/21613")]
    public async Task DoRemoveUnnecessaryCastInConditional12()
    {
        await new VerifyCS.Test
        {
            TestCode = """
            class C
            {
                void M(bool x)
                {
                    int? y = x ? (null) : [|(int?)|]1;
                }
            }
            """,
            FixedCode = """
            class C
            {
                void M(bool x)
                {
                    int? y = x ? (null) : 1;
                }
            }
            """,
            LanguageVersion = LanguageVersion.CSharp9,
        }.RunAsync();
    }

    [Fact, WorkItem(20211, "https://github.com/dotnet/roslyn/issues/21613")]
    public async Task DoNotRemoveNecessaryCastInConditional13()
    {
        var source =
            """
            class C
            {
                void M(bool x, int? z)
                {
                    var y = x ? (long?)z : null;
                }
            }
            """;

        await VerifyCS.VerifyCodeFixAsync(source, source);
    }

    [Fact, WorkItem(20211, "https://github.com/dotnet/roslyn/issues/21613")]
    public async Task DoNotRemoveNecessaryCastInConditional14()
    {
        var source =
            """
            class C
            {
                void M(bool x, int? z)
                {
                    var y = x ? (long?)z : default;
                }
            }
            """;

        await VerifyCS.VerifyCodeFixAsync(source, source);
    }

    [Fact, WorkItem(20211, "https://github.com/dotnet/roslyn/issues/21613")]
    public async Task RemoveUnecessaryCastInConditional1()
    {
        var source =
            """
            class C
            {
                void M(bool x)
                {
                    int? y = x ? [|(int)|]1 : default;
                }
            }
            """;

        var fixedCode =
            """
            class C
            {
                void M(bool x)
                {
                    int? y = x ? 1 : default;
                }
            }
            """;

        await VerifyCS.VerifyCodeFixAsync(source, fixedCode);
    }

    [Fact, WorkItem(20211, "https://github.com/dotnet/roslyn/issues/21613")]
    public async Task RemoveUnecessaryCastInConditional2()
    {
        var source =
            """
            class C
            {
                void M(bool x)
                {
                    int? y = x ? [|(int)|]1 : 0;
                }
            }
            """;

        var fixedCode =
            """
            class C
            {
                void M(bool x)
                {
                    int? y = x ? 1 : 0;
                }
            }
            """;

        await VerifyCS.VerifyCodeFixAsync(source, fixedCode);
    }

    [Fact, WorkItem(20211, "https://github.com/dotnet/roslyn/issues/21613")]
    public async Task RemoveUnecessaryCastInConditional3()
    {
        var source =
            """
            class C
            {
                void M(bool x, int? z)
                {
                    int? y = x ? [|(int)|]1 : z;
                }
            }
            """;

        var fixedCode =
            """
            class C
            {
                void M(bool x, int? z)
                {
                    int? y = x ? 1 : z;
                }
            }
            """;

        await VerifyCS.VerifyCodeFixAsync(source, fixedCode);
    }

    [Fact, WorkItem(20211, "https://github.com/dotnet/roslyn/issues/21613")]
    public async Task RemoveUnecessaryCastInConditional4()
    {
        var source =
            """
            class C
            {
                void M(bool x, int? z)
                {
                    int? y = x ? [|(int?)|]1 : z;
                }
            }
            """;

        var fixedCode =
            """
            class C
            {
                void M(bool x, int? z)
                {
                    int? y = x ? 1 : z;
                }
            }
            """;

        await VerifyCS.VerifyCodeFixAsync(source, fixedCode);
    }

    [Fact, WorkItem(20211, "https://github.com/dotnet/roslyn/issues/21613")]
    public async Task RemoveUnecessaryCastInConditional5()
    {
        var source =
            """
            class C
            {
                void M(bool x)
                {
                    int? y = x ? [|(int?)|]1 : 0;
                }
            }
            """;
        var fixedCode =
            """
            class C
            {
                void M(bool x)
                {
                    int? y = x ? 1 : 0;
                }
            }
            """;

        await new VerifyCS.Test
        {
            TestCode = source,
            FixedCode = fixedCode,
            LanguageVersion = LanguageVersion.CSharp9,
        }.RunAsync();
    }

    [Fact, WorkItem(20211, "https://github.com/dotnet/roslyn/issues/21613")]
    public async Task RemoveUnnecessaryCastInConditional6()
    {
        var source =
            """
            class C
            {
                void M(bool x, int? z)
                {
                    int? y = x ? [|(int?)|]z : null;
                }
            }
            """;
        var fixedCode =
            """
            class C
            {
                void M(bool x, int? z)
                {
                    int? y = x ? z : null;
                }
            }
            """;

        await VerifyCS.VerifyCodeFixAsync(source, fixedCode);
    }

    [Fact, WorkItem(20211, "https://github.com/dotnet/roslyn/issues/21613")]
    public async Task RemoveUnnecessaryCastInConditional7()
    {
        var source =
            """
            class C
            {
                void M(bool x, int? z)
                {
                    int? y = x ? [|(int?)|]z : default;
                }
            }
            """;
        var fixedCode =
            """
            class C
            {
                void M(bool x, int? z)
                {
                    int? y = x ? z : default;
                }
            }
            """;

        await VerifyCS.VerifyCodeFixAsync(source, fixedCode);
    }

    [Fact, WorkItem("https://github.com/dotnet/roslyn/issues/20742")]
    public async Task DoNotRemoveNamedArgToParamsParameter1()
    {
        var source =
            """
            class Program
            {
                public void M()
                {
                    object[] takesArgs = null;
                    TakesParams(bar: (object)takesArgs, goo: true);
                }

                private void TakesParams(bool goo, params object[] bar)
                {
                }
            }
            """;

        await VerifyCS.VerifyCodeFixAsync(source, source);
    }

    [Fact, WorkItem("https://github.com/dotnet/roslyn/issues/20742")]
    public async Task DoRemoveNamedArgToParamsParameter1()
    {
        var source =
            """
            class Program
            {
                public void M()
                {
                    object[] takesArgs = null;
                    TakesParams(bar: [|(object[])|]takesArgs, goo: true);
                }

                private void TakesParams(bool goo, params object[] bar)
                {
                }
            }
            """;
        var fixedCode =
            """
            class Program
            {
                public void M()
                {
                    object[] takesArgs = null;
                    TakesParams(bar: takesArgs, goo: true);
                }

                private void TakesParams(bool goo, params object[] bar)
                {
                }
            }
            """;

        await VerifyCS.VerifyCodeFixAsync(source, fixedCode);
    }

    [Fact, WorkItem("https://github.com/dotnet/roslyn/issues/20742")]
    public async Task DoRemoveNamedArgToParamsParameter2()
    {
        var source =
            """
            class Program
            {
                public void M()
                {
                    string[] takesArgs = null;
                    TakesParams(bar: [|(object[])|]takesArgs, goo: true);
                }

                private void TakesParams(bool goo, params object[] bar)
                {
                }
            }
            """;
        var fixedCode =
            """
            class Program
            {
                public void M()
                {
                    string[] takesArgs = null;
                    TakesParams(bar: takesArgs, goo: true);
                }

                private void TakesParams(bool goo, params object[] bar)
                {
                }
            }
            """;

        await VerifyCS.VerifyCodeFixAsync(source, fixedCode);
    }

    [Fact]
    public async Task ObjectCastInInterpolation1()
    {
        var source =
            """
            class Program
            {
                public void M(int x, int z)
                {
                    var v = $"x {[|(object)|]1} z";
                }
            }
            """;
        var fixedCode =
            """
            class Program
            {
                public void M(int x, int z)
                {
                    var v = $"x {1} z";
                }
            }
            """;

        await VerifyCS.VerifyCodeFixAsync(source, fixedCode);
    }

    [Fact]
    public async Task ObjectCastInInterpolation2()
    {
        var source =
            """
            class Program
            {
                public void M(int x, int z)
                {
                    var v = $"x {([|(object)|]1)} z";
                }
            }
            """;
        var fixedCode =
            """
            class Program
            {
                public void M(int x, int z)
                {
                    var v = $"x {1} z";
                }
            }
            """;

        await VerifyCS.VerifyCodeFixAsync(source, fixedCode);
    }

    [Fact]
    public async Task TestIdentityDoubleCast()
    {
        var source =
            """
            class Program
            {
                public void M(object x)
                {
                    var v = [|(int)|](int)x;
                }
            }
            """;
        var fixedCode =
            """
            class Program
            {
                public void M(object x)
                {
                    var v = (int)x;
                }
            }
            """;

        await VerifyCS.VerifyCodeFixAsync(source, fixedCode);
    }

    [Fact]
    public async Task TestUnintendedReferenceComparison1()
    {
        var source = """
            using System;

            public class Symbol
            {
                public static bool operator ==(Symbol a, Symbol b) => false;
                public static bool operator !=(Symbol a, Symbol b) => false;
            }

            public class MethodSymbol : Symbol
            {
            }

            class Program
            {
                void Main()
                {
                    Object a1 = null;
                    MethodSymbol a2 = new MethodSymbol();

                    Console.WriteLine(a1 == (object)a2);
                }
            }
            """;
        await VerifyCS.VerifyCodeFixAsync(source, source);
    }

    [Fact]
    public async Task TestUnintendedReferenceComparison2()
    {
        var source = """
            using System;

            public class Symbol
            {
                public static bool operator ==(Symbol a, Symbol b) => false;
                public static bool operator !=(Symbol a, Symbol b) => false;
            }

            public class MethodSymbol : Symbol
            {
            }

            class Program
            {
                void Main()
                {
                    Object a1 = null;
                    MethodSymbol a2 = new MethodSymbol();

                    Console.WriteLine((object)a1 == a2);
                }
            }
            """;
        await VerifyCS.VerifyCodeFixAsync(source, source);
    }

    [Fact]
    public async Task TestUnintendedReferenceComparison3()
    {
        var source = """
            using System;

            public class Symbol
            {
                public static bool operator ==(Symbol a, Symbol b) => false;
                public static bool operator !=(Symbol a, Symbol b) => false;
            }

            public class MethodSymbol : Symbol
            {
            }

            class Program
            {
                void Main()
                {
                    Object a1 = null;
                    MethodSymbol a2 = new MethodSymbol();

                    Console.WriteLine(a1 != (object)a2);
                }
            }
            """;
        await VerifyCS.VerifyCodeFixAsync(source, source);
    }

    [Fact]
    public async Task TestUnintendedReferenceComparison4()
    {
        var source = """
            using System;

            public class Symbol
            {
                public static bool operator ==(Symbol a, Symbol b) => false;
                public static bool operator !=(Symbol a, Symbol b) => false;
            }

            public class MethodSymbol : Symbol
            {
            }

            class Program
            {
                void Main()
                {
                    Object a1 = null;
                    MethodSymbol a2 = new MethodSymbol();

                    Console.WriteLine(a1 != a2);
                }
            }
            """;

        await VerifyCS.VerifyCodeFixAsync(source, source);
    }

    [Fact]
    public async Task TestUnintendedReferenceComparison5()
    {
        var source = """
            using System;

            public class Symbol
            {
                public static bool operator ==(Symbol a, Symbol b) => false;
                public static bool operator !=(Symbol a, Symbol b) => false;
            }

            public class MethodSymbol : Symbol
            {
            }

            class Program
            {
                void Main()
                {
                    Object a1 = null;
                    MethodSymbol a2 = new MethodSymbol();

                    Console.WriteLine(a2 == a1);
                }
            }
            """;

        await VerifyCS.VerifyCodeFixAsync(source, source);
    }

    [Fact]
    public async Task TestUnintendedReferenceComparison6()
    {
        var source = """
            using System;

            public class Symbol
            {
                public static bool operator ==(Symbol a, Symbol b) => false;
                public static bool operator !=(Symbol a, Symbol b) => false;
            }

            public class MethodSymbol : Symbol
            {
            }

            class Program
            {
                void Main()
                {
                    Object a1 = null;
                    MethodSymbol a2 = new MethodSymbol();

                    Console.WriteLine((object)a2 == a1);
                }
            }
            """;
        await VerifyCS.VerifyCodeFixAsync(source, source);
    }

    [Fact]
    public async Task TestUnintendedReferenceComparison7()
    {
        var source = """
            using System;

            public class Symbol
            {
                public static bool operator ==(Symbol a, Symbol b) => false;
                public static bool operator !=(Symbol a, Symbol b) => false;
            }

            public class MethodSymbol : Symbol
            {
            }

            class Program
            {
                void Main()
                {
                    Object a1 = null;
                    MethodSymbol a2 = new MethodSymbol();

                    Console.WriteLine(a2 != (object)a1);
                }
            }
            """;
        await VerifyCS.VerifyCodeFixAsync(source, source);
    }

    [Fact]
    public async Task TestUnintendedReferenceComparison8()
    {
        var source = """
            using System;

            public class Symbol
            {
                public static bool operator ==(Symbol a, Symbol b) => false;
                public static bool operator !=(Symbol a, Symbol b) => false;
            }

            public class MethodSymbol : Symbol
            {
            }

            class Program
            {
                void Main()
                {
                    Object a1 = null;
                    MethodSymbol a2 = new MethodSymbol();

                    Console.WriteLine((object)a2 != a1);
                }
            }
            """;
        await VerifyCS.VerifyCodeFixAsync(source, source);
    }

    [Fact]
    public async Task TestIntendedReferenceComparison1()
    {
        var source =
            """
            using System;

            public class Symbol
            {
                public static bool operator ==(Symbol a, Symbol b) => false;
                public static bool operator !=(Symbol a, Symbol b) => false;
            }

            public class MethodSymbol : Symbol
            {
            }

            class Program
            {
                void Main()
                {
                    MethodSymbol a1 = null;
                    MethodSymbol a2 = new MethodSymbol();

                    Console.WriteLine(a1 == (object)a2);
                }
            }
            """;

        await VerifyCS.VerifyCodeFixAsync(source, source);
    }

    [Fact]
    public async Task TestIntendedReferenceComparison2()
    {
        var source =
            """
            using System;

            public class Symbol
            {
                public static bool operator ==(Symbol a, Symbol b) => false;
                public static bool operator !=(Symbol a, Symbol b) => false;
            }

            public class MethodSymbol : Symbol
            {
            }

            class Program
            {
                void Main()
                {
                    MethodSymbol a1 = null;
                    MethodSymbol a2 = new MethodSymbol();

                    Console.WriteLine((object)a1 == a2);
                }
            }
            """;

        await VerifyCS.VerifyCodeFixAsync(source, source);
    }

    [Fact]
    public async Task TestIntendedReferenceComparison3()
    {
        var source =
            """
            using System;

            public class Symbol
            {
                public static bool operator ==(Symbol a, Symbol b) => false;
                public static bool operator !=(Symbol a, Symbol b) => false;
            }

            public class MethodSymbol : Symbol
            {
            }

            class Program
            {
                void Main()
                {
                    MethodSymbol a1 = null;
                    MethodSymbol a2 = new MethodSymbol();

                    Console.WriteLine(a1 != (object)a2);
                }
            }
            """;

        await VerifyCS.VerifyCodeFixAsync(source, source);
    }

    [Fact]
    public async Task TestIntendedReferenceComparison4()
    {
        var source =
            """
            using System;

            public class Symbol
            {
                public static bool operator ==(Symbol a, Symbol b) => false;
                public static bool operator !=(Symbol a, Symbol b) => false;
            }

            public class MethodSymbol : Symbol
            {
            }

            class Program
            {
                void Main()
                {
                    MethodSymbol a1 = null;
                    MethodSymbol a2 = new MethodSymbol();

                    Console.WriteLine((object)a1 != a2);
                }
            }
            """;

        await VerifyCS.VerifyCodeFixAsync(source, source);
    }

    [Fact]
    public async Task TestIntendedReferenceComparison5()
    {
        var source =
            """
            using System;

            public class Symbol
            {
                public static bool operator ==(Symbol a, Symbol b) => false;
                public static bool operator !=(Symbol a, Symbol b) => false;
            }

            public class MethodSymbol : Symbol
            {
            }

            class Program
            {
                void Main()
                {
                    MethodSymbol a1 = null;
                    MethodSymbol a2 = new MethodSymbol();

                    Console.WriteLine(a2 == (object)a1);
                }
            }
            """;

        await VerifyCS.VerifyCodeFixAsync(source, source);
    }

    [Fact]
    public async Task TestIntendedReferenceComparison6()
    {
        var source =
            """
            using System;

            public class Symbol
            {
                public static bool operator ==(Symbol a, Symbol b) => false;
                public static bool operator !=(Symbol a, Symbol b) => false;
            }

            public class MethodSymbol : Symbol
            {
            }

            class Program
            {
                void Main()
                {
                    MethodSymbol a1 = null;
                    MethodSymbol a2 = new MethodSymbol();

                    Console.WriteLine((object)a2 == a1);
                }
            }
            """;

        await VerifyCS.VerifyCodeFixAsync(source, source);
    }

    [Fact]
    public async Task TestIntendedReferenceComparison7()
    {
        var source =
            """
            using System;

            public class Symbol
            {
                public static bool operator ==(Symbol a, Symbol b) => false;
                public static bool operator !=(Symbol a, Symbol b) => false;
            }

            public class MethodSymbol : Symbol
            {
            }

            class Program
            {
                void Main()
                {
                    MethodSymbol a1 = null;
                    MethodSymbol a2 = new MethodSymbol();

                    Console.WriteLine(a2 != (object)a1);
                }
            }
            """;

        await VerifyCS.VerifyCodeFixAsync(source, source);
    }

    [Fact]
    public async Task TestIntendedReferenceComparison8()
    {
        var source =
            """
            using System;

            public class Symbol
            {
                public static bool operator ==(Symbol a, Symbol b) => false;
                public static bool operator !=(Symbol a, Symbol b) => false;
            }

            public class MethodSymbol : Symbol
            {
            }

            class Program
            {
                void Main()
                {
                    MethodSymbol a1 = null;
                    MethodSymbol a2 = new MethodSymbol();

                    Console.WriteLine((object)a2 != a1);
                }
            }
            """;

        await VerifyCS.VerifyCodeFixAsync(source, source);
    }

    [Fact, WorkItem("https://github.com/dotnet/roslyn/issues/44382")]
    public async Task DoNotRemoveCastOnParameterInitializer1()
    {
        var source =
            """
            enum E : byte { }
            class C { void F() { void f(E e = (E)byte.MaxValue) { } } }
            """;

        await VerifyCS.VerifyCodeFixAsync(source, source);
    }

    [Fact, WorkItem("https://github.com/dotnet/roslyn/issues/44382")]
    public async Task DoNotRemoveCastOnParameterInitializer2()
    {
        var source =
            """
            enum E : byte { }
            class C { void f(E e = (E)byte.MaxValue) { } }
            """;

        await VerifyCS.VerifyCodeFixAsync(source, source);
    }

    [Fact, WorkItem("https://github.com/dotnet/roslyn/issues/45695")]
    public async Task DoNotRemoveNonObjectCastInsideInterpolation()
    {
        var source =
            """
            class Other
            {
                void Goo()
                {  
                    char c = '4';
                    string s = $"{(int)c:X4}";
                }
            }
            """;

        await VerifyCS.VerifyCodeFixAsync(source, source);
    }

    [Fact, WorkItem("https://github.com/dotnet/roslyn/issues/45695")]
    public async Task DoRemoveObjectCastInsideInterpolation()
    {
        await VerifyCS.VerifyCodeFixAsync(
            """
            class Other
            {
                void Goo()
                {  
                    char c = '4';
                    string s = $"{[|(object)|]c:X4}";
                }
            }
            """,
            """
            class Other
            {
                void Goo()
                {  
                    char c = '4';
                    string s = $"{c:X4}";
                }
            }
            """);
    }

    [Fact, WorkItem("https://github.com/dotnet/roslyn/issues/47800")]
    public async Task RemoveNativeIntCastsAsIdentity()
    {
        var source =
            """
            using System;

            public class C {
                public nint N(IntPtr x) => [|(nint)|]x;
            }
            """;
        var fixedCode =
            """
            using System;

            public class C {
                public nint N(IntPtr x) => x;
            }
            """;

        var test = new VerifyCS.Test()
        {
            TestCode = source,
            FixedCode = fixedCode,
            LanguageVersion = LanguageVersion.CSharp9
        };

        await test.RunAsync();
    }

    [Fact, WorkItem("https://github.com/dotnet/roslyn/issues/47800")]
    public async Task DoRemoveNativeIntCasts()
    {
        var source =
            """
            using System;

            public class C {
                public nuint N(IntPtr x) => (nuint)(nint)x;
            }
            """;

        var test = new VerifyCS.Test()
        {
            TestCode = source,
            LanguageVersion = LanguageVersion.CSharp9
        };

        await test.RunAsync();
    }

    [Fact, WorkItem("https://github.com/dotnet/roslyn/issues/47800")]
    public async Task RemoveNativeUIntCastsAsIdentity()
    {
        var source =
            """
            using System;

            public class C {
                public nuint N(UIntPtr x) => [|(nuint)|]x;
            }
            """;
        var fixedCode =
            """
            using System;

            public class C {
                public nuint N(UIntPtr x) => x;
            }
            """;

        var test = new VerifyCS.Test()
        {
            TestCode = source,
            FixedCode = fixedCode,
            LanguageVersion = LanguageVersion.CSharp9
        };

        await test.RunAsync();
    }

    [Fact, WorkItem("https://github.com/dotnet/roslyn/issues/51123")]
    public async Task DoRemoveNativeIntCastsToInt()
    {
        var source =
            """
            using System;

            public class C {
                public int N(IntPtr x) => (int)(nint)x;
            }
            """;

        var test = new VerifyCS.Test()
        {
            TestCode = source,
            LanguageVersion = LanguageVersion.CSharp9
        };

        await test.RunAsync();
    }

    [Fact, WorkItem("https://github.com/dotnet/roslyn/issues/47800")]
    public async Task DoRemoveNativeUIntCasts()
    {
        var source =
            """
            using System;

            public class C {
                public nint N(UIntPtr x) => (nint)(nuint)x;
            }
            """;

        var test = new VerifyCS.Test()
        {
            TestCode = source,
            LanguageVersion = LanguageVersion.CSharp9
        };

        await test.RunAsync();
    }

    [Fact, WorkItem("https://github.com/dotnet/roslyn/issues/47800")]
    public async Task RemoveIntPtrCastsAsIdentity()
    {
        var source =
            """
            using System;

            class C
            {
                public void M(IntPtr x)
                {
                    var v = [|(IntPtr)|]x;
                }
            }
            """;
        var fixedCode =
            """
            using System;

            class C
            {
                public void M(IntPtr x)
                {
                    var v = x;
                }
            }
            """;

        await VerifyCS.VerifyCodeFixAsync(source, fixedCode);
    }

    [Fact, WorkItem("https://github.com/dotnet/roslyn/issues/47800")]
    public async Task RemoveUIntPtrCastsAsIdentity()
    {
        var source =
            """
            using System;

            class C
            {
                public void M(UIntPtr x)
                {
                    var v = [|(UIntPtr)|]x;
                }
            }
            """;
        var fixedCode =
            """
            using System;

            class C
            {
                public void M(UIntPtr x)
                {
                    var v = x;
                }
            }
            """;

        await VerifyCS.VerifyCodeFixAsync(source, fixedCode);
    }

    [Fact, WorkItem("https://github.com/dotnet/roslyn/issues/49140")]
    public async Task DoNotRemoveBitwiseNotOfUnsignedExtendedValue1()
    {
        var source =
            """
            class C
            {
                public static ulong P(ulong a, uint b)
                {
                    return a & ~(ulong)b;
                }
            }
            """;

        var test = new VerifyCS.Test()
        {
            TestCode = source,
            LanguageVersion = LanguageVersion.CSharp9
        };

        await test.RunAsync();
    }

    [Fact, WorkItem("https://github.com/dotnet/roslyn/issues/49140")]
    public async Task DoNotRemoveBitwiseNotOfUnsignedExtendedValue2()
    {
        var source =
            """
            class C
            {
                public static nuint N(nuint a, uint b)
                {
                    return a & ~(nuint)b;
                }
            }
            """;

        var test = new VerifyCS.Test()
        {
            TestCode = source,
            LanguageVersion = LanguageVersion.CSharp9
        };

        await test.RunAsync();
    }

    [Fact, WorkItem("https://github.com/dotnet/roslyn/issues/49140")]
    public async Task DoNotRemoveBitwiseNotOfUnsignedExtendedValue3()
    {
        var source =
            """
            class C
            {
                public static ulong N()
                {
                    return ~(ulong)uint.MaxValue;
                }
            }
            """;

        var test = new VerifyCS.Test()
        {
            TestCode = source,
            LanguageVersion = LanguageVersion.CSharp9
        };

        await test.RunAsync();
    }

    [Fact, WorkItem("https://github.com/dotnet/roslyn/issues/49140")]
    public async Task DoRemoveBitwiseNotOfSignExtendedValue1()
    {
        var test = new VerifyCS.Test()
        {
            TestCode = """
            class C
            {
                public static long P(long a, int b)
                {
                    return a & ~[|(long)|]b;
                }
            }
            """,
            FixedCode = """
            class C
            {
                public static long P(long a, int b)
                {
                    return a & ~b;
                }
            }
            """,
            LanguageVersion = LanguageVersion.CSharp9
        };

        await test.RunAsync();
    }

    [Fact, WorkItem("https://github.com/dotnet/roslyn/issues/49140")]
    public async Task DoRemoveBitwiseNotOfSignExtendedValue2()
    {

        var test = new VerifyCS.Test()
        {
            TestCode = """
            class C
            {
                public static nint N(nint a, int b)
                {
                    return a & ~[|(nint)|]b;
                }
            }
            """,
            FixedCode = """
            class C
            {
                public static nint N(nint a, int b)
                {
                    return a & ~b;
                }
            }
            """,
            LanguageVersion = LanguageVersion.CSharp9
        };

        await test.RunAsync();
    }

    [Fact, WorkItem("https://github.com/dotnet/roslyn/issues/50000")]
    public async Task KeepNecessaryCastIfRemovalWouldCreateIllegalConditionalExpression()
    {
        await new VerifyCS.Test
        {
            TestCode = """
            class C
            {
                ushort Goo(string s)
                    => s is null ? (ushort)1234 : ushort.Parse(s);
            }
            """,
            LanguageVersion = LanguageVersion.CSharp9,
        }.RunAsync();
    }

    [Fact, WorkItem("https://github.com/dotnet/roslyn/issues/50000")]
    public async Task RemoveUnnecessaryCastWhenConditionalExpressionIsLegal()
    {
        await new VerifyCS.Test
        {
            TestCode = """
            class C
            {
                uint Goo(string s)
                    => s is null ? [|(uint)|]1234 : uint.Parse(s);
            }
            """,
            FixedCode = """
            class C
            {
                uint Goo(string s)
                    => s is null ? 1234 : uint.Parse(s);
            }
            """,
            LanguageVersion = LanguageVersion.CSharp9,
        }.RunAsync();
    }

    [Fact, WorkItem("https://github.com/dotnet/roslyn/issues/52524")]
    public async Task DoNotRemoveForValueTaskConstrutor()
    {
        var source =
            """
            #nullable enable

            using System.Threading.Tasks;

            struct ValueTask<TResult>
            {
                public ValueTask(TResult result)
                {
                }

                public ValueTask(Task<TResult> task)
                {
                }
            }

            class A
            {
                static void Main()
                {
                    ValueTask<object?> v = new((object?)null);
                }
            }
            """;

        await new VerifyCS.Test
        {
            TestCode = source,
            LanguageVersion = LanguageVersion.CSharp9,
        }.RunAsync();
    }

    [Fact, WorkItem("https://github.com/dotnet/roslyn/issues/53698")]
    public async Task DoNotRemoveForConditional()
    {
        var source =
            """
            using System.Collections.Generic;

            class E
            {
                private object _o;

                public E First
                {
                    get
                    {
                        return _o is List<E> es ? es[0] : (E)_o;
                    }
                }
            }
            """;

        await new VerifyCS.Test
        {
            TestCode = source,
            LanguageVersion = LanguageVersion.CSharp9,
        }.RunAsync();
    }

    [Fact, WorkItem("https://github.com/dotnet/roslyn/issues/55621")]
    public async Task DoNotRemoveForNullWithMultipleMatchingParameterTypes()
    {
        var source =
            """
            #nullable enable
            using System;
            public class TestClass
            {
                public TestClass(object? value) { }
                public TestClass(Func<object?> value) { }

                public TestClass Create1() => new ((object?)null);
            }
            """;

        await new VerifyCS.Test
        {
            TestCode = source,
            LanguageVersion = LanguageVersion.CSharp9,
        }.RunAsync();
    }

    [Fact, WorkItem("https://github.com/dotnet/roslyn/issues/56207")]
    public async Task DoNotRemoveForNintPointerToVoidPointer()
    {
        var source =
            """
            using System;
            public class TestClass
            {
                unsafe void M(nint** ptr)
                {
                    nint value = (nint)(void*)*ptr;
                }
            }
            """;

        await new VerifyCS.Test
        {
            TestCode = source,
            LanguageVersion = LanguageVersion.CSharp9,
        }.RunAsync();
    }

    [Fact]
    public async Task RemoveUnnecessaryCastInPattern1()
    {
        await VerifyCS.VerifyCodeFixAsync(
            """
            class Program
            {
                void Main(int? n)
                {
                    var v = n is [|(int)|]0;
                }
            }
            """,
            """
            class Program
            {
                void Main(int? n)
                {
                    var v = n is 0;
                }
            }
            """);
    }

    [Fact(Skip = "https://github.com/dotnet/roslyn/issues/56938")]
    public async Task RemoveUnnecessaryNullableCastInPattern1()
    {
        await VerifyCS.VerifyCodeFixAsync(
            """
            class Program
            {
                void Main(int? n)
                {
                    var v = n is [|(int?)|]0;
                }
            }
            """,
            """
            class Program
            {
                void Main(int? n)
                {
                    var v = n is 0;
                }
            }
            """);
    }

    [Fact]
    public async Task DoNotRemoveBoxingEnumCast()
    {
        var source = """
            using System;
            class Program
            {
                static void M()
                {
                    object y = (DayOfWeek)0;
                    Console.WriteLine(y);
                }
            }
            """;
        await VerifyCS.VerifyCodeFixAsync(source, source);
    }

    [Fact]
    public async Task DoRemoveFPCastFromNonFPTypeToWidenedType1()
    {
        await VerifyCS.VerifyCodeFixAsync("""
            using System;

            class Program
            {
                static void Main()
                {
                    int x = int.MaxValue;
                    double y = x;
                    double z = [|(float)|]x;
                    Console.WriteLine(x);
                    Console.WriteLine(y);
                    Console.WriteLine(z);
                    Console.WriteLine(y == z);
                }
            }
            """, """
            using System;

            class Program
            {
                static void Main()
                {
                    int x = int.MaxValue;
                    double y = x;
                    double z = x;
                    Console.WriteLine(x);
                    Console.WriteLine(y);
                    Console.WriteLine(z);
                    Console.WriteLine(y == z);
                }
            }
            """);
    }

    [Fact]
    public async Task DoNotRemoveFPCastToWidenedType2()
    {
        var source = """
            using System;

            class Program
            {
                static void Main()
                {
                    float x = 0;
                    double y = x;
                    double z = (float)x;
                    Console.WriteLine(x);
                    Console.WriteLine(y);
                    Console.WriteLine(z);
                    Console.WriteLine(y == z);
                }
            }
            """;
        await VerifyCS.VerifyCodeFixAsync(source, source);
    }

    [Fact]
    public async Task DoNotRemoveCastIfOverriddenMethodHasDifferentReturnType()
    {
        var source =
            """
            using System;

            abstract class Y
            {
                public abstract object Goo();
            }

            class X : Y
            {
                static void Main()
                {
                    var v = ((Y)new X()).Goo();
                }

                public override string {|CS8830:Goo|}()
                {
                    return null;
                }
            }
            """;

        await VerifyCS.VerifyCodeFixAsync(source, source);
    }

    [Fact]
    public async Task KeepCastToObjectToPreserveDynamicOverload()
    {
        var source =
            """
            using System;

            class C
            {
                static void Bar(int x, Action y) { }
                static void Bar(dynamic x, Action y) { }

                static void Main()
                {
                    Bar((object)1, Console.WriteLine);
                }
            }
            """;

        await VerifyCS.VerifyCodeFixAsync(source, source);
    }

    [Fact]
    public async Task KeepIntToLongCastWithIComparable()
    {
        var source =
            """
            using System;

            class C
            {
                static void Main()
                {
                    IComparable<long> result = (long)0;
                }
            }
            """;

        await VerifyCS.VerifyCodeFixAsync(source, source);
    }

    [Fact]
    public async Task KeepCastNeededToPickCorrectOverload()
    {
        // removing the 'byte' cast will switch the overload called.
        var source =
            """
            using System;

            class Program
            {
                static void Main()
                {
                    byte z = 0;
                    Func<byte, byte> p = x => 0;
                    Goo(p, y => (byte)0, z, z);
                }

                static void Goo<T, S>(Func<S, T> p, Func<T, S> q, T r, S s) { Console.WriteLine(1); }
                static void Goo(Func<byte, byte> p, Func<byte, byte> q, int r, int s) { Console.WriteLine(2); }
            }
            """;

        await VerifyCS.VerifyCodeFixAsync(source, source);
    }

    [Fact]
    public async Task CanRemoveExplicitCastToReferenceTypeWhenPassedToDynamic1()
    {
        await VerifyCS.VerifyCodeFixAsync(
            """
            using System;

            class C
            {
                static void Bar(dynamic x, Action y) { }

                static void Main()
                {
                    Bar([|(object)|]1, Console.WriteLine);
                }
            }
            """,
            """
            using System;

            class C
            {
                static void Bar(dynamic x, Action y) { }

                static void Main()
                {
                    Bar(1, Console.WriteLine);
                }
            }
            """);
    }

    [Fact]
    public async Task CanRemoveExplicitCastToReferenceTypeWhenPassedToDynamic2()
    {
        await VerifyCS.VerifyCodeFixAsync(
            """
            using System;

            class C
            {
                static void Bar(dynamic x, Action y) { }

                static void Main()
                {
                    Bar([|(IComparable)|]1, Console.WriteLine);
                }
            }
            """,
            """
            using System;

            class C
            {
                static void Bar(dynamic x, Action y) { }

                static void Main()
                {
                    Bar(1, Console.WriteLine);
                }
            }
            """);
    }

    [Fact]
    public async Task NotOnWidenedNumericStoredInObject1()
    {
        var source =
            """
            using System;

            class Program
            {
                static void Main()
                {
                    int expr = 0;
                    object o1 = (long)expr;
                }
            }
            """;

        await VerifyCS.VerifyCodeFixAsync(source, source);
    }

    [Fact]
    public async Task NotOnWidenedNumericConstantStoredInObject2()
    {
        var source =
            """
            using System;

            class Program
            {
                static void Main()
                {
                    object o1 = (long)0;
                }
            }
            """;

        await VerifyCS.VerifyCodeFixAsync(source, source);
    }

    [Fact]
    public async Task OnNonWidenedNumericStoredInObject1()
    {
        await VerifyCS.VerifyCodeFixAsync(
            """
            using System;

            class Program
            {
                static void Main()
                {
                    long lng = 0;
                    object o1 = [|(long)|]lng;
                }
            }
            """,
            """
            using System;

            class Program
            {
                static void Main()
                {
                    long lng = 0;
                    object o1 = lng;
                }
            }
            """);
    }

    [Fact]
    public async Task OnNonWidenedNumericConstantStoredInObject2()
    {
        await VerifyCS.VerifyCodeFixAsync(
            """
            using System;

            class Program
            {
                static void Main()
                {
                    object o1 = [|(long)|]0L;
                }
            }
            """,
            """
            using System;

            class Program
            {
                static void Main()
                {
                    object o1 = 0L;
                }
            }
            """);
    }

    [Fact]
    public async Task DisallowNarrowingNullableNumericAsCast()
    {
        var source =
            """
            using System;

            class Program
            {
                static void Main()
                {
                    int? data = 1;
                    var x = data as byte?;
                    Console.WriteLine(x);
                }
            }
            """;

        await VerifyCS.VerifyCodeFixAsync(source, source);
    }

    [Fact]
    public async Task AllowNonNarrowingNullableNumericAsCast()
    {
        await VerifyCS.VerifyCodeFixAsync(
            """
            using System;

            class Program
            {
                static void Main()
                {
                    byte? data = 1;
                    var x = data [|as byte?|];
                    Console.WriteLine(x);
                }
            }
            """,
            """
            using System;

            class Program
            {
                static void Main()
                {
                    byte? data = 1;
                    var x = data;
                    Console.WriteLine(x);
                }
            }
            """);
    }

    [Fact]
    public async Task CanNotRemoveStackallocToVarOutsideOfUnsafeRegion()
    {
        var source = """
            using System;
            namespace System
            {
                public readonly ref struct Span<T> 
                {
                    unsafe public Span(void* pointer, int length) { }
                }
            }
            class Program
            {
                static void Main()
                {
                    var x = (Span<int>)stackalloc int[8];
                }
            }
            """;

        await VerifyCS.VerifyCodeFixAsync(source, source);
    }

    [Fact]
    public async Task CanRemoveStackallocToSpanOutsideOfUnsafeRegion()
    {
        await VerifyCS.VerifyCodeFixAsync(
            """
            using System;
            namespace System
            {
                public readonly ref struct Span<T> 
                {
                    unsafe public Span(void* pointer, int length) { }
                }
            }
            class Program
            {
                static void Main()
                {
                    Span<int> x = [|(Span<int>)|]stackalloc int[8]; // cast can be removed
                }
            }
            """,
            """
            using System;
            namespace System
            {
                public readonly ref struct Span<T> 
                {
                    unsafe public Span(void* pointer, int length) { }
                }
            }
            class Program
            {
                static void Main()
                {
                    Span<int> x = stackalloc int[8]; // cast can be removed
                }
            }
            """);
    }

    [Fact]
    public async Task CanNotRemoveStackallocToVarInsideOfUnsafeRegion1()
    {
        var source = """
            using System;
            namespace System
            {
                public readonly ref struct Span<T> 
                {
                    unsafe public Span(void* pointer, int length) { }
                }
            }
            class Program
            {
                static void Main()
                {
                    unsafe
                    {
                        var x = (Span<int>)stackalloc int[8]; // cast can not be removed
                    }
                }
            }
            """;

        await VerifyCS.VerifyCodeFixAsync(source, source);
    }

    [Fact]
    public async Task CanNotRemoveStackallocToVarInsideOfUnsafeRegion2()
    {
        var source = """
            using System;
            namespace System
            {
                public readonly ref struct Span<T> 
                {
                    unsafe public Span(void* pointer, int length) { }
                }
            }
            class Program
            {
                unsafe static void Main()
                {
                    var x = (Span<int>)stackalloc int[8]; // cast can not be removed
                }
            }
            """;

        await VerifyCS.VerifyCodeFixAsync(source, source);
    }

    [Fact]
    public async Task CanRemoveStackallocToSpanInsideOfUnsafeRegion1()
    {
        await VerifyCS.VerifyCodeFixAsync(
            """
            using System;
            namespace System
            {
                public readonly ref struct Span<T> 
                {
                    unsafe public Span(void* pointer, int length) { }
                }
            }
            class Program
            {
                static void Main()
                {
                    unsafe
                    {
                        Span<int> x = [|(Span<int>)|]stackalloc int[8]; // cast can be removed
                    }
                }
            }
            """,
            """
            using System;
            namespace System
            {
                public readonly ref struct Span<T> 
                {
                    unsafe public Span(void* pointer, int length) { }
                }
            }
            class Program
            {
                static void Main()
                {
                    unsafe
                    {
                        Span<int> x = stackalloc int[8]; // cast can be removed
                    }
                }
            }
            """);
    }

    [Fact]
    public async Task CanRemoveStackallocToSpanInsideOfUnsafeRegion2()
    {
        await VerifyCS.VerifyCodeFixAsync(
            """
            using System;
            namespace System
            {
                public readonly ref struct Span<T> 
                {
                    unsafe public Span(void* pointer, int length) { }
                }
            }
            class Program
            {
                unsafe static void Main()
                {
                    Span<int> x = [|(Span<int>)|]stackalloc int[8]; // cast can be removed
                }
            }
            """,
            """
            using System;
            namespace System
            {
                public readonly ref struct Span<T> 
                {
                    unsafe public Span(void* pointer, int length) { }
                }
            }
            class Program
            {
                unsafe static void Main()
                {
                    Span<int> x = stackalloc int[8]; // cast can be removed
                }
            }
            """);
    }

    [Fact]
    public async Task CanRemoveStackallocToVarInsideOfUnsafeRegion1()
    {
        // possibly incorrect error: https://github.com/dotnet/roslyn/issues/57040
        var source = """
            using System;
            namespace System
            {
                public readonly ref struct Span<T> 
                {
                    unsafe public Span(void* pointer, int length) { }
                }
            }
            class Program
            {
                unsafe static void Main()
                {
                    var x = {|CS8346:(int*)stackalloc int[8]|}; // cast can be removed
                }
            }
            """;
        await VerifyCS.VerifyCodeFixAsync(source, source);
    }

    [Fact]
    public async Task CanRemoveParenthesizedStackallocToVarInsideOfUnsafeRegion1()
    {
        await VerifyCS.VerifyCodeFixAsync(
            """
            using System;
            namespace System
            {
                public readonly ref struct Span<T> 
                {
                    unsafe public Span(void* pointer, int length) { }
                }
            }
            class Program
            {
                unsafe static void Main()
                {
                    var x = [|(Span<int>)|](stackalloc int[8]); // cast can be removed
                }
            }
            """,
            """
            using System;
            namespace System
            {
                public readonly ref struct Span<T> 
                {
                    unsafe public Span(void* pointer, int length) { }
                }
            }
            class Program
            {
                unsafe static void Main()
                {
                    var x = (stackalloc int[8]); // cast can be removed
                }
            }
            """);
    }

    [Fact]
    public async Task CanRemoveStackallocToPointerInsideOfUnsafeRegion1()
    {
        // Possibly a compiler bug.  Unclear why conversion to `(int*)` not allowed.
        // https://github.com/dotnet/roslyn/issues/57040
        var source = """
            using System;
            namespace System
            {
                public readonly ref struct Span<T> 
                {
                    unsafe public Span(void* pointer, int length) { }
                }
            }
            class Program
            {
                unsafe static void Main()
                {
                    int* x = {|CS8346:(int*)stackalloc int[8]|}; // cast can be removed
                }
            }
            """;
        await VerifyCS.VerifyCodeFixAsync(source, source);
    }

    [Fact, WorkItem("https://github.com/dotnet/roslyn/issues/57062")]
    public async Task DoRemoveIdentityCastInConstantPattern1()
    {
        await VerifyCS.VerifyCodeFixAsync(
            """
            using System;

            class C
            {
                void M(object o)
                {
                    if (o is [|(int)|]0)
                    {
                    }
                }
            }
            """,
            """
            using System;

            class C
            {
                void M(object o)
                {
                    if (o is 0)
                    {
                    }
                }
            }
            """);
    }

    [Fact, WorkItem("https://github.com/dotnet/roslyn/issues/57062")]
    public async Task DoRemoveIdentityCastInConstantPattern2()
    {
        await VerifyCS.VerifyCodeFixAsync(
            """
            using System;

            class C
            {
                void M(object o)
                {
                    if (o is [|(long)|]0L)
                    {
                    }
                }
            }
            """,
            """
            using System;

            class C
            {
                void M(object o)
                {
                    if (o is 0L)
                    {
                    }
                }
            }
            """);
    }

    [Fact, WorkItem("https://github.com/dotnet/roslyn/issues/57062")]
    public async Task DoNotRemoveNonIdentityCastInConstantPattern1()
    {
        var source =
            """
            using System;

            class C
            {
                void M(object o)
                {
                    if (o is (sbyte)0)
                    {
                    }
                }
            }
            """;

        await VerifyCS.VerifyCodeFixAsync(source, source);
    }

    [Fact, WorkItem("https://github.com/dotnet/roslyn/issues/57062")]
    public async Task DoNotRemoveNonIdentityCastInConstantPattern2()
    {
        var source =
            """
            using System;

            class C
            {
                void M(object o)
                {
                    if (o is (sbyte)0 or (short)0)
                    {
                    }
                }
            }
            """;

        await new VerifyCS.Test
        {
            TestCode = source,
            LanguageVersion = LanguageVersion.CSharp9,
        }.RunAsync();
    }

    [Fact, WorkItem("https://github.com/dotnet/roslyn/issues/57062")]
    public async Task DoNotRemoveNonIdentityCastInConstantPattern3()
    {
        await new VerifyCS.Test
        {
            TestCode = """
            using System;

            class C
            {
                void M(object o)
                {
                    if (o is (sbyte)1 or (short)1 or [|(int)|]1 or (long)1 or
                            (byte)1 or (ushort)1 or (uint)1 or (ulong)1 or
                            1.0 or 1.0f or 1.0m)
                    {
                    }
                }
            }
            """,
            FixedCode = """
            using System;

            class C
            {
                void M(object o)
                {
                    if (o is (sbyte)1 or (short)1 or 1 or (long)1 or
                            (byte)1 or (ushort)1 or (uint)1 or (ulong)1 or
                            1.0 or 1.0f or 1.0m)
                    {
                    }
                }
            }
            """,
            LanguageVersion = LanguageVersion.CSharp9,
        }.RunAsync();
    }

    [Fact, WorkItem("https://github.com/dotnet/roslyn/issues/57062")]
    public async Task DoNotRemoveNonIdentityCastInConstantPattern4()
    {
        var source =
            """
            using System;

            class C
            {
                void M(object o)
                {
                    if (o is (long)0)
                    {
                    }
                }
            }
            """;

        await VerifyCS.VerifyCodeFixAsync(source, source);
    }

    [Fact, WorkItem("https://github.com/dotnet/roslyn/issues/57065")]
    public async Task DoNotRemoveEqualityWarningSilencingCast1()
    {
        var source =
            """
            interface IAssembly
            {
            }

            class Assembly : IAssembly
            {
                public static bool operator ==(Assembly a1, Assembly a2) => false;
                public static bool operator !=(Assembly a1, Assembly a2) => false;

                public override bool Equals(object obj) => false;
                public override int GetHashCode() => 0;
            }

            class C
            {
                bool M(Assembly a1, IAssembly a2)
                    => (object)a1 == a2;
            }
            """;

        await VerifyCS.VerifyCodeFixAsync(source, source);
    }

    [Fact, WorkItem("https://github.com/dotnet/roslyn/issues/57065")]
    public async Task DoNotRemoveEqualityWarningSilencingCast2()
    {
        var source =
            """
            interface IAssembly
            {
            }

            class Assembly : IAssembly
            {
                public static bool operator ==(Assembly a1, Assembly a2) => false;
                public static bool operator !=(Assembly a1, Assembly a2) => false;

                public override bool Equals(object obj) => false;
                public override int GetHashCode() => 0;
            }

            class C
            {
                bool M(Assembly a1, IAssembly a2)
                    => a1 == (object)a2;
            }
            """;

        await VerifyCS.VerifyCodeFixAsync(source, source);
    }

    [Fact, WorkItem("https://github.com/dotnet/roslyn/issues/57065")]
    public async Task DoNotRemoveEqualityWarningSilencingCast3()
    {
        var source =
            """
            interface IAssembly
            {
            }

            class Assembly : IAssembly
            {
                public static bool operator ==(Assembly a1, Assembly a2) => false;
                public static bool operator !=(Assembly a1, Assembly a2) => false;

                public override bool Equals(object obj) => false;
                public override int GetHashCode() => 0;
            }

            class C
            {
                bool M(IAssembly a2, Assembly a1)
                    => (object)a1 == a2;
            }
            """;

        await VerifyCS.VerifyCodeFixAsync(source, source);
    }

    [Fact, WorkItem("https://github.com/dotnet/roslyn/issues/57065")]
    public async Task DoNotRemoveEqualityWarningSilencingCast4()
    {
        var source =
            """
            interface IAssembly
            {
            }

            class Assembly : IAssembly
            {
                public static bool operator ==(Assembly a1, Assembly a2) => false;
                public static bool operator !=(Assembly a1, Assembly a2) => false;

                public override bool Equals(object obj) => false;
                public override int GetHashCode() => 0;
            }

            class C
            {
                bool M(IAssembly a2, Assembly a1)
                    => a1 == (object)a2;
            }
            """;

        await VerifyCS.VerifyCodeFixAsync(source, source);
    }

    [Fact, WorkItem("https://github.com/dotnet/roslyn/issues/57065")]
    public async Task DoNotRemoveEqualityWarningSilencingCast5()
    {
        await VerifyCS.VerifyCodeFixAsync(
            """
            interface IAssembly
            {
            }

            class Assembly : IAssembly
            {
                public static bool operator ==(Assembly a1, Assembly a2) => false;
                public static bool operator !=(Assembly a1, Assembly a2) => false;

                public override bool Equals(object obj) => false;
                public override int GetHashCode() => 0;
            }

            class C
            {
                bool M(IAssembly a2, Assembly a1)
                    => [|(object)|]a1 == [|(object)|]a2;
            }
            """, """
            interface IAssembly
            {
            }

            class Assembly : IAssembly
            {
                public static bool operator ==(Assembly a1, Assembly a2) => false;
                public static bool operator !=(Assembly a1, Assembly a2) => false;

                public override bool Equals(object obj) => false;
                public override int GetHashCode() => 0;
            }

            class C
            {
                bool M(IAssembly a2, Assembly a1)
                    => a1 == [|(object)|]a2;
            }
            """);
    }

    [Fact, WorkItem("https://github.com/dotnet/roslyn/issues/57065")]
    public async Task DoNotRemoveEqualityWarningSilencingCast6()
    {
        var source =
            """
            interface IAssembly
            {
            }

            class Assembly : IAssembly
            {
                public static bool operator ==(Assembly a1, Assembly a2) => false;
                public static bool operator !=(Assembly a1, Assembly a2) => false;

                public override bool Equals(object obj) => false;
                public override int GetHashCode() => 0;
            }

            class C
            {
                bool M(Assembly a1, IAssembly a2)
                    => a1 as object == a2;
            }
            """;

        await VerifyCS.VerifyCodeFixAsync(source, source);
    }

    [Fact, WorkItem("https://github.com/dotnet/roslyn/issues/57065")]
    public async Task DoNotRemoveEqualityWarningSilencingCast7()
    {
        var source =
            """
            interface IAssembly
            {
            }

            class Assembly : IAssembly
            {
                public static bool operator ==(Assembly a1, Assembly a2) => false;
                public static bool operator !=(Assembly a1, Assembly a2) => false;

                public override bool Equals(object obj) => false;
                public override int GetHashCode() => 0;
            }

            class C
            {
                bool M(Assembly a1, IAssembly a2)
                    => a1 == a2 as object;
            }
            """;

        await VerifyCS.VerifyCodeFixAsync(source, source);
    }

    [Fact, WorkItem("https://github.com/dotnet/roslyn/issues/57065")]
    public async Task DoNotRemoveEqualityWarningSilencingCast8()
    {
        var source =
            """
            interface IAssembly
            {
            }

            class Assembly : IAssembly
            {
                public static bool operator ==(Assembly a1, Assembly a2) => false;
                public static bool operator !=(Assembly a1, Assembly a2) => false;

                public override bool Equals(object obj) => false;
                public override int GetHashCode() => 0;
            }

            class C
            {
                bool M(IAssembly a2, Assembly a1)
                    => a1 as object == a2;
            }
            """;

        await VerifyCS.VerifyCodeFixAsync(source, source);
    }

    [Fact, WorkItem("https://github.com/dotnet/roslyn/issues/57065")]
    public async Task DoNotRemoveEqualityWarningSilencingCast9()
    {
        var source =
            """
            interface IAssembly
            {
            }

            class Assembly : IAssembly
            {
                public static bool operator ==(Assembly a1, Assembly a2) => false;
                public static bool operator !=(Assembly a1, Assembly a2) => false;

                public override bool Equals(object obj) => false;
                public override int GetHashCode() => 0;
            }

            class C
            {
                bool M(IAssembly a2, Assembly a1)
                    => a1 == a2 as object;
            }
            """;

        await VerifyCS.VerifyCodeFixAsync(source, source);
    }

    [Fact, WorkItem("https://github.com/dotnet/roslyn/issues/57065")]
    public async Task DoNotRemoveEqualityWarningSilencingCast10()
    {
        await VerifyCS.VerifyCodeFixAsync(
            """
            interface IAssembly
            {
            }

            class Assembly : IAssembly
            {
                public static bool operator ==(Assembly a1, Assembly a2) => false;
                public static bool operator !=(Assembly a1, Assembly a2) => false;

                public override bool Equals(object obj) => false;
                public override int GetHashCode() => 0;
            }

            class C
            {
                bool M(IAssembly a2, Assembly a1)
                    => a1 [|as object|] == a2 [|as object|];
            }
            """, """
            interface IAssembly
            {
            }

            class Assembly : IAssembly
            {
                public static bool operator ==(Assembly a1, Assembly a2) => false;
                public static bool operator !=(Assembly a1, Assembly a2) => false;

                public override bool Equals(object obj) => false;
                public override int GetHashCode() => 0;
            }

            class C
            {
                bool M(IAssembly a2, Assembly a1)
                    => a1 == a2 as object;
            }
            """);
    }

    [Fact, WorkItem("https://github.com/dotnet/roslyn/issues/57065")]
    public async Task DoNotRemoveObjectCastToCauseReferenceEqualityWhenUserDefinedComparisonExists1()
    {
        var source =
            """
            interface IAssembly
            {
            }

            class Assembly : IAssembly
            {
                public static bool operator ==(Assembly a1, Assembly a2) => false;
                public static bool operator !=(Assembly a1, Assembly a2) => false;

                public override bool Equals(object obj) => false;
                public override int GetHashCode() => 0;
            }

            class C
            {
                bool M(Assembly a2, Assembly a1)
                    => (object)a1 == a2;
            }
            """;

        await VerifyCS.VerifyCodeFixAsync(source, source);
    }

    [Fact, WorkItem("https://github.com/dotnet/roslyn/issues/57065")]
    public async Task DoNotRemoveObjectCastToCauseReferenceEqualityWhenUserDefinedComparisonExists2()
    {
        var source =
            """
            interface IAssembly
            {
            }

            class Assembly : IAssembly
            {
                public static bool operator ==(Assembly a1, Assembly a2) => false;
                public static bool operator !=(Assembly a1, Assembly a2) => false;

                public override bool Equals(object obj) => false;
                public override int GetHashCode() => 0;
            }

            class C
            {
                bool M(Assembly a2, Assembly a1)
                    => a1 == (object)a2;
            }
            """;

        await VerifyCS.VerifyCodeFixAsync(source, source);
    }

    [Fact, WorkItem("https://github.com/dotnet/roslyn/issues/57065")]
    public async Task DoNotRemoveObjectCastToCauseReferenceEqualityWhenUserDefinedComparisonExists3()
    {
        var source =
            """
            interface IAssembly
            {
            }

            class Assembly : IAssembly
            {
                public static bool operator ==(Assembly a1, Assembly a2) => false;
                public static bool operator !=(Assembly a1, Assembly a2) => false;

                public override bool Equals(object obj) => false;
                public override int GetHashCode() => 0;
            }

            class C
            {
                bool M(Assembly a2, Assembly a1)
                    => a1 as object == a2;
            }
            """;

        await VerifyCS.VerifyCodeFixAsync(source, source);
    }

    [Fact, WorkItem("https://github.com/dotnet/roslyn/issues/57065")]
    public async Task DoNotRemoveObjectCastToCauseReferenceEqualityWhenUserDefinedComparisonExists4()
    {
        var source =
            """
            interface IAssembly
            {
            }

            class Assembly : IAssembly
            {
                public static bool operator ==(Assembly a1, Assembly a2) => false;
                public static bool operator !=(Assembly a1, Assembly a2) => false;

                public override bool Equals(object obj) => false;
                public override int GetHashCode() => 0;
            }

            class C
            {
                bool M(Assembly a2, Assembly a1)
                    => a1 == a2 as object;
            }
            """;

        await VerifyCS.VerifyCodeFixAsync(source, source);
    }

    [Fact, WorkItem("https://github.com/dotnet/roslyn/issues/57065")]
    public async Task DoRemoveObjectCastToCauseReferenceEqualityOnInterface1()
    {
        await VerifyCS.VerifyCodeFixAsync(
            """
            interface IAssembly
            {
            }

            class C
            {
                bool M(IAssembly a2, IAssembly a1)
                    => [|(object)|]a1 == a2;
            }
            """,
            """
            interface IAssembly
            {
            }

            class C
            {
                bool M(IAssembly a2, IAssembly a1)
                    => a1 == a2;
            }
            """);
    }

    [Fact, WorkItem("https://github.com/dotnet/roslyn/issues/57065")]
    public async Task DoRemoveObjectCastToCauseReferenceEqualityOnInterface2()
    {
        await VerifyCS.VerifyCodeFixAsync(
            """
            interface IAssembly
            {
            }

            class C
            {
                bool M(IAssembly a2, IAssembly a1)
                    => a1 == [|(object)|]a2;
            }
            """,
            """
            interface IAssembly
            {
            }

            class C
            {
                bool M(IAssembly a2, IAssembly a1)
                    => a1 == a2;
            }
            """);
    }

    [Fact, WorkItem("https://github.com/dotnet/roslyn/issues/57065")]
    public async Task DoRemoveObjectCastToCauseReferenceEqualityOnInterface3()
    {
        await VerifyCS.VerifyCodeFixAsync(
            """
            interface IAssembly
            {
            }

            class C
            {
                bool M(IAssembly a2, IAssembly a1)
                    => [|(object)|]a1 == [|(object)|]a2;
            }
            """,
            """
            interface IAssembly
            {
            }

            class C
            {
                bool M(IAssembly a2, IAssembly a1)
                    => a1 == a2;
            }
            """);
    }

    [Fact, WorkItem("https://github.com/dotnet/roslyn/issues/57065")]
    public async Task DoRemoveObjectCastToCauseReferenceEqualityOnInterface4()
    {
        await VerifyCS.VerifyCodeFixAsync(
            """
            interface IAssembly
            {
            }

            class C
            {
                bool M(IAssembly a2, IAssembly a1)
                    => a1 [|as object|] == a2;
            }
            """,
            """
            interface IAssembly
            {
            }

            class C
            {
                bool M(IAssembly a2, IAssembly a1)
                    => a1 == a2;
            }
            """);
    }

    [Fact, WorkItem("https://github.com/dotnet/roslyn/issues/57065")]
    public async Task DoRemoveObjectCastToCauseReferenceEqualityOnInterface5()
    {
        await VerifyCS.VerifyCodeFixAsync(
            """
            interface IAssembly
            {
            }

            class C
            {
                bool M(IAssembly a2, IAssembly a1)
                    => a1 == a2 [|as object|];
            }
            """,
            """
            interface IAssembly
            {
            }

            class C
            {
                bool M(IAssembly a2, IAssembly a1)
                    => a1 == a2;
            }
            """);
    }

    [Fact, WorkItem("https://github.com/dotnet/roslyn/issues/57065")]
    public async Task DoRemoveObjectCastToCauseReferenceEqualityOnInterface6()
    {
        await VerifyCS.VerifyCodeFixAsync(
            """
            interface IAssembly
            {
            }

            class C
            {
                bool M(IAssembly a2, IAssembly a1)
                    => a1 [|as object|] == a2 [|as object|];
            }
            """,
            """
            interface IAssembly
            {
            }

            class C
            {
                bool M(IAssembly a2, IAssembly a1)
                    => a1 == a2;
            }
            """);
    }

    [Fact, WorkItem("https://github.com/dotnet/roslyn/issues/57063")]
    public async Task DoNotRemoveNullableIntToNullableEnumCast()
    {
        var source =
            """
            enum E { }

            class Program
            {
                static E? Main(object o)
                {
                    return (E?)(int?)o;
                }
            }
            """;

        await VerifyCS.VerifyCodeFixAsync(source, source);
    }

    [Fact, WorkItem("https://github.com/dotnet/roslyn/issues/57064")]
    public async Task DoNotRemoveNRTCast1()
    {
        var source =
            """
            #nullable enable

            using System.Collections.Generic;
            using System.Linq;

            class Node
            {
                public readonly string Name = "";
            }

            class C
            {
                void M(IList<Node> nodes)
                {
                    Dictionary<string, Node?> map = nodes.ToDictionary(t => t.Name, t => (Node?)t);
                }
            }
            """;

        await VerifyCS.VerifyCodeFixAsync(source, source);
    }

    [Fact(Skip = "https://github.com/dotnet/roslyn/issues/56938")]
    [WorkItem("https://github.com/dotnet/roslyn/issues/57064")]
    public async Task DoRemoveNRTCastInConditional1()
    {
        await new VerifyCS.Test
        {
            TestCode = """
            #nullable enable

            using System.Collections.Generic;
            using System.Linq;

            class C
            {
                string? M(bool b, string s)
                {
                    return b ? [|(string?)|]s : null;
                }
            }
            """,
            FixedCode =
            """
            #nullable enable

            using System.Collections.Generic;
            using System.Linq;

            class C
            {
                string? M(bool b, string s)
                {
                    return b ? s : null;
                }
            }
            """,
            LanguageVersion = LanguageVersion.CSharp10,
        }.RunAsync();
    }

    [Fact, WorkItem("https://github.com/dotnet/roslyn/issues/57064")]
    public async Task DoRemoveNRTCastInConditional2()
    {
        await VerifyCS.VerifyCodeFixAsync(
            """
            #nullable enable

            using System.Collections.Generic;
            using System.Linq;

            class C
            {
                string? M(bool b, string s)
                {
                    return b ? s : [|(string?)|]null;
                }
            }
            """,
            """
            #nullable enable

            using System.Collections.Generic;
            using System.Linq;

            class C
            {
                string? M(bool b, string s)
                {
                    return b ? s : null;
                }
            }
            """);
    }

    [Fact, WorkItem("https://github.com/dotnet/roslyn/issues/57064")]
    public async Task DoRemoveUnnecessaryWideningConstantCastInConditional1()
    {
        await VerifyCS.VerifyCodeFixAsync(
            """
            class C
            {
                void M(int a)
                {
                    long f1 = (a == 5) ? 4 : [|(long)|]5;
                }
            }
            """,
            """
            class C
            {
                void M(int a)
                {
                    long f1 = (a == 5) ? 4 : 5;
                }
            }
            """);
    }

    [Fact, WorkItem("https://github.com/dotnet/roslyn/issues/57064")]
    public async Task DoNotRemoveNnecessaryWideningConstantCastInConditional1()
    {
        var source = """
            class C
            {
                void M(int a)
                {
                    var f1 = (a == 5) ? 4 : (long)5;
                }
            }
            """;

        await VerifyCS.VerifyCodeFixAsync(source, source);
    }

    [Fact, WorkItem("https://github.com/dotnet/roslyn/issues/57064")]
    public async Task DoRemoveUnnecessaryWideningCastInConditional2()
    {
        await VerifyCS.VerifyCodeFixAsync(
            """
            class C
            {
                void M(int a, int b, int c)
                {
                    long f1 = (a == 5) ? b : [|(long)|]c;
                }
            }
            """,
            """
            class C
            {
                void M(int a, int b, int c)
                {
                    long f1 = (a == 5) ? b : c;
                }
            }
            """);
    }

    [Fact, WorkItem("https://github.com/dotnet/roslyn/issues/57064")]
    public async Task DoNotRemoveNecessaryWideningCastInConditional2()
    {
        var source = """
            class C
            {
                void M(int a, int b, int c)
                {
                    var f1 = (a == 5) ? b : (long)c;
                }
            }
            """;
        await VerifyCS.VerifyCodeFixAsync(source, source);
    }

    [Fact, WorkItem("https://github.com/dotnet/roslyn/issues/57064")]
    public async Task DoRemoveUnnecessaryWideningNullableConstantCastInConditional3()
    {
        await VerifyCS.VerifyCodeFixAsync(
            """
            class C
            {
                void M(int a, int b, int c)
                {
                    int? f1 = (a == 5) ? [|(int?)|]0 : 1;
                }
            }
            """,
            """
            class C
            {
                void M(int a, int b, int c)
                {
                    int? f1 = (a == 5) ? 0 : 1;
                }
            }
            """);
    }

    [Fact, WorkItem("https://github.com/dotnet/roslyn/issues/57064")]
    public async Task DoNotRemoveNecessaryWideningNullableConstantCastInConditional3()
    {
        var source = """
            class C
            {
                void M(int a, int b, int c)
                {
                    var f1 = (a == 5) ? (int?)0 : 1;
                }
            }
            """;

        await VerifyCS.VerifyCodeFixAsync(source, source);
    }

    [Fact, WorkItem("https://github.com/dotnet/roslyn/issues/57064")]
    public async Task DoRemoveUnnecessaryWideningNullableCastInConditional3()
    {
        await VerifyCS.VerifyCodeFixAsync(
            """
            class C
            {
                void M(int a, int b, int c)
                {
                    int? f1 = (a == 5) ? [|(int?)|]b : c;
                }
            }
            """,
            """
            class C
            {
                void M(int a, int b, int c)
                {
                    int? f1 = (a == 5) ? b : c;
                }
            }
            """);
    }

    [Fact, WorkItem("https://github.com/dotnet/roslyn/issues/57064")]
    public async Task DoNotRemoveNecessaryWideningNullableCastInConditional3()
    {
        var source = """
            class C
            {
                void M(int a, int b, int c)
                {
                    var f1 = (a == 5) ? (int?)b : c;
                }
            }
            """;

        await VerifyCS.VerifyCodeFixAsync(source, source);
    }

    [Fact, WorkItem("https://github.com/dotnet/roslyn/issues/57064")]
    public async Task DoRemoveUnnecessaryWideningConstantCastInConditionalWithDefault3()
    {
        await VerifyCS.VerifyCodeFixAsync(
            """
            class C
            {
                void M(int a, int b, int c)
                {
                    long f1 = (a == 5) ? [|(long)|]0 : default;
                }
            }
            """,
            """
            class C
            {
                void M(int a, int b, int c)
                {
                    long f1 = (a == 5) ? 0 : default;
                }
            }
            """);
    }

    [Fact, WorkItem("https://github.com/dotnet/roslyn/issues/57064")]
    public async Task DoNotRemoveNnecessaryWideningConstantCastInConditionalWithDefault3()
    {
        var source = """
            class C
            {
                void M(int a, int b, int c)
                {
                    var f1 = (a == 5) ? (long)0 : default;
                }
            }
            """;
        await VerifyCS.VerifyCodeFixAsync(source, source);
    }

    [Fact, WorkItem("https://github.com/dotnet/roslyn/issues/57064")]
    public async Task DoRemoveUnnecessaryWideningConstantCastInConditionalWithDefault4()
    {
        await VerifyCS.VerifyCodeFixAsync(
            """
            class C
            {
                void M(int a, int b, int c)
                {
                    long f1 = (a == 5) ? [|(long)|]b : default;
                }
            }
            """,
            """
            class C
            {
                void M(int a, int b, int c)
                {
                    long f1 = (a == 5) ? b : default;
                }
            }
            """);
    }

    [Fact, WorkItem("https://github.com/dotnet/roslyn/issues/57064")]
    public async Task DoNotRemoveNecessaryWideningConstantCastInConditionalWithDefault4()
    {
        var source = """
            class C
            {
                void M(int a, int b, int c)
                {
                    var f1 = (a == 5) ? (long)b : default;
                }
            }
            """;
        await VerifyCS.VerifyCodeFixAsync(source, source);
    }

    [Fact, WorkItem("https://github.com/dotnet/roslyn/issues/57064")]
    public async Task DoNotRemoveNecessaryWideningNullableConstantCastInConditionalWithDefault3()
    {
        var source = """
            class C
            {
                void M(int a, int b, int c)
                {
                    int? f1 = (a == 5) ? (int?)0 : default;
                }
            }
            """;
        await VerifyCS.VerifyCodeFixAsync(source, source);
    }

    [Fact, WorkItem("https://github.com/dotnet/roslyn/issues/57064")]
    public async Task DoNotRemoveNecessaryWideningNullableCastInConditionalWithDefault3()
    {
        var source = """
            class C
            {
                void M(int a, int b, int c)
                {
                    int? f1 = (a == 5) ? (int?)b : default;
                }
            }
            """;
        await VerifyCS.VerifyCodeFixAsync(source, source);
    }

    [Fact, WorkItem("https://github.com/dotnet/roslyn/issues/56938")]
    public async Task CanRemoveDoubleNullableNumericCast1()
    {
        await VerifyCS.VerifyCodeFixAsync(
            """
            using System;

            class Program
            {
                static void Main()
                {
                    Console.WriteLine((int)(float?)[|(int?)|]2147483647); // Prints -2147483648
                }
            }
            """,
            """
            using System;

            class Program
            {
                static void Main()
                {
                    Console.WriteLine((int)(float?)2147483647); // Prints -2147483648
                }
            }
            """);
    }

    [Fact, WorkItem("https://github.com/dotnet/roslyn/issues/56938")]
    public async Task CanRemoveTripleNullableNumericCast1()
    {
        await VerifyCS.VerifyCodeFixAsync(
            """
            using System;

            class Program
            {
                static void Main()
                {
                    Console.WriteLine((int)(double?)[|(long?)|][|(int?)|]1);
                }
            }
            """,
            """
            using System;

            class Program
            {
                static void Main()
                {
                    Console.WriteLine((int)(double?)1);
                }
            }
            """);
    }

    [Fact, WorkItem("https://github.com/dotnet/roslyn/issues/57064")]
    public async Task DoNotRemoveMultipleNullableCastsThroughUserDefinedConversions1()
    {
        var source = """
            struct A
            {
            }

            struct B
            {
                public static implicit operator A(B b) => default;
                public static implicit operator B(int a) => default;
            }

            class P
            {
                void M()
                {
                    var v = (A?)(B?)0;
                }
            }
            """;
        await VerifyCS.VerifyCodeFixAsync(source, source);
    }

    [Fact, WorkItem("https://github.com/dotnet/roslyn/issues/57064")]
    public async Task DoNotRemoveMultipleNullableCastsThroughUserDefinedConversions2()
    {
        var source = """
            struct A
            {
            }

            struct B
            {
                public static implicit operator A(B b) => default;
                public static implicit operator B(int a) => default;
            }

            class P
            {
                void M()
                {
                    var v = (A?)(B)0;
                }
            }
            """;
        await VerifyCS.VerifyCodeFixAsync(source, source);
    }

    [Fact, WorkItem("https://github.com/dotnet/roslyn/issues/57064")]
    public async Task DoNotRemoveMultipleCastsThroughUserDefinedConversions2()
    {
        var source = """
            struct A
            {
            }

            struct B
            {
                public static implicit operator A(B b) => default;
                public static implicit operator B(int a) => default;
            }

            class P
            {
                void M()
                {
                    var v = (A)(B)0;
                }
            }
            """;
        await VerifyCS.VerifyCodeFixAsync(source, source);
    }

    [Theory, WorkItem("https://github.com/dotnet/roslyn/issues/58171")]
    [CombinatorialData]
    public async Task DoNotRemoveMethodGroupToSpecificDelegateType(LanguageVersion version)
    {
        var source = """
            using System;

            class KeyEventArgs : EventArgs
            {
            }

            delegate void KeyEventHandler(object sender, KeyEventArgs e);

            class C
            {

                void M()
                {
                    AddHandler((KeyEventHandler)HandleSymbolKindsPreviewKeyDown);
                }

                void HandleSymbolKindsPreviewKeyDown(object sender, KeyEventArgs e) { }
                void AddHandler(Delegate handler) { }
            }
            """;
        await new VerifyCS.Test
        {
            TestCode = source,
            LanguageVersion = version,
        }.RunAsync();
    }

    [Fact, WorkItem("https://github.com/dotnet/roslyn/issues/58095")]
    public async Task DoNotRemoveNullableCastsInTuples()
    {
        var source = """
            using System.Diagnostics;

            class C
            {
                void M()
                {
                    var (isEdge, moreOnes) = (true, false);

                    char? expected_a = isEdge ? null : moreOnes ? '1' : '0';
                    char? expected_b = isEdge ? null : moreOnes ? '0' : '1';

                    (char? expected_a_01, char? expected_b_01) = isEdge ? default : moreOnes ? ((char?)'1', (char?)'0') : ('0', '1');
                    (char? expected_a_02, char? expected_b_02) = isEdge ? default : moreOnes ? ('1', '0') : ('0', '1');

                    Debug.Assert(expected_a == expected_a_01 && expected_a == expected_a_02);
                    Debug.Assert(expected_b == expected_b_01 && expected_b == expected_b_02);
                }
            }
            """;
        await new VerifyCS.Test
        {
            TestCode = source,
            LanguageVersion = LanguageVersion.CSharp10,
        }.RunAsync();
    }

    [Fact, WorkItem("https://github.com/dotnet/roslyn/issues/49954")]
    public async Task DoNotRemoveNullableDefaultCast1()
    {
        var source = """
            using System;

            class C
            {
                protected bool? IsNewResource() =>
                    Boolean.TryParse("", out var b) ? b : (bool?)default;
            }
            """;
        await new VerifyCS.Test
        {
            TestCode = source,
        }.RunAsync();
    }

    [Fact, WorkItem("https://github.com/dotnet/roslyn/issues/34509")]
    public async Task DoNotRemoveNullableDefaultCast2()
    {
        var source = """
            using System;

            class C
            {
                static long? TestParse(string val) => long.TryParse(val, out var parseResult) ? (long?)parseResult : default;
            }
            """;
        await new VerifyCS.Test
        {
            TestCode = source,
            LanguageVersion = LanguageVersion.CSharp10,
        }.RunAsync();
    }

    [Fact, WorkItem("https://github.com/dotnet/roslyn/issues/49690")]
    public async Task DoNotRemoveNullableGenericCast()
    {
        var source = """
            #nullable enable

            using System.Collections.Generic;
            using System.Linq;

            class C
            {
                static IEnumerable<string> DoThis(IEnumerable<string?> notreallynull)
                {
                    return notreallynull.Where(s => s is not null) as IEnumerable<string>;
                }
            }
            """;
        await new VerifyCS.Test
        {
            TestCode = source,
            LanguageVersion = LanguageVersion.CSharp10,
        }.RunAsync();
    }

    [Fact, WorkItem("https://github.com/dotnet/roslyn/issues/45925")]
    public async Task DoNotRemoveNecesssaryPatternCasts1()
    {
        var source = """
            using System;

            class C
            {
                bool M(object obj)
                {
                    return obj is 0 or (uint)0 or (long)0 or (ulong)0 or (short)0 or (ushort)0 or (byte)0 or (sbyte)0 or (float)0
                         or (double)0 or (decimal)0 or (AttributeTargets)0;
                }
            }
            """;
        await new VerifyCS.Test
        {
            TestCode = source,
            LanguageVersion = LanguageVersion.CSharp10,
        }.RunAsync();
    }

    [Fact, WorkItem("https://github.com/dotnet/roslyn/issues/37473")]
    public async Task DoNotRemoveNecesssaryCastInTupleWrappedInObject1()
    {
        var source = """
            using System.Collections.Generic;

            public class C
            {
                public IEnumerable<object> Bar()
                {
                    yield return ("test", (decimal?)1.23);
                }
            }
            """;
        await new VerifyCS.Test
        {
            TestCode = source,
            LanguageVersion = LanguageVersion.CSharp10,
        }.RunAsync();
    }

    [Fact, WorkItem("https://github.com/dotnet/roslyn/issues/33143")]
    public async Task DoNotRemoveNecesssaryCastInTupleWrappedInObject2()
    {
        var source = """
            using System.Collections.Generic;

            public class C
            {
                void M()
                {
                    object x = (true, (IEnumerable<int>)new int[0]);
                }
            }
            """;
        await new VerifyCS.Test
        {
            TestCode = source,
            LanguageVersion = LanguageVersion.CSharp10,
        }.RunAsync();
    }

    [Fact, WorkItem("https://github.com/dotnet/roslyn/issues/33043")]
    public async Task DoNotRemoveNecesssaryCastInIsNullCheck1()
    {
        var source = """
            using System.Collections.Generic;

            public class C
            {
                void M()
                {
                    if ((int?)1 is null)
                    {
                    }
                }
            }
            """;
        await new VerifyCS.Test
        {
            TestCode = source,
            LanguageVersion = LanguageVersion.CSharp10,
        }.RunAsync();
    }

    [Fact, WorkItem("https://github.com/dotnet/roslyn/issues/20617")]
    public async Task DoNotRemoveNecesssaryBitwiseNotOnUnsignedValue1()
    {
        var source = """
            using System;

            public class C
            {
                public static void MethodName()
                {
                    const long x = ~(long)~1U;
                    Console.WriteLine(x);
                }
            }
            """;
        await new VerifyCS.Test
        {
            TestCode = source,
            LanguageVersion = LanguageVersion.CSharp10,
        }.RunAsync();
    }

    [Fact, WorkItem("https://github.com/dotnet/roslyn/issues/11008")]
    public async Task DoNotRemoveCastThatPreventsOverflowInChecked1()
    {
        var source = """
            static class Program
            {
                static readonly long x = -(long)int.MinValue;
            }
            """;
        await new VerifyCS.Test
        {
            TestCode = source,
            LanguageVersion = LanguageVersion.CSharp10,
        }.RunAsync();
    }

    [Fact, WorkItem("https://github.com/dotnet/roslyn/issues/34553")]
    public async Task DoNotRemoveCastThatPreventsOverflowInChecked2()
    {
        var source = """
            using System;
            class Program
            {
                void M()
                {
                    Int32 input32 = Int32.MinValue;
                    Int64 output64_a = checked(-input32);
                    Int64 output64_b = checked(-(Int64)input32);
                }
            }
            """;
        await new VerifyCS.Test
        {
            TestCode = source,
            LanguageVersion = LanguageVersion.CSharp10,
        }.RunAsync();
    }

    [Fact, WorkItem("https://github.com/dotnet/roslyn/issues/11008")]
    public async Task DoNotRemoveCastFromIntToNullableEnum1()
    {
        var source = """
            enum E
            {
            }

            class Program
            {
                void M()
                {
                    int? num = 1;
                    string s = ((E?)num)?.ToString().Replace('a', 'b');
                }
            }
            """;
        await new VerifyCS.Test
        {
            TestCode = source,
            LanguageVersion = LanguageVersion.CSharp10,
        }.RunAsync();
    }

    [Fact, WorkItem("https://github.com/dotnet/roslyn/issues/11008")]
    public async Task DoNotRemoveWideningCastInBitwiseOr1()
    {
        var source = """
            class C
            {
                public uint fn1(sbyte a, sbyte b)
                {
                    return (uint)((a << 8) | (int)b);
                }
            }
            """;
        await new VerifyCS.Test
        {
            TestCode = source,
            LanguageVersion = LanguageVersion.CSharp10,
        }.RunAsync();
    }

    [Fact, WorkItem("https://github.com/dotnet/roslyn/issues/32773")]
    public async Task DoNotRemoveWideningCastInBitwiseOr2()
    {
        var source = """
            class C
            {
                public void fn1(int start, int end)
                {
                    var bounds = (((long)end) << 32) | ((long)start);
                }
            }
            """;
        await new VerifyCS.Test
        {
            TestCode = source,
            LanguageVersion = LanguageVersion.CSharp10,
        }.RunAsync();
    }

    [Fact, WorkItem("https://github.com/dotnet/roslyn/issues/25165")]
    public async Task DoNotRemoveCastInIllegalDelegateCast()
    {
        var source = """
            using System;
            public delegate void DoSomething();

            public class Code
            {
                private Action _f;
                public Code(DoSomething f)
                {
                    Action doNothing = (() => {});
                    _f = f ?? {|CS0030:(DoSomething)doNothing|};  
                }
            }
            """;
        await new VerifyCS.Test
        {
            TestCode = source,
            LanguageVersion = LanguageVersion.CSharp10,
        }.RunAsync();
    }

    [Fact, WorkItem("https://github.com/dotnet/roslyn/issues/31303")]
    public async Task DoNotRemoveUnsignedCastInBitwiseNot1()
    {
        var source = """
            using System;

            public class Code
            {
                static void CheckRedundantCast()
                {
                    ulong number1 = 0xFFFFFFFFFFFFFFFFL;
                    uint number2 = 0xFF;
                    ulong myResult = number1 & ~(ulong)number2;
                }
            }
            """;
        await new VerifyCS.Test
        {
            TestCode = source,
            LanguageVersion = LanguageVersion.CSharp10,
        }.RunAsync();
    }

    [Fact, WorkItem("https://github.com/dotnet/roslyn/issues/36755")]
    public async Task DoNotRemoveNecessaryCastInSwitchExpressionArm1()
    {
        var source = """
            class Program
            {
                void M()
                {
                    string numberString = "One";
                    Numbers? number = numberString switch
                    {
                        "One" => (Numbers?)Numbers.One,
                        "Two" => Numbers.Two,
                        _ => null,
                    };
                }
            }

            enum Numbers
            {
                One,
                Two
            }
            """;
        await new VerifyCS.Test
        {
            TestCode = source,
            LanguageVersion = LanguageVersion.CSharp10,
        }.RunAsync();
    }

    [Fact, WorkItem("https://github.com/dotnet/roslyn/issues/36782")]
    public async Task DoNotRemoveNecessaryCastWithOverloadedNegationAndImplicitConversion1()
    {
        var source = """
            using System;

            namespace WrongRedundantCastWarning
            {
                struct Flag
                {
                    public Flag(int value) => this.Value = value;

                    public int Value { get; }

                    // This cast is wrongly reported as redundant
                    public static FlagSet operator ~(Flag flag) => ~(FlagSet)flag;
                }

                struct FlagSet
                {
                    public FlagSet(int value) => this.Value = value;

                    public int Value { get; }

                    public static implicit operator FlagSet(Flag flag) => new FlagSet(flag.Value);

                    public static FlagSet operator ~(FlagSet flagSet) => new FlagSet(~flagSet.Value);
                }

                class Program
                {
                    static readonly Flag One = new Flag(1);
                    static readonly Flag Two = new Flag(2);

                    static void Main(string[] args)
                    {
                        var flipped = ~Two;

                        Console.WriteLine(flipped.Value);
                    }
                }
            }
            """;
        await new VerifyCS.Test
        {
            TestCode = source,
            LanguageVersion = LanguageVersion.CSharp10,
        }.RunAsync();
    }

    [Fact, WorkItem("https://github.com/dotnet/roslyn/issues/37041")]
    public async Task DoNotRemoveNecessaryMethodGroupToDelegateCast1()
    {
        var source = """
            using System;
            using System.Collections.Generic;

            namespace RedundantCast
            {
                class Program
                {
                    class A { }
                    class B : A { }

                    B Goo() { return null; }

                    static void Main()
                    {
                        (new Program()). Run();
                    }

                    void Run()
                    {
                        var list = new List<Func<A>>();
                        list. Add((Func<B>) Goo);
                        switch (list[0])
                        {
                            case Func<B> value: Console.WriteLine("B"); break;
                            case Func<A> value: Console.WriteLine("A"); break;
                        }
                    }
                }
            }
            """;
        await new VerifyCS.Test
        {
            TestCode = source,
            LanguageVersion = LanguageVersion.CSharp10,
        }.RunAsync();
    }

    [Fact, WorkItem("https://github.com/dotnet/roslyn/issues/54388")]
    public async Task DoNotRemoveCastFromIntToDecimal()
    {
        var source = """
            using System;

            class Program
            {
                void M()
                {
                    X v = new((decimal)-1);
                }
            }

            class X
            {
                public X(decimal d) { }
                public X(double d) { }
            }
            """;
        await new VerifyCS.Test
        {
            TestCode = source,
            LanguageVersion = LanguageVersion.CSharp10,
        }.RunAsync();
    }

    [Fact, WorkItem("https://github.com/dotnet/roslyn/issues/33285")]
    public async Task DoNotRemoveNullableToStructCast1()
    {
        var source = """
            using System;

            namespace System
            {
                public readonly struct ReadOnlyMemory<T> : IEquatable<ReadOnlyMemory<T>>
                {
                    private readonly object _dummy;
                    private readonly int _dummyPrimitive;
                    public static ReadOnlyMemory<T> Empty => throw new NotImplementedException();
                    public bool IsEmpty => throw new NotImplementedException();
                    public int Length => throw new NotImplementedException();
                    public ReadOnlyMemory(T[] array) => throw new NotImplementedException();
                    public ReadOnlyMemory(T[] array, int start, int length) => throw new NotImplementedException();
                    public bool Equals(ReadOnlyMemory<T> other) => throw new NotImplementedException();
                }

                public class Lazy<T>
                {
                    public bool IsValueCreated => throw new NotImplementedException();
                    public T Value => throw new NotImplementedException();
                    public Lazy() => throw new NotImplementedException();
                    public Lazy(bool isThreadSafe) => throw new NotImplementedException();
                    public Lazy(Func<T> valueFactory) => throw new NotImplementedException();
                    public Lazy(Func<T> valueFactory, bool isThreadSafe) => throw new NotImplementedException();
                    public Lazy(T value) => throw new NotImplementedException();
                }
            }

            class C
            {
                private C(ReadOnlyMemory<byte>? buffer = null)
                {
                    var v = new Lazy<ReadOnlyMemory<byte>>((ReadOnlyMemory<byte>)buffer);
                }
            }
            """;
        await new VerifyCS.Test
        {
            TestCode = source,
            LanguageVersion = LanguageVersion.CSharp10,
        }.RunAsync();
    }

    [Fact, WorkItem("https://github.com/dotnet/roslyn/issues/58718")]
    public async Task FunctionPointerWithImplicitOperator()
    {
        var source = """
            unsafe
            {
                PointerDelegate<int, int> dp = (PointerDelegate<int, int>)(&Mtd);
            }

            static int Mtd(int arg) => arg;

            public readonly struct PointerDelegate<T, TResult>
            {
                private unsafe readonly delegate*<T,TResult> _pointer;

                public unsafe PointerDelegate(delegate*<T, TResult> pointer)
                {
                    this._pointer = pointer;
                }

                public TResult Invoke(T param)
                {
                    unsafe
                    {
                        return this._pointer(param);
                    }
                }

                public unsafe static implicit operator PointerDelegate<T, TResult>(delegate*<T, TResult> pointer)
                {
                    return new(pointer);
                }
            }
            """;
        await new VerifyCS.Test
        {
            TestState =
            {
                OutputKind = OutputKind.ConsoleApplication,
            },
            TestCode = source,
            LanguageVersion = LanguageVersion.CSharp10,
        }.RunAsync();
    }

    [Fact, WorkItem("https://github.com/dotnet/roslyn/issues/58709")]
    public async Task NotOnNarrowingIntCastInTernary()
    {
        var source = """
            class C
            {
                protected sbyte ExtractInt8(object data)
                {
                    return (data is sbyte value) ? value : (sbyte)0;
                }
            }
            """;
        await new VerifyCS.Test
        {
            TestCode = source,
            LanguageVersion = LanguageVersion.CSharp10,
        }.RunAsync();
    }

    [Fact, WorkItem("https://github.com/dotnet/roslyn/issues/58898")]
    public async Task SameNullableTypeOnBothSidesOfConditional1()
    {
        await new VerifyCS.Test
        {
            TestCode = """
            using System;

            class C
            {
                void M()
                {
                    var id = true ? [|(Guid?)|]Guid.NewGuid() : [|(Guid?)|]Guid.Empty;
                }
            }
            """,
            FixedCode = """
            using System;

            class C
            {
                void M()
                {
                    var id = true ? Guid.NewGuid() : (Guid?)Guid.Empty;
                }
            }
            """,
            LanguageVersion = LanguageVersion.CSharp10,
        }.RunAsync();
    }

    [Fact, WorkItem("https://github.com/dotnet/roslyn/issues/58898")]
    public async Task SameNullableTypeOnBothSidesOfConditional2()
    {
        await new VerifyCS.Test
        {
            TestCode = """
            using System;

            class C
            {
                void M(Guid g1, Guid? g2)
                {
                    var id = true ? [|(Guid?)|]g1 : g2;
                }
            }
            """,
            FixedCode = """
            using System;

            class C
            {
                void M(Guid g1, Guid? g2)
                {
                    var id = true ? g1 : g2;
                }
            }
            """,
            LanguageVersion = LanguageVersion.CSharp10,
        }.RunAsync();
    }

    [Fact, WorkItem("https://github.com/dotnet/roslyn/issues/58898")]
    public async Task SameNullableTypeOnBothSidesOfConditional3()
    {
        await new VerifyCS.Test
        {
            TestCode = """
            using System;

            class C
            {
                void M(Guid? g1, Guid g2)
                {
                    var id = true ? g1 : [|(Guid?)|]g2;
                }
            }
            """,
            FixedCode = """
            using System;

            class C
            {
                void M(Guid? g1, Guid g2)
                {
                    var id = true ? g1 : g2;
                }
            }
            """,
            LanguageVersion = LanguageVersion.CSharp10,
        }.RunAsync();
    }

    [Fact, WorkItem("https://github.com/dotnet/roslyn/issues/58898")]
    public async Task SameNullableTypeOnBothSidesOfConditional4()
    {
        await new VerifyCS.Test
        {
            TestCode = """
            using System;

            class C
            {
                void M(Guid g1, Guid g2)
                {
                    Guid? id = true ? [|(Guid?)|]g1 : g2;
                }
            }
            """,
            FixedCode = """
            using System;

            class C
            {
                void M(Guid g1, Guid g2)
                {
                    Guid? id = true ? g1 : g2;
                }
            }
            """,
            LanguageVersion = LanguageVersion.CSharp10,
        }.RunAsync();
    }

    [Fact, WorkItem("https://github.com/dotnet/roslyn/issues/58898")]
    public async Task SameNullableTypeOnBothSidesOfConditional5()
    {
        await new VerifyCS.Test
        {
            TestCode = """
            using System;

            class C
            {
                void M(Guid g1, Guid g2)
                {
                    Guid? id = true ? g1 : [|(Guid?)|]g2;
                }
            }
            """,
            FixedCode = """
            using System;

            class C
            {
                void M(Guid g1, Guid g2)
                {
                    Guid? id = true ? g1 : g2;
                }
            }
            """,
            LanguageVersion = LanguageVersion.CSharp10,
        }.RunAsync();
    }

    [Fact, WorkItem("https://github.com/dotnet/roslyn/issues/58898")]
    public async Task SameNullableTypeOnBothSidesOfConditional6()
    {
        await new VerifyCS.Test
        {
            TestCode = """
            using System;

            class C
            {
                void M(Guid g1, Guid g2)
                {
                    Guid? id = true ? [|(Guid?)|]g1 : [|(Guid?)|]g2;
                }
            }
            """,
            FixedCode = """
            using System;

            class C
            {
                void M(Guid g1, Guid g2)
                {
                    Guid? id = true ? g1 : g2;
                }
            }
            """,
            LanguageVersion = LanguageVersion.CSharp10,
        }.RunAsync();
    }

    [Fact, WorkItem("https://github.com/dotnet/roslyn/issues/58804")]
    public async Task ConvertingMethodGroupToObject_CastIsNecessary()
    {
        var code = """
            class C
            {
                static object M(object o)
                {
                    return (object)o.ToString;
                }
            }
            """;
        await new VerifyCS.Test
        {
            TestCode = code,
            LanguageVersion = LanguageVersion.CSharp10,
        }.RunAsync();
    }

    [Fact, WorkItem("https://github.com/dotnet/roslyn/issues/58804")]
    public async Task ConvertingMethodGroupToObject_CastIsNecessary2()
    {
        var code = """
            using System;

            class C
            {
                static T M<T>(object o)
                {
                    return (T)(object)o.ToString;
                }

                static T M2<T>(object o) where T : Delegate
                {
                    return (T)(object)o.ToString;
                }
            }
            """;
        await new VerifyCS.Test
        {
            TestCode = code,
            LanguageVersion = LanguageVersion.CSharp10,
        }.RunAsync();
    }

    [Theory, WorkItem("https://github.com/dotnet/roslyn/issues/58804")]
    [InlineData("Delegate")]
    [InlineData("MulticastDelegate")]
    [InlineData("Func<string>")]
    public async Task ConvertingMethodGroupToObject_CastIsUnnecessary(string type)
    {
        var code = $$"""
            using System;

            class C
            {
                static {{type}} M(object o)
                {
                    return ({{type}})[|(object)|]o.ToString;
                }
            }
            """;
        var fixedCode = $$"""
            using System;

            class C
            {
                static {{type}} M(object o)
                {
                    return o.ToString;
                }
            }
            """;
        await new VerifyCS.Test
        {
            TestCode = code,
            FixedCode = fixedCode,
            LanguageVersion = LanguageVersion.CSharp10,
            NumberOfIncrementalIterations = 2,
            NumberOfFixAllIterations = 2,
        }.RunAsync();
    }

    [Fact, WorkItem("https://github.com/dotnet/roslyn/issues/58804")]
    public async Task ConvertingMethodGroupToObject_CastIsUnnecessary2()
    {
        var code = """
            using System;

            class C
            {
                static Delegate M(object o)
                {
                    return (Delegate)[|(object)|]o.ToString;
                }
            }
            """;
        var fixedCode = """
            using System;

            class C
            {
                static Delegate M(object o)
                {
                    return o.ToString;
                }
            }
            """;
        await new VerifyCS.Test
        {
            TestCode = code,
            FixedCode = fixedCode,
            LanguageVersion = LanguageVersion.CSharp10,
            NumberOfIncrementalIterations = 2,
            NumberOfFixAllIterations = 2,
        }.RunAsync();
    }

    [Fact, WorkItem("https://github.com/dotnet/roslyn/issues/60248")]
    public async Task RemoveCastInTopLevelPrograms()
    {
        var test = new VerifyCS.Test()
        {
            TestCode = """
            int x = 1;
            int y = [|(int)|]x;
            """,
            FixedCode = """
            int x = 1;
            int y = x;
            """,
            LanguageVersion = LanguageVersion.CSharp10,
            TestState =
            {
                OutputKind = OutputKind.ConsoleApplication,
            },
        };

        await test.RunAsync();
    }

    [Fact, WorkItem("https://github.com/dotnet/roslyn/issues/60292")]
    public async Task KeepNecessaryExplicitNullableCast()
    {
        var code = """
            using System;

            namespace ConsoleApp1
            {
                internal class Program
                {
                    static void Main(string[] args)
                    {
                        for (var i = 0; i < 100; i++)
                        {
                            bool should = Should();
                            Test? test = ShouldTest();
                            int? testId = should ? (int?)test : null; // incorrect IDE0004  
                        }
                    }

                    private static bool Should()
                    {
                        return new Random().Next() % 2 == 0;
                    }

                    private static Test? ShouldTest()
                    {
                        var value = new Random().Next(3);
                        if (Enum.IsDefined(typeof(Test), value))
                            return (Test)value;

                        return null;
                    }
                }

                public enum Test
                {
                    Foo = 1,
                    Bar = 2,
                }
            }
            """;
        await new VerifyCS.Test
        {
            TestCode = code,
            LanguageVersion = LanguageVersion.CSharp10,
        }.RunAsync();
    }

    [Fact, WorkItem(64346, "https://github.com/dotnet/roslyn/issues/61346")]
    public async Task CanRemoveCastToObjectInStringInterpolation_NullableDisable()
    {
        var code = """
            #nullable disable

            class C
            {
                void M()
                {
                    var v = $"{[|(object)|]0}";
                }
            }
            """;
        var fixedCode = """
            #nullable disable

            class C
            {
                void M()
                {
                    var v = $"{0}";
                }
            }
            """;
        await VerifyCS.VerifyCodeFixAsync(code, fixedCode);
    }

    [Fact, WorkItem(64346, "https://github.com/dotnet/roslyn/issues/61346")]
    public async Task CanRemoveCastToObjectInStringInterpolation_NullableEnable()
    {
        var code = """
            #nullable enable

            class C
            {
                void M()
                {
                    var v = $"{[|(object)|]0}";
                }
            }
            """;
        var fixedCode = """
            #nullable enable

            class C
            {
                void M()
                {
                    var v = $"{0}";
                }
            }
            """;
        await VerifyCS.VerifyCodeFixAsync(code, fixedCode);
    }

    [Fact, WorkItem(64346, "https://github.com/dotnet/roslyn/issues/61346")]
    public async Task CanRemoveCastToNullableObjectInStringInterpolation()
    {
        var code = """
            #nullable enable

            class C
            {
                void M()
                {
                    var v = $"{[|(object?)|]0}";
                }
            }
            """;
        var fixedCode = """
            #nullable enable

            class C
            {
                void M()
                {
                    var v = $"{0}";
                }
            }
            """;
        await VerifyCS.VerifyCodeFixAsync(code, fixedCode);
    }

    [Fact, WorkItem("https://github.com/dotnet/roslyn/issues/28867")]
    public async Task DoNotRemoveNullableCastInConditional()
    {
        var code = """
            class C
            {
                void M()
                {
                    int? a = false ? (int?)1 : default;
                    System.Console.WriteLine(a.HasValue);
                }
            }
            """;
        await VerifyCS.VerifyCodeFixAsync(code, code);
    }

    [Fact, WorkItem("https://github.com/dotnet/roslyn/issues/28867")]
    public async Task DoNotRemoveNullableRefCastToVar()
    {
        var code = """
            #nullable enable

            class Bar
            {
            }

            class C
            {
                void Goo(Bar bar)
                {
                    var nullableBar = (Bar?)bar;
                    nullableBar = null;
                }
            }
            """;
        await VerifyCS.VerifyCodeFixAsync(code, code);
    }

    [Fact, WorkItem("https://github.com/dotnet/roslyn/issues/65005")]
    public async Task DoNotRemoveImplicitNullableBoxingCast1()
    {
        var code = """
            #nullable enable

            using System;

            class C
            {
                void Goo()
                {
                    byte? temp = 10;
                    object box = (int?)temp;

                    Console.WriteLine((int?)box);
                }
            }
            """;
        await VerifyCS.VerifyCodeFixAsync(code, code);
    }

    [Fact, WorkItem("https://github.com/dotnet/roslyn/issues/65005")]
    public async Task DoNotRemoveImplicitNullableBoxingCast2()
    {
        var code = """
            #nullable enable

            using System;

            class C
            {
                void Goo()
                {
                    byte? temp = 10;
                    object? box = (int?)temp;

                    Console.WriteLine((int?)box);
                }
            }
            """;
        await VerifyCS.VerifyCodeFixAsync(code, code);
    }

    [Fact, WorkItem("https://github.com/dotnet/roslyn/issues/61922")]
    public async Task IdentityStructCast1()
    {
        var code = """
            using System;
            public struct S {
                public int Field;
                public void Increment() => Field++;
                public void Print() => Console.WriteLine(Field);
            }
            public class C {
                S s;

                public void M() {
                    ((S)s).Increment(); // cast causes local copy of s
                    s.Print();
                }
            }
            """;
        await VerifyCS.VerifyCodeFixAsync(code, code);
    }

    [Fact, WorkItem("https://github.com/dotnet/roslyn/issues/61922")]
    public async Task IdentityStructCast2()
    {
        await VerifyCS.VerifyCodeFixAsync(
            """
            using System;

            public class C {
                double s;

                public void M() {
                    ([|(double)|]s).CompareTo(0); // double is built in.  Methods will not mutate it.
                    Console.WriteLine(s);
                }
            }
            """,
            """
            using System;

            public class C {
                double s;

                public void M() {
                    s.CompareTo(0); // double is built in.  Methods will not mutate it.
                    Console.WriteLine(s);
                }
            }
            """);
    }

    [Fact, WorkItem("https://github.com/dotnet/roslyn/issues/61922")]
    public async Task IdentityStructCast3()
    {
        await VerifyCS.VerifyCodeFixAsync("""
            using System;
            public class S {
                public int Field;
                public void Increment() => Field++;
                public void Print() => Console.WriteLine(Field);
            }
            public class C {
                S s;

                public void M() {
                    ([|(S)|]s).Increment(); // safe to remove since this is not a struct
                    s.Print();
                }
            }
            """, """
            using System;
            public class S {
                public int Field;
                public void Increment() => Field++;
                public void Print() => Console.WriteLine(Field);
            }
            public class C {
                S s;

                public void M() {
                    s.Increment(); // safe to remove since this is not a struct
                    s.Print();
                }
            }
            """);
    }

    [Fact, WorkItem("https://github.com/dotnet/roslyn/issues/61922")]
    public async Task IdentityStructCast4()
    {
        await VerifyCS.VerifyCodeFixAsync("""
            using System;
            public readonly struct S
            {
                public readonly int Field;
                public void Increment() { }
                public void Print() => Console.WriteLine(Field);
            }
            public class C {
                S s;

                public void M() {
                    ([|(S)|]s).Increment(); // safe to remove since struct is readonly
                    s.Print();
                }
            }
            """, """
            using System;
            public readonly struct S
            {
                public readonly int Field;
                public void Increment() { }
                public void Print() => Console.WriteLine(Field);
            }
            public class C {
                S s;

                public void M() {
                    s.Increment(); // safe to remove since struct is readonly
                    s.Print();
                }
            }
            """);
    }

    [Fact, WorkItem("https://github.com/dotnet/roslyn/issues/61922")]
    public async Task IdentityStructCast5()
    {
        await VerifyCS.VerifyCodeFixAsync("""
            using System;
            public struct S
            {
                public readonly int Field;
                public void Increment() { }
                public void Print() => Console.WriteLine(Field);
            }
            public class C {
                S s;

                S GetS() => s;

                public void M() {
                    ([|(S)|]GetS()).Increment(); // safe to remove since not an lvalue.
                    s.Print();
                }
            }
            """, """
            using System;
            public struct S
            {
                public readonly int Field;
                public void Increment() { }
                public void Print() => Console.WriteLine(Field);
            }
            public class C {
                S s;

                S GetS() => s;

                public void M() {
                    GetS().Increment(); // safe to remove since not an lvalue.
                    s.Print();
                }
            }
            """);
    }

    [Fact, WorkItem("https://github.com/dotnet/roslyn/issues/61922")]
    public async Task IdentityStructCast6()
    {
        await VerifyCS.VerifyCodeFixAsync("""
            using System;
            public struct S
            {
                public readonly int Field;
                public readonly void Increment() { }
                public void Print() => Console.WriteLine(Field);
            }
            public class C {
                S s;

                public void M() {
                    ([|(S)|]s).Increment(); // safe to remove since method is readonly
                    s.Print();
                }
            }
            """, """
            using System;
            public struct S
            {
                public readonly int Field;
                public readonly void Increment() { }
                public void Print() => Console.WriteLine(Field);
            }
            public class C {
                S s;

                public void M() {
                    s.Increment(); // safe to remove since method is readonly
                    s.Print();
                }
            }
            """);
    }

    [Fact, WorkItem("https://github.com/dotnet/roslyn/issues/61922")]
    public async Task IdentityStructCast7()
    {
        await VerifyCS.VerifyCodeFixAsync("""
            using System;
            public struct S
            {
                public readonly int Field;
                public override string ToString() => "";
                public void Print() => Console.WriteLine(Field);
            }
            public class C {
                S s;

                public void M() {
                    ([|(S)|]s).ToString(); // safe to remove since override of object method
                    s.Print();
                }
            }
            """, """
            using System;
            public struct S
            {
                public readonly int Field;
                public override string ToString() => "";
                public void Print() => Console.WriteLine(Field);
            }
            public class C {
                S s;

                public void M() {
                    s.ToString(); // safe to remove since override of object method
                    s.Print();
                }
            }
            """);
    }

    [Fact, WorkItem("https://github.com/dotnet/roslyn/issues/61922")]
    public async Task IdentityStructCast8()
    {
        await VerifyCS.VerifyCodeFixAsync("""
            using System;
            public struct S {
                public int Field;
                public void Increment() => Field++;
                public void Print() => Console.WriteLine(Field);
                public int Prop => 0;
            }
            public class C {
                S s;

                public void M() {
                    var v = ([|(S)|]s).Prop; // Safe because we assume non-methods don't mutate
                    s.Print();
                }
            }
            """, """
            using System;
            public struct S {
                public int Field;
                public void Increment() => Field++;
                public void Print() => Console.WriteLine(Field);
                public int Prop => 0;
            }
            public class C {
                S s;

                public void M() {
                    var v = s.Prop; // Safe because we assume non-methods don't mutate
                    s.Print();
                }
            }
            """);
    }

    [Fact, WorkItem("https://github.com/dotnet/roslyn/issues/61922")]
    public async Task IdentityStructCast9()
    {
        await VerifyCS.VerifyCodeFixAsync("""
            using System;
            public struct S {
                public int Field;
                public void Increment() => Field++;
                public void Print() => Console.WriteLine(Field);
                public int Prop => 0;
            }
            public class C {
                S s;

                public void M() {
                    var v = [|(S)|]s; // Safe because we're not accessing a member
                    s.Print();
                }
            }
            """, """
            using System;
            public struct S {
                public int Field;
                public void Increment() => Field++;
                public void Print() => Console.WriteLine(Field);
                public int Prop => 0;
            }
            public class C {
                S s;

                public void M() {
                    var v = s; // Safe because we're not accessing a member
                    s.Print();
                }
            }
            """);
    }

    [Fact, WorkItem("https://github.com/dotnet/roslyn/issues/71511")]
    public async Task KeepRequiredCastOnCollectionExpression1()
    {
        await new VerifyCS.Test
        {
            TestCode = """
                using System.Collections.Generic;

                public class C
                {
                    public IEnumerable<int> M2() => (int[])[1, 2, 3, 4];
                }
                """,
            LanguageVersion = LanguageVersion.CSharp12,
        }.RunAsync();
    }

    [Theory, CombinatorialData, WorkItem("https://github.com/dotnet/roslyn/issues/71511")]
    public async Task KeepRequiredCastOnCollectionExpression2(
        [CombinatorialValues("IEnumerable<int>", "IReadOnlyCollection<int>", "IReadOnlyList<int>")] string type)
    {
        await new VerifyCS.Test
        {
            TestCode = $$"""
                using System.Collections.Generic;

                public class C
                {
                    public {{type}} M2() => (List<int>)[1, 2, 3, 4];
                }
                """,
            LanguageVersion = LanguageVersion.CSharp12,
        }.RunAsync();
    }

    [Fact, WorkItem("https://github.com/dotnet/roslyn/issues/71511")]
    public async Task RemoveUnnecessaryCastOnCollectionExpression1()
    {
        await new VerifyCS.Test
        {
            TestCode = """
                using System.Collections.Generic;

                public class C
                {
                    public int[] M2() => [|(int[])|][1, 2, 3, 4];
                }
                """,
            FixedCode = """
                using System.Collections.Generic;

                public class C
                {
                    public int[] M2() => [1, 2, 3, 4];
                }
                """,
            LanguageVersion = LanguageVersion.CSharp12,
        }.RunAsync();
    }

    [Theory, CombinatorialData, WorkItem("https://github.com/dotnet/roslyn/issues/71511")]
    public async Task RemoveUnnecessaryCastOnCollectionExpression2(
        [CombinatorialValues("ICollection<int>", "IList<int>")] string type,
        [CombinatorialValues("List<int>", "IList<int>")] string castType)
    {
        await new VerifyCS.Test
        {
            TestCode = $$"""
                using System.Collections.Generic;

                public class C
                {
                    public {{type}} M2() => [|({{castType}})|][1, 2, 3, 4];
                }
                """,
            FixedCode = $$"""
                using System.Collections.Generic;

                public class C
                {
                    public {{type}} M2() => [1, 2, 3, 4];
                }
                """,
            LanguageVersion = LanguageVersion.CSharp12,
        }.RunAsync();
    }

    [Fact, WorkItem("https://github.com/dotnet/roslyn/issues/71511")]
    public async Task RemoveUnnecessaryCastOnCollectionExpression3()
    {
        await new VerifyCS.Test
        {
            TestCode = """
                using System;
                using System.Collections.Generic;

                public class C
                {
                    void M2()
                    {
                        ReadOnlySpan<int> r = [|(Span<int>)|][1, 2, 3, 4];
                    }
                }
                """,
            FixedCode = """
                using System;
                using System.Collections.Generic;

                public class C
                {
                    void M2()
                    {
                        ReadOnlySpan<int> r = [1, 2, 3, 4];
                    }
                }
                """,
            LanguageVersion = LanguageVersion.CSharp12,
            ReferenceAssemblies = ReferenceAssemblies.Net.Net80,
        }.RunAsync();
    }

    [Fact, WorkItem("https://github.com/dotnet/roslyn/issues/71926")]
    public async Task NecessaryDelegateCast1()
    {
        await new VerifyCS.Test
        {
            TestCode = """
                using System;
                using System.Runtime.CompilerServices;

                class C
                {
                    static void Main(string[] args)
                    {
                        var main = (Delegate)Main; // IDE0004: Cast is redundant.
                        var x = Unsafe.As<Delegate, object>(ref main);
                    }
                }
                """,
            LanguageVersion = LanguageVersion.CSharp12,
            ReferenceAssemblies = ReferenceAssemblies.Net.Net80,
        }.RunAsync();
    }

    [Fact, WorkItem("https://github.com/dotnet/roslyn/issues/72134")]
    public async Task NecessaryDelegateCast2()
    {
        await new VerifyCS.Test
        {
            TestCode = """
                using System;

                public class MyClass
                {
                    static void Main()
                    {
                        Goo f = (Action)(() => { }); // IDE0004: Cast is redundant.

                    }
                }

                public class Goo
                {
                    public static implicit operator Goo(Action value)
                    {
                        return default!;
                    }
                }
                """,
            LanguageVersion = LanguageVersion.CSharp12,
            ReferenceAssemblies = ReferenceAssemblies.Net.Net80,
        }.RunAsync();
    }

    [Fact, WorkItem("https://github.com/dotnet/roslyn/issues/72933")]
    public async Task RemoveCollectionExpressionCastToArray()
    {
        await new VerifyCS.Test
        {
            TestCode = """
                class C
                {
                    void Goo(char[] input)
                    {
                    }

                    void Goo(string input)
                    {
                    }

                    void X()
                    {
                        Goo([|(char[])|]['a']);
                    }
                }
                """,
            FixedCode = """
                class C
                {
                    void Goo(char[] input)
                    {
                    }

                    void Goo(string input)
                    {
                    }

                    void X()
                    {
                        Goo(['a']);
                    }
                }
                """,
            LanguageVersion = LanguageVersion.CSharp12,
        }.RunAsync();
    }

    [Fact, WorkItem("https://github.com/dotnet/roslyn/issues/75145")]
    public async Task UnnecessaryInterpolationCast1()
    {
        await new VerifyCS.Test
        {
            TestCode = """
                #nullable enable

                using System;

                public class C
                {
                    public static void Main()
                    {
                        string s = $"{[|(object?)|]null}";
                        Console.WriteLine(s);
                    }
                }
                """,
            FixedCode = """
                #nullable enable

                using System;

                public class C
                {
                    public static void Main()
                    {
                        string s = $"{null}";
                        Console.WriteLine(s);
                    }
                }
                """,
            LanguageVersion = LanguageVersion.CSharp12,
            ReferenceAssemblies = ReferenceAssemblies.Net.Net80,
        }.RunAsync();
    }

    [Fact, WorkItem("https://github.com/dotnet/roslyn/issues/75145")]
    public async Task UnnecessaryInterpolationCast2()
    {
        await new VerifyCS.Test
        {
            TestCode = """
                #nullable enable

                using System.Runtime.CompilerServices;

                public class IssueClass
                {
                    public object? Test()
                    {
                        return InterpolateMe($"{[|(object?)|]null}");
                    }

                    public static object? InterpolateMe([InterpolatedStringHandlerArgument] ref TestInterpolatedStringHandler handler)
                    {
                        return null;
                    }

                    [InterpolatedStringHandler]
                    public ref struct TestInterpolatedStringHandler(int literalLength, int formattedCount)
                    {
                        public readonly void AppendLiteral(string s)
                        {
                        }

                        public void AppendFormatted<T>(T value)
                        {
                        }

                        public void AppendFormatted(object? value)
                        {
                        }
                    }
                }
                """,
            FixedCode = """
                #nullable enable

                using System.Runtime.CompilerServices;

                public class IssueClass
                {
                    public object? Test()
                    {
                        return InterpolateMe($"{null}");
                    }

                    public static object? InterpolateMe([InterpolatedStringHandlerArgument] ref TestInterpolatedStringHandler handler)
                    {
                        return null;
                    }

                    [InterpolatedStringHandler]
                    public ref struct TestInterpolatedStringHandler(int literalLength, int formattedCount)
                    {
                        public readonly void AppendLiteral(string s)
                        {
                        }

                        public void AppendFormatted<T>(T value)
                        {
                        }

                        public void AppendFormatted(object? value)
                        {
                        }
                    }
                }
                """,
            LanguageVersion = LanguageVersion.CSharp12,
            ReferenceAssemblies = ReferenceAssemblies.Net.Net80,
        }.RunAsync();
    }

    [Fact, WorkItem("https://github.com/dotnet/roslyn/issues/75145")]
    public async Task NecessaryInterpolationCast()
    {
        await new VerifyCS.Test
        {
            TestCode = """
                #nullable enable

                using System.Runtime.CompilerServices;

                public class IssueClass
                {
                    public object? Test()
                    {
                        return InterpolateMe($"{(object?)null}");
                    }

                    public static object? InterpolateMe([InterpolatedStringHandlerArgument] ref TestInterpolatedStringHandler handler)
                    {
                        return null;
                    }

                    [InterpolatedStringHandler]
                    public ref struct TestInterpolatedStringHandler(int literalLength, int formattedCount)
                    {
                        public readonly void AppendLiteral(string s)
                        {
                        }

                        public void AppendFormatted<T>(T value)
                        {
                        }
                    }
                }
                """,
            LanguageVersion = LanguageVersion.CSharp12,
            ReferenceAssemblies = ReferenceAssemblies.Net.Net80,
        }.RunAsync();
    }

<<<<<<< HEAD
    [Fact, WorkItem("https://github.com/dotnet/roslyn/issues/75424")]
    public async Task KeepNecessaryObjectOverrideCast()
=======
    [Fact, WorkItem("https://github.com/dotnet/roslyn/issues/71695")]
    public async Task TestObjectToDynamic1()
    {
        await new VerifyCS.Test
        {
            TestCode = """
                #nullable enable

                class C
                {
                    public T? M<T>(object? o)
                    {
                        return (dynamic?)o;
                    }
                }
                """,
            LanguageVersion = LanguageVersion.CSharp12,
            ReferenceAssemblies = ReferenceAssemblies.Net.Net80,
        }.RunAsync();
    }

    [Fact, WorkItem("https://github.com/dotnet/roslyn/issues/71695")]
    public async Task TestObjectToDynamic2()
    {
        await new VerifyCS.Test
        {
            TestCode = """
                class C
                {
                    public T M<T>(object o)
                    {
                        return (dynamic)o;
                    }
                }
                """,
            LanguageVersion = LanguageVersion.CSharp12,
            ReferenceAssemblies = ReferenceAssemblies.Net.Net80,
        }.RunAsync();
    }

    [Fact, WorkItem("https://github.com/dotnet/roslyn/issues/71695")]
    public async Task TestNumericThroughDynamic()
    {
        await new VerifyCS.Test
        {
            TestCode = """
                class C
                {
                    public int M(long o)
                    {
                        return (dynamic)o;
                    }
                }
                """,
            LanguageVersion = LanguageVersion.CSharp12,
            ReferenceAssemblies = ReferenceAssemblies.Net.Net80,
        }.RunAsync();
    }

    [Fact, WorkItem("https://github.com/dotnet/roslyn/issues/71695")]
    public async Task TestNullableThroughDynamic()
    {
        await new VerifyCS.Test
        {
            TestCode = """
                class C
                {
                    public int M(int? o)
                    {
                        return (dynamic)o;
                    }
                }
                """,
            LanguageVersion = LanguageVersion.CSharp12,
            ReferenceAssemblies = ReferenceAssemblies.Net.Net80,
        }.RunAsync();
    }

    [Fact, WorkItem("https://github.com/dotnet/roslyn/issues/71695")]
    public async Task TestEnumThroughDynamic1()
    {
        await new VerifyCS.Test
        {
            TestCode = """
                using System;

                class C
                {
                    public int M(ConsoleColor o)
                    {
                        return (dynamic)o;
                    }
                }
                """,
            LanguageVersion = LanguageVersion.CSharp12,
            ReferenceAssemblies = ReferenceAssemblies.Net.Net80,
        }.RunAsync();
    }

    [Fact, WorkItem("https://github.com/dotnet/roslyn/issues/71695")]
    public async Task TestEnumThroughDynamic2()
    {
        await new VerifyCS.Test
        {
            TestCode = """
                using System;

                class C
                {
                    public ConsoleColor M(int o)
                    {
                        return (dynamic)o;
                    }
                }
                """,
            LanguageVersion = LanguageVersion.CSharp12,
            ReferenceAssemblies = ReferenceAssemblies.Net.Net80,
        }.RunAsync();
    }

    [Fact, WorkItem("https://github.com/dotnet/roslyn/issues/71695")]
    public async Task TestConstantThroughDynamic()
>>>>>>> 540bf4c6
    {
        await new VerifyCS.Test
        {
            TestCode = """
                using System;

                class C
                {
<<<<<<< HEAD
                    public void M()
                    {
                        var x = ((byte)3).GetType();
=======
                    public int M()
                    {
                        return (dynamic)0L;
>>>>>>> 540bf4c6
                    }
                }
                """,
            LanguageVersion = LanguageVersion.CSharp12,
            ReferenceAssemblies = ReferenceAssemblies.Net.Net80,
        }.RunAsync();
    }
}<|MERGE_RESOLUTION|>--- conflicted
+++ resolved
@@ -13934,11 +13934,28 @@
             ReferenceAssemblies = ReferenceAssemblies.Net.Net80,
         }.RunAsync();
     }
-
-<<<<<<< HEAD
+                                          
     [Fact, WorkItem("https://github.com/dotnet/roslyn/issues/75424")]
     public async Task KeepNecessaryObjectOverrideCast()
-=======
+    {
+        await new VerifyCS.Test
+        {
+            TestCode = """
+                using System;
+
+                class C
+                {
+                    public void M()
+                    {
+                        var x = ((byte)3).GetType();
+                    }
+                }
+                """,
+            LanguageVersion = LanguageVersion.CSharp12,
+            ReferenceAssemblies = ReferenceAssemblies.Net.Net80,
+        }.RunAsync();
+    }
+
     [Fact, WorkItem("https://github.com/dotnet/roslyn/issues/71695")]
     public async Task TestObjectToDynamic1()
     {
@@ -14061,7 +14078,6 @@
 
     [Fact, WorkItem("https://github.com/dotnet/roslyn/issues/71695")]
     public async Task TestConstantThroughDynamic()
->>>>>>> 540bf4c6
     {
         await new VerifyCS.Test
         {
@@ -14070,15 +14086,9 @@
 
                 class C
                 {
-<<<<<<< HEAD
-                    public void M()
-                    {
-                        var x = ((byte)3).GetType();
-=======
                     public int M()
                     {
                         return (dynamic)0L;
->>>>>>> 540bf4c6
                     }
                 }
                 """,
