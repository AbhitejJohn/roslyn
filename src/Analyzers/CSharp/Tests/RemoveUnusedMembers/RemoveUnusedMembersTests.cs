--- conflicted
+++ resolved
@@ -3124,7 +3124,20 @@
             await VerifyCS.VerifyCodeFixAsync(code, code);
         }
 
-<<<<<<< HEAD
+        [Fact, WorkItem("https://github.com/dotnet/roslyn/issues/30884")]
+        public async Task TestMessageForConstructor()
+        {
+            await VerifyCS.VerifyAnalyzerAsync(
+                """
+                class C
+                {
+                    private C(int i) { }
+                }
+                """,
+    // /0/Test0.cs(3,13): info IDE0051: Private member 'C.C' is unused
+    VerifyCS.Diagnostic("IDE0051").WithSpan(3, 13, 3, 14).WithArguments("C.C"));
+        }
+
         [Fact, WorkItem(62856, "https://github.com/dotnet/roslyn/issues/62856")]
         public async Task DontWarnForAwaiterMethods()
         {
@@ -3147,20 +3160,6 @@
 }";
 
             await VerifyCS.VerifyAnalyzerAsync(code);
-=======
-        [Fact, WorkItem("https://github.com/dotnet/roslyn/issues/30884")]
-        public async Task TestMessageForConstructor()
-        {
-            await VerifyCS.VerifyAnalyzerAsync(
-                """
-                class C
-                {
-                    private C(int i) { }
-                }
-                """,
-    // /0/Test0.cs(3,13): info IDE0051: Private member 'C.C' is unused
-    VerifyCS.Diagnostic("IDE0051").WithSpan(3, 13, 3, 14).WithArguments("C.C"));
->>>>>>> a2f9e1b6
         }
     }
 }