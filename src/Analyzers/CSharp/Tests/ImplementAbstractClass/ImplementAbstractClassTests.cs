﻿// Licensed to the .NET Foundation under one or more agreements.
// The .NET Foundation licenses this file to you under the MIT license.
// See the LICENSE file in the project root for more information.

using System.Diagnostics.CodeAnalysis;
using System.Threading.Tasks;
using Microsoft.CodeAnalysis.CodeFixes;
using Microsoft.CodeAnalysis.CodeStyle;
using Microsoft.CodeAnalysis.CSharp;
using Microsoft.CodeAnalysis.CSharp.CodeStyle;
using Microsoft.CodeAnalysis.CSharp.ImplementAbstractClass;
using Microsoft.CodeAnalysis.CSharp.Test.Utilities;
using Microsoft.CodeAnalysis.Diagnostics;
using Microsoft.CodeAnalysis.Editor.CSharp.UnitTests.Diagnostics;
using Microsoft.CodeAnalysis.Editor.UnitTests.CodeActions;
using Microsoft.CodeAnalysis.ImplementType;
using Microsoft.CodeAnalysis.Test.Utilities;
using Roslyn.Test.Utilities;
using Xunit;
using Xunit.Abstractions;

namespace Microsoft.CodeAnalysis.Editor.CSharp.UnitTests.ImplementAbstractClass;

[Trait(Traits.Feature, Traits.Features.CodeActionsImplementAbstractClass)]
public sealed partial class ImplementAbstractClassTests(ITestOutputHelper logger) : AbstractCSharpDiagnosticProviderBasedUserDiagnosticTest_NoEditor(logger)
{
    internal override (DiagnosticAnalyzer?, CodeFixProvider) CreateDiagnosticProviderAndFixer(Workspace workspace)
        => (null, new CSharpImplementAbstractClassCodeFixProvider());

    private OptionsCollection AllOptionsOff
        => new(GetLanguage())
        {
             { CSharpCodeStyleOptions.PreferExpressionBodiedMethods, CSharpCodeStyleOptions.NeverWithSilentEnforcement },
             { CSharpCodeStyleOptions.PreferExpressionBodiedConstructors, CSharpCodeStyleOptions.NeverWithSilentEnforcement },
             { CSharpCodeStyleOptions.PreferExpressionBodiedOperators, CSharpCodeStyleOptions.NeverWithSilentEnforcement },
             { CSharpCodeStyleOptions.PreferExpressionBodiedAccessors, CSharpCodeStyleOptions.NeverWithSilentEnforcement },
             { CSharpCodeStyleOptions.PreferExpressionBodiedProperties, CSharpCodeStyleOptions.NeverWithSilentEnforcement },
             { CSharpCodeStyleOptions.PreferExpressionBodiedIndexers, CSharpCodeStyleOptions.NeverWithSilentEnforcement },
        };

    internal Task TestAllOptionsOffAsync(
        [StringSyntax(PredefinedEmbeddedLanguageNames.CSharpTest)] string initialMarkup,
        [StringSyntax(PredefinedEmbeddedLanguageNames.CSharpTest)] string expectedMarkup,
        int index = 0,
        OptionsCollection? options = null,
        ParseOptions? parseOptions = null)
    {
        options ??= new OptionsCollection(GetLanguage());
        options.AddRange(AllOptionsOff);

        return TestInRegularAndScriptAsync(
            initialMarkup,
            expectedMarkup,
            index: index,
            options: options,
            parseOptions: parseOptions);
    }

    [Fact]
    public async Task TestSimpleMethods()
    {
        await TestAllOptionsOffAsync(
            """
            abstract class Goo
            {
                protected abstract string GooMethod();
                public abstract void Blah();
            }

            abstract class Bar : Goo
            {
                public abstract bool BarMethod();

                public override void Blah()
                {
                }
            }

            class [|Program|] : Goo
            {
                static void Main(string[] args)
                {
                }
            }
            """,
            """
            abstract class Goo
            {
                protected abstract string GooMethod();
                public abstract void Blah();
            }

            abstract class Bar : Goo
            {
                public abstract bool BarMethod();

                public override void Blah()
                {
                }
            }

            class Program : Goo
            {
                static void Main(string[] args)
                {
                }

                public override void Blah()
                {
                    throw new System.NotImplementedException();
                }

                protected override string GooMethod()
                {
                    throw new System.NotImplementedException();
                }
            }
            """);
    }

    [Fact, WorkItem("https://github.com/dotnet/roslyn/issues/16434")]
    public async Task TestMethodWithTupleNames()
    {
        await TestAllOptionsOffAsync(
            """
            abstract class Base
            {
                protected abstract (int a, int b) Method((string, string d) x);
            }

            class [|Program|] : Base
            {
            }
            """,
            """
            abstract class Base
            {
                protected abstract (int a, int b) Method((string, string d) x);
            }

            class Program : Base
            {
                protected override (int a, int b) Method((string, string d) x)
                {
                    throw new System.NotImplementedException();
                }
            }
            """);
    }

    [Fact, WorkItem("https://github.com/dotnet/roslyn/issues/70623")]
    public async Task TestMethodWithNullableDynamic()
    {
        await TestInRegularAndScriptAsync(
            """
            abstract class Base
            {
                public abstract dynamic? M(dynamic? arg);
            }

            class [|Program|] : Base
            {
            }
            """,
            """
            abstract class Base
            {
                public abstract dynamic? M(dynamic? arg);
            }

            class Program : Base
            {
                public override dynamic? M(dynamic? arg)
                {
                    throw new System.NotImplementedException();
                }
            }
            """,
            compilationOptions: new CSharpCompilationOptions
            (
                OutputKind.DynamicallyLinkedLibrary,
                nullableContextOptions: NullableContextOptions.Enable
            ));
    }

    [Fact, WorkItem("http://vstfdevdiv:8080/DevDiv2/DevDiv/_workitems/edit/543234")]
    public async Task TestNotAvailableForStruct()
    {
        await TestMissingInRegularAndScriptAsync(
            """
            abstract class Goo
            {
                public abstract void Bar();
            }

            struct [|Program|] : Goo
            {
            }
            """);
    }

    [Fact]
    public async Task TestOptionalIntParameter()
    {
        await TestAllOptionsOffAsync(
            """
            abstract class d
            {
                public abstract void goo(int x = 3);
            }

            class [|b|] : d
            {
            }
            """,
            """
            abstract class d
            {
                public abstract void goo(int x = 3);
            }

            class b : d
            {
                public override void goo(int x = 3)
                {
                    throw new System.NotImplementedException();
                }
            }
            """);
    }

    [Fact]
    public async Task TestOptionalCharParameter()
    {
        await TestAllOptionsOffAsync(
            """
            abstract class d
            {
                public abstract void goo(char x = 'a');
            }

            class [|b|] : d
            {
            }
            """,
            """
            abstract class d
            {
                public abstract void goo(char x = 'a');
            }

            class b : d
            {
                public override void goo(char x = 'a')
                {
                    throw new System.NotImplementedException();
                }
            }
            """);
    }

    [Fact]
    public async Task TestOptionalStringParameter()
    {
        await TestAllOptionsOffAsync(
            """
            abstract class d
            {
                public abstract void goo(string x = "x");
            }

            class [|b|] : d
            {
            }
            """,
            """
            abstract class d
            {
                public abstract void goo(string x = "x");
            }

            class b : d
            {
                public override void goo(string x = "x")
                {
                    throw new System.NotImplementedException();
                }
            }
            """);
    }

    [Fact]
    public async Task TestOptionalShortParameter()
    {
        await TestAllOptionsOffAsync(
            """
            abstract class d
            {
                public abstract void goo(short x = 3);
            }

            class [|b|] : d
            {
            }
            """,
            """
            abstract class d
            {
                public abstract void goo(short x = 3);
            }

            class b : d
            {
                public override void goo(short x = 3)
                {
                    throw new System.NotImplementedException();
                }
            }
            """);
    }

    [Fact]
    public async Task TestOptionalDecimalParameter()
    {
        await TestAllOptionsOffAsync(
            """
            abstract class d
            {
                public abstract void goo(decimal x = 3);
            }

            class [|b|] : d
            {
            }
            """,
            """
            abstract class d
            {
                public abstract void goo(decimal x = 3);
            }

            class b : d
            {
                public override void goo(decimal x = 3)
                {
                    throw new System.NotImplementedException();
                }
            }
            """);
    }

    [Fact]
    public async Task TestOptionalDoubleParameter()
    {
        await TestAllOptionsOffAsync(
            """
            abstract class d
            {
                public abstract void goo(double x = 3);
            }

            class [|b|] : d
            {
            }
            """,
            """
            abstract class d
            {
                public abstract void goo(double x = 3);
            }

            class b : d
            {
                public override void goo(double x = 3)
                {
                    throw new System.NotImplementedException();
                }
            }
            """);
    }

    [Fact]
    public async Task TestOptionalLongParameter()
    {
        await TestAllOptionsOffAsync(
            """
            abstract class d
            {
                public abstract void goo(long x = 3);
            }

            class [|b|] : d
            {
            }
            """,
            """
            abstract class d
            {
                public abstract void goo(long x = 3);
            }

            class b : d
            {
                public override void goo(long x = 3)
                {
                    throw new System.NotImplementedException();
                }
            }
            """);
    }

    [Fact]
    public async Task TestOptionalFloatParameter()
    {
        await TestAllOptionsOffAsync(
            """
            abstract class d
            {
                public abstract void goo(float x = 3);
            }

            class [|b|] : d
            {
            }
            """,
            """
            abstract class d
            {
                public abstract void goo(float x = 3);
            }

            class b : d
            {
                public override void goo(float x = 3)
                {
                    throw new System.NotImplementedException();
                }
            }
            """);
    }

    [Fact]
    public async Task TestOptionalUshortParameter()
    {
        await TestAllOptionsOffAsync(
            """
            abstract class d
            {
                public abstract void goo(ushort x = 3);
            }

            class [|b|] : d
            {
            }
            """,
            """
            abstract class d
            {
                public abstract void goo(ushort x = 3);
            }

            class b : d
            {
                public override void goo(ushort x = 3)
                {
                    throw new System.NotImplementedException();
                }
            }
            """);
    }

    [Fact]
    public async Task TestOptionalUintParameter()
    {
        await TestAllOptionsOffAsync(
            """
            abstract class d
            {
                public abstract void goo(uint x = 3);
            }

            class [|b|] : d
            {
            }
            """,
            """
            abstract class d
            {
                public abstract void goo(uint x = 3);
            }

            class b : d
            {
                public override void goo(uint x = 3)
                {
                    throw new System.NotImplementedException();
                }
            }
            """);
    }

    [Fact]
    public async Task TestOptionalUlongParameter()
    {
        await TestAllOptionsOffAsync(
            """
            abstract class d
            {
                public abstract void goo(ulong x = 3);
            }

            class [|b|] : d
            {
            }
            """,
            """
            abstract class d
            {
                public abstract void goo(ulong x = 3);
            }

            class b : d
            {
                public override void goo(ulong x = 3)
                {
                    throw new System.NotImplementedException();
                }
            }
            """);
    }

    [Fact]
    public async Task TestOptionalStructParameter_CSharp7()
    {
        await TestAllOptionsOffAsync(
            """
            struct b
            {
            }

            abstract class d
            {
                public abstract void goo(b x = new b());
            }

            class [|c|] : d
            {
            }
            """,
            """
            struct b
            {
            }

            abstract class d
            {
                public abstract void goo(b x = new b());
            }

            class c : d
            {
                public override void goo(b x = default(b))
                {
                    throw new System.NotImplementedException();
                }
            }
            """,
            parseOptions: TestOptions.Regular7);
    }

    [Fact]
    public async Task TestOptionalStructParameter()
    {
        await TestAllOptionsOffAsync(
            """
            struct b
            {
            }

            abstract class d
            {
                public abstract void goo(b x = new b());
            }

            class [|c|] : d
            {
            }
            """,
            """
            struct b
            {
            }

            abstract class d
            {
                public abstract void goo(b x = new b());
            }

            class c : d
            {
                public override void goo(b x = default)
                {
                    throw new System.NotImplementedException();
                }
            }
            """);
    }

    [Fact, WorkItem("http://vstfdevdiv:8080/DevDiv2/DevDiv/_workitems/edit/916114")]
    public async Task TestOptionalNullableStructParameter()
    {
        await TestAllOptionsOffAsync(
            """
            struct b
            {
            }

            abstract class d
            {
                public abstract void m(b? x = null, b? y = default(b?));
            }

            class [|c|] : d
            {
            }
            """,
            """
            struct b
            {
            }

            abstract class d
            {
                public abstract void m(b? x = null, b? y = default(b?));
            }

            class c : d
            {
                public override void m(b? x = null, b? y = null)
                {
                    throw new System.NotImplementedException();
                }
            }
            """);
    }

    [Fact, WorkItem("http://vstfdevdiv:8080/DevDiv2/DevDiv/_workitems/edit/916114")]
    public async Task TestOptionalNullableIntParameter()
    {
        await TestAllOptionsOffAsync(
            """
            abstract class d
            {
                public abstract void m(int? x = 5, int? y = default(int?));
            }

            class [|c|] : d
            {
            }
            """,
            """
            abstract class d
            {
                public abstract void m(int? x = 5, int? y = default(int?));
            }

            class c : d
            {
                public override void m(int? x = 5, int? y = null)
                {
                    throw new System.NotImplementedException();
                }
            }
            """);
    }

    [Fact]
    public async Task TestOptionalObjectParameter()
    {
        await TestAllOptionsOffAsync(
            """
            class b
            {
            }

            abstract class d
            {
                public abstract void goo(b x = null);
            }

            class [|c|] : d
            {
            }
            """,
            """
            class b
            {
            }

            abstract class d
            {
                public abstract void goo(b x = null);
            }

            class c : d
            {
                public override void goo(b x = null)
                {
                    throw new System.NotImplementedException();
                }
            }
            """);
    }

    [Fact, WorkItem("http://vstfdevdiv:8080/DevDiv2/DevDiv/_workitems/edit/543883")]
    public async Task TestDifferentAccessorAccessibility()
    {
        await TestAllOptionsOffAsync(
            """
            abstract class c1
            {
                public abstract c1 this[c1 x] { get; internal set; }
            }

            class [|c2|] : c1
            {
            }
            """,
            """
            abstract class c1
            {
                public abstract c1 this[c1 x] { get; internal set; }
            }

            class c2 : c1
            {
                public override c1 this[c1 x]
                {
                    get
                    {
                        throw new System.NotImplementedException();
                    }

                    internal set
                    {
                        throw new System.NotImplementedException();
                    }
                }
            }
            """);
    }

    [Fact]
    public async Task TestEvent1()
    {
        await TestAllOptionsOffAsync(
            """
            using System;

            abstract class C
            {
                public abstract event Action E;
            }

            class [|D|] : C
            {
            }
            """,
            """
            using System;

            abstract class C
            {
                public abstract event Action E;
            }

            class D : C
            {
                public override event Action E;
            }
            """);
    }

    [Fact]
    public async Task TestIndexer1()
    {
        await TestAllOptionsOffAsync(
            """
            using System;

            abstract class C
            {
                public abstract int this[string s]
                {
                    get
                    {
                    }

                    internal set
                    {
                    }
                }
            }

            class [|D|] : C
            {
            }
            """,
            """
            using System;

            abstract class C
            {
                public abstract int this[string s]
                {
                    get
                    {
                    }

                    internal set
                    {
                    }
                }
            }

            class D : C
            {
                public override int this[string s]
                {
                    get
                    {
                        throw new NotImplementedException();
                    }

                    internal set
                    {
                        throw new NotImplementedException();
                    }
                }
            }
            """);
    }

    [Fact]
    public async Task TestMissingInHiddenType()
    {
        await TestMissingInRegularAndScriptAsync(
            """
            using System;

            abstract class Goo
            {
                public abstract void F();
            }

            class [|Program|] : Goo
            {
            #line hidden
            }
            #line default
            """);
    }

    [Fact]
    public async Task TestGenerateIfLocationAvailable()
    {
        await TestAllOptionsOffAsync(
            """
            #line default
            using System;

            abstract class Goo { public abstract void F(); }

            partial class [|Program|] : Goo
            {
                void Bar()
                {
                }

            #line hidden
            }
            #line default
            """,
            """
            #line default
            using System;

            abstract class Goo { public abstract void F(); }

            partial class Program : Goo
            {
                public override void F()
                {
                    throw new NotImplementedException();
                }

                void Bar()
                {
                }

            #line hidden
            }
            #line default
            """);
    }

    [Fact, WorkItem("http://vstfdevdiv:8080/DevDiv2/DevDiv/_workitems/edit/545585")]
    public async Task TestOnlyGenerateUnimplementedAccessors()
    {
        await TestAllOptionsOffAsync(
            """
            using System;

            abstract class A
            {
                public abstract int X { get; set; }
            }

            abstract class B : A
            {
                public override int X
                {
                    get
                    {
                        throw new NotImplementedException();
                    }
                }
            }

            class [|C|] : B
            {
            }
            """,
            """
            using System;

            abstract class A
            {
                public abstract int X { get; set; }
            }

            abstract class B : A
            {
                public override int X
                {
                    get
                    {
                        throw new NotImplementedException();
                    }
                }
            }

            class C : B
            {
                public override int X
                {
                    set
                    {
                        throw new NotImplementedException();
                    }
                }
            }
            """);
    }

    [Fact, WorkItem("http://vstfdevdiv:8080/DevDiv2/DevDiv/_workitems/edit/545615")]
    public async Task TestParamsArray()
    {
        await TestAllOptionsOffAsync(
            """
            class A
            {
                public virtual void Goo(int x, params int[] y)
                {
                }
            }

            abstract class B : A
            {
                public abstract override void Goo(int x, int[] y = null);
            }

            class [|C|] : B
            {
            }
            """,
            """
            class A
            {
                public virtual void Goo(int x, params int[] y)
                {
                }
            }

            abstract class B : A
            {
                public abstract override void Goo(int x, int[] y = null);
            }

            class C : B
            {
                public override void Goo(int x, params int[] y)
                {
                    throw new System.NotImplementedException();
                }
            }
            """);
    }

    [Fact]
    public async Task TestParamsCollection()
    {
        await TestAllOptionsOffAsync(
            """
            using System.Collections.Generic;

            class A
            {
                public virtual void Goo(int x, params IEnumerable<int> y)
                {
                }
            }

            abstract class B : A
            {
                public abstract override void Goo(int x, IEnumerable<int> y = null);
            }

            class [|C|] : B
            {
            }
            """,
            """
            using System.Collections.Generic;
            
            class A
            {
                public virtual void Goo(int x, params IEnumerable<int> y)
                {
                }
            }

            abstract class B : A
            {
                public abstract override void Goo(int x, IEnumerable<int> y = null);
            }

            class C : B
            {
                public override void Goo(int x, params IEnumerable<int> y)
                {
                    throw new System.NotImplementedException();
                }
            }
            """);
    }

    [Fact, WorkItem("http://vstfdevdiv:8080/DevDiv2/DevDiv/_workitems/edit/545636")]
    public async Task TestNullPointerType()
    {
        await TestAllOptionsOffAsync(
            """
            abstract class C
            {
                unsafe public abstract void Goo(int* x = null);
            }

            class [|D|] : C
            {
            }
            """,
            """
            abstract class C
            {
                unsafe public abstract void Goo(int* x = null);
            }

            class D : C
            {
                public override unsafe void Goo(int* x = null)
                {
                    throw new System.NotImplementedException();
                }
            }
            """);
    }

    [Fact, WorkItem("http://vstfdevdiv:8080/DevDiv2/DevDiv/_workitems/edit/545637")]
    public async Task TestErrorTypeCalledVar()
    {
        await TestAllOptionsOffAsync(
            """
            extern alias var;

            abstract class C
            {
                public abstract void Goo(var::X x);
            }

            class [|D|] : C
            {
            }
            """,
            """
            extern alias var;

            abstract class C
            {
                public abstract void Goo(var::X x);
            }

            class D : C
            {
                public override void Goo(X x)
                {
                    throw new System.NotImplementedException();
                }
            }
            """);
    }

    [Fact, WorkItem("http://vstfdevdiv:8080/DevDiv2/DevDiv/_workitems/edit/581500")]
    public async Task Bugfix_581500()
    {
        await TestAllOptionsOffAsync(
            """
            abstract class A<T>
            {
                public abstract void M(T x);

                abstract class B : A<B>
                {
                    class [|T|] : A<T>
                    {
                    }
                }
            }
            """,
            """
            abstract class A<T>
            {
                public abstract void M(T x);

                abstract class B : A<B>
                {
                    class T : A<T>
                    {
                        public override void M(B.T x)
                        {
                            throw new System.NotImplementedException();
                        }
                    }
                }
            }
            """);
    }

    [Fact, WorkItem("http://vstfdevdiv:8080/DevDiv2/DevDiv/_workitems/edit/625442")]
    public async Task Bugfix_625442()
    {
        await TestAllOptionsOffAsync(
            """
            abstract class A<T>
            {
                public abstract void M(T x);
                abstract class B : A<B>
                {
                    class [|T|] : A<B.T> { }
                }
            }
            """,
            """
            abstract class A<T>
            {
                public abstract void M(T x);
                abstract class B : A<B>
                {
                    class T : A<B.T>
                    {
                        public override void M(A<A<T>.B>.B.T x)
                        {
                            throw new System.NotImplementedException();
                        }
                    }
                }
            }
            """);
    }

    [Fact, WorkItem("https://github.com/dotnet/roslyn/issues/2407")]
    public async Task ImplementClassWithInaccessibleMembers()
    {
        await TestAllOptionsOffAsync(
            """
            using System;
            using System.Globalization;

            public class [|x|] : EastAsianLunisolarCalendar
            {
            }
            """,
            """
            using System;
            using System.Globalization;

            public class x : EastAsianLunisolarCalendar
            {
                public override int[] Eras
                {
                    get
                    {
                        throw new NotImplementedException();
                    }
                }

                internal override int MinCalendarYear
                {
                    get
                    {
                        throw new NotImplementedException();
                    }
                }

                internal override int MaxCalendarYear
                {
                    get
                    {
                        throw new NotImplementedException();
                    }
                }

                internal override EraInfo[] CalEraInfo
                {
                    get
                    {
                        throw new NotImplementedException();
                    }
                }

                internal override DateTime MinDate
                {
                    get
                    {
                        throw new NotImplementedException();
                    }
                }

                internal override DateTime MaxDate
                {
                    get
                    {
                        throw new NotImplementedException();
                    }
                }

                public override int GetEra(DateTime time)
                {
                    throw new NotImplementedException();
                }

                internal override int GetGregorianYear(int year, int era)
                {
                    throw new NotImplementedException();
                }

                internal override int GetYear(int year, DateTime time)
                {
                    throw new NotImplementedException();
                }

                internal override int GetYearInfo(int LunarYear, int Index)
                {
                    throw new NotImplementedException();
                }
            }
            """);
    }

    [Fact, WorkItem("https://github.com/dotnet/roslyn/issues/13149")]
    public async Task TestPartialClass1()
    {
        await TestAllOptionsOffAsync(
            """
            using System;

            public abstract class Base
            {
                public abstract void Dispose();
            }

            partial class [|A|] : Base
            {
            }

            partial class A
            {
            }
            """,
            """
            using System;

            public abstract class Base
            {
                public abstract void Dispose();
            }

            partial class A : Base
            {
                public override void Dispose()
                {
                    throw new NotImplementedException();
                }
            }

            partial class A
            {
            }
            """);
    }

    [Fact, WorkItem("https://github.com/dotnet/roslyn/issues/13149")]
    public async Task TestPartialClass2()
    {
        await TestAllOptionsOffAsync(
            """
            using System;

            public abstract class Base
            {
                public abstract void Dispose();
            }

            partial class [|A|]
            {
            }

            partial class A : Base
            {
            }
            """,
            """
            using System;

            public abstract class Base
            {
                public abstract void Dispose();
            }

            partial class A
            {
                public override void Dispose()
                {
                    throw new NotImplementedException();
                }
            }

            partial class A : Base
            {
            }
            """);
    }

    [Fact, WorkItem("http://vstfdevdiv:8080/DevDiv2/DevDiv/_workitems/edit/581500")]
    public async Task TestCodeStyle_Method1()
    {
        await TestInRegularAndScriptAsync(
            """
            abstract class A
            {
                public abstract void M(int x);
            }

            class [|T|] : A
            {
            }
            """,
            """
            abstract class A
            {
                public abstract void M(int x);
            }

            class T : A
            {
                public override void M(int x) => throw new System.NotImplementedException();
            }
            """, options: Option(CSharpCodeStyleOptions.PreferExpressionBodiedMethods, CSharpCodeStyleOptions.WhenPossibleWithSilentEnforcement));
    }

    [Fact, WorkItem("http://vstfdevdiv:8080/DevDiv2/DevDiv/_workitems/edit/581500")]
    public async Task TestCodeStyle_Property1()
    {
        await TestInRegularAndScriptAsync(
            """
            abstract class A
            {
                public abstract int M { get; }
            }

            class [|T|] : A
            {
            }
            """,
            """
            abstract class A
            {
                public abstract int M { get; }
            }

            class T : A
            {
                public override int M => throw new System.NotImplementedException();
            }
            """, options: Option(CSharpCodeStyleOptions.PreferExpressionBodiedProperties, CSharpCodeStyleOptions.WhenPossibleWithSilentEnforcement));
    }

    [Fact, WorkItem("http://vstfdevdiv:8080/DevDiv2/DevDiv/_workitems/edit/581500")]
    public async Task TestCodeStyle_Property3()
    {
        await TestInRegularAndScriptAsync(
            """
            abstract class A
            {
                public abstract int M { set; }
            }

            class [|T|] : A
            {
            }
            """,
            """
            abstract class A
            {
                public abstract int M { set; }
            }

            class T : A
            {
                public override int M
                {
                    set
                    {
                        throw new System.NotImplementedException();
                    }
                }
            }
            """, options: new OptionsCollection(GetLanguage())
{
    { CSharpCodeStyleOptions.PreferExpressionBodiedProperties, ExpressionBodyPreference.WhenPossible, NotificationOption2.Silent },
    { CSharpCodeStyleOptions.PreferExpressionBodiedAccessors, ExpressionBodyPreference.Never, NotificationOption2.Silent },
});
    }

    [Fact, WorkItem("http://vstfdevdiv:8080/DevDiv2/DevDiv/_workitems/edit/581500")]
    public async Task TestCodeStyle_Property4()
    {
        await TestInRegularAndScriptAsync(
            """
            abstract class A
            {
                public abstract int M { get; set; }
            }

            class [|T|] : A
            {
            }
            """,
            """
            abstract class A
            {
                public abstract int M { get; set; }
            }

            class T : A
            {
                public override int M
                {
                    get
                    {
                        throw new System.NotImplementedException();
                    }

                    set
                    {
                        throw new System.NotImplementedException();
                    }
                }
            }
            """, options: new OptionsCollection(GetLanguage())
{
    { CSharpCodeStyleOptions.PreferExpressionBodiedProperties, ExpressionBodyPreference.WhenPossible, NotificationOption2.Silent },
    { CSharpCodeStyleOptions.PreferExpressionBodiedAccessors, ExpressionBodyPreference.Never, NotificationOption2.Silent },
});
    }

    [Fact, WorkItem("http://vstfdevdiv:8080/DevDiv2/DevDiv/_workitems/edit/581500")]
    public async Task TestCodeStyle_Indexers1()
    {
        await TestInRegularAndScriptAsync(
            """
            abstract class A
            {
                public abstract int this[int i] { get; }
            }

            class [|T|] : A
            {
            }
            """,
            """
            abstract class A
            {
                public abstract int this[int i] { get; }
            }

            class T : A
            {
                public override int this[int i] => throw new System.NotImplementedException();
            }
            """, options: Option(CSharpCodeStyleOptions.PreferExpressionBodiedIndexers, CSharpCodeStyleOptions.WhenPossibleWithSilentEnforcement));
    }

    [Fact, WorkItem("http://vstfdevdiv:8080/DevDiv2/DevDiv/_workitems/edit/581500")]
    public async Task TestCodeStyle_Indexer3()
    {
        await TestInRegularAndScriptAsync(
            """
            abstract class A
            {
                public abstract int this[int i] { set; }
            }

            class [|T|] : A
            {
            }
            """,
            """
            abstract class A
            {
                public abstract int this[int i] { set; }
            }

            class T : A
            {
                public override int this[int i]
                {
                    set
                    {
                        throw new System.NotImplementedException();
                    }
                }
            }
            """, options: new OptionsCollection(GetLanguage())
{
    { CSharpCodeStyleOptions.PreferExpressionBodiedIndexers, ExpressionBodyPreference.WhenPossible, NotificationOption2.Silent },
    { CSharpCodeStyleOptions.PreferExpressionBodiedAccessors, ExpressionBodyPreference.Never, NotificationOption2.Silent },
});
    }

    [Fact, WorkItem("http://vstfdevdiv:8080/DevDiv2/DevDiv/_workitems/edit/581500")]
    public async Task TestCodeStyle_Indexer4()
    {
        await TestInRegularAndScriptAsync(
            """
            abstract class A
            {
                public abstract int this[int i] { get; set; }
            }

            class [|T|] : A
            {
            }
            """,
            """
            abstract class A
            {
                public abstract int this[int i] { get; set; }
            }

            class T : A
            {
                public override int this[int i]
                {
                    get
                    {
                        throw new System.NotImplementedException();
                    }

                    set
                    {
                        throw new System.NotImplementedException();
                    }
                }
            }
            """, options: new OptionsCollection(GetLanguage())
{
    { CSharpCodeStyleOptions.PreferExpressionBodiedIndexers, ExpressionBodyPreference.WhenPossible, NotificationOption2.Silent },
    { CSharpCodeStyleOptions.PreferExpressionBodiedAccessors, ExpressionBodyPreference.Never, NotificationOption2.Silent },
});
    }

    [Fact, WorkItem("http://vstfdevdiv:8080/DevDiv2/DevDiv/_workitems/edit/581500")]
    public async Task TestCodeStyle_Accessor1()
    {
        await TestInRegularAndScriptAsync(
            """
            abstract class A
            {
                public abstract int M { get; }
            }

            class [|T|] : A
            {
            }
            """,
            """
            abstract class A
            {
                public abstract int M { get; }
            }

            class T : A
            {
                public override int M { get => throw new System.NotImplementedException(); }
            }
            """, options: new OptionsCollection(GetLanguage())
{
    { CSharpCodeStyleOptions.PreferExpressionBodiedProperties, ExpressionBodyPreference.Never, NotificationOption2.Silent },
    { CSharpCodeStyleOptions.PreferExpressionBodiedAccessors, ExpressionBodyPreference.WhenPossible, NotificationOption2.Silent },
});
    }

    [Fact, WorkItem("http://vstfdevdiv:8080/DevDiv2/DevDiv/_workitems/edit/581500")]
    public async Task TestCodeStyle_Accessor3()
    {
        await TestInRegularAndScriptAsync(
            """
            abstract class A
            {
                public abstract int M { set; }
            }

            class [|T|] : A
            {
            }
            """,
            """
            abstract class A
            {
                public abstract int M { set; }
            }

            class T : A
            {
                public override int M { set => throw new System.NotImplementedException(); }
            }
            """, options: Option(CSharpCodeStyleOptions.PreferExpressionBodiedAccessors, CSharpCodeStyleOptions.WhenPossibleWithSilentEnforcement));
    }

    [Fact, WorkItem("http://vstfdevdiv:8080/DevDiv2/DevDiv/_workitems/edit/581500")]
    public async Task TestCodeStyle_Accessor4()
    {
        await TestInRegularAndScriptAsync(
            """
            abstract class A
            {
                public abstract int M { get; set; }
            }

            class [|T|] : A
            {
            }
            """,
            """
            abstract class A
            {
                public abstract int M { get; set; }
            }

            class T : A
            {
                public override int M { get => throw new System.NotImplementedException(); set => throw new System.NotImplementedException(); }
            }
            """, options: Option(CSharpCodeStyleOptions.PreferExpressionBodiedAccessors, CSharpCodeStyleOptions.WhenPossibleWithSilentEnforcement));
    }

    [Fact, WorkItem("https://github.com/dotnet/roslyn/issues/15387")]
    public async Task TestWithGroupingOff1()
    {
        var options = Option(ImplementTypeOptionsStorage.InsertionBehavior, ImplementTypeInsertionBehavior.AtTheEnd);

        await TestInRegularAndScriptAsync(
            """
            abstract class Base
            {
                public abstract int Prop { get; }
            }

            class [|Derived|] : Base
            {
                void Goo() { }
            }
            """,
            """
            abstract class Base
            {
                public abstract int Prop { get; }
            }

            class Derived : Base
            {
                void Goo() { }

                public override int Prop => throw new System.NotImplementedException();
            }
            """, options: options);
    }

    [Fact, WorkItem("https://github.com/dotnet/roslyn/issues/17274")]
    public async Task TestAddedUsingWithBanner1()
    {
        await TestInRegularAndScriptAsync(
            """
            // Copyright ...

            using Microsoft.Win32;

            namespace My
            {
                public abstract class Goo
                {
                    public abstract void Bar(System.Collections.Generic.List<object> values);
                }

                public class [|Goo2|] : Goo // Implement Abstract Class
                {
                }
            }
            """,
            """
            // Copyright ...

            using System.Collections.Generic;
            using Microsoft.Win32;

            namespace My
            {
                public abstract class Goo
                {
                    public abstract void Bar(System.Collections.Generic.List<object> values);
                }

                public class Goo2 : Goo // Implement Abstract Class
                {
                    public override void Bar(List<object> values)
                    {
                        throw new System.NotImplementedException();
                    }
                }
            }
            """);
    }

    [Fact, WorkItem("https://github.com/dotnet/roslyn/issues/17562")]
    public async Task TestNullableOptionalParameters_CSharp7()
    {
        await TestInRegularAndScriptAsync(
            """
            struct V { }
            abstract class B
            {
                public abstract void M1(int i = 0, string s = null, int? j = null, V v = default(V));
                public abstract void M2<T>(T? i = null) where T : struct;
            }
            sealed class [|D|] : B
            {
            }
            """,
            """
            struct V { }
            abstract class B
            {
                public abstract void M1(int i = 0, string s = null, int? j = null, V v = default(V));
                public abstract void M2<T>(T? i = null) where T : struct;
            }
            sealed class D : B
            {
                public override void M1(int i = 0, string s = null, int? j = null, V v = default(V))
                {
                    throw new System.NotImplementedException();
                }

                public override void M2<T>(T? i = null)
                {
                    throw new System.NotImplementedException();
                }
            }
            """,
            parseOptions: TestOptions.Regular7);
    }

    [Fact, WorkItem("https://github.com/dotnet/roslyn/issues/17562")]
    public async Task TestNullableOptionalParametersCSharp7()
    {
        await TestAsync(
            """
            struct V { }
            abstract class B
            {
                public abstract void M1(int i = 0, string s = null, int? j = null, V v = default(V));
                public abstract void M2<T>(T? i = null) where T : struct;
            }
            sealed class [|D|] : B
            {
            }
            """,
            """
            struct V { }
            abstract class B
            {
                public abstract void M1(int i = 0, string s = null, int? j = null, V v = default(V));
                public abstract void M2<T>(T? i = null) where T : struct;
            }
            sealed class D : B
            {
                public override void M1(int i = 0, string s = null, int? j = null, V v = default(V))
                {
                    throw new System.NotImplementedException();
                }

                public override void M2<T>(T? i = null)
                {
                    throw new System.NotImplementedException();
                }
            }
            """, parseOptions: new CSharpParseOptions(LanguageVersion.CSharp7));
    }

    [Fact, WorkItem("https://github.com/dotnet/roslyn/issues/17562")]
    public async Task TestNullableOptionalParameters()
    {
        await TestInRegularAndScriptAsync(
            """
            struct V { }
            abstract class B
            {
                public abstract void M1(int i = 0, string s = null, int? j = null, V v = default(V));
                public abstract void M2<T>(T? i = null) where T : struct;
            }
            sealed class [|D|] : B
            {
            }
            """,
            """
            struct V { }
            abstract class B
            {
                public abstract void M1(int i = 0, string s = null, int? j = null, V v = default(V));
                public abstract void M2<T>(T? i = null) where T : struct;
            }
            sealed class D : B
            {
                public override void M1(int i = 0, string s = null, int? j = null, V v = default)
                {
                    throw new System.NotImplementedException();
                }

                public override void M2<T>(T? i = null)
                {
                    throw new System.NotImplementedException();
                }
            }
            """);
    }

    [Fact, WorkItem("https://github.com/dotnet/roslyn/issues/5898")]
    [WorkItem("https://github.com/dotnet/roslyn/issues/13932")]
    public async Task TestAutoProperties()
    {
        var options = new OptionsCollection(GetLanguage())
        {
            Option(ImplementTypeOptionsStorage.PropertyGenerationBehavior, ImplementTypePropertyGenerationBehavior.PreferAutoProperties),
            Option(MemberDisplayOptionsStorage.HideAdvancedMembers, true),
        };

        await TestInRegularAndScript1Async(
            """
            abstract class AbstractClass
            {
                public abstract int ReadOnlyProp { get; }
                public abstract int ReadWriteProp { get; set; }
                public abstract int WriteOnlyProp { set; }
            }

            class [|C|] : AbstractClass
            {
            }
            """,
            """
            abstract class AbstractClass
            {
                public abstract int ReadOnlyProp { get; }
                public abstract int ReadWriteProp { get; set; }
                public abstract int WriteOnlyProp { set; }
            }

            class C : AbstractClass
            {
                public override int ReadOnlyProp { get; }
                public override int ReadWriteProp { get; set; }
                public override int WriteOnlyProp { set => throw new System.NotImplementedException(); }
            }
            """, parameters: new TestParameters(options: options));
    }

    [Theory, CombinatorialData]
    public async Task TestRefWithMethod_Parameters([CombinatorialValues("ref", "in", "ref readonly")] string modifier)
    {
        await TestInRegularAndScriptAsync(
            $$"""
            abstract class TestParent
            {
                public abstract void Method({{modifier}} int p);
            }
            public class [|Test|] : TestParent
            {
            }
            """,
            $$"""
            abstract class TestParent
            {
                public abstract void Method({{modifier}} int p);
            }
            public class Test : TestParent
            {
                public override void Method({{modifier}} int p)
                {
                    throw new System.NotImplementedException();
                }
            }
            """);
    }

    [Fact]
    public async Task TestRefReadOnlyWithMethod_ReturnType()
    {
        await TestInRegularAndScriptAsync(
            """
            abstract class TestParent
            {
                public abstract ref readonly int Method();
            }
            public class [|Test|] : TestParent
            {
            }
            """,
            """
            abstract class TestParent
            {
                public abstract ref readonly int Method();
            }
            public class Test : TestParent
            {
                public override ref readonly int Method()
                {
                    throw new System.NotImplementedException();
                }
            }
            """);
    }

    [Fact]
    public async Task TestRefReadOnlyWithProperty()
    {
        await TestInRegularAndScriptAsync(
            """
            abstract class TestParent
            {
                public abstract ref readonly int Property { get; }
            }
            public class [|Test|] : TestParent
            {
            }
            """,
            """
            abstract class TestParent
            {
                public abstract ref readonly int Property { get; }
            }
            public class Test : TestParent
            {
                public override ref readonly int Property => throw new System.NotImplementedException();
            }
            """);
    }

    [Theory, CombinatorialData]
    public async Task TestRefWithIndexer_Parameters([CombinatorialValues("ref", "in", "ref readonly")] string modifier)
    {
        await TestInRegularAndScriptAsync(
            $$"""
            abstract class TestParent
            {
                public abstract int this[{{modifier}} int p] { set; }
            }
            public class [|Test|] : TestParent
            {
            }
            """,
            $$"""
            abstract class TestParent
            {
                public abstract int this[{{modifier}} int p] { set; }
            }
            public class Test : TestParent
            {
                public override int this[{{modifier}} int p] { set => throw new System.NotImplementedException(); }
            }
            """);
    }

    [Fact]
    public async Task TestRefReadOnlyWithIndexer_ReturnType()
    {
        await TestInRegularAndScriptAsync(
            """
            abstract class TestParent
            {
                public abstract ref readonly int this[int p] { get; }
            }
            public class [|Test|] : TestParent
            {
            }
            """,
            """
            abstract class TestParent
            {
                public abstract ref readonly int this[int p] { get; }
            }
            public class Test : TestParent
            {
                public override ref readonly int this[int p] => throw new System.NotImplementedException();
            }
            """);
    }

    [Fact]
    public async Task TestUnmanagedConstraint()
    {
        await TestInRegularAndScriptAsync(
            """
            public abstract class ParentTest
            {
                public abstract void M<T>() where T : unmanaged;
            }
            public class [|Test|] : ParentTest
            {
            }
            """,
            """
            public abstract class ParentTest
            {
                public abstract void M<T>() where T : unmanaged;
            }
            public class Test : ParentTest
            {
                public override void M<T>()
                {
                    throw new System.NotImplementedException();
                }
            }
            """);
    }

    [Fact]
    public async Task NothingOfferedWhenInheritanceIsPreventedByInternalAbstractMember()
    {
        await TestMissingAsync(
            """
            <Workspace>
                <Project Language="C#" AssemblyName="Assembly1" CommonReferences="true">
                    <Document>
            public abstract class Base
            {
                internal abstract void Method();
            }
                    </Document>
                </Project>
                <Project Language="C#" AssemblyName="Assembly2" CommonReferences="true">
                    <Document>
            class [|Derived|] : Base
            {
                Base inner;
            }
                    </Document>
                </Project>
            </Workspace>
            """);
    }

    [Fact, WorkItem("https://github.com/dotnet/roslyn/issues/30102")]
    public async Task TestWithIncompleteGenericInBaseList()
    {
        await TestAllOptionsOffAsync(
            """
            abstract class A<T>
            {
                public abstract void AbstractMethod();
            }

            class [|B|] : A<int
            {

            }
            """,
            """
            abstract class A<T>
            {
                public abstract void AbstractMethod();
            }

            class B : A<int
            {
                public override void AbstractMethod()
                {
                    throw new System.NotImplementedException();
                }
            }
            """);
    }

    [Fact, WorkItem("https://github.com/dotnet/roslyn/issues/44907")]
    public async Task TestWithRecords()
    {
        await TestAllOptionsOffAsync(
            """
            abstract record A
            {
                public abstract void AbstractMethod();
            }

            record [|B|] : A
            {

            }
            """,
            """
            abstract record A
            {
                public abstract void AbstractMethod();
            }

            record B : A
            {
                public override void AbstractMethod()
                {
                    throw new System.NotImplementedException();
                }
            }
            """, parseOptions: TestOptions.RegularPreview);
    }

    [Fact, WorkItem("https://github.com/dotnet/roslyn/issues/44907")]
    public async Task TestWithRecordsWithPositionalMembers()
    {
        await TestAllOptionsOffAsync(
            """
            abstract record A
            {
                public abstract void AbstractMethod();
            }

            record [|B|](int i) : A
            {

            }
            """,
            """
            abstract record A
            {
                public abstract void AbstractMethod();
            }

            record B(int i) : A
            {
                public override void AbstractMethod()
                {
                    throw new System.NotImplementedException();
                }
            }
            """, parseOptions: TestOptions.RegularPreview);
    }

    [Fact]
    public async Task TestWithClassWithParameters()
    {
        await TestAllOptionsOffAsync(
            """
            abstract class A
            {
                public abstract void AbstractMethod();
            }

            class [|B|](int i) : A
            {

            }
            """,
            """
            abstract class A
            {
                public abstract void AbstractMethod();
            }

            class B(int i) : A
            {
                public override void AbstractMethod()
                {
                    throw new System.NotImplementedException();
                }
            }
            """, parseOptions: TestOptions.RegularPreview);
    }

    [Fact]
    public async Task TestWithClassWithSemicolonBody()
    {
        await TestAllOptionsOffAsync(
            """
            abstract class A
            {
                public abstract void AbstractMethod();
            }

            class [|B|] : A;
            """,
            """
            abstract class A
            {
                public abstract void AbstractMethod();
            }

            class B : A
            {
                public override void AbstractMethod()
                {
                    throw new System.NotImplementedException();
                }
            }

            """, parseOptions: TestOptions.RegularPreview);
    }

    [Fact, WorkItem("https://github.com/dotnet/roslyn/issues/48742")]
    public async Task TestUnconstrainedGenericNullable()
    {
        await TestAllOptionsOffAsync(
            """
            #nullable enable

            abstract class B<T>
            {
                public abstract T? M();
            }

            class [|D|] : B<int>
            {
            }
            """,
            """
            #nullable enable

            abstract class B<T>
            {
                public abstract T? M();
            }

            class D : B<int>
            {
                public override int M()
                {
                    throw new System.NotImplementedException();
                }
            }
            """);
    }

    [Fact, WorkItem("https://github.com/dotnet/roslyn/issues/48742")]
    public async Task TestUnconstrainedGenericNullable2()
    {
        await TestAllOptionsOffAsync(
            """
            #nullable enable

            abstract class B<T>
            {
                public abstract T? M();
            }

            class [|D<T>|] : B<T> where T : struct
            {
            }
            """,
            """
            #nullable enable

            abstract class B<T>
            {
                public abstract T? M();
            }

            class D<T> : B<T> where T : struct
            {
                public override T M()
                {
                    throw new System.NotImplementedException();
                }
            }
            """);
    }

    [Fact, WorkItem("https://github.com/dotnet/roslyn/issues/48742")]
    public async Task TestUnconstrainedGenericNullable_Tuple()
    {
        await TestAllOptionsOffAsync(
            """
            #nullable enable

            abstract class B<T>
            {
                public abstract T? M();
            }

            class [|D<T>|] : B<(T, T)>
            {
            }
            """,
            """
            #nullable enable

            abstract class B<T>
            {
                public abstract T? M();
            }

            class D<T> : B<(T, T)>
            {
                public override (T, T) M()
                {
                    throw new System.NotImplementedException();
                }
            }
            """);
    }

    [Theory, WorkItem("https://github.com/dotnet/roslyn/issues/48742")]
    [InlineData("", "T")]
    [InlineData(" where T : class", "T")]
    [InlineData("", "T?")]
    [InlineData(" where T : class", "T?")]
    [InlineData(" where T : struct", "T?")]
    public async Task TestUnconstrainedGenericNullable_NoRegression(string constraint, string passToBase)
    {
        await TestAllOptionsOffAsync(
$@"#nullable enable

abstract class B<T>
{{
    public abstract T? M();
}}

class [|D<T>|] : B<{passToBase}>{constraint}
{{
}}",
$@"#nullable enable

abstract class B<T>
{{
    public abstract T? M();
}}

class D<T> : B<{passToBase}>{constraint}
{{
    public override T? M()
    {{
        throw new System.NotImplementedException();
    }}
}}");
    }

    [Fact, WorkItem("https://github.com/dotnet/roslyn/issues/53012")]
    public async Task TestNullableGenericType()
    {
        await TestAllOptionsOffAsync(
            """
            abstract class C
            {
                public abstract void M<T1, T2, T3>(T1? a, T2 b, T1? c, T3? d);
            }
            class [|D|] : C
            {
            }
            """,
            """
            abstract class C
            {
                public abstract void M<T1, T2, T3>(T1? a, T2 b, T1? c, T3? d);
            }
            class D : C
            {
                public override void M<T1, T2, T3>(T1? a, T2 b, T1? c, T3? d)
                    where T1 : default
                    where T3 : default
                {
                    throw new System.NotImplementedException();
                }
            }
            """);
    }

    [Fact, WorkItem("https://github.com/dotnet/roslyn/issues/62092")]
    public async Task TestNullableGenericType2()
    {
        await TestAllOptionsOffAsync(
            """
            interface I<out T> { }

            abstract class C
            {
                protected abstract void M1<T>(T? t);
                protected abstract void M2<T>(I<T?> i);
            }

            class [|C2|] : C
            {
            }
            """,
            """
            interface I<out T> { }

            abstract class C
            {
                protected abstract void M1<T>(T? t);
                protected abstract void M2<T>(I<T?> i);
            }

            class C2 : C
            {
                protected override void M1<T>(T? t) where T : default
                {
                    throw new System.NotImplementedException();
                }

                protected override void M2<T>(I<T?> i) where T : default
                {
                    throw new System.NotImplementedException();
                }
            }
            """);
    }

    [Fact]
    public async Task TestRequiredMember()
    {
        await TestAllOptionsOffAsync(
            """
            abstract class C
            {
                public abstract required int Property { get; set; }
            }
            class [|D|] : C
            {
            }
            """,
            """
            abstract class C
            {
                public abstract required int Property { get; set; }
            }
            class D : C
            {
                public override required int Property
                {
                    get
                    {
                        throw new System.NotImplementedException();
                    }

                    set
                    {
                        throw new System.NotImplementedException();
                    }
                }
            }
            """);
    }

    [Fact, WorkItem("https://github.com/dotnet/roslyn/issues/70530")]
    public async Task TestRecordInheritance1()
    {
        await TestAllOptionsOffAsync(
            """
            abstract record A()
            {
                protected abstract void M();
            }

            class [|C|]() : A()
            {
            }
            """,
            """
            abstract record A()
            {
                protected abstract void M();
            }
            
            class C() : A()
            {
                protected override void M()
                {
                    throw new System.NotImplementedException();
                }
            }
            """);
    }

    [Fact, WorkItem("https://github.com/dotnet/roslyn/issues/70530")]
    public async Task TestRecordInheritance2()
    {
        await TestAllOptionsOffAsync(
            """
            abstract record A()
            {
                protected abstract void M();
            }

            record [|C|]() : A()
            {
            }
            """,
            """
            abstract record A()
            {
                protected abstract void M();
            }
            
            record C() : A()
            {
                protected override void M()
                {
                    throw new System.NotImplementedException();
                }
            }
            """);
    }

<<<<<<< HEAD
    [Fact, WorkItem("https://github.com/dotnet/roslyn/issues/75992")]
    public async Task InsertMissingBraces()
    {
        await TestAllOptionsOffAsync(
            """
            abstract class A
            {
                public abstract void M();
            }

            class [|B|] : A

            file class C;
            """,
            """
            abstract class A
            {
                public abstract void M();
            }

            class B : A
            {
                public override void M()
                {
                    throw new System.NotImplementedException();
                }
            }

            file class C;
=======
    [Fact, WorkItem("https://github.com/dotnet/roslyn/issues/71225")]
    public async Task TestConstrainedTypeParameter1()
    {
        await TestAllOptionsOffAsync(
            """
            #nullable enable
            using System;

            interface I<out T> { }

            class C { }

            abstract class Problem
            {
                protected abstract void M<T>(I<T?> i) where T : C;
            }

            class [|Bad|] : Problem
            {
            }
            """,
            """
            #nullable enable
            using System;

            interface I<out T> { }
            
            class C { }
            
            abstract class Problem
            {
                protected abstract void M<T>(I<T?> i) where T : C;
            }
            
            class Bad : Problem
            {
                protected override void M<T>(I<T?> i) where T : class
                {
                    throw new NotImplementedException();
                }
            }
            """);
    }

    [Fact, WorkItem("https://github.com/dotnet/roslyn/issues/71225")]
    public async Task TestConstrainedTypeParameter2()
    {
        await TestAllOptionsOffAsync(
            """
            #nullable enable
            using System;

            interface I<out T> { }

            class C { }

            abstract class Problem<U>
            {
                protected abstract void M<T>(I<T?> i) where T : U;
            }

            class [|Bad|] : Problem<int>
            {
            }
            """,
            """
            #nullable enable
            using System;

            interface I<out T> { }
            
            class C { }
            
            abstract class Problem<U>
            {
                protected abstract void M<T>(I<T?> i) where T : U;
            }
            
            class Bad : Problem<int>
            {
                protected override void M<T>(I<T> i) where T : struct
                {
                    throw new NotImplementedException();
                }
            }
            """);
    }

    [Fact, WorkItem("https://github.com/dotnet/roslyn/issues/71225")]
    public async Task TestConstrainedTypeParameter3()
    {
        await TestAllOptionsOffAsync(
            """
            #nullable enable
            using System;

            interface I<out T> { }

            class C { }

            abstract class Problem<U>
            {
                protected abstract void M<T>(I<T?> i) where T : U;
            }

            class [|Bad|] : Problem<string>
            {
            }
            """,
            """
            #nullable enable
            using System;

            interface I<out T> { }
            
            class C { }
            
            abstract class Problem<U>
            {
                protected abstract void M<T>(I<T?> i) where T : U;
            }
            
            class Bad : Problem<string>
            {
                protected override void M<T>(I<T?> i) where T : class
                {
                    throw new NotImplementedException();
                }
            }
            """);
    }

    [Fact, WorkItem("https://github.com/dotnet/roslyn/issues/71225")]
    public async Task TestConstrainedTypeParameter4()
    {
        await TestAllOptionsOffAsync(
            """
            #nullable enable
            using System;

            interface I<out T> { }

            class C { }

            abstract class Problem<U>
            {
                protected abstract void M<T>(I<T?> i) where T : U;
            }

            class [|Bad|] : Problem<int[]>
            {
            }
            """,
            """
            #nullable enable
            using System;

            interface I<out T> { }
            
            class C { }
            
            abstract class Problem<U>
            {
                protected abstract void M<T>(I<T?> i) where T : U;
            }
            
            class Bad : Problem<int[]>
            {
                protected override void M<T>(I<T?> i) where T : class
                {
                    throw new NotImplementedException();
                }
            }
>>>>>>> bbff74e4
            """);
    }
}<|MERGE_RESOLUTION|>--- conflicted
+++ resolved
@@ -2555,7 +2555,6 @@
             """);
     }
 
-<<<<<<< HEAD
     [Fact, WorkItem("https://github.com/dotnet/roslyn/issues/75992")]
     public async Task InsertMissingBraces()
     {
@@ -2585,7 +2584,9 @@
             }
 
             file class C;
-=======
+            """);
+    }
+
     [Fact, WorkItem("https://github.com/dotnet/roslyn/issues/71225")]
     public async Task TestConstrainedTypeParameter1()
     {
@@ -2759,7 +2760,6 @@
                     throw new NotImplementedException();
                 }
             }
->>>>>>> bbff74e4
             """);
     }
 }