﻿<?xml version="1.0" encoding="utf-8"?>
<root>
  <!--
    Microsoft ResX Schema

    Version 2.0

    The primary goals of this format is to allow a simple XML format
    that is mostly human readable. The generation and parsing of the
    various data types are done through the TypeConverter classes
    associated with the data types.

    Example:

    ... ado.net/XML headers & schema ...
    <resheader name="resmimetype">text/microsoft-resx</resheader>
    <resheader name="version">2.0</resheader>
    <resheader name="reader">System.Resources.ResXResourceReader, System.Windows.Forms, ...</resheader>
    <resheader name="writer">System.Resources.ResXResourceWriter, System.Windows.Forms, ...</resheader>
    <data name="Name1"><value>this is my long string</value><comment>this is a comment</comment></data>
    <data name="Color1" type="System.Drawing.Color, System.Drawing">Blue</data>
    <data name="Bitmap1" mimetype="application/x-microsoft.net.object.binary.base64">
        <value>[base64 mime encoded serialized .NET Framework object]</value>
    </data>
    <data name="Icon1" type="System.Drawing.Icon, System.Drawing" mimetype="application/x-microsoft.net.object.bytearray.base64">
        <value>[base64 mime encoded string representing a byte array form of the .NET Framework object]</value>
        <comment>This is a comment</comment>
    </data>

    There are any number of "resheader" rows that contain simple
    name/value pairs.

    Each data row contains a name, and value. The row also contains a
    type or mimetype. Type corresponds to a .NET class that support
    text/value conversion through the TypeConverter architecture.
    Classes that don't support this are serialized and stored with the
    mimetype set.

    The mimetype is used for serialized objects, and tells the
    ResXResourceReader how to depersist the object. This is currently not
    extensible. For a given mimetype the value must be set accordingly:

    Note - application/x-microsoft.net.object.binary.base64 is the format
    that the ResXResourceWriter will generate, however the reader can
    read any of the formats listed below.

    mimetype: application/x-microsoft.net.object.binary.base64
    value   : The object must be serialized with
            : System.Runtime.Serialization.Formatters.Binary.BinaryFormatter
            : and then encoded with base64 encoding.

    mimetype: application/x-microsoft.net.object.soap.base64
    value   : The object must be serialized with
            : System.Runtime.Serialization.Formatters.Soap.SoapFormatter
            : and then encoded with base64 encoding.

    mimetype: application/x-microsoft.net.object.bytearray.base64
    value   : The object must be serialized into a byte array
            : using a System.ComponentModel.TypeConverter
            : and then encoded with base64 encoding.
    -->
  <xsd:schema id="root" xmlns="" xmlns:xsd="http://www.w3.org/2001/XMLSchema" xmlns:msdata="urn:schemas-microsoft-com:xml-msdata">
    <xsd:import namespace="http://www.w3.org/XML/1998/namespace" />
    <xsd:element name="root" msdata:IsDataSet="true">
      <xsd:complexType>
        <xsd:choice maxOccurs="unbounded">
          <xsd:element name="metadata">
            <xsd:complexType>
              <xsd:sequence>
                <xsd:element name="value" type="xsd:string" minOccurs="0" />
              </xsd:sequence>
              <xsd:attribute name="name" use="required" type="xsd:string" />
              <xsd:attribute name="type" type="xsd:string" />
              <xsd:attribute name="mimetype" type="xsd:string" />
              <xsd:attribute ref="xml:space" />
            </xsd:complexType>
          </xsd:element>
          <xsd:element name="assembly">
            <xsd:complexType>
              <xsd:attribute name="alias" type="xsd:string" />
              <xsd:attribute name="name" type="xsd:string" />
            </xsd:complexType>
          </xsd:element>
          <xsd:element name="data">
            <xsd:complexType>
              <xsd:sequence>
                <xsd:element name="value" type="xsd:string" minOccurs="0" msdata:Ordinal="1" />
                <xsd:element name="comment" type="xsd:string" minOccurs="0" msdata:Ordinal="2" />
              </xsd:sequence>
              <xsd:attribute name="name" type="xsd:string" use="required" msdata:Ordinal="1" />
              <xsd:attribute name="type" type="xsd:string" msdata:Ordinal="3" />
              <xsd:attribute name="mimetype" type="xsd:string" msdata:Ordinal="4" />
              <xsd:attribute ref="xml:space" />
            </xsd:complexType>
          </xsd:element>
          <xsd:element name="resheader">
            <xsd:complexType>
              <xsd:sequence>
                <xsd:element name="value" type="xsd:string" minOccurs="0" msdata:Ordinal="1" />
              </xsd:sequence>
              <xsd:attribute name="name" type="xsd:string" use="required" />
            </xsd:complexType>
          </xsd:element>
        </xsd:choice>
      </xsd:complexType>
    </xsd:element>
  </xsd:schema>
  <resheader name="resmimetype">
    <value>text/microsoft-resx</value>
  </resheader>
  <resheader name="version">
    <value>2.0</value>
  </resheader>
  <resheader name="reader">
    <value>System.Resources.ResXResourceReader, System.Windows.Forms, Version=4.0.0.0, Culture=neutral, PublicKeyToken=b77a5c561934e089</value>
  </resheader>
  <resheader name="writer">
    <value>System.Resources.ResXResourceWriter, System.Windows.Forms, Version=4.0.0.0, Culture=neutral, PublicKeyToken=b77a5c561934e089</value>
  </resheader>
  <data name="Remove_Unnecessary_Cast" xml:space="preserve">
    <value>Remove Unnecessary Cast</value>
  </data>
  <data name="Remove_unused_member" xml:space="preserve">
    <value>Remove unused member</value>
  </data>
  <data name="Private_member_0_is_unused" xml:space="preserve">
    <value>Private member '{0}' is unused</value>
  </data>
  <data name="Remove_unused_private_members" xml:space="preserve">
    <value>Remove unused private members</value>
  </data>
  <data name="Remove_unread_private_members" xml:space="preserve">
    <value>Remove unread private members</value>
  </data>
  <data name="Private_member_0_can_be_removed_as_the_value_assigned_to_it_is_never_read" xml:space="preserve">
    <value>Private member '{0}' can be removed as the value assigned to it is never read</value>
  </data>
  <data name="Private_method_0_can_be_removed_as_it_is_never_invoked" xml:space="preserve">
    <value>Private method '{0}' can be removed as it is never invoked.</value>
  </data>
  <data name="Private_property_0_can_be_converted_to_a_method_as_its_get_accessor_is_never_invoked" xml:space="preserve">
    <value>Private property '{0}' can be converted to a method as its get accessor is never invoked.</value>
  </data>
  <data name="A_source_file_is_missing_a_required_header" xml:space="preserve">
    <value>A source file is missing a required header.</value>
  </data>
  <data name="The_file_header_is_missing_or_not_located_at_the_top_of_the_file" xml:space="preserve">
    <value>The file header is missing or not located at the top of the file</value>
  </data>
  <data name="A_source_file_contains_a_header_that_does_not_match_the_required_text" xml:space="preserve">
    <value>A source file contains a header that does not match the required text</value>
  </data>
  <data name="The_file_header_does_not_match_the_required_text" xml:space="preserve">
    <value>The file header does not match the required text</value>
  </data>
  <data name="Use_throw_expression" xml:space="preserve">
    <value>Use 'throw' expression</value>
  </data>
  <data name="Add_this_or_Me_qualification" xml:space="preserve">
    <value>Add 'this' or 'Me' qualification</value>
  </data>
  <data name="Member_access_should_be_qualified" xml:space="preserve">
    <value>Member access should be qualified.</value>
  </data>
  <data name="Null_check_can_be_simplified" xml:space="preserve">
    <value>Null check can be simplified</value>
  </data>
  <data name="Simplify_collection_initialization" xml:space="preserve">
    <value>Simplify collection initialization</value>
  </data>
  <data name="Collection_initialization_can_be_simplified" xml:space="preserve">
    <value>Collection initialization can be simplified</value>
  </data>
  <data name="Simplify_object_initialization" xml:space="preserve">
    <value>Simplify object initialization</value>
  </data>
  <data name="Object_initialization_can_be_simplified" xml:space="preserve">
    <value>Object initialization can be simplified</value>
  </data>
  <data name="Add_readonly_modifier" xml:space="preserve">
    <value>Add readonly modifier</value>
  </data>
  <data name="Make_field_readonly" xml:space="preserve">
    <value>Make field readonly</value>
  </data>
  <data name="Naming_rule_violation_0" xml:space="preserve">
    <value>Naming rule violation: {0}</value>
    <comment>{0} is the rule title, {1} is the way in which the rule was violated</comment>
  </data>
  <data name="Naming_Styles" xml:space="preserve">
    <value>Naming Styles</value>
  </data>
  <data name="Add_missing_cases" xml:space="preserve">
    <value>Add missing cases</value>
  </data>
  <data name="Populate_switch" xml:space="preserve">
    <value>Populate switch</value>
  </data>
  <data name="Modifiers_are_not_ordered" xml:space="preserve">
    <value>Modifiers are not ordered</value>
  </data>
  <data name="Order_modifiers" xml:space="preserve">
    <value>Order modifiers</value>
  </data>
  <data name="Expression_value_is_never_used" xml:space="preserve">
    <value>Expression value is never used</value>
  </data>
  <data name="Unnecessary_assignment_of_a_value_to_0" xml:space="preserve">
    <value>Unnecessary assignment of a value to '{0}'</value>
  </data>
  <data name="Unnecessary_assignment_of_a_value" xml:space="preserve">
    <value>Unnecessary assignment of a value</value>
  </data>
  <data name="Avoid_unnecessary_value_assignments_in_your_code_as_these_likely_indicate_redundant_value_computations_If_the_value_computation_is_not_redundant_and_you_intend_to_retain_the_assignmentcomma_then_change_the_assignment_target_to_a_local_variable_whose_name_starts_with_an_underscore_and_is_optionally_followed_by_an_integercomma_such_as___comma__1_comma__2_comma_etc" xml:space="preserve">
    <value>Avoid unnecessary value assignments in your code, as these likely indicate redundant value computations. If the value computation is not redundant and you intend to retain the assignment, then change the assignment target to a local variable whose name starts with an underscore and is optionally followed by an integer, such as '_', '_1', '_2', etc. These are treated as special discard symbol names.</value>
  </data>
  <data name="Remove_unused_parameter" xml:space="preserve">
    <value>Remove unused parameter</value>
  </data>
  <data name="Remove_unused_parameter_0" xml:space="preserve">
    <value>Remove unused parameter '{0}'</value>
  </data>
  <data name="Avoid_unused_parameters_in_your_code_If_the_parameter_cannot_be_removed_then_change_its_name_so_it_starts_with_an_underscore_and_is_optionally_followed_by_an_integer_such_as__comma__1_comma__2_etc_These_are_treated_as_special_discard_symbol_names" xml:space="preserve">
    <value>Avoid unused parameters in your code. If the parameter cannot be removed, then change its name so it starts with an underscore and is optionally followed by an integer, such as '_', '_1', '_2', etc. These are treated as special discard symbol names.</value>
  </data>
  <data name="Remove_unused_parameter_0_if_it_is_not_part_of_a_shipped_public_API" xml:space="preserve">
    <value>Remove unused parameter '{0}' if it is not part of a shipped public API</value>
  </data>
  <data name="Parameter_0_can_be_removed_if_it_is_not_part_of_a_shipped_public_API_its_initial_value_is_never_used" xml:space="preserve">
    <value>Parameter '{0}' can be removed if it is not part of a shipped public API; its initial value is never used</value>
  </data>
  <data name="Parameter_0_can_be_removed_its_initial_value_is_never_used" xml:space="preserve">
    <value>Parameter '{0}' can be removed; its initial value is never used</value>
  </data>
  <data name="Add_accessibility_modifiers" xml:space="preserve">
    <value>Add accessibility modifiers</value>
  </data>
  <data name="Accessibility_modifiers_required" xml:space="preserve">
    <value>Accessibility modifiers required</value>
  </data>
  <data name="Convert_to_conditional_expression" xml:space="preserve">
    <value>Convert to conditional expression</value>
  </data>
  <data name="Use_coalesce_expression" xml:space="preserve">
    <value>Use coalesce expression</value>
  </data>
  <data name="Changes_to_expression_trees_may_result_in_behavior_changes_at_runtime" xml:space="preserve">
    <value>Changes to expression trees may result in behavior changes at runtime</value>
  </data>
  <data name="Parentheses_can_be_removed" xml:space="preserve">
    <value>Parentheses can be removed</value>
  </data>
  <data name="Remove_unnecessary_parentheses" xml:space="preserve">
    <value>Remove unnecessary parentheses</value>
  </data>
  <data name="Add_parentheses_for_clarity" xml:space="preserve">
    <value>Add parentheses for clarity</value>
  </data>
  <data name="Parentheses_should_be_added_for_clarity" xml:space="preserve">
    <value>Parentheses should be added for clarity</value>
  </data>
  <data name="Prefer_explicitly_provided_tuple_element_name" xml:space="preserve">
    <value>Prefer explicitly provided tuple element name</value>
  </data>
  <data name="Use_explicitly_provided_tuple_name" xml:space="preserve">
    <value>Use explicitly provided tuple name</value>
  </data>
  <data name="Use_System_HashCode" xml:space="preserve">
    <value>Use 'System.HashCode'</value>
  </data>
  <data name="GetHashCode_implementation_can_be_simplified" xml:space="preserve">
    <value>'GetHashCode' implementation can be simplified</value>
  </data>
  <data name="Use_compound_assignment" xml:space="preserve">
    <value>Use compound assignment</value>
  </data>
  <data name="Use_null_propagation" xml:space="preserve">
    <value>Use null propagation</value>
  </data>
  <data name="Use_inferred_member_name" xml:space="preserve">
    <value>Use inferred member name</value>
  </data>
  <data name="Member_name_can_be_simplified" xml:space="preserve">
    <value>Member name can be simplified</value>
  </data>
  <data name="Interpolation_can_be_simplified" xml:space="preserve">
    <value>Interpolation can be simplified</value>
  </data>
  <data name="Simplify_interpolation" xml:space="preserve">
    <value>Simplify interpolation</value>
  </data>
  <data name="Use_auto_property" xml:space="preserve">
    <value>Use auto property</value>
  </data>
  <data name="Format_string_contains_invalid_placeholder" xml:space="preserve">
    <value>Format string contains invalid placeholder</value>
  </data>
  <data name="Invalid_format_string" xml:space="preserve">
    <value>Invalid format string</value>
  </data>
  <data name="Simplify_conditional_expression" xml:space="preserve">
    <value>Simplify conditional expression</value>
  </data>
  <data name="Conditional_expression_can_be_simplified" xml:space="preserve">
    <value>Conditional expression can be simplified</value>
  </data>
  <data name="Invalid_global_SuppressMessageAttribute" xml:space="preserve">
    <value>Invalid global 'SuppressMessageAttribute'</value>
  </data>
  <data name="Invalid_scope_for_SuppressMessageAttribute" xml:space="preserve">
    <value>Invalid scope for 'SuppressMessageAttribute'</value>
  </data>
  <data name="Invalid_or_missing_target_for_SuppressMessageAttribute" xml:space="preserve">
    <value>Invalid or missing target for 'SuppressMessageAttribute'</value>
  </data>
  <data name="Avoid_legacy_format_target_in_SuppressMessageAttribute" xml:space="preserve">
    <value>Avoid legacy format target in 'SuppressMessageAttribute'</value>
  </data>
  <data name="Avoid_legacy_format_target_0_in_SuppressMessageAttribute" xml:space="preserve">
    <value>Avoid legacy format target '{0}' in 'SuppressMessageAttribute'</value>
  </data>
  <data name="Remove_unnecessary_suppression" xml:space="preserve">
    <value>Remove unnecessary suppression</value>
  </data>
  <data name="Remove_redundant_equality" xml:space="preserve">
    <value>Remove redundant equality</value>
  </data>
  <data name="Use_decrement_operator" xml:space="preserve">
    <value>Use '--' operator</value>
  </data>
  <data name="Use_increment_operator" xml:space="preserve">
    <value>Use '++' operator</value>
  </data>
  <data name="Avoid_multiple_blank_lines" xml:space="preserve">
    <value>Avoid multiple blank lines</value>
  </data>
  <data name="Blank_line_required_between_block_and_subsequent_statement" xml:space="preserve">
    <value>Blank line required between block and subsequent statement</value>
  </data>
  <data name="Change_namespace_to_match_folder_structure" xml:space="preserve">
    <value>Change namespace to match folder structure</value>
    <comment>{Locked="namespace"} "namespace" is a keyword and should not be localized.</comment>
  </data>
  <data name="Namespace_0_does_not_match_folder_structure_expected_1" xml:space="preserve">
    <value>Namespace "{0}" does not match folder structure, expected "{1}"</value>
    <comment>{Locked="namespace"} "namespace" is a keyword and should not be localized.</comment>
  </data>
  <data name="Namespace_does_not_match_folder_structure" xml:space="preserve">
    <value>Namespace does not match folder structure</value>
    <comment>{Locked="namespace"} "namespace" is a keyword and should not be localized.</comment>
  </data>
  <data name="Simplify_LINQ_expression" xml:space="preserve">
    <value>Simplify LINQ expression</value>
  </data>
<<<<<<< HEAD
  <data name="Fix_formatting" xml:space="preserve">
    <value>Fix formatting</value>
=======
  <data name="_0_statement_implicitly_converts_1_to_2_Add_an_explicit_cast_to_make_intent_clearer_as_it_may_fail_at_runtime" xml:space="preserve">
    <value>'{0}' statement implicitly converts '{1}' to '{2}'. Add an explicit cast to make intent clearer, as it may fail at runtime</value>
  </data>
  <data name="Add_explicit_cast" xml:space="preserve">
    <value>Add explicit cast</value>
>>>>>>> 50c4ec22
  </data>
</root><|MERGE_RESOLUTION|>--- conflicted
+++ resolved
@@ -352,15 +352,13 @@
   <data name="Simplify_LINQ_expression" xml:space="preserve">
     <value>Simplify LINQ expression</value>
   </data>
-<<<<<<< HEAD
   <data name="Fix_formatting" xml:space="preserve">
     <value>Fix formatting</value>
-=======
+  </data>
   <data name="_0_statement_implicitly_converts_1_to_2_Add_an_explicit_cast_to_make_intent_clearer_as_it_may_fail_at_runtime" xml:space="preserve">
     <value>'{0}' statement implicitly converts '{1}' to '{2}'. Add an explicit cast to make intent clearer, as it may fail at runtime</value>
   </data>
   <data name="Add_explicit_cast" xml:space="preserve">
     <value>Add explicit cast</value>
->>>>>>> 50c4ec22
   </data>
 </root>