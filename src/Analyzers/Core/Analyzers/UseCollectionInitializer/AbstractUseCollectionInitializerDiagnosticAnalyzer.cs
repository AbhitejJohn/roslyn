--- conflicted
+++ resolved
@@ -11,7 +11,6 @@
 using Microsoft.CodeAnalysis.LanguageService;
 using Microsoft.CodeAnalysis.Options;
 using Microsoft.CodeAnalysis.Shared.Collections;
-using Microsoft.CodeAnalysis.Text;
 
 namespace Microsoft.CodeAnalysis.UseCollectionInitializer
 {
@@ -236,7 +235,6 @@
 
             foreach (var match in matches)
             {
-<<<<<<< HEAD
                 var additionalUnnecessaryLocations = UseCollectionInitializerHelpers.GetLocationsToFade(
                     syntaxFacts, match);
                 if (additionalUnnecessaryLocations.IsDefaultOrEmpty)
@@ -251,49 +249,6 @@
                     additionalLocations: locations,
                     additionalUnnecessaryLocations: additionalUnnecessaryLocations,
                     properties));
-=======
-                if (match is TExpressionStatementSyntax)
-                {
-                    var expression = syntaxFacts.GetExpressionOfExpressionStatement(match);
-
-                    if (syntaxFacts.IsInvocationExpression(expression))
-                    {
-                        var arguments = syntaxFacts.GetArgumentsOfInvocationExpression(expression);
-                        var additionalUnnecessaryLocations = ImmutableArray.Create(
-                            syntaxTree.GetLocation(TextSpan.FromBounds(match.SpanStart, arguments[0].SpanStart)),
-                            syntaxTree.GetLocation(TextSpan.FromBounds(arguments.Last().FullSpan.End, match.Span.End)));
-
-                        // Report the diagnostic at the first unnecessary location. This is the location where the code fix
-                        // will be offered.
-                        context.ReportDiagnostic(DiagnosticHelper.CreateWithLocationTags(
-                            s_unnecessaryCodeDescriptor,
-                            additionalUnnecessaryLocations[0],
-                            ReportDiagnostic.Default,
-                            additionalLocations: locations,
-                            additionalUnnecessaryLocations: additionalUnnecessaryLocations,
-                            properties));
-                    }
-                }
-                else if (syntaxFacts.IsForEachStatement(match))
-                {
-                    // For a `foreach (var x in expr) ...` statement, fade out the parts before and after `expr`.
-
-                    var expression = syntaxFacts.GetExpressionOfForeachStatement(match);
-                    var additionalUnnecessaryLocations = ImmutableArray.Create(
-                        syntaxTree.GetLocation(TextSpan.FromBounds(match.SpanStart, expression.SpanStart)),
-                        syntaxTree.GetLocation(TextSpan.FromBounds(expression.FullSpan.End, match.Span.End)));
-
-                    // Report the diagnostic at the first unnecessary location. This is the location where the code fix
-                    // will be offered.
-                    context.ReportDiagnostic(DiagnosticHelper.CreateWithLocationTags(
-                        s_unnecessaryCodeDescriptor,
-                        additionalUnnecessaryLocations[0],
-                        ReportDiagnostic.Default,
-                        additionalLocations: locations,
-                        additionalUnnecessaryLocations: additionalUnnecessaryLocations,
-                        properties));
-                }
->>>>>>> 09ec9418
             }
         }
     }
