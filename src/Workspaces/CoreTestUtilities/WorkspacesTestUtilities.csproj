--- conflicted
+++ resolved
@@ -334,11 +334,10 @@
     </EmbeddedResource>
   </ItemGroup>
   <ItemGroup>
-<<<<<<< HEAD
     <EmbeddedResource Include="TestFiles\CSharpProject_CSharpProject_WithSystemNumerics.csproj">
-=======
+      <SubType>Designer</SubType>
+    </EmbeddedResource>
     <EmbeddedResource Include="TestFiles\CSharpProject_CSharpProject_Wildcards.csproj">
->>>>>>> cf66e971
       <SubType>Designer</SubType>
     </EmbeddedResource>
   </ItemGroup>
