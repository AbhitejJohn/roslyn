--- conflicted
+++ resolved
@@ -24,32 +24,12 @@
 
         foreach (var checksum in checksums)
         {
-<<<<<<< HEAD
             Contract.ThrowIfFalse(map.TryGetValue(checksum, out var data));
 
             using var stream = new MemoryStream();
             using var context = new SolutionReplicationContext();
 
             using (var writer = new ObjectWriter(stream, leaveOpen: true, cancellationToken))
-=======
-            if (map.TryGetValue(checksum, out var data))
-            {
-                using var stream = new MemoryStream();
-                using var context = new SolutionReplicationContext();
-
-                using (var writer = new ObjectWriter(stream, leaveOpen: true, cancellationToken))
-                {
-                    serializerService.Serialize(data, writer, context, cancellationToken);
-                }
-
-                stream.Position = 0;
-                using var reader = ObjectReader.GetReader(stream, leaveOpen: true, cancellationToken);
-                var asset = deserializerService.Deserialize<object>(data.GetWellKnownSynchronizationKind(), reader, cancellationToken);
-                Contract.ThrowIfNull(asset);
-                results.Add(asset);
-            }
-            else
->>>>>>> 57b8f388
             {
                 serializerService.Serialize(data, writer, context, cancellationToken);
             }
@@ -57,7 +37,7 @@
             stream.Position = 0;
             using var reader = ObjectReader.GetReader(stream, leaveOpen: true, cancellationToken);
             var asset = deserializerService.Deserialize<object>(data.GetWellKnownSynchronizationKind(), reader, cancellationToken);
-            Contract.ThrowIfTrue(asset is null);
+            Contract.ThrowIfNull(asset);
             results.Add(asset);
         }
 
