--- conflicted
+++ resolved
@@ -137,19 +137,14 @@
             if (operation is not IBinaryOperation binaryOperation)
             {
                 // x is y   ->    x is not y
-<<<<<<< HEAD
-                if (syntaxFacts.IsIsTypeExpression(expressionNode) && syntaxFacts.SupportsNotPattern(semanticModel.SyntaxTree.Options))
-                    return generatorInternal.IsPatternExpression(leftOperand, operatorToken, generatorInternal.NotPattern(generatorInternal.TypePattern(rightOperand)));
-=======
                 //
                 // special case `x is not object` to `x is null`
-                if (syntaxFacts.IsIsExpression(expressionNode) && syntaxFacts.SupportsNotPattern(semanticModel.SyntaxTree.Options))
+                if (syntaxFacts.IsIsTypeExpression(expressionNode) && syntaxFacts.SupportsNotPattern(semanticModel.SyntaxTree.Options))
                 {
                     return syntaxFacts.IsPredefinedType(rightOperand, PredefinedType.Object)
                         ? generatorInternal.IsPatternExpression(leftOperand, operatorToken, generatorInternal.ConstantPattern(generator.NullLiteralExpression()))
                         : generatorInternal.IsPatternExpression(leftOperand, operatorToken, generatorInternal.NotPattern(generatorInternal.TypePattern(rightOperand)));
                 }
->>>>>>> 299001ce
 
                 // Apply the logical not operator if it is not a binary operation.
                 return generator.LogicalNotExpression(expressionNode);
