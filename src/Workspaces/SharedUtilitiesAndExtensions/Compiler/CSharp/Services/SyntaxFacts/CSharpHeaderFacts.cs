--- conflicted
+++ resolved
@@ -38,14 +38,9 @@
             if (node is TypeDeclarationSyntax { TypeParameterList.GreaterThanToken: var greaterThanToken })
                 return greaterThanToken;
 
-<<<<<<< HEAD
+            // .Identifier may be default in the case of an extension type.
             if (node.Identifier != default)
                 return node.Identifier;
-=======
-                // .Identifier may be default in the case of an extension type.
-                if (typeDeclaration.Identifier != default)
-                    return typeDeclaration.Identifier;
->>>>>>> 9dda347c
 
             return node switch
             {
