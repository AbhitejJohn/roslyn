﻿// Licensed to the .NET Foundation under one or more agreements.
// The .NET Foundation licenses this file to you under the MIT license.
// See the LICENSE file in the project root for more information.

using System;
using System.Collections.Generic;
using System.Collections.Immutable;
using System.Diagnostics.CodeAnalysis;
using System.Threading;
using Microsoft.CodeAnalysis.Text;

#if CODE_STYLE
using Microsoft.CodeAnalysis.Internal.Editing;
#else
using Microsoft.CodeAnalysis.Editing;
#endif

namespace Microsoft.CodeAnalysis.LanguageServices
{
    /// <summary>
    /// Contains helpers to allow features and other algorithms to run over C# and Visual Basic code in a uniform fashion.
    /// It should be thought of a generalized way to apply type-pattern-matching and syntax-deconstruction in a uniform
    /// fashion over the languages. Helpers in this type should only be one of the following forms:
    /// <list type="bullet">
    /// <item>
    /// 'IsXXX' where 'XXX' exactly matches one of the same named syntax (node, token, trivia, list, etc.) constructs that 
    /// both C# and VB have. For example 'IsSimpleName' to correspond to C# and VB's SimpleNameSyntax node.  These 'checking' 
    /// methods should never fail.
    /// </item>
    /// <item>
    /// 'GetXxxOfYYY' where 'XXX' matches the name of a property on a 'YYY' syntax construct that both C# and VB have.  For
    /// example 'GetExpressionOfMemberAccessExpression' corresponding to MemberAccessExpressionsyntax.Expression in both C# and
    /// VB.  These functions should throw if passed a node that the corresponding 'IsYYY' did not return <see langword="true"/> for.
    /// </item>
    /// <item>
    /// 'GetPartsOfXXX(SyntaxNode node, out SyntaxNode/SyntaxToken part1, ...)' where 'XXX' one of the same named Syntax constructs
    /// that both C# and VB have, and where the returned parts correspond to the members those nodes have in common across the 
    /// languages.  For example 'GetPartsOfQualifiedName(SyntaxNode node, out SyntaxNode left, out SyntaxToken dotToken, out SyntaxNode right)'
    /// VB.  These functions should throw if passed a node that the corresponding 'IsXXX' did not return <see langword="true"/> for.
    /// </item>
    /// <item>
    /// Absolutely trivial questions that relate to syntax and can be asked sensibly of each language.  For example,
    /// if certain constructs (like 'patterns') are supported in that language or not.
    /// </item>
    /// </list>
    ///
    /// <para>Importantly, avoid:</para>
    ///
    /// <list type="bullet">
    /// <item>
    /// Functions that attempt to blur the lines between similar constructs in the same language.  For example, a QualifiedName
    /// is not the same as a MemberAccessExpression (despite A.B being representable as either depending on context). 
    /// Features that need to handle both should make it clear that they are doing so, showing that they're doing the right
    /// thing for the contexts each can arise in (for the above example in 'type' vs 'expression' contexts).
    /// </item>
    /// <item>
    /// Functions which are effectively specific to a single feature are are just trying to find a place to place complex
    /// feature logic in a place such that it can run over VB or C#.  For example, a function to determine if a position
    /// is on the 'header' of a node.  a 'header' is a not a well defined syntax concept that can be trivially asked of
    /// nodes in either language.  It is an excapsulation of a feature (or set of features) level idea that should be in
    /// its own dedicated service.
    /// </item>
    /// <item>
    /// Functions that mutate or update syntax constructs for example 'WithXXX'.  These should be on SyntaxGenerator or
    /// some other feature specific service.
    /// </item>
    /// <item>
    /// Functions that a single item when one language may allow for multiple.  For example 'GetIdentifierOfVariableDeclarator'.
    /// In VB a VariableDeclarator can itself have several names, so calling code must be written to check for that and handle
    /// it apropriately.  Functions like this make it seem like that doesn't need to be considered, easily allowing for bugs
    /// to creep in.
    /// </item>
    /// </list>
    /// </summary>
    /// <remarks>
    /// Many helpers in this type currently violate the above 'dos' and 'do nots'.  They should be removed and either 
    /// inlined directly into the feature that needs if (if only a single feature), or moved into a dedicated service
    /// for that purpose if needed by multiple features.
    /// </remarks>
    internal interface ISyntaxFacts
    {
        bool IsCaseSensitive { get; }
        StringComparer StringComparer { get; }

        SyntaxTrivia ElasticMarker { get; }
        SyntaxTrivia ElasticCarriageReturnLineFeed { get; }

        ISyntaxKinds SyntaxKinds { get; }

        bool SupportsIndexingInitializer(ParseOptions options);
        bool SupportsLocalFunctionDeclaration(ParseOptions options);
        bool SupportsNotPattern(ParseOptions options);
        bool SupportsRecord(ParseOptions options);
        bool SupportsRecordStruct(ParseOptions options);
        bool SupportsThrowExpression(ParseOptions options);

        SyntaxToken ParseToken(string text);
        SyntaxTriviaList ParseLeadingTrivia(string text);
        string EscapeIdentifier(string identifier);
        bool IsVerbatimIdentifier(SyntaxToken token);
        bool IsOperator(SyntaxToken token);
        bool IsPredefinedType(SyntaxToken token);
        bool IsPredefinedType(SyntaxToken token, PredefinedType type);
        bool IsPredefinedOperator(SyntaxToken token);
        bool IsPredefinedOperator(SyntaxToken token, PredefinedOperator op);

        /// <summary>
        /// Returns 'true' if this a 'reserved' keyword for the language.  A 'reserved' keyword is a
        /// identifier that is always treated as being a special keyword, regardless of where it is
        /// found in the token stream.  Examples of this are tokens like <see langword="class"/> and
        /// <see langword="Class"/> in C# and VB respectively.
        ///
        /// Importantly, this does *not* include contextual keywords.  If contextual keywords are
        /// important for your scenario, use <see cref="IsContextualKeyword"/> or <see
        /// cref="ISyntaxFactsExtensions.IsReservedOrContextualKeyword"/>.  Also, consider using
        /// <see cref="ISyntaxFactsExtensions.IsWord"/> if all you need is the ability to know
        /// if this is effectively any identifier in the language, regardless of whether the language
        /// is treating it as a keyword or not.
        /// </summary>
        bool IsReservedKeyword(SyntaxToken token);

        /// <summary>
        /// Returns <see langword="true"/> if this a 'contextual' keyword for the language.  A
        /// 'contextual' keyword is a identifier that is only treated as being a special keyword in
        /// certain *syntactic* contexts.  Examples of this is 'yield' in C#.  This is only a
        /// keyword if used as 'yield return' or 'yield break'.  Importantly, identifiers like <see
        /// langword="var"/>, <see langword="dynamic"/> and <see langword="nameof"/> are *not*
        /// 'contextual' keywords.  This is because they are not treated as keywords depending on
        /// the syntactic context around them.  Instead, the language always treats them identifiers
        /// that have special *semantic* meaning if they end up not binding to an existing symbol.
        ///
        /// Importantly, if <paramref name="token"/> is not in the syntactic construct where the
        /// language thinks an identifier should be contextually treated as a keyword, then this
        /// will return <see langword="false"/>.
        ///
        /// Or, in other words, the parser must be able to identify these cases in order to be a
        /// contextual keyword.  If identification happens afterwards, it's not contextual.
        /// </summary>
        bool IsContextualKeyword(SyntaxToken token);

        /// <summary>
        /// The set of identifiers that have special meaning directly after the `#` token in a
        /// preprocessor directive.  For example `if` or `pragma`.
        /// </summary>
        bool IsPreprocessorKeyword(SyntaxToken token);
        bool IsPreProcessorDirectiveContext(SyntaxTree syntaxTree, int position, CancellationToken cancellationToken);

        bool IsLiteral(SyntaxToken token);
        bool IsStringLiteralOrInterpolatedStringLiteral(SyntaxToken token);

        bool IsNumericLiteral(SyntaxToken token);
        bool IsVerbatimStringLiteral(SyntaxToken token);

        bool IsTypeNamedVarInVariableOrFieldDeclaration(SyntaxToken token, [NotNullWhen(true)] SyntaxNode? parent);
        bool IsTypeNamedDynamic(SyntaxToken token, [NotNullWhen(true)] SyntaxNode? parent);
        bool IsUsingOrExternOrImport([NotNullWhen(true)] SyntaxNode? node);
        bool IsGlobalAssemblyAttribute([NotNullWhen(true)] SyntaxNode? node);
        bool IsGlobalModuleAttribute([NotNullWhen(true)] SyntaxNode? node);
        bool IsDeclaration(SyntaxNode node);
        bool IsTypeDeclaration(SyntaxNode node);

        bool IsUsingAliasDirective([NotNullWhen(true)] SyntaxNode? node);
        void GetPartsOfUsingAliasDirective(SyntaxNode node, out SyntaxToken globalKeyword, out SyntaxToken alias, out SyntaxNode name);

        bool IsRegularComment(SyntaxTrivia trivia);
        bool IsDocumentationComment(SyntaxTrivia trivia);
        bool IsElastic(SyntaxTrivia trivia);
        bool IsPragmaDirective(SyntaxTrivia trivia, out bool isDisable, out bool isActive, out SeparatedSyntaxList<SyntaxNode> errorCodes);

        bool IsSingleLineCommentTrivia(SyntaxTrivia trivia);
        bool IsMultiLineCommentTrivia(SyntaxTrivia trivia);
        bool IsSingleLineDocCommentTrivia(SyntaxTrivia trivia);
        bool IsMultiLineDocCommentTrivia(SyntaxTrivia trivia);
        bool IsShebangDirectiveTrivia(SyntaxTrivia trivia);
        bool IsPreprocessorDirective(SyntaxTrivia trivia);

        bool IsDocumentationComment(SyntaxNode node);
        bool IsNumericLiteralExpression([NotNullWhen(true)] SyntaxNode? node);
        bool IsLiteralExpression([NotNullWhen(true)] SyntaxNode? node);

        string GetText(int kind);
        bool IsEntirelyWithinStringOrCharOrNumericLiteral([NotNullWhen(true)] SyntaxTree? syntaxTree, int position, CancellationToken cancellationToken);

        bool TryGetPredefinedType(SyntaxToken token, out PredefinedType type);
        bool TryGetPredefinedOperator(SyntaxToken token, out PredefinedOperator op);
        bool TryGetExternalSourceInfo([NotNullWhen(true)] SyntaxNode? directive, out ExternalSourceInfo info);

        // Violation.  Should be named IsTypeOfObjectCreationExpression
        bool IsObjectCreationExpressionType([NotNullWhen(true)] SyntaxNode? node);
        // Violation.  Should be named GetInitializerOfObjectCreationExpression
        SyntaxNode? GetObjectCreationInitializer(SyntaxNode node);
        // Violation.  Should be named GetTypeOfObjectCreationExpression
        SyntaxNode GetObjectCreationType(SyntaxNode node);

        bool IsDeclarationExpression([NotNullWhen(true)] SyntaxNode? node);

        bool IsBinaryExpression([NotNullWhen(true)] SyntaxNode? node);
        bool IsIsExpression([NotNullWhen(true)] SyntaxNode? node);
        void GetPartsOfBinaryExpression(SyntaxNode node, out SyntaxNode left, out SyntaxToken operatorToken, out SyntaxNode right);

        bool IsIsPatternExpression([NotNullWhen(true)] SyntaxNode? node);
        void GetPartsOfIsPatternExpression(SyntaxNode node, out SyntaxNode left, out SyntaxToken isToken, out SyntaxNode right);

        void GetPartsOfConditionalExpression(SyntaxNode node, out SyntaxNode condition, out SyntaxNode whenTrue, out SyntaxNode whenFalse);

        bool IsConversionExpression([NotNullWhen(true)] SyntaxNode? node);
        bool IsCastExpression([NotNullWhen(true)] SyntaxNode? node);
        void GetPartsOfCastExpression(SyntaxNode node, out SyntaxNode type, out SyntaxNode expression);

        bool IsExpressionOfInvocationExpression(SyntaxNode? node);
        void GetPartsOfInvocationExpression(SyntaxNode node, out SyntaxNode expression, out SyntaxNode argumentList);

        SyntaxNode GetExpressionOfExpressionStatement(SyntaxNode node);

        bool IsExpressionOfAwaitExpression([NotNullWhen(true)] SyntaxNode? node);
        SyntaxNode GetExpressionOfAwaitExpression(SyntaxNode node);
        bool IsExpressionOfForeach([NotNullWhen(true)] SyntaxNode? node);

        void GetPartsOfTupleExpression<TArgumentSyntax>(SyntaxNode node,
            out SyntaxToken openParen, out SeparatedSyntaxList<TArgumentSyntax> arguments, out SyntaxToken closeParen) where TArgumentSyntax : SyntaxNode;

        void GetPartsOfInterpolationExpression(SyntaxNode node,
            out SyntaxToken stringStartToken, out SyntaxList<SyntaxNode> contents, out SyntaxToken stringEndToken);

        bool IsVerbatimInterpolatedStringExpression(SyntaxNode node);

        SyntaxNode GetOperandOfPrefixUnaryExpression(SyntaxNode node);
        SyntaxToken GetOperatorTokenOfPrefixUnaryExpression(SyntaxNode node);

        // Left side of = assignment.
        bool IsLeftSideOfAssignment([NotNullWhen(true)] SyntaxNode? node);

        bool IsSimpleAssignmentStatement([NotNullWhen(true)] SyntaxNode? statement);
        void GetPartsOfAssignmentStatement(SyntaxNode statement, out SyntaxNode left, out SyntaxToken operatorToken, out SyntaxNode right);
        void GetPartsOfAssignmentExpressionOrStatement(SyntaxNode statement, out SyntaxNode left, out SyntaxToken operatorToken, out SyntaxNode right);

        // Left side of any assignment (for example = or ??= or *=  or += )
        bool IsLeftSideOfAnyAssignment([NotNullWhen(true)] SyntaxNode? node);
        // Left side of compound assignment (for example ??= or *=  or += )
        bool IsLeftSideOfCompoundAssignment([NotNullWhen(true)] SyntaxNode? node);
        SyntaxNode GetRightHandSideOfAssignment(SyntaxNode node);

        bool IsInferredAnonymousObjectMemberDeclarator([NotNullWhen(true)] SyntaxNode? node);
        bool IsOperandOfIncrementExpression([NotNullWhen(true)] SyntaxNode? node);
        bool IsOperandOfIncrementOrDecrementExpression([NotNullWhen(true)] SyntaxNode? node);

        bool IsLeftSideOfDot([NotNullWhen(true)] SyntaxNode? node);
        SyntaxNode? GetRightSideOfDot(SyntaxNode? node);

        /// <summary>
        /// Get the node on the left side of the dot if given a dotted expression.
        /// </summary>
        /// <param name="allowImplicitTarget">
        /// In VB, we have a member access expression with a null expression, this may be one of the
        /// following forms:
        ///     1) new With { .a = 1, .b = .a      .a refers to the anonymous type
        ///     2) With obj : .m                   .m refers to the obj type
        ///     3) new T() With { .a = 1, .b = .a  'a refers to the T type
        /// If `allowImplicitTarget` is set to true, the returned node will be set to approperiate node, otherwise, it will return null.
        /// This parameter has no affect on C# node.
        /// </param>
        SyntaxNode? GetLeftSideOfDot(SyntaxNode? node, bool allowImplicitTarget = false);

        bool IsRightSideOfQualifiedName([NotNullWhen(true)] SyntaxNode? node);
        bool IsLeftSideOfExplicitInterfaceSpecifier([NotNullWhen(true)] SyntaxNode? node);
        void GetPartsOfQualifiedName(SyntaxNode node, out SyntaxNode left, out SyntaxToken dotToken, out SyntaxNode right);

        bool IsNameOfSimpleMemberAccessExpression([NotNullWhen(true)] SyntaxNode? node);
        bool IsNameOfAnyMemberAccessExpression([NotNullWhen(true)] SyntaxNode? node);
        bool IsNameOfMemberBindingExpression([NotNullWhen(true)] SyntaxNode? node);

        /// <summary>
        /// Gets the containing expression that is actually a language expression and not just typed
        /// as an ExpressionSyntax for convenience. For example, NameSyntax nodes on the right side
        /// of qualified names and member access expressions are not language expressions, yet the
        /// containing qualified names or member access expressions are indeed expressions.
        /// </summary>
        [return: NotNullIfNotNull("node")]
        SyntaxNode? GetStandaloneExpression(SyntaxNode? node);

        /// <summary>
        /// Call on the `.y` part of a `x?.y` to get the entire `x?.y` conditional access expression.  This also works
        /// when there are multiple chained conditional accesses.  For example, calling this on '.y' or '.z' in
        /// `x?.y?.z` will both return the full `x?.y?.z` node.  This can be used to effectively get 'out' of the RHS of
        /// a conditional access, and commonly represents the full standalone expression that can be operated on
        /// atomically.
        /// </summary>
        SyntaxNode? GetRootConditionalAccessExpression(SyntaxNode? node);

        bool IsExpressionOfMemberAccessExpression([NotNullWhen(true)] SyntaxNode? node);
        SyntaxNode GetNameOfMemberAccessExpression(SyntaxNode node);

        /// <summary>
        /// Returns the expression node the member is being accessed off of.  If <paramref name="allowImplicitTarget"/>
        /// is <see langword="false"/>, this will be the node directly to the left of the dot-token.  If <paramref name="allowImplicitTarget"/>
        /// is <see langword="true"/>, then this can return another node in the tree that the member will be accessed
        /// off of.  For example, in VB, if you have a member-access-expression of the form ".Length" then this
        /// may return the expression in the surrounding With-statement.
        /// </summary>
        SyntaxNode? GetExpressionOfMemberAccessExpression(SyntaxNode node, bool allowImplicitTarget = false);
        void GetPartsOfMemberAccessExpression(SyntaxNode node, out SyntaxNode expression, out SyntaxToken operatorToken, out SyntaxNode name);

        SyntaxNode? GetTargetOfMemberBinding(SyntaxNode? node);

        SyntaxNode GetNameOfMemberBindingExpression(SyntaxNode node);

        bool IsPointerMemberAccessExpression([NotNullWhen(true)] SyntaxNode? node);

        bool IsNamedArgument([NotNullWhen(true)] SyntaxNode? node);
        bool IsNameOfNamedArgument([NotNullWhen(true)] SyntaxNode? node);
        SyntaxToken? GetNameOfParameter([NotNullWhen(true)] SyntaxNode? node);
        SyntaxNode? GetDefaultOfParameter(SyntaxNode node);
        SyntaxNode? GetParameterList(SyntaxNode node);
        bool IsParameterList([NotNullWhen(true)] SyntaxNode? node);

        bool IsDocumentationCommentExteriorTrivia(SyntaxTrivia trivia);

        void GetPartsOfElementAccessExpression(SyntaxNode node, out SyntaxNode expression, out SyntaxNode argumentList);

        SyntaxNode GetExpressionOfArgument(SyntaxNode node);
        SyntaxNode GetExpressionOfInterpolation(SyntaxNode node);
        SyntaxNode GetNameOfAttribute(SyntaxNode node);

        void GetPartsOfConditionalAccessExpression(SyntaxNode node, out SyntaxNode expression, out SyntaxToken operatorToken, out SyntaxNode whenNotNull);

        bool IsMemberBindingExpression([NotNullWhen(true)] SyntaxNode? node);
        bool IsPostfixUnaryExpression([NotNullWhen(true)] SyntaxNode? node);

        SyntaxNode GetExpressionOfParenthesizedExpression(SyntaxNode node);

        // Violation.  Parameter shoudl not nullable.
        SyntaxToken GetIdentifierOfGenericName(SyntaxNode? node);
        SyntaxToken GetIdentifierOfSimpleName(SyntaxNode node);
        SyntaxToken GetIdentifierOfParameter(SyntaxNode node);
        SyntaxToken GetIdentifierOfTypeDeclaration(SyntaxNode node);
        SyntaxToken GetIdentifierOfVariableDeclarator(SyntaxNode node);
        SyntaxToken GetIdentifierOfIdentifierName(SyntaxNode node);
        SyntaxNode GetTypeOfVariableDeclarator(SyntaxNode node);

        /// <summary>
        /// True if this is an argument with just an expression and nothing else (i.e. no ref/out,
        /// no named params, no omitted args).
        /// </summary>
        bool IsSimpleArgument([NotNullWhen(true)] SyntaxNode? node);
        bool IsArgument([NotNullWhen(true)] SyntaxNode? node);
        RefKind GetRefKindOfArgument(SyntaxNode node);

        bool IsSimpleName([NotNullWhen(true)] SyntaxNode? node);
        void GetNameAndArityOfSimpleName(SyntaxNode node, out string name, out int arity);
        bool LooksGeneric(SyntaxNode simpleName);

        SyntaxList<SyntaxNode> GetContentsOfInterpolatedString(SyntaxNode interpolatedString);

        SeparatedSyntaxList<SyntaxNode> GetArgumentsOfInvocationExpression(SyntaxNode node);
        SeparatedSyntaxList<SyntaxNode> GetArgumentsOfObjectCreationExpression(SyntaxNode node);
        SeparatedSyntaxList<SyntaxNode> GetArgumentsOfArgumentList(SyntaxNode node);

        // Violation.  Return value should be nullable as VB has invocations without an argument list node.
        SyntaxNode GetArgumentListOfInvocationExpression(SyntaxNode node);
        SyntaxNode? GetArgumentListOfObjectCreationExpression(SyntaxNode node);

        bool IsUsingDirectiveName([NotNullWhen(true)] SyntaxNode? node);

        bool IsAttributeName(SyntaxNode node);
        // Violation.  Doesn't correspond to any shared structure for vb/c#
        SyntaxList<SyntaxNode> GetAttributeLists(SyntaxNode? node);

        bool IsAttributeNamedArgumentIdentifier([NotNullWhen(true)] SyntaxNode? node);
        bool IsMemberInitializerNamedAssignmentIdentifier([NotNullWhen(true)] SyntaxNode? node);
        bool IsMemberInitializerNamedAssignmentIdentifier([NotNullWhen(true)] SyntaxNode? node, [NotNullWhen(true)] out SyntaxNode? initializedInstance);

        bool IsDirective([NotNullWhen(true)] SyntaxNode? node);
        bool IsStatement([NotNullWhen(true)] SyntaxNode? node);
        bool IsExecutableStatement([NotNullWhen(true)] SyntaxNode? node);

        bool IsDeconstructionAssignment([NotNullWhen(true)] SyntaxNode? node);
        bool IsDeconstructionForEachStatement([NotNullWhen(true)] SyntaxNode? node);

        /// <summary>
        /// Returns true for nodes that represent the body of a method.
        ///
        /// For VB this will be
        /// MethodBlockBaseSyntax.  This will be true for things like constructor, method, operator
        /// bodies as well as accessor bodies.  It will not be true for things like sub() function()
        /// lambdas.
        ///
        /// For C# this will be the BlockSyntax or ArrowExpressionSyntax for a
        /// method/constructor/deconstructor/operator/accessor.  It will not be included for local
        /// functions.
        /// </summary>
        bool IsMethodBody([NotNullWhen(true)] SyntaxNode? node);

        SyntaxNode? GetExpressionOfReturnStatement(SyntaxNode node);

        bool IsLocalFunctionStatement([NotNullWhen(true)] SyntaxNode? node);

        bool IsDeclaratorOfLocalDeclarationStatement(SyntaxNode declarator, SyntaxNode localDeclarationStatement);
        SeparatedSyntaxList<SyntaxNode> GetVariablesOfLocalDeclarationStatement(SyntaxNode node);
        SyntaxNode? GetInitializerOfVariableDeclarator(SyntaxNode node);
        SyntaxNode? GetValueOfEqualsValueClause(SyntaxNode? node);

        bool IsThisConstructorInitializer(SyntaxToken token);
        bool IsBaseConstructorInitializer(SyntaxToken token);
        bool IsQueryKeyword(SyntaxToken token);
        bool IsThrowExpression(SyntaxNode node);
        bool IsElementAccessExpression([NotNullWhen(true)] SyntaxNode? node);
        bool IsIndexerMemberCRef([NotNullWhen(true)] SyntaxNode? node);
        bool IsIdentifierStartCharacter(char c);
        bool IsIdentifierPartCharacter(char c);
        bool IsIdentifierEscapeCharacter(char c);
        bool IsStartOfUnicodeEscapeSequence(char c);

        bool IsValidIdentifier(string identifier);
        bool IsVerbatimIdentifier(string identifier);

        /// <summary>
        /// Returns true if the given character is a character which may be included in an
        /// identifier to specify the type of a variable.
        /// </summary>
        bool IsTypeCharacter(char c);

        // Violation.  This is a feature level API for QuickInfo.
        bool IsBindableToken(SyntaxToken token);

        bool IsInStaticContext(SyntaxNode node);
        bool IsUnsafeContext(SyntaxNode node);

        // Violation.  This is a feature level API.
        bool IsInNamespaceOrTypeContext([NotNullWhen(true)] SyntaxNode? node);

        bool IsBaseTypeList([NotNullWhen(true)] SyntaxNode? node);

        bool IsAnonymousFunction([NotNullWhen(true)] SyntaxNode? n);

        bool IsInConstantContext([NotNullWhen(true)] SyntaxNode? node);
        bool IsInConstructor(SyntaxNode node);
        bool IsMethodLevelMember([NotNullWhen(true)] SyntaxNode? node);
        bool IsTopLevelNodeWithMembers([NotNullWhen(true)] SyntaxNode? node);
        bool HasIncompleteParentMember([NotNullWhen(true)] SyntaxNode? node);

        /// <summary>
        /// A block that has no semantics other than introducing a new scope. That is only C# BlockSyntax.
        /// </summary>
        bool IsScopeBlock([NotNullWhen(true)] SyntaxNode? node);

        /// <summary>
        /// A node that contains a list of statements. In C#, this is BlockSyntax and SwitchSectionSyntax.
        /// In VB, this includes all block statements such as a MultiLineIfBlockSyntax.
        /// </summary>
        bool IsExecutableBlock([NotNullWhen(true)] SyntaxNode? node);
        // Violation.  This should return a SyntaxList
        IReadOnlyList<SyntaxNode> GetExecutableBlockStatements(SyntaxNode? node);
        // Violation.  This is a feature level API.
        SyntaxNode? FindInnermostCommonExecutableBlock(IEnumerable<SyntaxNode> nodes);

        /// <summary>
        /// A node that can host a list of statements or a single statement. In addition to
        /// every "executable block", this also includes C# embedded statement owners.
        /// </summary>
        // Violation.  This is a feature level API.
        bool IsStatementContainer([NotNullWhen(true)] SyntaxNode? node);

        // Violation.  This is a feature level API.
        IReadOnlyList<SyntaxNode> GetStatementContainerStatements(SyntaxNode? node);

        bool AreEquivalent(SyntaxToken token1, SyntaxToken token2);
        bool AreEquivalent(SyntaxNode? node1, SyntaxNode? node2);

        string GetDisplayName(SyntaxNode? node, DisplayNameOptions options, string? rootNamespace = null);

        // Violation.  This is a feature level API.  How 'position' relates to 'containment' is not defined.
        SyntaxNode? GetContainingTypeDeclaration(SyntaxNode? root, int position);
        SyntaxNode? GetContainingMemberDeclaration(SyntaxNode? root, int position, bool useFullSpan = true);
        SyntaxNode? GetContainingVariableDeclaratorOfFieldDeclaration(SyntaxNode? node);

        SyntaxToken FindTokenOnLeftOfPosition(SyntaxNode node, int position, bool includeSkipped = true, bool includeDirectives = false, bool includeDocumentationComments = false);
        SyntaxToken FindTokenOnRightOfPosition(SyntaxNode node, int position, bool includeSkipped = true, bool includeDirectives = false, bool includeDocumentationComments = false);

        void GetPartsOfParenthesizedExpression(SyntaxNode node, out SyntaxToken openParen, out SyntaxNode expression, out SyntaxToken closeParen);
        [return: NotNullIfNotNull("node")]
        SyntaxNode? WalkDownParentheses(SyntaxNode? node);

        // Violation.  This is a feature level API.
        [return: NotNullIfNotNull("node")]
        SyntaxNode? ConvertToSingleLine(SyntaxNode? node, bool useElasticTrivia = false);

        bool IsClassDeclaration([NotNullWhen(true)] SyntaxNode? node);
        bool IsNamespaceDeclaration([NotNullWhen(true)] SyntaxNode? node);
        SyntaxNode GetNameOfNamespaceDeclaration(SyntaxNode node);
        // Violation.  This is a feature level API.
        List<SyntaxNode> GetTopLevelAndMethodLevelMembers(SyntaxNode? root);
        // Violation.  This is a feature level API.
        List<SyntaxNode> GetMethodLevelMembers(SyntaxNode? root);
        SyntaxList<SyntaxNode> GetMembersOfTypeDeclaration(SyntaxNode typeDeclaration);
        SyntaxList<SyntaxNode> GetMembersOfNamespaceDeclaration(SyntaxNode namespaceDeclaration);
        SyntaxList<SyntaxNode> GetMembersOfCompilationUnit(SyntaxNode compilationUnit);
        SyntaxList<SyntaxNode> GetImportsOfNamespaceDeclaration(SyntaxNode namespaceDeclaration);
        SyntaxList<SyntaxNode> GetImportsOfCompilationUnit(SyntaxNode compilationUnit);

        // Violation.  This is a feature level API.
        bool ContainsInMemberBody([NotNullWhen(true)] SyntaxNode? node, TextSpan span);
        // Violation.  This is a feature level API.
        TextSpan GetInactiveRegionSpanAroundPosition(SyntaxTree tree, int position, CancellationToken cancellationToken);

        /// <summary>
        /// Given a <see cref="SyntaxNode"/>, return the <see cref="TextSpan"/> representing the span of the member body
        /// it is contained within. This <see cref="TextSpan"/> is used to determine whether speculative binding should be
        /// used in performance-critical typing scenarios. Note: if this method fails to find a relevant span, it returns
        /// an empty <see cref="TextSpan"/> at position 0.
        /// </summary>
        // Violation.  This is a feature level API.
        TextSpan GetMemberBodySpanForSpeculativeBinding(SyntaxNode node);

        /// <summary>
        /// Returns the parent node that binds to the symbols that the IDE prefers for features like Quick Info and Find
        /// All References. For example, if the token is part of the type of an object creation, the parenting object
        /// creation expression is returned so that binding will return constructor symbols.
        /// </summary>
        // Violation.  This is a feature level API.
        SyntaxNode? TryGetBindableParent(SyntaxToken token);

        // Violation.  This is a feature level API.
        IEnumerable<SyntaxNode> GetConstructors(SyntaxNode? root, CancellationToken cancellationToken);
        // Violation.  This is a feature level API.
        bool TryGetCorrespondingOpenBrace(SyntaxToken token, out SyntaxToken openBrace);

        /// <summary>
        /// Given a <see cref="SyntaxNode"/>, that represents and argument return the string representation of
        /// that arguments name.
        /// </summary>
        // Violation.  This is a feature level API.
        string GetNameForArgument(SyntaxNode? argument);

        /// <summary>
        /// Given a <see cref="SyntaxNode"/>, that represents an attribute argument return the string representation of
        /// that arguments name.
        /// </summary>
        // Violation.  This is a feature level API.
        string GetNameForAttributeArgument(SyntaxNode? argument);

        bool IsNameOfSubpattern([NotNullWhen(true)] SyntaxNode? node);
        bool IsPropertyPatternClause(SyntaxNode node);

        bool IsAnyPattern([NotNullWhen(true)] SyntaxNode? node);

        bool IsAndPattern([NotNullWhen(true)] SyntaxNode? node);
        bool IsBinaryPattern([NotNullWhen(true)] SyntaxNode? node);
        bool IsConstantPattern([NotNullWhen(true)] SyntaxNode? node);
        bool IsDeclarationPattern([NotNullWhen(true)] SyntaxNode? node);
        bool IsNotPattern([NotNullWhen(true)] SyntaxNode? node);
        bool IsOrPattern([NotNullWhen(true)] SyntaxNode? node);
        bool IsParenthesizedPattern([NotNullWhen(true)] SyntaxNode? node);
        bool IsRecursivePattern([NotNullWhen(true)] SyntaxNode? node);
        bool IsTypePattern([NotNullWhen(true)] SyntaxNode? node);
        bool IsUnaryPattern([NotNullWhen(true)] SyntaxNode? node);
        bool IsVarPattern([NotNullWhen(true)] SyntaxNode? node);

        SyntaxNode GetExpressionOfConstantPattern(SyntaxNode node);
        void GetPartsOfParenthesizedPattern(SyntaxNode node, out SyntaxToken openParen, out SyntaxNode pattern, out SyntaxToken closeParen);

        void GetPartsOfBinaryPattern(SyntaxNode node, out SyntaxNode left, out SyntaxToken operatorToken, out SyntaxNode right);
        void GetPartsOfDeclarationPattern(SyntaxNode node, out SyntaxNode type, out SyntaxNode designation);
        void GetPartsOfRecursivePattern(SyntaxNode node, out SyntaxNode? type, out SyntaxNode? positionalPart, out SyntaxNode? propertyPart, out SyntaxNode? designation);
        void GetPartsOfUnaryPattern(SyntaxNode node, out SyntaxToken operatorToken, out SyntaxNode pattern);

        SyntaxNode GetTypeOfTypePattern(SyntaxNode node);

        /// <summary>
        /// <paramref name="fullHeader"/> controls how much of the type header should be considered. If <see
        /// langword="false"/> only the span up through the type name will be considered.  If <see langword="true"/>
        /// then the span through the base-list will be considered.
        /// </summary>
        // Violation.  This is a feature level API.
        bool IsOnTypeHeader(SyntaxNode root, int position, bool fullHeader, [NotNullWhen(true)] out SyntaxNode? typeDeclaration);

        bool IsOnPropertyDeclarationHeader(SyntaxNode root, int position, [NotNullWhen(true)] out SyntaxNode? propertyDeclaration);
        bool IsOnParameterHeader(SyntaxNode root, int position, [NotNullWhen(true)] out SyntaxNode? parameter);
        bool IsOnMethodHeader(SyntaxNode root, int position, [NotNullWhen(true)] out SyntaxNode? method);
        bool IsOnLocalFunctionHeader(SyntaxNode root, int position, [NotNullWhen(true)] out SyntaxNode? localFunction);
        bool IsOnLocalDeclarationHeader(SyntaxNode root, int position, [NotNullWhen(true)] out SyntaxNode? localDeclaration);
        bool IsOnIfStatementHeader(SyntaxNode root, int position, [NotNullWhen(true)] out SyntaxNode? ifStatement);
        bool IsOnWhileStatementHeader(SyntaxNode root, int position, [NotNullWhen(true)] out SyntaxNode? whileStatement);
        bool IsOnForeachHeader(SyntaxNode root, int position, [NotNullWhen(true)] out SyntaxNode? foreachStatement);
        bool IsBetweenTypeMembers(SourceText sourceText, SyntaxNode root, int position, [NotNullWhen(true)] out SyntaxNode? typeDeclaration);

        // Violation.  This is a feature level API.
        SyntaxNode? GetNextExecutableStatement(SyntaxNode statement);

<<<<<<< HEAD
        bool ContainsInterleavedDirective(SyntaxNode node, CancellationToken cancellationToken);
        bool ContainsInterleavedDirective(ImmutableArray<SyntaxNode> nodes, CancellationToken cancellationToken);

=======
        // Violation.  This is a feature level API.
        ImmutableArray<SyntaxTrivia> GetLeadingBlankLines(SyntaxNode node);
        // Violation.  This is a feature level API.
        TSyntaxNode GetNodeWithoutLeadingBlankLines<TSyntaxNode>(TSyntaxNode node) where TSyntaxNode : SyntaxNode;

        // Violation.  This is a feature level API.
        ImmutableArray<SyntaxTrivia> GetFileBanner(SyntaxNode root);
        // Violation.  This is a feature level API.
        ImmutableArray<SyntaxTrivia> GetFileBanner(SyntaxToken firstToken);

        bool ContainsInterleavedDirective(SyntaxNode node, CancellationToken cancellationToken);
        bool ContainsInterleavedDirective(ImmutableArray<SyntaxNode> nodes, CancellationToken cancellationToken);

        // Violation.  This is a feature level API.
        string GetBannerText(SyntaxNode? documentationCommentTriviaSyntax, int maxBannerLength, CancellationToken cancellationToken);

        // Violation.  This is not concept shared by the syntax structure of C# or VB.
>>>>>>> 4372c9d8
        SyntaxTokenList GetModifiers(SyntaxNode? node);

        // Violation.  WithXXX methods should not be here, but should be in SyntaxGenerator.
        [return: NotNullIfNotNull("node")]
        SyntaxNode? WithModifiers(SyntaxNode? node, SyntaxTokenList modifiers);

        // Violation.  This is a feature level API.
        Location GetDeconstructionReferenceLocation(SyntaxNode node);

        // Violation.  This is a feature level API.
        SyntaxToken? GetDeclarationIdentifierIfOverride(SyntaxToken token);

        bool SpansPreprocessorDirective(IEnumerable<SyntaxNode> nodes);

        bool IsParameterNameXmlElementSyntax([NotNullWhen(true)] SyntaxNode? node);

        SyntaxList<SyntaxNode> GetContentFromDocumentationCommentTriviaSyntax(SyntaxTrivia trivia);

        bool CanHaveAccessibility(SyntaxNode declaration);

        /// <summary>
        /// Gets the accessibility of the declaration.
        /// </summary>
        // Violation.  This is a not a concrete syntactic concept over C#/VB syntax nodes.  This should be on SyntaxGenerator
        // (which provide syntactic abstractions like 'Accessibility' questions).
        Accessibility GetAccessibility(SyntaxNode declaration);

        void GetAccessibilityAndModifiers(SyntaxTokenList modifierList, out Accessibility accessibility, out DeclarationModifiers modifiers, out bool isDefault);

        SyntaxTokenList GetModifierTokens(SyntaxNode? declaration);

        /// <summary>
        /// Gets the <see cref="DeclarationKind"/> for the declaration.
        /// </summary>
        DeclarationKind GetDeclarationKind(SyntaxNode declaration);

        bool IsImplicitObjectCreation([NotNullWhen(true)] SyntaxNode? node);
        SyntaxNode GetExpressionOfThrowExpression(SyntaxNode throwExpression);
        bool IsThrowStatement([NotNullWhen(true)] SyntaxNode? node);
        bool IsLocalFunction([NotNullWhen(true)] SyntaxNode? node);
    }

    [Flags]
    internal enum DisplayNameOptions
    {
        None = 0,
        IncludeMemberKeyword = 1,
        IncludeNamespaces = 1 << 1,
        IncludeParameters = 1 << 2,
        IncludeType = 1 << 3,
        IncludeTypeParameters = 1 << 4
    }
}<|MERGE_RESOLUTION|>--- conflicted
+++ resolved
@@ -586,29 +586,9 @@
         // Violation.  This is a feature level API.
         SyntaxNode? GetNextExecutableStatement(SyntaxNode statement);
 
-<<<<<<< HEAD
         bool ContainsInterleavedDirective(SyntaxNode node, CancellationToken cancellationToken);
         bool ContainsInterleavedDirective(ImmutableArray<SyntaxNode> nodes, CancellationToken cancellationToken);
 
-=======
-        // Violation.  This is a feature level API.
-        ImmutableArray<SyntaxTrivia> GetLeadingBlankLines(SyntaxNode node);
-        // Violation.  This is a feature level API.
-        TSyntaxNode GetNodeWithoutLeadingBlankLines<TSyntaxNode>(TSyntaxNode node) where TSyntaxNode : SyntaxNode;
-
-        // Violation.  This is a feature level API.
-        ImmutableArray<SyntaxTrivia> GetFileBanner(SyntaxNode root);
-        // Violation.  This is a feature level API.
-        ImmutableArray<SyntaxTrivia> GetFileBanner(SyntaxToken firstToken);
-
-        bool ContainsInterleavedDirective(SyntaxNode node, CancellationToken cancellationToken);
-        bool ContainsInterleavedDirective(ImmutableArray<SyntaxNode> nodes, CancellationToken cancellationToken);
-
-        // Violation.  This is a feature level API.
-        string GetBannerText(SyntaxNode? documentationCommentTriviaSyntax, int maxBannerLength, CancellationToken cancellationToken);
-
-        // Violation.  This is not concept shared by the syntax structure of C# or VB.
->>>>>>> 4372c9d8
         SyntaxTokenList GetModifiers(SyntaxNode? node);
 
         // Violation.  WithXXX methods should not be here, but should be in SyntaxGenerator.
