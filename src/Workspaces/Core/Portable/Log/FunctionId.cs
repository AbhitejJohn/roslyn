--- conflicted
+++ resolved
@@ -372,7 +372,6 @@
         CodeLens_FindReferenceLocationsAsync,
         CodeLens_FindReferenceMethodsAsync,
         CodeLens_GetFullyQualifiedName,
-<<<<<<< HEAD
 
         SolutionState_ComputeChecksumsAsync,
         ProjectState_ComputeChecksumsAsync,
@@ -392,10 +391,6 @@
 
         CompilationService_GetCompilationAsync,
         SolutionCreator_AssetDifferences,
-=======
-        RemoteHostClientService_Restarted,
-        CodeAnalysisService_GetDesignerAttributesAsync,
-        Extension_InfoBar
->>>>>>> 2223e156
+        Extension_InfoBar,
     }
 }