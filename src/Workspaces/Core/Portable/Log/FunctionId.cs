--- conflicted
+++ resolved
@@ -457,12 +457,8 @@
         GraphQuery_Overrides,
 
         Intellisense_AsyncCompletion_Data,
-        Intellisense_CompletionProviders_Data,
-<<<<<<< HEAD
-
+        Intellisense_CompletionProviders_Data
         SnapshotService_IsExperimentEnabledAsync,
-=======
         PartialLoad_FullyLoaded,
->>>>>>> d0fd0a5a
     }
 }