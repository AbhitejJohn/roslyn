--- conflicted
+++ resolved
@@ -497,7 +497,6 @@
 
         protected internal void OnDocumentClosed(DocumentId documentId, TextLoader reloader, bool updateActiveContext = false)
         {
-<<<<<<< HEAD
             this.CheckDocumentIsInCurrentSolution(documentId);
             this.CheckDocumentIsOpen(documentId);
 
@@ -511,15 +510,6 @@
                 {
                     // forget any open document info
                     ClearOpenDocument(documentId);
-=======
-            using (_serializationLock.DisposableWait())
-            {
-                this.CheckDocumentIsInCurrentSolution(documentId);
-                this.CheckDocumentIsOpen(documentId);
-
-                // forget any open document info
-                ClearOpenDocument(documentId);
->>>>>>> 17432f00
 
                     var oldSolution = this.CurrentSolution;
                     var oldDocument = oldSolution.GetDocument(documentId);
