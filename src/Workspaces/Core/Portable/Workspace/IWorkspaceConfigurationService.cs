﻿// Licensed to the .NET Foundation under one or more agreements.
// The .NET Foundation licenses this file to you under the MIT license.
// See the LICENSE file in the project root for more information.

using System;
using System.Composition;
using System.Runtime.Serialization;
using Microsoft.CodeAnalysis.Host.Mef;
using Microsoft.CodeAnalysis.Storage;

namespace Microsoft.CodeAnalysis.Host
{
    internal interface IWorkspaceConfigurationService : IWorkspaceService
    {
        WorkspaceConfigurationOptions Options { get; }
    }

    [ExportWorkspaceService(typeof(IWorkspaceConfigurationService)), Shared]
    internal sealed class DefaultWorkspaceConfigurationService : IWorkspaceConfigurationService
    {
        [ImportingConstructor]
        [Obsolete(MefConstruction.ImportingConstructorMessage, error: true)]
        public DefaultWorkspaceConfigurationService()
        {
        }

        public WorkspaceConfigurationOptions Options => WorkspaceConfigurationOptions.Default;
    }

    /// <summary>
    /// Options that affect behavior of workspace core APIs (<see cref="Solution"/>, <see cref="Project"/>, <see
    /// cref="Document"/>, <see cref="SyntaxTree"/>, etc.) to which it would be impractical to flow these options
    /// explicitly. The options are instead provided by <see cref="IWorkspaceConfigurationService"/>. The remote
    /// instance of this service is initialized based on the in-proc values (which themselves are loaded from global
    /// options) when we establish connection from devenv to ServiceHub process. If another process connects to our
    /// ServiceHub process before that the remote instance provides a predefined set of options <see
    /// cref="RemoteDefault"/> that can later be updated when devenv connects to the ServiceHub process.
    /// </summary>
    [DataContract]
    internal readonly record struct WorkspaceConfigurationOptions(
        [property: DataMember(Order = 0)] StorageDatabase CacheStorage = StorageDatabase.SQLite,
        [property: DataMember(Order = 1)] bool EnableOpeningSourceGeneratedFiles = false,
<<<<<<< HEAD
        [property: DataMember(Order = 2)] bool DisableReferenceManagerRecoverableMetadata = false,
=======
        [property: DataMember(Order = 2)] bool DisableBackgroundCompilation = false,
>>>>>>> 59bef00a
        [property: DataMember(Order = 3)] bool DisableSharedSyntaxTrees = false)
    {
        public WorkspaceConfigurationOptions()
            : this(CacheStorage: StorageDatabase.SQLite)
        {
        }

        public static readonly WorkspaceConfigurationOptions Default = new();

        /// <summary>
        /// These values are such that the correctness of remote services is not affected if these options are changed from defaults
        /// to non-defauls while the services have already been executing.
        /// </summary>
        public static readonly WorkspaceConfigurationOptions RemoteDefault = new(
            CacheStorage: StorageDatabase.None,
            EnableOpeningSourceGeneratedFiles: false,
<<<<<<< HEAD
            DisableReferenceManagerRecoverableMetadata: false,
=======
            DisableBackgroundCompilation: false,
>>>>>>> 59bef00a
            DisableSharedSyntaxTrees: false);
    }
}<|MERGE_RESOLUTION|>--- conflicted
+++ resolved
@@ -40,12 +40,7 @@
     internal readonly record struct WorkspaceConfigurationOptions(
         [property: DataMember(Order = 0)] StorageDatabase CacheStorage = StorageDatabase.SQLite,
         [property: DataMember(Order = 1)] bool EnableOpeningSourceGeneratedFiles = false,
-<<<<<<< HEAD
-        [property: DataMember(Order = 2)] bool DisableReferenceManagerRecoverableMetadata = false,
-=======
-        [property: DataMember(Order = 2)] bool DisableBackgroundCompilation = false,
->>>>>>> 59bef00a
-        [property: DataMember(Order = 3)] bool DisableSharedSyntaxTrees = false)
+        [property: DataMember(Order = 2)] bool DisableSharedSyntaxTrees = false)
     {
         public WorkspaceConfigurationOptions()
             : this(CacheStorage: StorageDatabase.SQLite)
@@ -61,11 +56,6 @@
         public static readonly WorkspaceConfigurationOptions RemoteDefault = new(
             CacheStorage: StorageDatabase.None,
             EnableOpeningSourceGeneratedFiles: false,
-<<<<<<< HEAD
-            DisableReferenceManagerRecoverableMetadata: false,
-=======
-            DisableBackgroundCompilation: false,
->>>>>>> 59bef00a
             DisableSharedSyntaxTrees: false);
     }
 }