--- conflicted
+++ resolved
@@ -611,10 +611,6 @@
             ISyntaxTreeFactoryService factory,
             PreservationMode mode)
         {
-<<<<<<< HEAD
-            var filePath = attributes.FilePath;
-=======
->>>>>>> 0534883d
             SyntaxTree tree = null;
             ValueSource<TextAndVersion> lazyTextAndVersion = null;
 
