--- conflicted
+++ resolved
@@ -961,25 +961,14 @@
             }
 
             dependentDocumentVersion = recalculateDocumentVersion
-<<<<<<< HEAD
                 ? AsyncLazy.Create(c => ComputeLatestDocumentVersionAsync(newDocumentStates, newAdditionalDocumentStates, c))
-                : textChanged
+                : contentChanged
                     ? AsyncLazy.Create(newDocument.GetTextVersionAsync)
                     : _lazyLatestDocumentVersion;
 
             dependentSemanticVersion = recalculateSemanticVersion
                 ? AsyncLazy.Create(c => ComputeLatestDocumentTopLevelChangeVersionAsync(newDocumentStates, newAdditionalDocumentStates, c))
-                : textChanged
-=======
-                ? new AsyncLazy<VersionStamp>(c => ComputeLatestDocumentVersionAsync(newDocumentStates, newAdditionalDocumentStates, c), cacheResult: true)
                 : contentChanged
-                    ? new AsyncLazy<VersionStamp>(newDocument.GetTextVersionAsync, cacheResult: true)
-                    : _lazyLatestDocumentVersion;
-
-            dependentSemanticVersion = recalculateSemanticVersion
-                ? new AsyncLazy<VersionStamp>(c => ComputeLatestDocumentTopLevelChangeVersionAsync(newDocumentStates, newAdditionalDocumentStates, c), cacheResult: true)
-                : contentChanged
->>>>>>> d22a4837
                     ? CreateLazyLatestDocumentTopLevelChangeVersion(newDocument, newDocumentStates, newAdditionalDocumentStates)
                     : _lazyLatestDocumentTopLevelChangeVersion;
         }
