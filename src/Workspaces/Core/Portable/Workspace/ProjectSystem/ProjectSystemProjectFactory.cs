﻿// Licensed to the .NET Foundation under one or more agreements.
// The .NET Foundation licenses this file to you under the MIT license.
// See the LICENSE file in the project root for more information.

using System;
using System.Collections.Immutable;
using System.IO;
using System.Linq;
using System.Threading;
using System.Threading.Tasks;
using Microsoft.CodeAnalysis.Diagnostics;
using Microsoft.CodeAnalysis.Host;
using Microsoft.CodeAnalysis.PooledObjects;
using Microsoft.CodeAnalysis.ProjectSystem;
using Microsoft.CodeAnalysis.Shared.Extensions;
using Microsoft.CodeAnalysis.Shared.TestHooks;
using Microsoft.CodeAnalysis.Text;
using Roslyn.Utilities;

namespace Microsoft.CodeAnalysis.Workspaces.ProjectSystem;

internal sealed partial class ProjectSystemProjectFactory
{
    /// <summary>
    /// The main gate to synchronize updates to this solution.
    /// </summary>
    /// <remarks>
    /// See the Readme.md in this directory for further comments about threading in this area.
    /// </remarks>
    // TODO: we should be able to get rid of this gate in favor of just calling the various workspace methods that acquire the Workspace's
    // serialization lock and then allow us to update our own state under that lock.
    private readonly SemaphoreSlim _gate = new SemaphoreSlim(initialCount: 1);

    /// <summary>
    /// Stores the latest state of the project system factory.
    /// Access to this is synchronized via <see cref="_gate"/>
    /// </summary>
    private ProjectUpdateState _projectUpdateState = ProjectUpdateState.Empty;

    public Workspace Workspace { get; }
    public IAsynchronousOperationListener WorkspaceListener { get; }
    public IFileChangeWatcher FileChangeWatcher { get; }
    public SolutionServices SolutionServices => this.Workspace.Services.SolutionServices;

    public FileWatchedPortableExecutableReferenceFactory FileWatchedPortableExecutableReferenceFactory { get; }
    public FileWatchedAnalyzerReferenceFactory FileWatchedAnalyzerReferenceFactory { get; }

    private readonly Func<bool, ImmutableArray<string>, Task> _onDocumentsAddedMaybeAsync;
    private readonly Action<Project> _onProjectRemoved;

    /// <summary>
    /// A set of documents that were added by <see cref="ProjectSystemProject.AddSourceTextContainer"/>, and aren't otherwise
    /// tracked for opening/closing.
    /// </summary>
    public ImmutableHashSet<DocumentId> DocumentsNotFromFiles { get; private set; } = [];

    /// <remarks>Should be updated with <see cref="ImmutableInterlocked"/>.</remarks>
    private ImmutableDictionary<ProjectId, string?> _projectToMaxSupportedLangVersionMap = ImmutableDictionary<ProjectId, string?>.Empty;

    /// <remarks>Should be updated with <see cref="ImmutableInterlocked"/>.</remarks>
    private ImmutableDictionary<ProjectId, string> _projectToDependencyNodeTargetIdentifier = ImmutableDictionary<ProjectId, string>.Empty;

    /// <summary>
    /// Set by the host if the solution is currently closing; this can be used to optimize some things there.
    /// </summary>
    public bool SolutionClosing { get; set; }

    /// <summary>
    /// The current path to the solution. Currently this is only used to update the solution path when the first project is added -- we don't have a concept
    /// of the solution path changing in the middle while a bunch of projects are loaded.
    /// </summary>
    public string? SolutionPath { get; set; }
    public Guid SolutionTelemetryId { get; set; }

    public ProjectSystemProjectFactory(Workspace workspace, IFileChangeWatcher fileChangeWatcher, Func<bool, ImmutableArray<string>, Task> onDocumentsAddedMaybeAsync, Action<Project> onProjectRemoved)
    {
        Workspace = workspace;
        FileChangeWatcher = fileChangeWatcher;

        _onDocumentsAddedMaybeAsync = onDocumentsAddedMaybeAsync;
        _onProjectRemoved = onProjectRemoved;

        WorkspaceListener = this.SolutionServices.GetRequiredService<IWorkspaceAsynchronousOperationListenerProvider>().GetListener();

        FileWatchedPortableExecutableReferenceFactory = new FileWatchedPortableExecutableReferenceFactory(fileChangeWatcher);
        FileWatchedPortableExecutableReferenceFactory.ReferenceChanged += this.StartRefreshingMetadataReferencesForFile;

        FileWatchedAnalyzerReferenceFactory = new FileWatchedAnalyzerReferenceFactory(fileChangeWatcher);
        FileWatchedAnalyzerReferenceFactory.ReferenceChanged += this.StartRefreshingAnalyzerReferenceForFile;
    }

    public FileTextLoader CreateFileTextLoader(string fullPath)
        => new WorkspaceFileTextLoader(this.SolutionServices, fullPath, defaultEncoding: null);

    public async Task<ProjectSystemProject> CreateAndAddToWorkspaceAsync(string projectSystemName, string language, ProjectSystemProjectCreationInfo creationInfo, ProjectSystemHostInfo hostInfo)
    {
        var projectId = ProjectId.CreateNewId(projectSystemName);
        var assemblyName = creationInfo.AssemblyName ?? projectSystemName;

        // We will use the project system name as the default display name of the project
        var project = new ProjectSystemProject(
            this,
            hostInfo,
            projectId,
            displayName: projectSystemName,
            language,
            assemblyName,
            creationInfo.CompilationOptions,
            creationInfo.FilePath,
            creationInfo.ParseOptions,
            creationInfo.CompilationOutputAssemblyFilePath);

        var versionStamp = creationInfo.FilePath != null
            ? VersionStamp.Create(File.GetLastWriteTimeUtc(creationInfo.FilePath))
            : VersionStamp.Create();

        var projectInfo = ProjectInfo.Create(
            new ProjectInfo.ProjectAttributes(
                projectId,
                versionStamp,
                name: projectSystemName,
                assemblyName,
                language,
                compilationOutputInfo: new(creationInfo.CompilationOutputAssemblyFilePath),
                SourceHashAlgorithms.Default, // will be updated when command line is set
                filePath: creationInfo.FilePath,
                telemetryId: creationInfo.TelemetryId),
            compilationOptions: creationInfo.CompilationOptions,
            parseOptions: creationInfo.ParseOptions);

        await ApplyChangeToWorkspaceAsync(w =>
        {
            // We call the synchronous SetCurrentSolution which is fine here since we've already acquired our outer lock so this will
            // never block. But once we remove the ProjectSystemProjectFactory lock in favor of everybody calling the newer overloads of
            // SetCurrentSolution, this should become async again.
            w.SetCurrentSolution(
                oldSolution =>
                {
                    // If we don't have any projects and this is our first project being added, then we'll create a
                    // new SolutionId and count this as the solution being added so that event is raised.
                    if (oldSolution.ProjectIds.Count == 0)
                    {
                        var solutionInfo = SolutionInfo.Create(
                            SolutionId.CreateNewId(SolutionPath),
                            VersionStamp.Create(),
                            SolutionPath,
                            projects: [projectInfo],
                            analyzerReferences: w.CurrentSolution.AnalyzerReferences).WithTelemetryId(SolutionTelemetryId);
                        var newSolution = w.CreateSolution(solutionInfo);

                        using var _ = ArrayBuilder<ProjectInfo>.GetInstance(out var projectInfos);
                        projectInfos.AddRange(solutionInfo.Projects);
                        newSolution = newSolution.AddProjects(projectInfos);

                        return newSolution;
                    }
                    else
                    {
                        return oldSolution.AddProject(projectInfo);
                    }
                },
                (oldSolution, newSolution) =>
                {
                    return oldSolution.ProjectIds.Count == 0
                        ? (WorkspaceChangeKind.SolutionAdded, projectId: null, documentId: null)
                        : (WorkspaceChangeKind.ProjectAdded, projectId, documentId: null);
                },
                onBeforeUpdate: null,
                onAfterUpdate: null);
        }).ConfigureAwait(false);

        return project;
    }

    public string? TryGetDependencyNodeTargetIdentifier(ProjectId projectId)
    {
        // This doesn't take a lock since _projectToDependencyNodeTargetIdentifier is immutable
        _projectToDependencyNodeTargetIdentifier.TryGetValue(projectId, out var identifier);
        return identifier;
    }

    public string? TryGetMaxSupportedLanguageVersion(ProjectId projectId)
    {
        // This doesn't take a lock since _projectToMaxSupportedLangVersionMap is immutable
        _projectToMaxSupportedLangVersionMap.TryGetValue(projectId, out var identifier);
        return identifier;
    }

    internal void AddDocumentToDocumentsNotFromFiles_NoLock(DocumentId documentId)
    {
        Contract.ThrowIfFalse(_gate.CurrentCount == 0);

        DocumentsNotFromFiles = DocumentsNotFromFiles.Add(documentId);
    }

    internal void RemoveDocumentToDocumentsNotFromFiles_NoLock(DocumentId documentId)
    {
        Contract.ThrowIfFalse(_gate.CurrentCount == 0);
        DocumentsNotFromFiles = DocumentsNotFromFiles.Remove(documentId);
    }
    /// <summary>
    /// Applies a single operation to the workspace. <paramref name="action"/> should be a call to one of the protected Workspace.On* methods.
    /// </summary>
    public void ApplyChangeToWorkspace(Action<Workspace> action)
    {
        using (_gate.DisposableWait())
        {
            action(Workspace);
        }
    }

    /// <summary>
    /// Applies a single operation to the workspace. <paramref name="action"/> should be a call to one of the protected Workspace.On* methods.
    /// </summary>
    public async ValueTask ApplyChangeToWorkspaceAsync(Action<Workspace> action, CancellationToken cancellationToken = default)
    {
        using (await _gate.DisposableWaitAsync(cancellationToken).ConfigureAwait(false))
        {
            action(Workspace);
        }
    }

    /// <summary>
    /// Applies a single operation to the workspace. <paramref name="action"/> should be a call to one of the protected Workspace.On* methods.
    /// </summary>
    public async ValueTask ApplyChangeToWorkspaceMaybeAsync(bool useAsync, Action<Workspace> action)
    {
        using (useAsync ? await _gate.DisposableWaitAsync().ConfigureAwait(false) : _gate.DisposableWait())
        {
            action(Workspace);
        }
    }

    /// <summary>
    /// Applies a single operation to the workspace that also needs to update the <see cref="_projectUpdateState"/>.
    /// <paramref name="action"/> should be a call to one of the protected Workspace.On* methods.
    /// </summary>
    public void ApplyChangeToWorkspaceWithProjectUpdateState(Func<Workspace, ProjectUpdateState, ProjectUpdateState> action)
    {
        using (_gate.DisposableWait())
        {
            var projectUpdateState = action(Workspace, _projectUpdateState);
            ApplyProjectUpdateState(projectUpdateState);
        }
    }

    /// <summary>
    /// Applies a solution transformation to the workspace and triggers workspace changed event for specified <paramref name="projectId"/>.
    /// The transformation shall only update the project of the solution with the specified <paramref name="projectId"/>.
    /// 
    /// The <paramref name="solutionTransformation"/> function must be safe to be attempted multiple times (and not update local state).
    /// </summary>
    public void ApplyChangeToWorkspace(ProjectId projectId, Func<CodeAnalysis.Solution, CodeAnalysis.Solution> solutionTransformation)
    {
        using (_gate.DisposableWait())
        {
            Workspace.SetCurrentSolution(solutionTransformation, WorkspaceChangeKind.ProjectChanged, projectId);
        }
    }

    /// <inheritdoc cref="ApplyBatchChangeToWorkspaceAsync(Func{SolutionChangeAccumulator, ProjectUpdateState, ProjectUpdateState}, Action{ProjectUpdateState}?)"/>
    public void ApplyBatchChangeToWorkspace(Func<SolutionChangeAccumulator, ProjectUpdateState, ProjectUpdateState> mutation, Action<ProjectUpdateState>? onAfterUpdateAlways)
    {
        ApplyBatchChangeToWorkspaceMaybeAsync(useAsync: false, mutation, onAfterUpdateAlways).VerifyCompleted();
    }

    /// <inheritdoc cref="ApplyBatchChangeToWorkspaceAsync(Func{SolutionChangeAccumulator, ProjectUpdateState, ProjectUpdateState}, Action{ProjectUpdateState}?)"/>
    public Task ApplyBatchChangeToWorkspaceAsync(Func<SolutionChangeAccumulator, ProjectUpdateState, ProjectUpdateState> mutation, Action<ProjectUpdateState>? onAfterUpdateAlways)
    {
        return ApplyBatchChangeToWorkspaceMaybeAsync(useAsync: true, mutation, onAfterUpdateAlways);
    }

    /// <inheritdoc cref="ApplyBatchChangeToWorkspaceAsync(Func{SolutionChangeAccumulator, ProjectUpdateState, ProjectUpdateState}, Action{ProjectUpdateState}?)"/>
    public async Task ApplyBatchChangeToWorkspaceMaybeAsync(bool useAsync, Func<SolutionChangeAccumulator, ProjectUpdateState, ProjectUpdateState> mutation, Action<ProjectUpdateState>? onAfterUpdateAlways)
    {
        using (useAsync ? await _gate.DisposableWaitAsync().ConfigureAwait(false) : _gate.DisposableWait())
        {
            await ApplyBatchChangeToWorkspaceMaybe_NoLockAsync(useAsync, mutation, onAfterUpdateAlways).ConfigureAwait(false);
        }
    }

    /// <summary>
    /// Applies a change to the workspace that can do any number of project changes.
    /// The mutation action must be safe to attempt multiple times, in case there are interceding solution changes.
    /// If outside changes need to run under the global lock and run only once, they should use the <paramref name="onAfterUpdateAlways"/> action.
    /// <paramref name="onAfterUpdateAlways"/> will always run even if the transformation applied no changes.
    /// </summary>
    /// <remarks>This is needed to synchronize with <see cref="ApplyChangeToWorkspace(Action{Workspace})" /> to avoid any races. This
    /// method could be moved down to the core Workspace layer and then could use the synchronization lock there.</remarks>
    public async Task ApplyBatchChangeToWorkspaceMaybe_NoLockAsync(bool useAsync, Func<SolutionChangeAccumulator, ProjectUpdateState, ProjectUpdateState> mutation, Action<ProjectUpdateState>? onAfterUpdateAlways)
    {
        Contract.ThrowIfFalse(_gate.CurrentCount == 0);

        // We need the data from the accumulator across the lambda callbacks to SetCurrentSolutionAsync, so declare
        // it here. It will be assigned in `transformation:` below (which may happen multiple times if the
        // transformation needs to rerun).  Once the transformation succeeds and is applied, the
        // 'onBeforeUpdate/onAfterUpdate' callbacks will be called, and can use the last assigned value in
        // `transformation`.
        SolutionChangeAccumulator solutionChanges = null!;
        ProjectUpdateState projectUpdateState = null!;

        var (didUpdate, newSolution) = await Workspace.SetCurrentSolutionAsync(
            useAsync,
            transformation: oldSolution =>
            {
                solutionChanges = new SolutionChangeAccumulator(oldSolution);

                // Use the _projectUpdateState here to ensure retries run with the original state.
                projectUpdateState = mutation(solutionChanges, _projectUpdateState);

                // Note: If the accumulator showed no changes it will return oldSolution.  This ensures that
                // SetCurrentSolutionAsync bails out immediately and no further work is done.
                return solutionChanges.Solution;
            },
            changeKind: (_, _) => (solutionChanges.WorkspaceChangeKind, solutionChanges.WorkspaceChangeProjectId, solutionChanges.WorkspaceChangeDocumentId),
            onBeforeUpdate: (_, _) =>
            {
                // Clear out mutable state not associated with the solution snapshot (for example, which documents are
                // currently open).
                foreach (var documentId in solutionChanges.DocumentIdsRemoved)
                    Workspace.ClearDocumentData(documentId);
            },
            onAfterUpdate: null,
            CancellationToken.None).ConfigureAwait(false);

        // Now that the project update has actually applied, we can apply the results of it.
        // For example saving the state and updating file watchers for added/removed references.
        //
        // Importantly this is not done inside the SetCurrentSolution onAfterUpdate as that
        // will only run *if* the transformation resulted in a changed solution, but this
        // must run regardless (it is possible we update maps, but did not end up actually changing the sln object) in the transformation.
        ApplyProjectUpdateState(projectUpdateState);
        onAfterUpdateAlways?.Invoke(projectUpdateState);
    }

    private void ApplyBatchChangeToWorkspace_NoLock(
        Func<SolutionChangeAccumulator, ProjectUpdateState, ProjectUpdateState> mutation, Action<ProjectUpdateState>? onAfterUpdateAlways)
    {
        Contract.ThrowIfFalse(_gate.CurrentCount == 0);

        ApplyBatchChangeToWorkspaceMaybe_NoLockAsync(useAsync: false, mutation, onAfterUpdateAlways).VerifyCompleted();
    }

    private static ProjectUpdateState GetReferenceInformation(ProjectId projectId, ProjectUpdateState projectUpdateState, out ProjectReferenceInformation projectReference)
    {
        if (projectUpdateState.ProjectReferenceInfos.TryGetValue(projectId, out var referenceInfo))
        {
            projectReference = referenceInfo;
            return projectUpdateState;
        }
        else
        {
            projectReference = new ProjectReferenceInformation([], []);
            return projectUpdateState with
            {
                ProjectReferenceInfos = projectUpdateState.ProjectReferenceInfos.Add(projectId, projectReference)
            };
        }
    }

    /// <summary>
    /// Removes the project from the various maps this type maintains; it's still up to the caller to actually remove
    /// the project in one way or another.
    /// </summary>
    internal void RemoveProjectFromTrackingMaps_NoLock(ProjectId projectId)
    {
        Contract.ThrowIfFalse(_gate.CurrentCount == 0);

        // This is set in the transformation function, but needs to be used by the onAfterUpdateAlways callback
        // so we define it here outside of the lambda.
        Project project = null!;

        ApplyBatchChangeToWorkspace_NoLock((solutionChanges, projectUpdateState) =>
        {
            project = Workspace.CurrentSolution.GetRequiredProject(projectId);

            if (projectUpdateState.ProjectReferenceInfos.TryGetValue(projectId, out var projectReferenceInfo))
            {
                // If we still had any output paths, we'll want to remove them to cause conversion back to metadata references.
                // The call below implicitly is modifying the collection we've fetched, so we'll make a copy.
                foreach (var outputPath in projectReferenceInfo.OutputPaths.ToList())
                {
                    projectUpdateState = RemoveProjectOutputPath_NoLock(solutionChanges, projectId, outputPath, projectUpdateState, SolutionClosing, SolutionServices);
                }

                projectUpdateState = projectUpdateState with
                {
                    ProjectReferenceInfos = projectUpdateState.ProjectReferenceInfos.Remove(projectId)
                };
            }

            return projectUpdateState;
        }, onAfterUpdateAlways: (projectUpdateState) =>
        {
            // This is called once after the above transformation is successfully applied.

            ImmutableInterlocked.TryRemove<ProjectId, string?>(ref _projectToMaxSupportedLangVersionMap, projectId, out _);
            ImmutableInterlocked.TryRemove(ref _projectToDependencyNodeTargetIdentifier, projectId, out _);

            _onProjectRemoved?.Invoke(project);
        });
    }

    internal void ApplyProjectUpdateState(ProjectUpdateState projectUpdateState)
    {
        Contract.ThrowIfFalse(_gate.CurrentCount == 0);

<<<<<<< HEAD
        // Remove file watchers for any references we're no longer watching.
        foreach (var reference in projectUpdateState.RemovedMetadataReferences)
            FileWatchedPortableExecutableReferenceFactory.StopWatchingReference(reference);

        // Add file watchers for any references we are now watching.
        foreach (var reference in projectUpdateState.AddedMetadataReferences)
            FileWatchedPortableExecutableReferenceFactory.StartWatchingReference(reference, reference.FilePath!);

        // Remove file watchers for any references we're no longer watching.
        foreach (var reference in projectUpdateState.RemovedAnalyzerReferences)
            FileWatchedAnalyzerReferenceFactory.StopWatchingReference(reference);

        // Add file watchers for any references we are now watching.
        foreach (var reference in projectUpdateState.AddedAnalyzerReferences)
            FileWatchedAnalyzerReferenceFactory.StartWatchingReference(reference, reference.FullPath!);
=======
        // Now that we've removed the references from the sln, we can stop watching them.
        foreach (var reference in projectUpdateState.RemovedMetadataReferences)
            FileWatchedReferenceFactory.StopWatchingReference(reference);

        // Now that we've added the references to the sln, we can start watching them.
        foreach (var reference in projectUpdateState.AddedMetadataReferences)
            FileWatchedReferenceFactory.StartWatchingReference(reference, reference.FilePath!);
>>>>>>> 22d9c55a

        // Clear the state from the this update in preparation for the next.
        projectUpdateState = projectUpdateState.ClearIncrementalState();
        _projectUpdateState = projectUpdateState;
<<<<<<< HEAD
        return;
=======
>>>>>>> 22d9c55a
    }

    internal void RemoveSolution_NoLock()
    {
        Contract.ThrowIfFalse(_gate.CurrentCount == 0);

        // At this point, we should have had RemoveProjectFromTrackingMaps_NoLock called for everything else, so it's just the solution itself
        // to clean up
        Contract.ThrowIfFalse(_projectUpdateState.ProjectReferenceInfos.Count == 0);
        Contract.ThrowIfFalse(_projectToMaxSupportedLangVersionMap.Count == 0);
        Contract.ThrowIfFalse(_projectToDependencyNodeTargetIdentifier.Count == 0);

        // Create a new empty solution and set this; we will reuse the same SolutionId and path since components
        // still may have persistence information they still need to look up by that location; we also keep the
        // existing analyzer references around since those are host-level analyzers that were loaded asynchronously.

        Workspace.SetCurrentSolution(
            solution => Workspace.CreateSolution(
                SolutionInfo.Create(
                    SolutionId.CreateNewId(),
                    VersionStamp.Create(),
                    analyzerReferences: solution.AnalyzerReferences)),
            WorkspaceChangeKind.SolutionRemoved,
            onBeforeUpdate: (_, _) =>
            {
                Workspace.ClearOpenDocuments();
            });
    }

    [PerformanceSensitive("https://github.com/dotnet/roslyn/issues/54137", AllowLocks = false)]
    internal void SetMaxLanguageVersion(ProjectId projectId, string? maxLanguageVersion)
    {
        ImmutableInterlocked.Update(
            ref _projectToMaxSupportedLangVersionMap,
            static (map, arg) => map.SetItem(arg.projectId, arg.maxLanguageVersion),
            (projectId, maxLanguageVersion));
    }

    [PerformanceSensitive("https://github.com/dotnet/roslyn/issues/54135", AllowLocks = false)]
    internal void SetDependencyNodeTargetIdentifier(ProjectId projectId, string targetIdentifier)
    {
        ImmutableInterlocked.Update(
            ref _projectToDependencyNodeTargetIdentifier,
            static (map, arg) => map.SetItem(arg.projectId, arg.targetIdentifier),
            (projectId, targetIdentifier));
    }

    public static ProjectUpdateState AddProjectOutputPath_NoLock(
        SolutionChangeAccumulator solutionChanges,
        ProjectId projectId,
        string outputPath,
        ProjectUpdateState projectUpdateState,
        SolutionServices solutionServices)
    {
        projectUpdateState = GetReferenceInformation(projectId, projectUpdateState, out var projectReferenceInformation);
        projectUpdateState = projectUpdateState.WithProjectReferenceInfo(projectId, projectReferenceInformation with
        {
            OutputPaths = projectReferenceInformation.OutputPaths.Add(outputPath)
        });

        projectUpdateState = projectUpdateState.WithProjectOutputPath(outputPath, projectId);

        var projectsForOutputPath = projectUpdateState.ProjectsByOutputPath[outputPath];
        var distinctProjectsForOutputPath = projectsForOutputPath.Distinct().ToList();

        // If we have exactly one, then we're definitely good to convert
        if (projectsForOutputPath.Count() == 1)
        {
            projectUpdateState = ConvertMetadataReferencesToProjectReferences_NoLock(solutionChanges, projectId, outputPath, projectUpdateState);
        }
        else if (distinctProjectsForOutputPath.Count == 1)
        {
            // The same project has multiple output paths that are the same. Any project would have already been converted
            // by the prior add, so nothing further to do
        }
        else
        {
            // We have more than one project outputting to the same path. This shouldn't happen but we'll convert back
            // because now we don't know which project to reference.
            foreach (var otherProjectId in projectsForOutputPath)
            {
                // We know that since we're adding a path to projectId and we're here that we couldn't have already
                // had a converted reference to us, instead we need to convert things that are pointing to the project
                // we're colliding with
                if (otherProjectId != projectId)
                {
                    projectUpdateState = ConvertProjectReferencesToMetadataReferences_NoLock(solutionChanges, otherProjectId, outputPath, projectUpdateState, solutionServices);
                }
            }
        }

        return projectUpdateState;
    }

    /// <summary>
    /// Attempts to convert all metadata references to <paramref name="outputPath"/> to a project reference to <paramref name="projectIdToReference"/>.
    /// </summary>
    /// <param name="projectIdToReference">The <see cref="ProjectId"/> of the project that could be referenced in place of the output path.</param>
    /// <param name="outputPath">The output path to replace.</param>
    [PerformanceSensitive("https://github.com/dotnet/roslyn/issues/31306",
        Constraint = "Avoid calling " + nameof(CodeAnalysis.Solution.GetProject) + " to avoid realizing all projects.")]
    private static ProjectUpdateState ConvertMetadataReferencesToProjectReferences_NoLock(
        SolutionChangeAccumulator solutionChanges,
        ProjectId projectIdToReference,
        string outputPath,
        ProjectUpdateState projectUpdateState)
    {
        foreach (var projectIdToRetarget in solutionChanges.Solution.ProjectIds)
        {
            if (CanConvertMetadataReferenceToProjectReference(solutionChanges.Solution, projectIdToRetarget, referencedProjectId: projectIdToReference))
            {
                // PERF: call GetProjectState instead of GetProject, otherwise creating a new project might force all
                // Project instances to get created.
                foreach (PortableExecutableReference reference in solutionChanges.Solution.GetProjectState(projectIdToRetarget)!.MetadataReferences)
                {
                    if (string.Equals(reference.FilePath, outputPath, StringComparison.OrdinalIgnoreCase))
                    {
                        projectUpdateState = projectUpdateState.WithIncrementalMetadataReferenceRemoved(reference);

                        var projectReference = new ProjectReference(projectIdToReference, reference.Properties.Aliases, reference.Properties.EmbedInteropTypes);
                        var newSolution = solutionChanges.Solution
                            .RemoveMetadataReference(projectIdToRetarget, reference)
                            .AddProjectReference(projectIdToRetarget, projectReference);

                        solutionChanges.UpdateSolutionForProjectAction(projectIdToRetarget, newSolution);

                        projectUpdateState = GetReferenceInformation(projectIdToRetarget, projectUpdateState, out var projectInfo);
                        projectUpdateState = projectUpdateState.WithProjectReferenceInfo(projectIdToRetarget,
                            projectInfo.WithConvertedProjectReference(reference.FilePath!, projectReference));

                        // We have converted one, but you could have more than one reference with different aliases
                        // that we need to convert, so we'll keep going
                    }
                }
            }
        }

        return projectUpdateState;
    }

    [PerformanceSensitive("https://github.com/dotnet/roslyn/issues/31306",
        Constraint = "Avoid calling " + nameof(CodeAnalysis.Solution.GetProject) + " to avoid realizing all projects.")]
    private static bool CanConvertMetadataReferenceToProjectReference(Solution solution, ProjectId projectIdWithMetadataReference, ProjectId referencedProjectId)
    {
        // We can never make a project reference ourselves. This isn't a meaningful scenario, but if somebody does this by accident
        // we do want to throw exceptions.
        if (projectIdWithMetadataReference == referencedProjectId)
        {
            return false;
        }

        // PERF: call GetProjectState instead of GetProject, otherwise creating a new project might force all
        // Project instances to get created.
        var projectWithMetadataReference = solution.GetProjectState(projectIdWithMetadataReference);
        var referencedProject = solution.GetProjectState(referencedProjectId);

        Contract.ThrowIfNull(projectWithMetadataReference);
        Contract.ThrowIfNull(referencedProject);

        // We don't want to convert a metadata reference to a project reference if the project being referenced isn't something
        // we can create a Compilation for. For example, if we have a C# project, and it's referencing a F# project via a metadata reference
        // everything would be fine if we left it a metadata reference. Converting it to a project reference means we couldn't create a Compilation
        // anymore in the IDE, since the C# compilation would need to reference an F# compilation. F# projects referencing other F# projects though
        // do expect this to work, and so we'll always allow references through of the same language.
        if (projectWithMetadataReference.Language != referencedProject.Language)
        {
            if (projectWithMetadataReference.LanguageServices.GetService<ICompilationFactoryService>() != null &&
                referencedProject.LanguageServices.GetService<ICompilationFactoryService>() == null)
            {
                // We're referencing something that we can't create a compilation from something that can, so keep the metadata reference
                return false;
            }
        }

        // If this is going to cause a circular reference, also disallow it
        if (solution.GetProjectDependencyGraph().GetProjectsThatThisProjectTransitivelyDependsOn(referencedProjectId).Contains(projectIdWithMetadataReference))
        {
            return false;
        }

        return true;
    }

    /// <summary>
    /// Finds all projects that had a project reference to <paramref name="projectId"/> and convert it back to a metadata reference.
    /// </summary>
    /// <param name="projectId">The <see cref="ProjectId"/> of the project being referenced.</param>
    /// <param name="outputPath">The output path of the given project to remove the link to.</param>
    [PerformanceSensitive(
        "https://github.com/dotnet/roslyn/issues/37616",
        Constraint = "Update ConvertedProjectReferences in place to avoid duplicate list allocations.")]
    private static ProjectUpdateState ConvertProjectReferencesToMetadataReferences_NoLock(
        SolutionChangeAccumulator solutionChanges,
        ProjectId projectId,
        string outputPath,
        ProjectUpdateState projectUpdateState,
        SolutionServices solutionServices)
    {
        foreach (var projectIdToRetarget in solutionChanges.Solution.ProjectIds)
        {
            projectUpdateState = GetReferenceInformation(projectIdToRetarget, projectUpdateState, out var referenceInfo);

            // Update ConvertedProjectReferences in place to avoid duplicate list allocations
            for (var i = 0; i < referenceInfo.ConvertedProjectReferences.Count(); i++)
            {
                var convertedReference = referenceInfo.ConvertedProjectReferences[i];

                if (string.Equals(convertedReference.path, outputPath, StringComparison.OrdinalIgnoreCase) &&
                    convertedReference.ProjectReference.ProjectId == projectId)
                {
                    var metadataReference = CreateMetadataReference_NoLock(
                        convertedReference.path,
                        new MetadataReferenceProperties(
                            aliases: convertedReference.ProjectReference.Aliases,
                            embedInteropTypes: convertedReference.ProjectReference.EmbedInteropTypes),
                        solutionServices);
                    projectUpdateState = projectUpdateState.WithIncrementalMetadataReferenceAdded(metadataReference);

                    var newSolution = solutionChanges.Solution.RemoveProjectReference(projectIdToRetarget, convertedReference.ProjectReference)
                                                              .AddMetadataReference(projectIdToRetarget, metadataReference);

                    solutionChanges.UpdateSolutionForProjectAction(projectIdToRetarget, newSolution);

                    referenceInfo = referenceInfo with
                    {
                        ConvertedProjectReferences = referenceInfo.ConvertedProjectReferences.RemoveAt(i)
                    };
                    projectUpdateState = projectUpdateState.WithProjectReferenceInfo(projectIdToRetarget, referenceInfo);

                    // We have converted one, but you could have more than one reference with different aliases
                    // that we need to convert, so we'll keep going. Make sure to decrement the index so we don't
                    // skip any items.
                    i--;
                }
            }
        }

        return projectUpdateState;
    }

    /// <summary>
    /// Converts a metadata reference to a project reference if possible.
    /// This must be safe to run multiple times for the same reference as it is called
    /// during a workspace update (which will attempt to apply the update multiple times).
    /// </summary>
    public static ProjectUpdateState TryCreateConvertedProjectReference_NoLock(
        ProjectId referencingProject,
        string path,
        MetadataReferenceProperties properties,
        ProjectUpdateState projectUpdateState,
        Solution currentSolution,
        out ProjectReference? projectReference)
    {
        if (projectUpdateState.ProjectsByOutputPath.TryGetValue(path, out var ids) && ids.Distinct().Count() == 1)
        {
            var projectIdToReference = ids.First();

            if (CanConvertMetadataReferenceToProjectReference(currentSolution, referencingProject, projectIdToReference))
            {
                projectReference = new ProjectReference(
                    projectIdToReference,
                    aliases: properties.Aliases,
                    embedInteropTypes: properties.EmbedInteropTypes);

                projectUpdateState = GetReferenceInformation(referencingProject, projectUpdateState, out var projectReferenceInfo);
                projectUpdateState = projectUpdateState.WithProjectReferenceInfo(referencingProject, projectReferenceInfo.WithConvertedProjectReference(path, projectReference));
                return projectUpdateState;
            }
            else
            {
                projectReference = null;
                return projectUpdateState;
            }
        }
        else
        {
            projectReference = null;
            return projectUpdateState;
        }
    }

    /// <summary>
    /// Tries to convert a metadata reference to remove to a project reference.
    /// </summary>
    public static ProjectUpdateState TryRemoveConvertedProjectReference_NoLock(
        ProjectId referencingProject,
        string path,
        MetadataReferenceProperties properties,
        ProjectUpdateState projectUpdateState,
        out ProjectReference? projectReference)
    {
        projectUpdateState = GetReferenceInformation(referencingProject, projectUpdateState, out var projectReferenceInformation);
        foreach (var convertedProject in projectReferenceInformation.ConvertedProjectReferences)
        {
            if (convertedProject.path == path &&
                convertedProject.ProjectReference.EmbedInteropTypes == properties.EmbedInteropTypes &&
                convertedProject.ProjectReference.Aliases.SequenceEqual(properties.Aliases))
            {
                projectUpdateState = projectUpdateState.WithProjectReferenceInfo(referencingProject, projectReferenceInformation with
                {
                    ConvertedProjectReferences = projectReferenceInformation.ConvertedProjectReferences.Remove(convertedProject)
                });
                projectReference = convertedProject.ProjectReference;
                return projectUpdateState;
            }
        }

        projectReference = null;
        return projectUpdateState;
    }

    public static ProjectUpdateState RemoveProjectOutputPath_NoLock(
        SolutionChangeAccumulator solutionChanges,
        ProjectId projectId,
        string outputPath,
        ProjectUpdateState projectUpdateState,
        bool solutionClosing,
        SolutionServices solutionServices)
    {
        projectUpdateState = GetReferenceInformation(projectId, projectUpdateState, out var projectReferenceInformation);
        if (!projectReferenceInformation.OutputPaths.Contains(outputPath))
        {
            throw new ArgumentException($"Project does not contain output path '{outputPath}'", nameof(outputPath));
        }

        projectUpdateState = projectUpdateState.WithProjectReferenceInfo(projectId, projectReferenceInformation with
        {
            OutputPaths = projectReferenceInformation.OutputPaths.Remove(outputPath)
        });

        projectUpdateState = projectUpdateState.RemoveProjectOutputPath(outputPath, projectId);

        // When a project is closed, we may need to convert project references to metadata references (or vice
        // versa). Failure to convert the references could leave a project in the workspace with a project
        // reference to a project which is not open.
        //
        // For the specific case where the entire solution is closing, we do not need to update the state for
        // remaining projects as each project closes, because we know those projects will be closed without
        // further use. Avoiding reference conversion when the solution is closing improves performance for both
        // IDE close scenarios and solution reload scenarios that occur after complex branch switches.
        if (!solutionClosing)
        {
            if (projectUpdateState.ProjectsByOutputPath.TryGetValue(outputPath, out var remainingProjectsForOutputPath))
            {
                var distinctRemainingProjects = remainingProjectsForOutputPath.Distinct();
                if (distinctRemainingProjects.Count() == 1)
                {
                    // We had more than one project outputting to the same path. Now we're back down to one
                    // so we can reference that one again
                    projectUpdateState = ConvertMetadataReferencesToProjectReferences_NoLock(solutionChanges, distinctRemainingProjects.Single(), outputPath, projectUpdateState);
                }
            }
            else
            {
                // No projects left, we need to convert back to metadata references
                projectUpdateState = ConvertProjectReferencesToMetadataReferences_NoLock(solutionChanges, projectId, outputPath, projectUpdateState, solutionServices);
            }
        }

        return projectUpdateState;
    }

    /// <summary>
    /// Gets or creates a PortableExecutableReference instance for the given file path and properties.
    /// Calls to this are expected to be serialized by the caller.
    /// </summary>
<<<<<<< HEAD
    public static PortableExecutableReference CreateMetadataReference_NoLock(
        string fullFilePath, MetadataReferenceProperties properties, SolutionServices solutionServices)
=======
    public static PortableExecutableReference CreateMetadataReference_NoLock(string fullFilePath, MetadataReferenceProperties properties, SolutionServices solutionServices)
>>>>>>> 22d9c55a
    {
        return solutionServices.GetRequiredService<IMetadataService>().GetReference(fullFilePath, properties);
    }

    private void StartRefreshingMetadataReferencesForFile(object? sender, string fullFilePath)
    {
        using var asyncToken = WorkspaceListener.BeginAsyncOperation(nameof(StartRefreshingMetadataReferencesForFile));

        var task = StartRefreshingMetadataReferencesForFileAsync(sender, fullFilePath);
        task.CompletesAsyncOperation(asyncToken);

        return;

        async Task StartRefreshingMetadataReferencesForFileAsync(object? sender, string fullFilePath)
        {
            await ApplyBatchChangeToWorkspaceAsync((solutionChanges, projectUpdateState) =>
            {
                // Access the current update state under the workspace sync.
                foreach (var project in Workspace.CurrentSolution.Projects)
                {
                    // Loop to find each reference with the given path. It's possible that there might be multiple
                    // references of the same path; the project system could conceivably add the same reference multiple
                    // times but with different aliases. It's also possible we might not find the path at all: when we
                    // receive the file changed event, we aren't checking if the file is still in the workspace at that
                    // time; it's possible it might have already been removed.
                    foreach (var portableExecutableReference in project.MetadataReferences.OfType<PortableExecutableReference>())
                    {
<<<<<<< HEAD
                        if (portableExecutableReference.FilePath == fullFilePath)
                        {
                            projectUpdateState = projectUpdateState.WithIncrementalMetadataReferenceRemoved(portableExecutableReference);

                            var newPortableExecutableReference = CreateMetadataReference_NoLock(
                                portableExecutableReference.FilePath,
                                portableExecutableReference.Properties,
                                SolutionServices);

                            projectUpdateState = projectUpdateState.WithIncrementalMetadataReferenceAdded(newPortableExecutableReference);
=======
                        projectUpdateState = projectUpdateState.WithIncrementalMetadataReferenceRemoved(portableExecutableReference);

                        var newPortableExecutableReference = CreateMetadataReference_NoLock(
                            portableExecutableReference.FilePath,
                            portableExecutableReference.Properties,
                            SolutionServices);

                        projectUpdateState = projectUpdateState.WithIncrementalMetadataReferenceAdded(newPortableExecutableReference);
>>>>>>> 22d9c55a

                            var newSolution = solutionChanges.Solution
                                .RemoveMetadataReference(project.Id, portableExecutableReference)
                                .AddMetadataReference(project.Id, newPortableExecutableReference);

                            solutionChanges.UpdateSolutionForProjectAction(project.Id, newSolution);
                        }
                    }
                }
<<<<<<< HEAD

                return projectUpdateState;
            }, onAfterUpdateAlways: null).ConfigureAwait(false);
        }
    }

    private void StartRefreshingAnalyzerReferenceForFile(object? sender, string fullFilePath)
    {
        using var asyncToken = WorkspaceListener.BeginAsyncOperation(nameof(StartRefreshingAnalyzerReferenceForFile));

        var task = StartRefreshingProjectAnalyzerReferenceForFileAsync(sender, fullFilePath);
        task.CompletesAsyncOperation(asyncToken);

        return;

        async Task StartRefreshingProjectAnalyzerReferenceForFileAsync(object? sender, string fullFilePath)
        {
            await ApplyBatchChangeToWorkspaceAsync((solutionChanges, projectUpdateState) =>
            {
                var loaderProvider = this.SolutionServices.GetRequiredService<IAnalyzerAssemblyLoaderProvider>();
                var assemblyLoader = loaderProvider.GetShadowCopyLoader();

                // Access the current update state under the workspace sync.
                foreach (var project in Workspace.CurrentSolution.Projects)
                {
                    // Loop to find each reference with the given path. It's possible that there might be multiple references of the same path;
                    // the project system could concievably add the same reference multiple times but with different aliases. It's also possible
                    // we might not find the path at all: when we receive the file changed event, we aren't checking if the file is still
                    // in the workspace at that time; it's possible it might have already been removed.
                    foreach (var analyzerReference in project.AnalyzerReferences)
                    {
                        if (analyzerReference.FullPath == fullFilePath)
                        {
                            projectUpdateState = projectUpdateState.WithIncrementalAnalyzerReferenceRemoved(analyzerReference);

                            var newAnalyzerReference = new AnalyzerFileReference(fullFilePath, assemblyLoader);

                            projectUpdateState = projectUpdateState.WithIncrementalAnalyzerReferenceAdded(analyzerReference);

                            var newSolution = solutionChanges.Solution
                                .RemoveAnalyzerReference(project.Id, analyzerReference)
                                .AddAnalyzerReference(project.Id, newAnalyzerReference);

                            solutionChanges.UpdateSolutionForProjectAction(project.Id, newSolution);
                        }
                    }
                }

                return projectUpdateState;
            }, onAfterUpdateAlways: null).ConfigureAwait(false);
        }
=======
            }

            return projectUpdateState;
        }, onAfterUpdateAlways: null).ConfigureAwait(false);
>>>>>>> 22d9c55a
    }

    internal Task RaiseOnDocumentsAddedMaybeAsync(bool useAsync, ImmutableArray<string> filePaths)
    {
        return _onDocumentsAddedMaybeAsync(useAsync, filePaths);
    }
}<|MERGE_RESOLUTION|>--- conflicted
+++ resolved
@@ -405,7 +405,6 @@
     {
         Contract.ThrowIfFalse(_gate.CurrentCount == 0);
 
-<<<<<<< HEAD
         // Remove file watchers for any references we're no longer watching.
         foreach (var reference in projectUpdateState.RemovedMetadataReferences)
             FileWatchedPortableExecutableReferenceFactory.StopWatchingReference(reference);
@@ -421,23 +420,10 @@
         // Add file watchers for any references we are now watching.
         foreach (var reference in projectUpdateState.AddedAnalyzerReferences)
             FileWatchedAnalyzerReferenceFactory.StartWatchingReference(reference, reference.FullPath!);
-=======
-        // Now that we've removed the references from the sln, we can stop watching them.
-        foreach (var reference in projectUpdateState.RemovedMetadataReferences)
-            FileWatchedReferenceFactory.StopWatchingReference(reference);
-
-        // Now that we've added the references to the sln, we can start watching them.
-        foreach (var reference in projectUpdateState.AddedMetadataReferences)
-            FileWatchedReferenceFactory.StartWatchingReference(reference, reference.FilePath!);
->>>>>>> 22d9c55a
 
         // Clear the state from the this update in preparation for the next.
         projectUpdateState = projectUpdateState.ClearIncrementalState();
         _projectUpdateState = projectUpdateState;
-<<<<<<< HEAD
-        return;
-=======
->>>>>>> 22d9c55a
     }
 
     internal void RemoveSolution_NoLock()
@@ -804,12 +790,8 @@
     /// Gets or creates a PortableExecutableReference instance for the given file path and properties.
     /// Calls to this are expected to be serialized by the caller.
     /// </summary>
-<<<<<<< HEAD
     public static PortableExecutableReference CreateMetadataReference_NoLock(
         string fullFilePath, MetadataReferenceProperties properties, SolutionServices solutionServices)
-=======
-    public static PortableExecutableReference CreateMetadataReference_NoLock(string fullFilePath, MetadataReferenceProperties properties, SolutionServices solutionServices)
->>>>>>> 22d9c55a
     {
         return solutionServices.GetRequiredService<IMetadataService>().GetReference(fullFilePath, properties);
     }
@@ -837,7 +819,6 @@
                     // time; it's possible it might have already been removed.
                     foreach (var portableExecutableReference in project.MetadataReferences.OfType<PortableExecutableReference>())
                     {
-<<<<<<< HEAD
                         if (portableExecutableReference.FilePath == fullFilePath)
                         {
                             projectUpdateState = projectUpdateState.WithIncrementalMetadataReferenceRemoved(portableExecutableReference);
@@ -848,16 +829,6 @@
                                 SolutionServices);
 
                             projectUpdateState = projectUpdateState.WithIncrementalMetadataReferenceAdded(newPortableExecutableReference);
-=======
-                        projectUpdateState = projectUpdateState.WithIncrementalMetadataReferenceRemoved(portableExecutableReference);
-
-                        var newPortableExecutableReference = CreateMetadataReference_NoLock(
-                            portableExecutableReference.FilePath,
-                            portableExecutableReference.Properties,
-                            SolutionServices);
-
-                        projectUpdateState = projectUpdateState.WithIncrementalMetadataReferenceAdded(newPortableExecutableReference);
->>>>>>> 22d9c55a
 
                             var newSolution = solutionChanges.Solution
                                 .RemoveMetadataReference(project.Id, portableExecutableReference)
@@ -867,7 +838,6 @@
                         }
                     }
                 }
-<<<<<<< HEAD
 
                 return projectUpdateState;
             }, onAfterUpdateAlways: null).ConfigureAwait(false);
@@ -919,12 +889,6 @@
                 return projectUpdateState;
             }, onAfterUpdateAlways: null).ConfigureAwait(false);
         }
-=======
-            }
-
-            return projectUpdateState;
-        }, onAfterUpdateAlways: null).ConfigureAwait(false);
->>>>>>> 22d9c55a
     }
 
     internal Task RaiseOnDocumentsAddedMaybeAsync(bool useAsync, ImmutableArray<string> filePaths)
