﻿// Copyright (c) Microsoft.  All Rights Reserved.  Licensed under the Apache License, Version 2.0.  See License.txt in the project root for license information.

using System.Composition;
using Microsoft.CodeAnalysis.Host;
using Microsoft.CodeAnalysis.Host.Mef;

namespace Microsoft.CodeAnalysis.Experiments
{
    internal interface IExperimentationService : IWorkspaceService
    {
        bool IsExperimentEnabled(string experimentName);
    }

    [ExportWorkspaceService(typeof(IExperimentationService)), Shared]
    internal class DefaultExperimentationService : IExperimentationService
    {
        public bool IsExperimentEnabled(string experimentName) => false;
    }

    internal static class WellKnownExperimentNames
    {
        public const string RoslynOOP64bit = nameof(RoslynOOP64bit);
        public const string CompletionAPI = nameof(CompletionAPI);
        public const string PartialLoadMode = "Roslyn.PartialLoadMode";
        public const string TypeImportCompletion = "Roslyn.TypeImportCompletion";
<<<<<<< HEAD
        public const string RoslynToggleBlockComment = "Roslyn.ToggleBlockComment";
        public const string RoslynToggleLineComment = "Roslyn.ToggleLineComment";
=======
        public const string NativeEditorConfigSupport = "Roslyn.NativeEditorConfigSupport";
>>>>>>> be75c9de
    }
}<|MERGE_RESOLUTION|>--- conflicted
+++ resolved
@@ -23,11 +23,8 @@
         public const string CompletionAPI = nameof(CompletionAPI);
         public const string PartialLoadMode = "Roslyn.PartialLoadMode";
         public const string TypeImportCompletion = "Roslyn.TypeImportCompletion";
-<<<<<<< HEAD
         public const string RoslynToggleBlockComment = "Roslyn.ToggleBlockComment";
         public const string RoslynToggleLineComment = "Roslyn.ToggleLineComment";
-=======
         public const string NativeEditorConfigSupport = "Roslyn.NativeEditorConfigSupport";
->>>>>>> be75c9de
     }
 }