﻿// Licensed to the .NET Foundation under one or more agreements.
// The .NET Foundation licenses this file to you under the MIT license.
// See the LICENSE file in the project root for more information.

using System;
using System.Collections.Generic;
using System.Threading;
using System.Threading.Tasks;
using Microsoft.CodeAnalysis.Shared.TestHooks;
using Roslyn.Utilities;

namespace Microsoft.CodeAnalysis.Notification
{
    internal class GlobalOperationNotificationService : AbstractGlobalOperationNotificationService
    {
        private const string GlobalOperationStartedEventName = "GlobalOperationStarted";
        private const string GlobalOperationStoppedEventName = "GlobalOperationStopped";

        private readonly object _gate = new object();

        private readonly HashSet<GlobalOperationRegistration> _registrations = new HashSet<GlobalOperationRegistration>();
        private readonly HashSet<string> _operations = new HashSet<string>();

        private readonly TaskQueue _eventQueue;
        private readonly EventMap _eventMap = new EventMap();

        public GlobalOperationNotificationService(IAsynchronousOperationListener listener)
<<<<<<< HEAD
        {
            _eventQueue = new TaskQueue(listener, TaskScheduler.Default);
        }
=======
            => _eventQueue = new TaskQueue(listener, TaskScheduler.Default);
>>>>>>> d73229b4

        public override GlobalOperationRegistration Start(string operation)
        {
            lock (_gate)
            {
                // create new registration
                var registration = new GlobalOperationRegistration(this, operation);

                // states
                _registrations.Add(registration);
                _operations.Add(operation);

                // the very first one
                if (_registrations.Count == 1)
                {
                    Contract.ThrowIfFalse(_operations.Count == 1);
                    RaiseGlobalOperationStartedAsync();
                }

                return registration;
            }
        }

        private Task RaiseGlobalOperationStartedAsync()
        {
            var ev = _eventMap.GetEventHandlers<EventHandler>(GlobalOperationStartedEventName);
            if (ev.HasHandlers)
            {
                return _eventQueue.ScheduleTask(GlobalOperationStartedEventName, () => ev.RaiseEvent(handler => handler(this, EventArgs.Empty)), CancellationToken.None);
            }

            return Task.CompletedTask;
        }

        private Task RaiseGlobalOperationStoppedAsync(IReadOnlyList<string> operations, bool cancelled)
        {
            var ev = _eventMap.GetEventHandlers<EventHandler<GlobalOperationEventArgs>>(GlobalOperationStoppedEventName);
            if (ev.HasHandlers)
            {
                var args = new GlobalOperationEventArgs(operations, cancelled);
                return _eventQueue.ScheduleTask(GlobalOperationStoppedEventName, () => ev.RaiseEvent(handler => handler(this, args)), CancellationToken.None);
            }

            return Task.CompletedTask;
        }

        public override event EventHandler Started
        {
            add
            {
                // currently, if one subscribes while a global operation is already in progress, it will not be notified for 
                // that one.
                _eventMap.AddEventHandler(GlobalOperationStartedEventName, value);
            }

            remove
            {
                _eventMap.RemoveEventHandler(GlobalOperationStartedEventName, value);
            }
        }

        public override event EventHandler<GlobalOperationEventArgs> Stopped
        {
            add
            {
                // currently, if one subscribes while a global operation is already in progress, it will not be notified for 
                // that one.
                _eventMap.AddEventHandler(GlobalOperationStoppedEventName, value);
            }

            remove
            {
                _eventMap.RemoveEventHandler(GlobalOperationStoppedEventName, value);
            }
        }

        public override void Cancel(GlobalOperationRegistration registration)
        {
            lock (_gate)
            {
                var result = _registrations.Remove(registration);
                Contract.ThrowIfFalse(result);

                if (_registrations.Count == 0)
                {
                    var operations = _operations.AsImmutable();
                    _operations.Clear();

                    // We don't care if an individual operation has canceled.
                    // We only care whether whole thing has cancelled or not.
                    RaiseGlobalOperationStoppedAsync(operations, cancelled: true);
                }
            }
        }

        public override void Done(GlobalOperationRegistration registration)
        {
            lock (_gate)
            {
                var result = _registrations.Remove(registration);
                Contract.ThrowIfFalse(result);

                if (_registrations.Count == 0)
                {
                    var operations = _operations.AsImmutable();
                    _operations.Clear();

                    RaiseGlobalOperationStoppedAsync(operations, cancelled: false);
                }
            }
        }

        ~GlobalOperationNotificationService()
        {
            if (!Environment.HasShutdownStarted)
            {
                Contract.ThrowIfFalse(_registrations.Count == 0);
                Contract.ThrowIfFalse(_operations.Count == 0);
            }
        }
    }
}<|MERGE_RESOLUTION|>--- conflicted
+++ resolved
@@ -25,13 +25,7 @@
         private readonly EventMap _eventMap = new EventMap();
 
         public GlobalOperationNotificationService(IAsynchronousOperationListener listener)
-<<<<<<< HEAD
-        {
-            _eventQueue = new TaskQueue(listener, TaskScheduler.Default);
-        }
-=======
             => _eventQueue = new TaskQueue(listener, TaskScheduler.Default);
->>>>>>> d73229b4
 
         public override GlobalOperationRegistration Start(string operation)
         {
