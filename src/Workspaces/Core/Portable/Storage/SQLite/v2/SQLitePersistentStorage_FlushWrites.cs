--- conflicted
+++ resolved
@@ -53,7 +53,7 @@
                     // cancellation.  If it runs after us, then it sees this.  If it runs before us, then we just
                     // block until it finishes.
                     //
-                    // We don't have to worry about reads/writes getting connections either.  
+                    // We don't have to worry about reads/writes getting connections either.
                     // The only way we can get disposed in the first place is if every user of this storage instance
                     // has released their ref on us. In that case, it would be an error on their part to ever try to
                     // read/write after releasing us.
@@ -67,11 +67,7 @@
         private void FlushInMemoryDataToDisk()
         {
             // We're writing.  This better always be under the exclusive scheduler.
-<<<<<<< HEAD
             Contract.ThrowIfFalse(TaskScheduler.Current == _connectionPoolService.Scheduler.ExclusiveScheduler);
-=======
-            Contract.ThrowIfFalse(TaskScheduler.Current == s_readerWriterLock.ExclusiveScheduler);
->>>>>>> 75424c97
 
             // Don't flush from a bg task if we've been asked to shutdown.  The shutdown logic in the storage service
             // will take care of the final writes to the main db.
