﻿// Licensed to the .NET Foundation under one or more agreements.
// The .NET Foundation licenses this file to you under the MIT license.
// See the LICENSE file in the project root for more information.

using System;
using System.Collections.Generic;
using System.Collections.Immutable;
using System.Diagnostics.CodeAnalysis;
using System.Linq;
using System.Threading;
using System.Threading.Tasks;
using Microsoft.CodeAnalysis.Collections;
using Microsoft.CodeAnalysis.LanguageService;
using Microsoft.CodeAnalysis.Operations;
using Microsoft.CodeAnalysis.PooledObjects;
using Microsoft.CodeAnalysis.Shared.Collections;
using Microsoft.CodeAnalysis.Shared.Extensions;
using Microsoft.CodeAnalysis.Shared.Utilities;
using Roslyn.Utilities;

namespace Microsoft.CodeAnalysis.FindSymbols.Finders;

internal abstract partial class AbstractReferenceFinder : IReferenceFinder
{
    public const string ContainingTypeInfoPropertyName = "ContainingTypeInfo";
    public const string ContainingMemberInfoPropertyName = "ContainingMemberInfo";

    public abstract Task<ImmutableArray<string>> DetermineGlobalAliasesAsync(
        ISymbol symbol, Project project, CancellationToken cancellationToken);

    public abstract ValueTask<ImmutableArray<ISymbol>> DetermineCascadedSymbolsAsync(
        ISymbol symbol, Solution solution, FindReferencesSearchOptions options, CancellationToken cancellationToken);

    public abstract Task DetermineDocumentsToSearchAsync<TData>(
        ISymbol symbol, HashSet<string>? globalAliases, Project project, IImmutableSet<Document>? documents, Action<Document, TData> processResult, TData processResultData, FindReferencesSearchOptions options, CancellationToken cancellationToken);

    public abstract void FindReferencesInDocument<TData>(
        ISymbol symbol, FindReferencesDocumentState state, Action<FinderLocation, TData> processResult, TData processResultData, FindReferencesSearchOptions options, CancellationToken cancellationToken);

    private static (bool matched, CandidateReason reason) SymbolsMatch(
        ISymbol symbol, FindReferencesDocumentState state, SyntaxToken token, CancellationToken cancellationToken)
    {
        // delegates don't have exposed symbols for their constructors.  so when you do `new MyDel()`, that's only a
        // reference to a type (as we don't have any real constructor symbols that can actually cascade to).  So
        // don't do any special finding in that case.
        var parent = symbol.IsDelegateType()
            ? token.Parent
            : state.SyntaxFacts.TryGetBindableParent(token);
        parent ??= token.Parent!;

        return SymbolsMatch(symbol, state, parent, cancellationToken);
    }

    protected static (bool matched, CandidateReason reason) SymbolsMatch(
        ISymbol searchSymbol, FindReferencesDocumentState state, SyntaxNode node, CancellationToken cancellationToken)
    {
        var symbolInfo = state.Cache.GetSymbolInfo(node, cancellationToken);
        return Matches(searchSymbol, state, symbolInfo);
    }

    protected static (bool matched, CandidateReason reason) Matches(
        ISymbol searchSymbol, FindReferencesDocumentState state, SymbolInfo symbolInfo)
    {
        if (SymbolFinder.OriginalSymbolsMatch(state.Solution, searchSymbol, symbolInfo.Symbol))
            return (matched: true, CandidateReason.None);

        foreach (var candidate in symbolInfo.CandidateSymbols)
        {
            if (SymbolFinder.OriginalSymbolsMatch(state.Solution, searchSymbol, candidate))
                return (matched: true, symbolInfo.CandidateReason);
        }

        return default;
    }

    protected static bool TryGetNameWithoutAttributeSuffix(
        string name,
        ISyntaxFactsService syntaxFacts,
        [NotNullWhen(returnValue: true)] out string? result)
    {
        return name.TryGetWithoutAttributeSuffix(syntaxFacts.IsCaseSensitive, out result);
    }

    protected static async Task FindDocumentsAsync<T, TData>(
        Project project,
        IImmutableSet<Document>? scope,
        Func<Document, T, CancellationToken, ValueTask<bool>> predicateAsync,
        T value,
        Action<Document, TData> processResult,
        TData processResultData,
        CancellationToken cancellationToken)
    {
        // special case for highlight references
        if (scope != null && scope.Count == 1)
        {
            var document = scope.First();
            if (document.Project == project)
                processResult(document, processResultData);

            return;
        }

        await foreach (var document in project.GetAllRegularAndSourceGeneratedDocumentsAsync(cancellationToken).ConfigureAwait(false))
        {
            if (scope != null && !scope.Contains(document))
                continue;

            if (await predicateAsync(document, value, cancellationToken).ConfigureAwait(false))
                processResult(document, processResultData);
        }
    }

    /// <summary>
    /// Finds all the documents in the provided project that contain the requested string
    /// values
    /// </summary>
    protected static Task FindDocumentsAsync<TData>(
        Project project,
        IImmutableSet<Document>? documents,
        Action<Document, TData> processResult,
        TData processResultData,
        CancellationToken cancellationToken,
        params ImmutableArray<string> values)
    {
        return FindDocumentsWithPredicateAsync(project, documents, static (index, values) =>
        {
            foreach (var value in values)
            {
                if (!index.ProbablyContainsIdentifier(value))
                    return false;
            }

            return true;
        }, values, processResult, processResultData, cancellationToken);
    }

    /// <summary>
    /// Finds all the documents in the provided project that contain a global attribute in them.
    /// </summary>
    protected static Task FindDocumentsWithGlobalSuppressMessageAttributeAsync<TData>(
        Project project, IImmutableSet<Document>? documents, Action<Document, TData> processResult, TData processResultData, CancellationToken cancellationToken)
    {
        return FindDocumentsWithPredicateAsync(
            project, documents, static index => index.ContainsGlobalSuppressMessageAttribute, processResult, processResultData, cancellationToken);
    }

    protected static Task FindDocumentsAsync<TData>(
        Project project,
        IImmutableSet<Document>? documents,
        PredefinedType predefinedType,
        Action<Document, TData> processResult,
        TData processResultData,
        CancellationToken cancellationToken)
    {
        if (predefinedType == PredefinedType.None)
            return Task.CompletedTask;

        return FindDocumentsWithPredicateAsync(
            project, documents, static (index, predefinedType) => index.ContainsPredefinedType(predefinedType), predefinedType, processResult, processResultData, cancellationToken);
    }

    protected static bool IdentifiersMatch(ISyntaxFactsService syntaxFacts, string name, SyntaxToken token)
        => syntaxFacts.IsIdentifier(token) && syntaxFacts.TextMatch(token.ValueText, name);

    protected static void FindReferencesInDocumentUsingIdentifier<TData>(
        ISymbol symbol,
        string identifier,
        FindReferencesDocumentState state,
        Action<FinderLocation, TData> processResult,
        TData processResultData,
        CancellationToken cancellationToken)
    {
        var tokens = FindMatchingIdentifierTokens(state, identifier, cancellationToken);
        FindReferencesInTokens(symbol, state, tokens, processResult, processResultData, cancellationToken);
    }

    public static ImmutableArray<SyntaxToken> FindMatchingIdentifierTokens(FindReferencesDocumentState state, string identifier, CancellationToken cancellationToken)
        => state.Cache.FindMatchingIdentifierTokens(identifier, cancellationToken);

    protected static void FindReferencesInTokens<TData>(
        ISymbol symbol,
        FindReferencesDocumentState state,
        ImmutableArray<SyntaxToken> tokens,
        Action<FinderLocation, TData> processResult,
        TData processResultData,
        CancellationToken cancellationToken)
    {
        if (tokens.IsEmpty)
            return;

        foreach (var token in tokens)
        {
            cancellationToken.ThrowIfCancellationRequested();

            var (matched, reason) = SymbolsMatch(symbol, state, token, cancellationToken);
            if (matched)
            {
                var finderLocation = CreateFinderLocation(state, token, reason, cancellationToken);
                processResult(finderLocation, processResultData);
            }
        }
    }

    protected static FinderLocation CreateFinderLocation(FindReferencesDocumentState state, SyntaxToken token, CandidateReason reason, CancellationToken cancellationToken)
        => new(token.GetRequiredParent(), CreateReferenceLocation(state, token, reason, cancellationToken));

    public static ReferenceLocation CreateReferenceLocation(FindReferencesDocumentState state, SyntaxToken token, CandidateReason reason, CancellationToken cancellationToken)
        => new(
            state.Document,
            state.Cache.GetAliasInfo(state.SemanticFacts, token, cancellationToken),
            token.GetLocation(),
            isImplicit: false,
            GetSymbolUsageInfo(token.GetRequiredParent(), state, cancellationToken),
            GetAdditionalFindUsagesProperties(token.GetRequiredParent(), state),
            reason);

    private static IAliasSymbol? GetAliasSymbol(
        FindReferencesDocumentState state,
        SyntaxNode node,
        CancellationToken cancellationToken)
    {
        var syntaxFacts = state.Document.GetRequiredLanguageService<ISyntaxFactsService>();
        if (syntaxFacts.IsRightOfQualifiedName(node))
            node = node.GetRequiredParent();

        if (syntaxFacts.IsUsingDirectiveName(node))
        {
            var directive = node.GetRequiredParent();

            // In the case of a same-named alias.  i.e. `using Console = System.Console;` we don't actually want
            // search for the alias.  We'll already be checking any references called 'Console' and will find them
            // as matches.
            if (state.SemanticModel.GetDeclaredSymbol(directive, cancellationToken) is IAliasSymbol aliasSymbol &&
                !syntaxFacts.StringComparer.Equals(aliasSymbol.Name, aliasSymbol.Target.Name))
            {
                return aliasSymbol;
            }
        }

        return null;
    }

    protected static void FindLocalAliasReferences<TData>(
        ArrayBuilder<FinderLocation> initialReferences,
        ISymbol symbol,
        FindReferencesDocumentState state,
        Action<FinderLocation, TData> processResult,
        TData processResultData,
        CancellationToken cancellationToken)
    {
        var aliasSymbols = GetLocalAliasSymbols(state, initialReferences, cancellationToken);
        if (!aliasSymbols.IsDefaultOrEmpty)
            FindReferencesThroughLocalAliasSymbols(symbol, state, aliasSymbols, processResult, processResultData, cancellationToken);
    }

    protected static void FindLocalAliasReferences<TData>(
        ArrayBuilder<FinderLocation> initialReferences,
        FindReferencesDocumentState state,
        Action<FinderLocation, TData> processResult,
        TData processResultData,
        CancellationToken cancellationToken)
    {
        var aliasSymbols = GetLocalAliasSymbols(state, initialReferences, cancellationToken);
        if (!aliasSymbols.IsDefaultOrEmpty)
            FindReferencesThroughLocalAliasSymbols(state, aliasSymbols, processResult, processResultData, cancellationToken);
    }

    private static ImmutableArray<IAliasSymbol> GetLocalAliasSymbols(
        FindReferencesDocumentState state,
        ArrayBuilder<FinderLocation> initialReferences,
        CancellationToken cancellationToken)
    {
        using var aliasSymbols = TemporaryArray<IAliasSymbol>.Empty;
        foreach (var reference in initialReferences)
        {
            var symbol = GetAliasSymbol(state, reference.Node, cancellationToken);
            if (symbol != null)
                aliasSymbols.Add(symbol);
        }

        return aliasSymbols.ToImmutableAndClear();
    }

    private static void FindReferencesThroughLocalAliasSymbols<TData>(
        ISymbol symbol,
        FindReferencesDocumentState state,
        ImmutableArray<IAliasSymbol> localAliasSymbols,
        Action<FinderLocation, TData> processResult,
        TData processResultData,
        CancellationToken cancellationToken)
    {
        foreach (var localAliasSymbol in localAliasSymbols)
        {
            FindReferencesInDocumentUsingIdentifier(
                symbol, localAliasSymbol.Name, state, processResult, processResultData, cancellationToken);

            // the alias may reference an attribute and the alias name may end with an "Attribute" suffix. In this case search for the
            // shortened name as well (e.g. using GooAttribute = MyNamespace.GooAttribute; [Goo] class C1 {})
            if (TryGetNameWithoutAttributeSuffix(localAliasSymbol.Name, state.SyntaxFacts, out var simpleName))
            {
                FindReferencesInDocumentUsingIdentifier(
                    symbol, simpleName, state, processResult, processResultData, cancellationToken);
            }
        }
    }

    private static void FindReferencesThroughLocalAliasSymbols<TData>(
        FindReferencesDocumentState state,
        ImmutableArray<IAliasSymbol> localAliasSymbols,
        Action<FinderLocation, TData> processResult,
        TData processResultData,
        CancellationToken cancellationToken)
    {
        foreach (var aliasSymbol in localAliasSymbols)
        {
            FindReferencesInDocumentUsingIdentifier(
                aliasSymbol, aliasSymbol.Name, state, processResult, processResultData, cancellationToken);

            // the alias may reference an attribute and the alias name may end with an "Attribute" suffix. In this case search for the
            // shortened name as well (e.g. using GooAttribute = MyNamespace.GooAttribute; [Goo] class C1 {})
            if (TryGetNameWithoutAttributeSuffix(aliasSymbol.Name, state.SyntaxFacts, out var simpleName))
            {
                FindReferencesInDocumentUsingIdentifier(
                    aliasSymbol, simpleName, state, processResult, processResultData, cancellationToken);
            }
        }
    }

    protected static Task FindDocumentsWithPredicateAsync<T, TData>(
        Project project,
        IImmutableSet<Document>? documents,
        Func<SyntaxTreeIndex, T, bool> predicate,
        T value,
        Action<Document, TData> processResult,
        TData processResultData,
        CancellationToken cancellationToken)
    {
        return FindDocumentsAsync(project, documents, static async (d, t, c) =>
        {
            var info = await SyntaxTreeIndex.GetRequiredIndexAsync(d, c).ConfigureAwait(false);
            return t.predicate(info, t.value);
        }, (predicate, value), processResult, processResultData, cancellationToken);
    }

    protected static Task FindDocumentsWithPredicateAsync<TData>(
        Project project,
        IImmutableSet<Document>? documents,
        Func<SyntaxTreeIndex, bool> predicate,
        Action<Document, TData> processResult,
        TData processResultData,
        CancellationToken cancellationToken)
    {
        return FindDocumentsWithPredicateAsync(
            project, documents,
            static (info, predicate) => predicate(info),
            predicate,
            processResult,
            processResultData,
            cancellationToken);
    }

    protected static Task FindDocumentsWithForEachStatementsAsync<TData>(Project project, IImmutableSet<Document>? documents, Action<Document, TData> processResult, TData processResultData, CancellationToken cancellationToken)
        => FindDocumentsWithPredicateAsync(project, documents, static index => index.ContainsForEachStatement, processResult, processResultData, cancellationToken);

    protected static Task FindDocumentsWithUsingStatementsAsync<TData>(Project project, IImmutableSet<Document>? documents, Action<Document, TData> processResult, TData processResultData, CancellationToken cancellationToken)
        => FindDocumentsWithPredicateAsync(project, documents, static index => index.ContainsUsingStatement, processResult, processResultData, cancellationToken);

    /// <summary>
    /// If the `node` implicitly matches the `symbol`, then it will be added to `locations`.
    /// </summary>
    protected delegate void CollectMatchingReferences<TData>(
        SyntaxNode node, FindReferencesDocumentState state, Action<FinderLocation, TData> processResult, TData processResultData);

    protected static void FindReferencesInDocument<TData>(
        FindReferencesDocumentState state,
        Func<SyntaxTreeIndex, bool> isRelevantDocument,
        CollectMatchingReferences<TData> collectMatchingReferences,
        Action<FinderLocation, TData> processResult,
        TData processResultData,
        CancellationToken cancellationToken)
    {
        var syntaxTreeInfo = state.Cache.SyntaxTreeIndex;
        if (isRelevantDocument(syntaxTreeInfo))
        {
            foreach (var node in state.Root.DescendantNodesAndSelf())
            {
                cancellationToken.ThrowIfCancellationRequested();
                collectMatchingReferences(node, state, processResult, processResultData);
            }
        }
    }

    protected void FindReferencesInForEachStatements<TData>(
        ISymbol symbol,
        FindReferencesDocumentState state,
        Action<FinderLocation, TData> processResult,
        TData processResultData,
        CancellationToken cancellationToken)
    {
        FindReferencesInDocument(state, static index => index.ContainsForEachStatement, CollectMatchingReferences, processResult, processResultData, cancellationToken);
        return;

        void CollectMatchingReferences(
            SyntaxNode node, FindReferencesDocumentState state, Action<FinderLocation, TData> processResult, TData processResultData)
        {
            var info = state.SemanticFacts.GetForEachSymbols(state.SemanticModel, node);

            if (Matches(info.GetEnumeratorMethod, symbol) ||
                Matches(info.MoveNextMethod, symbol) ||
                Matches(info.CurrentProperty, symbol) ||
                Matches(info.DisposeMethod, symbol))
            {
                var location = node.GetFirstToken().GetLocation();
                var symbolUsageInfo = GetSymbolUsageInfo(node, state, cancellationToken);

                var result = new FinderLocation(node, new ReferenceLocation(
                    state.Document,
                    alias: null,
                    location: location,
                    isImplicit: true,
                    symbolUsageInfo,
                    GetAdditionalFindUsagesProperties(node, state),
                    candidateReason: CandidateReason.None));
                processResult(result, processResultData);
            }
        }
    }

    protected void FindReferencesInCollectionInitializer<TData>(
        ISymbol symbol,
        FindReferencesDocumentState state,
        Action<FinderLocation, TData> processResult,
        TData processResultData,
        CancellationToken cancellationToken)
    {
        FindReferencesInDocument(state, IsRelevantDocument, CollectMatchingReferences, processResult, processResultData, cancellationToken);
        return;

        static bool IsRelevantDocument(SyntaxTreeIndex syntaxTreeInfo)
            => syntaxTreeInfo.ContainsCollectionInitializer;

        void CollectMatchingReferences(
            SyntaxNode node, FindReferencesDocumentState state, Action<FinderLocation, TData> processResult, TData processResultData)
        {
            if (!state.SyntaxFacts.IsObjectCollectionInitializer(node))
                return;

            var expressions = state.SyntaxFacts.GetExpressionsOfObjectCollectionInitializer(node);
            foreach (var expression in expressions)
            {
                var info = state.SemanticFacts.GetCollectionInitializerSymbolInfo(state.SemanticModel, expression, cancellationToken);

                if (Matches(info, symbol))
                {
                    var location = expression.GetFirstToken().GetLocation();
                    var symbolUsageInfo = GetSymbolUsageInfo(expression, state, cancellationToken);

                    var result = new FinderLocation(expression, new ReferenceLocation(
                        state.Document,
                        alias: null,
                        location: location,
                        isImplicit: true,
                        symbolUsageInfo,
                        GetAdditionalFindUsagesProperties(expression, state),
                        candidateReason: CandidateReason.None));
                    processResult(result, processResultData);
                }
            }
        }
    }

    protected void FindReferencesInDeconstruction<TData>(
        ISymbol symbol,
        FindReferencesDocumentState state,
        Action<FinderLocation, TData> processResult,
        TData processResultData,
        CancellationToken cancellationToken)
    {
        FindReferencesInDocument(state, IsRelevantDocument, CollectMatchingReferences, processResult, processResultData, cancellationToken);
        return;

        static bool IsRelevantDocument(SyntaxTreeIndex syntaxTreeInfo)
            => syntaxTreeInfo.ContainsDeconstruction;

        void CollectMatchingReferences(
            SyntaxNode node, FindReferencesDocumentState state, Action<FinderLocation, TData> processResult, TData processResultData)
        {
            var semanticModel = state.SemanticModel;
            var semanticFacts = state.SemanticFacts;
            var deconstructMethods = semanticFacts.GetDeconstructionAssignmentMethods(semanticModel, node);
            if (deconstructMethods.IsEmpty)
            {
                // This was not a deconstruction assignment, it may still be a deconstruction foreach
                deconstructMethods = semanticFacts.GetDeconstructionForEachMethods(semanticModel, node);
            }

            if (deconstructMethods.Any(static (m, symbol) => Matches(m, symbol), symbol))
            {
                var location = state.SyntaxFacts.GetDeconstructionReferenceLocation(node);
                var symbolUsageInfo = GetSymbolUsageInfo(node, state, cancellationToken);

                var result = new FinderLocation(node, new ReferenceLocation(
                    state.Document, alias: null, location, isImplicit: true, symbolUsageInfo,
                    GetAdditionalFindUsagesProperties(node, state), CandidateReason.None));
                processResult(result, processResultData);
            }
        }
    }

    protected void FindReferencesInAwaitExpression<TData>(
        ISymbol symbol,
        FindReferencesDocumentState state,
        Action<FinderLocation, TData> processResult,
        TData processResultData,
        CancellationToken cancellationToken)
    {
        FindReferencesInDocument(state, IsRelevantDocument, CollectMatchingReferences, processResult, processResultData, cancellationToken);
        return;

        static bool IsRelevantDocument(SyntaxTreeIndex syntaxTreeInfo)
            => syntaxTreeInfo.ContainsAwait;

        void CollectMatchingReferences(
            SyntaxNode node, FindReferencesDocumentState state, Action<FinderLocation, TData> processResult, TData processResultData)
        {
            var awaitExpressionMethod = state.SemanticFacts.GetGetAwaiterMethod(state.SemanticModel, node);

            if (Matches(awaitExpressionMethod, symbol))
            {
                var location = node.GetFirstToken().GetLocation();
                var symbolUsageInfo = GetSymbolUsageInfo(node, state, cancellationToken);

                var result = new FinderLocation(node, new ReferenceLocation(
                    state.Document, alias: null, location, isImplicit: true, symbolUsageInfo,
                    GetAdditionalFindUsagesProperties(node, state), CandidateReason.None));
                processResult(result, processResultData);
            }
        }
    }

    protected void FindReferencesInImplicitObjectCreationExpression<TData>(
        ISymbol symbol,
        FindReferencesDocumentState state,
        Action<FinderLocation, TData> processResult,
        TData processResultData,
        CancellationToken cancellationToken)
    {
        FindReferencesInDocument(state, IsRelevantDocument, CollectMatchingReferences, processResult, processResultData, cancellationToken);
        return;

        static bool IsRelevantDocument(SyntaxTreeIndex syntaxTreeInfo)
            => syntaxTreeInfo.ContainsImplicitObjectCreation;

        void CollectMatchingReferences(
            SyntaxNode node, FindReferencesDocumentState state, Action<FinderLocation, TData> processResult, TData processResultData)
        {
            // Avoid binding unrelated nodes
            if (!state.SyntaxFacts.IsImplicitObjectCreationExpression(node))
                return;

            var constructor = state.SemanticModel.GetSymbolInfo(node, cancellationToken).Symbol;

            if (Matches(constructor, symbol))
            {
                var location = node.GetFirstToken().GetLocation();
                var symbolUsageInfo = GetSymbolUsageInfo(node, state, cancellationToken);

                var result = new FinderLocation(node, new ReferenceLocation(
                    state.Document, alias: null, location, isImplicit: true, symbolUsageInfo,
                    GetAdditionalFindUsagesProperties(node, state), CandidateReason.None));
                processResult(result, processResultData);
            }
        }
    }

    protected static bool Matches(SymbolInfo info, ISymbol notNullOriginalUnreducedSymbol2)
    {
        if (Matches(info.Symbol, notNullOriginalUnreducedSymbol2))
            return true;

        foreach (var symbol in info.CandidateSymbols)
        {
            if (Matches(symbol, notNullOriginalUnreducedSymbol2))
                return true;
        }

        return false;
    }

    protected static bool Matches(ISymbol? symbol1, ISymbol notNullOriginalUnreducedSymbol2)
    {
        Contract.ThrowIfFalse(notNullOriginalUnreducedSymbol2.GetOriginalUnreducedDefinition().Equals(notNullOriginalUnreducedSymbol2));
        return symbol1 != null && SymbolEquivalenceComparer.Instance.Equals(
            symbol1.GetOriginalUnreducedDefinition(),
            notNullOriginalUnreducedSymbol2);
    }

    protected static SymbolUsageInfo GetSymbolUsageInfo(
        SyntaxNode node,
        FindReferencesDocumentState state,
        CancellationToken cancellationToken)
    {
<<<<<<< HEAD
        var syntaxFacts = state.SyntaxFacts;
        var semanticFacts = state.SemanticFacts;
        var semanticModel = state.SemanticModel;

        var topNameNode = node;
        while (syntaxFacts.IsQualifiedName(topNameNode.Parent))
            topNameNode = topNameNode.Parent;

        var parent = topNameNode?.Parent;

        // typeof/sizeof are a special case where we don't want to return a TypeOrNamespaceUsageInfo, but rather a ValueUsageInfo.Name.
        // This brings it in line with nameof(...), making all those operators appear in a similar fashion.
        if (parent?.RawKind == syntaxFacts.SyntaxKinds.TypeOfExpression ||
            parent?.RawKind == syntaxFacts.SyntaxKinds.SizeOfExpression)
        {
            return new(ValueUsageInfo.Name, typeOrNamespaceUsageInfoOpt: null);
        }

        var isInNamespaceNameContext = syntaxFacts.IsBaseNamespaceDeclaration(parent);
        return syntaxFacts.IsInNamespaceOrTypeContext(topNameNode)
            ? SymbolUsageInfo.Create(GetTypeOrNamespaceUsageInfo())
            : GetSymbolUsageInfoCommon();

        // Local functions.
        TypeOrNamespaceUsageInfo GetTypeOrNamespaceUsageInfo()
        {
            var usageInfo = IsNodeOrAnyAncestorLeftSideOfDot(node, syntaxFacts) || syntaxFacts.IsLeftSideOfExplicitInterfaceSpecifier(node)
                ? TypeOrNamespaceUsageInfo.Qualified
                : TypeOrNamespaceUsageInfo.None;

            if (isInNamespaceNameContext)
            {
                usageInfo |= TypeOrNamespaceUsageInfo.NamespaceDeclaration;
            }
            else if (node.FirstAncestorOrSelf<SyntaxNode, ISyntaxFactsService>((node, syntaxFacts) => syntaxFacts.IsUsingOrExternOrImport(node), syntaxFacts) != null)
            {
                usageInfo |= TypeOrNamespaceUsageInfo.Import;
            }

            while (syntaxFacts.IsQualifiedName(node.Parent))
                node = node.Parent;

            if (syntaxFacts.IsTypeArgumentList(node.Parent))
            {
                usageInfo |= TypeOrNamespaceUsageInfo.TypeArgument;
            }
            else if (syntaxFacts.IsTypeConstraint(node.Parent))
            {
                usageInfo |= TypeOrNamespaceUsageInfo.TypeConstraint;
            }
            else if (syntaxFacts.IsBaseTypeList(node.Parent) ||
                syntaxFacts.IsBaseTypeList(node.Parent?.Parent))
            {
                usageInfo |= TypeOrNamespaceUsageInfo.Base;
            }
            else if (syntaxFacts.IsTypeOfObjectCreationExpression(node))
            {
                usageInfo |= TypeOrNamespaceUsageInfo.ObjectCreation;
            }

            return usageInfo;
        }

        SymbolUsageInfo GetSymbolUsageInfoCommon()
        {
            if (semanticFacts.IsInOutContext(semanticModel, node, cancellationToken))
            {
                return SymbolUsageInfo.Create(ValueUsageInfo.WritableReference);
            }
            else if (semanticFacts.IsInRefContext(semanticModel, node, cancellationToken))
            {
                return SymbolUsageInfo.Create(ValueUsageInfo.ReadableWritableReference);
            }
            else if (semanticFacts.IsInInContext(semanticModel, node, cancellationToken))
            {
                return SymbolUsageInfo.Create(ValueUsageInfo.ReadableReference);
            }
            else if (semanticFacts.IsOnlyWrittenTo(semanticModel, node, cancellationToken))
            {
                return SymbolUsageInfo.Create(ValueUsageInfo.Write);
            }
            else
            {
                var operation = semanticModel.GetOperation(node, cancellationToken);

                if (operation is IObjectCreationOperation)
                    return SymbolUsageInfo.Create(TypeOrNamespaceUsageInfo.ObjectCreation);

                if (IsInNameOfOperation(node, state, cancellationToken))
                    return SymbolUsageInfo.Create(ValueUsageInfo.Name);

                if (node.IsPartOfStructuredTrivia())
                    return SymbolUsageInfo.Create(ValueUsageInfo.Name);

                var symbolInfo = semanticModel.GetSymbolInfo(node, cancellationToken);
                if (symbolInfo.Symbol != null)
                {
                    switch (symbolInfo.Symbol.Kind)
                    {
                        case SymbolKind.Namespace:
                            var namespaceUsageInfo = TypeOrNamespaceUsageInfo.None;
                            if (isInNamespaceNameContext)
                                namespaceUsageInfo |= TypeOrNamespaceUsageInfo.NamespaceDeclaration;

                            if (IsNodeOrAnyAncestorLeftSideOfDot(node, syntaxFacts))
                                namespaceUsageInfo |= TypeOrNamespaceUsageInfo.Qualified;

                            return SymbolUsageInfo.Create(namespaceUsageInfo);

                        case SymbolKind.NamedType:
                            var typeUsageInfo = TypeOrNamespaceUsageInfo.None;
                            if (IsNodeOrAnyAncestorLeftSideOfDot(node, syntaxFacts))
                                typeUsageInfo |= TypeOrNamespaceUsageInfo.Qualified;

                            return SymbolUsageInfo.Create(typeUsageInfo);

                        case SymbolKind.Method:
                        case SymbolKind.Property:
                        case SymbolKind.Field:
                        case SymbolKind.Event:
                        case SymbolKind.Parameter:
                        case SymbolKind.Local:
                            var valueUsageInfo = ValueUsageInfo.Read;
                            if (semanticFacts.IsWrittenTo(semanticModel, node, cancellationToken))
                                valueUsageInfo |= ValueUsageInfo.Write;

                            return SymbolUsageInfo.Create(valueUsageInfo);
                    }
                }

                return SymbolUsageInfo.None;
            }
        }
    }

    private static bool IsInNameOfOperation(SyntaxNode node, FindReferencesDocumentState state, CancellationToken cancellationToken)
    {
        // Walk up out of the member access expression. This way if we have something like
        // nameof(C.Goo()), we ensure that operation.Parent is the INameOfOperation. 

        var syntaxFacts = state.SyntaxFacts;
        var semanticModel = state.SemanticModel;

        while (syntaxFacts.IsMemberAccessExpression(node?.Parent))
            node = node.Parent;

        var operation = semanticModel.GetOperation(node, cancellationToken);

        // Note: sizeof/typeof also return 'name', but are handled in GetSymbolUsageInfo.
        if (operation?.Parent is INameOfOperation)
            return true;

        return false;
    }

    private static bool IsNodeOrAnyAncestorLeftSideOfDot(SyntaxNode node, ISyntaxFactsService syntaxFacts)
    {
        if (syntaxFacts.IsLeftSideOfDot(node))
        {
            return true;
        }

        if (syntaxFacts.IsRightOfQualifiedName(node) ||
            syntaxFacts.IsNameOfSimpleMemberAccessExpression(node) ||
            syntaxFacts.IsNameOfMemberBindingExpression(node))
        {
            return syntaxFacts.IsLeftSideOfDot(node.Parent);
        }

        return false;
=======
        return SymbolUsageInfo.GetSymbolUsageInfo(
            state.SemanticFacts, state.SemanticModel, node, cancellationToken);
>>>>>>> 160f2682
    }

    internal static ImmutableArray<(string key, string value)> GetAdditionalFindUsagesProperties(
        SyntaxNode node, FindReferencesDocumentState state)
    {
        using var additionalProperties = TemporaryArray<(string key, string value)>.Empty;

        var syntaxFacts = state.SyntaxFacts;
        var semanticModel = state.SemanticModel;

        TryAddAdditionalProperty(
            syntaxFacts.GetContainingTypeDeclaration(node, node.SpanStart),
            ContainingTypeInfoPropertyName);

        TryAddAdditionalProperty(
            syntaxFacts.GetContainingMemberDeclaration(node, node.SpanStart),
            ContainingMemberInfoPropertyName);

        return additionalProperties.ToImmutableAndClear();

        void TryAddAdditionalProperty(SyntaxNode? node, string key)
        {
            if (node != null)
            {
                var symbol = semanticModel.GetDeclaredSymbol(node);
                if (symbol != null)
                    additionalProperties.Add((key, symbol.Name));
            }
        }
    }

    internal static ImmutableArray<(string key, string value)> GetAdditionalFindUsagesProperties(ISymbol definition)
    {
        using var additionalProperties = TemporaryArray<(string key, string value)>.Empty;

        var containingType = definition.ContainingType;
        if (containingType != null)
            additionalProperties.Add((ContainingTypeInfoPropertyName, containingType.Name));

        // Containing member should only include fields, properties, methods, or events.  Since ContainingSymbol can
        // return other types, use the return value of GetMemberType to restrict to members only.)
        var containingSymbol = definition.ContainingSymbol;
        if (containingSymbol != null && containingSymbol.GetMemberType() != null)
            additionalProperties.Add((ContainingMemberInfoPropertyName, containingSymbol.Name));

        return additionalProperties.ToImmutableAndClear();
    }
}

internal abstract partial class AbstractReferenceFinder<TSymbol> : AbstractReferenceFinder
    where TSymbol : ISymbol
{
    protected abstract bool CanFind(TSymbol symbol);

    protected abstract Task DetermineDocumentsToSearchAsync<TData>(
        TSymbol symbol, HashSet<string>? globalAliases, Project project, IImmutableSet<Document>? documents,
        Action<Document, TData> processResult, TData processResultData,
        FindReferencesSearchOptions options, CancellationToken cancellationToken);

    protected abstract void FindReferencesInDocument<TData>(
        TSymbol symbol, FindReferencesDocumentState state,
        Action<FinderLocation, TData> processResult, TData processResultData,
        FindReferencesSearchOptions options, CancellationToken cancellationToken);

    protected virtual Task<ImmutableArray<string>> DetermineGlobalAliasesAsync(
        TSymbol symbol, Project project, CancellationToken cancellationToken)
    {
        return SpecializedTasks.EmptyImmutableArray<string>();
    }

    public sealed override Task<ImmutableArray<string>> DetermineGlobalAliasesAsync(
        ISymbol symbol, Project project, CancellationToken cancellationToken)
    {
        return symbol is TSymbol typedSymbol && CanFind(typedSymbol)
            ? DetermineGlobalAliasesAsync(typedSymbol, project, cancellationToken)
            : SpecializedTasks.EmptyImmutableArray<string>();
    }

    public sealed override Task DetermineDocumentsToSearchAsync<TData>(
        ISymbol symbol, HashSet<string>? globalAliases, Project project,
        IImmutableSet<Document>? documents, Action<Document, TData> processResult,
        TData processResultData, FindReferencesSearchOptions options, CancellationToken cancellationToken)
    {
        if (symbol is TSymbol typedSymbol && CanFind(typedSymbol))
            return DetermineDocumentsToSearchAsync(typedSymbol, globalAliases, project, documents, processResult, processResultData, options, cancellationToken);

        return Task.CompletedTask;
    }

    public sealed override void FindReferencesInDocument<TData>(
        ISymbol symbol, FindReferencesDocumentState state, Action<FinderLocation, TData> processResult, TData processResultData, FindReferencesSearchOptions options, CancellationToken cancellationToken)
    {
        if (symbol is TSymbol typedSymbol && CanFind(typedSymbol))
            FindReferencesInDocument(typedSymbol, state, processResult, processResultData, options, cancellationToken);
    }

    public sealed override ValueTask<ImmutableArray<ISymbol>> DetermineCascadedSymbolsAsync(
        ISymbol symbol, Solution solution, FindReferencesSearchOptions options, CancellationToken cancellationToken)
    {
        if (options.Cascade &&
            symbol is TSymbol typedSymbol &&
            CanFind(typedSymbol))
        {
            return DetermineCascadedSymbolsAsync(typedSymbol, solution, options, cancellationToken);
        }

        return new([]);
    }

    protected virtual ValueTask<ImmutableArray<ISymbol>> DetermineCascadedSymbolsAsync(
        TSymbol symbol, Solution solution, FindReferencesSearchOptions options, CancellationToken cancellationToken)
    {
        return new([]);
    }

    protected static void FindReferencesInDocumentUsingSymbolName<TData>(
        TSymbol symbol, FindReferencesDocumentState state, Action<FinderLocation, TData> processResult, TData processResultData, CancellationToken cancellationToken)
    {
        FindReferencesInDocumentUsingIdentifier(
            symbol, symbol.Name, state, processResult, processResultData, cancellationToken);
    }

    protected static async Task<ImmutableArray<string>> GetAllMatchingGlobalAliasNamesAsync(
        Project project, string name, int arity, CancellationToken cancellationToken)
    {
        using var result = TemporaryArray<string>.Empty;

        await foreach (var document in project.GetAllRegularAndSourceGeneratedDocumentsAsync(cancellationToken).ConfigureAwait(false))
        {
            var index = await SyntaxTreeIndex.GetRequiredIndexAsync(document, cancellationToken).ConfigureAwait(false);
            foreach (var alias in index.GetGlobalAliases(name, arity))
                result.Add(alias);
        }

        return result.ToImmutableAndClear();
    }
}<|MERGE_RESOLUTION|>--- conflicted
+++ resolved
@@ -600,181 +600,8 @@
         FindReferencesDocumentState state,
         CancellationToken cancellationToken)
     {
-<<<<<<< HEAD
-        var syntaxFacts = state.SyntaxFacts;
-        var semanticFacts = state.SemanticFacts;
-        var semanticModel = state.SemanticModel;
-
-        var topNameNode = node;
-        while (syntaxFacts.IsQualifiedName(topNameNode.Parent))
-            topNameNode = topNameNode.Parent;
-
-        var parent = topNameNode?.Parent;
-
-        // typeof/sizeof are a special case where we don't want to return a TypeOrNamespaceUsageInfo, but rather a ValueUsageInfo.Name.
-        // This brings it in line with nameof(...), making all those operators appear in a similar fashion.
-        if (parent?.RawKind == syntaxFacts.SyntaxKinds.TypeOfExpression ||
-            parent?.RawKind == syntaxFacts.SyntaxKinds.SizeOfExpression)
-        {
-            return new(ValueUsageInfo.Name, typeOrNamespaceUsageInfoOpt: null);
-        }
-
-        var isInNamespaceNameContext = syntaxFacts.IsBaseNamespaceDeclaration(parent);
-        return syntaxFacts.IsInNamespaceOrTypeContext(topNameNode)
-            ? SymbolUsageInfo.Create(GetTypeOrNamespaceUsageInfo())
-            : GetSymbolUsageInfoCommon();
-
-        // Local functions.
-        TypeOrNamespaceUsageInfo GetTypeOrNamespaceUsageInfo()
-        {
-            var usageInfo = IsNodeOrAnyAncestorLeftSideOfDot(node, syntaxFacts) || syntaxFacts.IsLeftSideOfExplicitInterfaceSpecifier(node)
-                ? TypeOrNamespaceUsageInfo.Qualified
-                : TypeOrNamespaceUsageInfo.None;
-
-            if (isInNamespaceNameContext)
-            {
-                usageInfo |= TypeOrNamespaceUsageInfo.NamespaceDeclaration;
-            }
-            else if (node.FirstAncestorOrSelf<SyntaxNode, ISyntaxFactsService>((node, syntaxFacts) => syntaxFacts.IsUsingOrExternOrImport(node), syntaxFacts) != null)
-            {
-                usageInfo |= TypeOrNamespaceUsageInfo.Import;
-            }
-
-            while (syntaxFacts.IsQualifiedName(node.Parent))
-                node = node.Parent;
-
-            if (syntaxFacts.IsTypeArgumentList(node.Parent))
-            {
-                usageInfo |= TypeOrNamespaceUsageInfo.TypeArgument;
-            }
-            else if (syntaxFacts.IsTypeConstraint(node.Parent))
-            {
-                usageInfo |= TypeOrNamespaceUsageInfo.TypeConstraint;
-            }
-            else if (syntaxFacts.IsBaseTypeList(node.Parent) ||
-                syntaxFacts.IsBaseTypeList(node.Parent?.Parent))
-            {
-                usageInfo |= TypeOrNamespaceUsageInfo.Base;
-            }
-            else if (syntaxFacts.IsTypeOfObjectCreationExpression(node))
-            {
-                usageInfo |= TypeOrNamespaceUsageInfo.ObjectCreation;
-            }
-
-            return usageInfo;
-        }
-
-        SymbolUsageInfo GetSymbolUsageInfoCommon()
-        {
-            if (semanticFacts.IsInOutContext(semanticModel, node, cancellationToken))
-            {
-                return SymbolUsageInfo.Create(ValueUsageInfo.WritableReference);
-            }
-            else if (semanticFacts.IsInRefContext(semanticModel, node, cancellationToken))
-            {
-                return SymbolUsageInfo.Create(ValueUsageInfo.ReadableWritableReference);
-            }
-            else if (semanticFacts.IsInInContext(semanticModel, node, cancellationToken))
-            {
-                return SymbolUsageInfo.Create(ValueUsageInfo.ReadableReference);
-            }
-            else if (semanticFacts.IsOnlyWrittenTo(semanticModel, node, cancellationToken))
-            {
-                return SymbolUsageInfo.Create(ValueUsageInfo.Write);
-            }
-            else
-            {
-                var operation = semanticModel.GetOperation(node, cancellationToken);
-
-                if (operation is IObjectCreationOperation)
-                    return SymbolUsageInfo.Create(TypeOrNamespaceUsageInfo.ObjectCreation);
-
-                if (IsInNameOfOperation(node, state, cancellationToken))
-                    return SymbolUsageInfo.Create(ValueUsageInfo.Name);
-
-                if (node.IsPartOfStructuredTrivia())
-                    return SymbolUsageInfo.Create(ValueUsageInfo.Name);
-
-                var symbolInfo = semanticModel.GetSymbolInfo(node, cancellationToken);
-                if (symbolInfo.Symbol != null)
-                {
-                    switch (symbolInfo.Symbol.Kind)
-                    {
-                        case SymbolKind.Namespace:
-                            var namespaceUsageInfo = TypeOrNamespaceUsageInfo.None;
-                            if (isInNamespaceNameContext)
-                                namespaceUsageInfo |= TypeOrNamespaceUsageInfo.NamespaceDeclaration;
-
-                            if (IsNodeOrAnyAncestorLeftSideOfDot(node, syntaxFacts))
-                                namespaceUsageInfo |= TypeOrNamespaceUsageInfo.Qualified;
-
-                            return SymbolUsageInfo.Create(namespaceUsageInfo);
-
-                        case SymbolKind.NamedType:
-                            var typeUsageInfo = TypeOrNamespaceUsageInfo.None;
-                            if (IsNodeOrAnyAncestorLeftSideOfDot(node, syntaxFacts))
-                                typeUsageInfo |= TypeOrNamespaceUsageInfo.Qualified;
-
-                            return SymbolUsageInfo.Create(typeUsageInfo);
-
-                        case SymbolKind.Method:
-                        case SymbolKind.Property:
-                        case SymbolKind.Field:
-                        case SymbolKind.Event:
-                        case SymbolKind.Parameter:
-                        case SymbolKind.Local:
-                            var valueUsageInfo = ValueUsageInfo.Read;
-                            if (semanticFacts.IsWrittenTo(semanticModel, node, cancellationToken))
-                                valueUsageInfo |= ValueUsageInfo.Write;
-
-                            return SymbolUsageInfo.Create(valueUsageInfo);
-                    }
-                }
-
-                return SymbolUsageInfo.None;
-            }
-        }
-    }
-
-    private static bool IsInNameOfOperation(SyntaxNode node, FindReferencesDocumentState state, CancellationToken cancellationToken)
-    {
-        // Walk up out of the member access expression. This way if we have something like
-        // nameof(C.Goo()), we ensure that operation.Parent is the INameOfOperation. 
-
-        var syntaxFacts = state.SyntaxFacts;
-        var semanticModel = state.SemanticModel;
-
-        while (syntaxFacts.IsMemberAccessExpression(node?.Parent))
-            node = node.Parent;
-
-        var operation = semanticModel.GetOperation(node, cancellationToken);
-
-        // Note: sizeof/typeof also return 'name', but are handled in GetSymbolUsageInfo.
-        if (operation?.Parent is INameOfOperation)
-            return true;
-
-        return false;
-    }
-
-    private static bool IsNodeOrAnyAncestorLeftSideOfDot(SyntaxNode node, ISyntaxFactsService syntaxFacts)
-    {
-        if (syntaxFacts.IsLeftSideOfDot(node))
-        {
-            return true;
-        }
-
-        if (syntaxFacts.IsRightOfQualifiedName(node) ||
-            syntaxFacts.IsNameOfSimpleMemberAccessExpression(node) ||
-            syntaxFacts.IsNameOfMemberBindingExpression(node))
-        {
-            return syntaxFacts.IsLeftSideOfDot(node.Parent);
-        }
-
-        return false;
-=======
         return SymbolUsageInfo.GetSymbolUsageInfo(
             state.SemanticFacts, state.SemanticModel, node, cancellationToken);
->>>>>>> 160f2682
     }
 
     internal static ImmutableArray<(string key, string value)> GetAdditionalFindUsagesProperties(
