﻿// Licensed to the .NET Foundation under one or more agreements.
// The .NET Foundation licenses this file to you under the MIT license.
// See the LICENSE file in the project root for more information.

using System;
using System.Collections.Generic;
using System.Collections.Immutable;
using System.Diagnostics;
using System.Diagnostics.CodeAnalysis;
using System.IO;
using System.Linq;
using System.Reflection;
using System.Reflection.Metadata;
using System.Reflection.Metadata.Ecma335;
using System.Runtime.CompilerServices;
using System.Threading;
using System.Threading.Tasks;
using Microsoft.CodeAnalysis.Collections;
using Microsoft.CodeAnalysis.Host;
using Microsoft.CodeAnalysis.PooledObjects;
using Microsoft.CodeAnalysis.Serialization;
using Microsoft.CodeAnalysis.Storage;
using Microsoft.CodeAnalysis.Utilities;
using Roslyn.Utilities;

namespace Microsoft.CodeAnalysis.FindSymbols
{
    internal partial class SymbolTreeInfo
    {
        /// <summary>
        /// Cache the symbol tree infos for assembly symbols produced from a particular <see
        /// cref="PortableExecutableReference"/>. Generating symbol trees for metadata can be expensive (in large
        /// metadata cases).  And it's common for us to have many threads to want to search the same metadata
        /// simultaneously. As such, we use an AsyncLazy to compute the value that can be shared among all callers.
        /// <para>
        /// We store this keyed off of the <see cref="Checksum"/> produced by <see cref="GetMetadataChecksum"/>.  This
        /// ensures that 
        /// </para>
        /// </summary>
        private static readonly ConditionalWeakTable<PortableExecutableReference, AsyncLazy<SymbolTreeInfo>> s_peReferenceToInfo = new();

        /// <summary>
        /// Similar to <see cref="s_peReferenceToInfo"/> except that this caches based on metadata id.  The primary
        /// difference here is that you can have the same MetadataId from two different <see
        /// cref="PortableExecutableReference"/>s, while having different checksums.  For example, if the aliases of a
        /// <see cref="PortableExecutableReference"/> are changed (see <see
        /// cref="PortableExecutableReference.WithAliases(IEnumerable{string})"/>, then it will have a different
        /// checksum, but same metadata ID.  As such, we can use this table to ensure we only do the expensive
        /// computation of the <see cref="SymbolTreeInfo"/> once per <see cref="MetadataId"/>, but we may then have to
        /// make a copy of it with a new <see cref="Checksum"/> if the checksums differ.
        /// </summary>
        private static readonly ConditionalWeakTable<MetadataId, AsyncLazy<SymbolTreeInfo>> s_metadataIdToSymbolTreeInfo = new();

        private static string GetMetadataNameWithoutBackticks(MetadataReader reader, StringHandle name)
        {
            var blobReader = reader.GetBlobReader(name);
            var backtickIndex = blobReader.IndexOf((byte)'`');
            if (backtickIndex == -1)
            {
                return reader.GetString(name);
            }

            unsafe
            {
                return MetadataStringDecoder.DefaultUTF8.GetString(
                    blobReader.CurrentPointer, backtickIndex);
            }
        }

        public static MetadataId? GetMetadataIdNoThrow(PortableExecutableReference reference)
        {
            try
            {
                return reference.GetMetadataId();
            }
            catch (Exception e) when (e is BadImageFormatException or IOException)
            {
                return null;
            }
        }

        private static Metadata? GetMetadataNoThrow(PortableExecutableReference reference)
        {
            try
            {
                return reference.GetMetadata();
            }
            catch (Exception e) when (e is BadImageFormatException or IOException)
            {
                return null;
            }
        }

        /// <summary>
        /// Produces a <see cref="SymbolTreeInfo"/> for a given <see cref="PortableExecutableReference"/>.
        /// Note:  will never return null;
        /// </summary>
        /// <param name="checksum">Optional checksum for the <paramref name="reference"/> (produced by <see
        /// cref="GetMetadataChecksum"/>).  Can be provided if already computed.  If not provided it will be computed
        /// and used for the <see cref="SymbolTreeInfo"/>.</param>
        [PerformanceSensitive("https://devdiv.visualstudio.com/DevDiv/_workitems/edit/1224834", OftenCompletesSynchronously = true)]
        public static ValueTask<SymbolTreeInfo> GetInfoForMetadataReferenceAsync(
            Solution solution,
            PortableExecutableReference reference,
            Checksum? checksum,
            CancellationToken cancellationToken)
        {
            return GetInfoForMetadataReferenceAsync(
                solution.Services,
                SolutionKey.ToSolutionKey(solution),
                reference,
                checksum,
                cancellationToken);
        }

        /// <summary>
        /// Produces a <see cref="SymbolTreeInfo"/> for a given <see cref="PortableExecutableReference"/>.
        /// Note:  will never return null;
        /// </summary>
        /// <param name="checksum">Optional checksum for the <paramref name="reference"/> (produced by <see
        /// cref="GetMetadataChecksum"/>).  Can be provided if already computed.  If not provided it will be computed
        /// and used for the <see cref="SymbolTreeInfo"/>.</param>
        [PerformanceSensitive("https://devdiv.visualstudio.com/DevDiv/_workitems/edit/1224834", OftenCompletesSynchronously = true)]
        public static async ValueTask<SymbolTreeInfo> GetInfoForMetadataReferenceAsync(
            SolutionServices solutionServices,
            SolutionKey solutionKey,
            PortableExecutableReference reference,
            Checksum? checksum,
            CancellationToken cancellationToken)
        {
            checksum ??= GetMetadataChecksum(solutionServices, reference, cancellationToken);

            if (s_peReferenceToInfo.TryGetValue(reference, out var infoTask))
            {
                var info = await infoTask.GetValueAsync(cancellationToken).ConfigureAwait(false);
                Contract.ThrowIfTrue(info.Checksum != checksum, "How could the info stored for a particular PEReference now have a different checksum?");
                return info;
            }

            return await GetInfoForMetadataReferenceSlowAsync(
                solutionServices, solutionKey, reference, checksum.Value, cancellationToken).ConfigureAwait(false);

            static async Task<SymbolTreeInfo> GetInfoForMetadataReferenceSlowAsync(
                SolutionServices services,
                SolutionKey solutionKey,
                PortableExecutableReference reference,
                Checksum checksum,
                CancellationToken cancellationToken)
            {
                cancellationToken.ThrowIfCancellationRequested();

                // Important: this captured async lazy may live a long time *without* computing the final results. As
                // such, it is important that it not capture any large state.  For example, it should not hold onto a
                // Solution instance.
                //
                // this is keyed per reference, so that have unique SymbolTreeInfo's per reference with their own
                // correct checksum.  Ensuring we only compute this once per *Metadata* instance though is handled below in 
                // CreateMetadataSymbolTreeInfoAsync
                var asyncLazy = s_peReferenceToInfo.GetValue(
                    reference,
                    id => AsyncLazy.Create(
                        c => CreateMetadataSymbolTreeInfoAsync(services, solutionKey, reference, checksum, c)));

                return await asyncLazy.GetValueAsync(cancellationToken).ConfigureAwait(false);
            }

            static async Task<SymbolTreeInfo> CreateMetadataSymbolTreeInfoAsync(
                SolutionServices services,
                SolutionKey solutionKey,
                PortableExecutableReference reference,
                Checksum checksum,
                CancellationToken cancellationToken)
            {
                var metadataId = GetMetadataIdNoThrow(reference);
                if (metadataId == null)
                    return CreateEmpty(checksum);

                var asyncLazy = s_metadataIdToSymbolTreeInfo.GetValue(
                    metadataId,
                    metadataId => AsyncLazy.Create(
                        cancellationToken => LoadOrCreateAsync(
                            services,
                            solutionKey,
                            checksum,
                            createAsync: checksum => new ValueTask<SymbolTreeInfo>(new MetadataInfoCreator(checksum, GetMetadataNoThrow(reference)).Create()),
                            keySuffix: GetMetadataKeySuffix(reference),
                            cancellationToken)));

                var metadataIdSymbolTreeInfo = await asyncLazy.GetValueAsync(cancellationToken).ConfigureAwait(false);

                // we got the info that was originally computed against this particular metadata-id.  However, the same
                // ID could be reused across different PEReferences/checksums (for example, a PEReference whose aliases
                // were changed).  As such, if this doesn't correspond to the same checksum, make a copy of this tree
                // specific to the checksum we were asked for.
                return metadataIdSymbolTreeInfo.WithChecksum(checksum);
            }
        }

        public static async Task<SymbolTreeInfo?> TryGetCachedInfoForMetadataReferenceIgnoreChecksumAsync(PortableExecutableReference reference, CancellationToken cancellationToken)
        {
            if (!s_peReferenceToInfo.TryGetValue(reference, out var infoTask))
                return null;

            return await infoTask.GetValueAsync(cancellationToken).ConfigureAwait(false);
        }

        [PerformanceSensitive("https://github.com/dotnet/roslyn/issues/33131", AllowCaptures = false)]
        public static Checksum GetMetadataChecksum(
            SolutionServices services, PortableExecutableReference reference, CancellationToken cancellationToken)
        {
            // We can reuse the index for any given reference as long as it hasn't changed.
            // So our checksum is just the checksum for the PEReference itself.
<<<<<<< HEAD
            // First see if the value is already in the cache, to avoid an allocation if possible.
            if (ChecksumCache.TryGetValue(reference, out var cached))
                return cached.Value;

            // Break things up to the fast path above and this slow path where we allocate a closure.
            return GetMetadataChecksumSlow(services, reference, cancellationToken);

            static Checksum GetMetadataChecksumSlow(SolutionServices services, PortableExecutableReference reference, CancellationToken cancellationToken)
            {
                return ChecksumCache.GetOrCreate(reference, _ =>
                {
                    var serializer = services.GetRequiredService<ISerializerService>();
                    var checksum = serializer.CreateChecksum(reference, cancellationToken);
=======
            return ChecksumCache.GetOrCreate(reference, static (reference, tuple) =>
            {
                var (services, cancellationToken) = tuple;
                var serializer = services.GetRequiredService<ISerializerService>();
                var checksum = serializer.CreateChecksum(reference, cancellationToken);
>>>>>>> 2b5e8d5a

                // Include serialization format version in our checksum.  That way if the 
                // version ever changes, all persisted data won't match the current checksum
                // we expect, and we'll recompute things.
                return Checksum.Create(checksum, SerializationFormatChecksum);
            }, (services, cancellationToken));
        }

        private static string GetMetadataKeySuffix(PortableExecutableReference reference)
            => "_Metadata_" + reference.FilePath;

        /// <summary>
        /// Loads any info we have for this reference from our persistence store.  Will succeed regardless of the
        /// checksum of the <paramref name="reference"/>.  Should only be used by clients that are ok with potentially
        /// stale data.
        /// </summary>
        public static Task<SymbolTreeInfo?> LoadAnyInfoForMetadataReferenceAsync(
            Solution solution,
            PortableExecutableReference reference,
            CancellationToken cancellationToken)
        {
            return LoadAsync(
                solution.Services,
                SolutionKey.ToSolutionKey(solution),
                checksum: GetMetadataChecksum(solution.Services, reference, cancellationToken),
                checksumMustMatch: false,
                keySuffix: GetMetadataKeySuffix(reference),
                cancellationToken);
        }

        private struct MetadataInfoCreator(
            Checksum checksum, Metadata? metadata) : IDisposable
        {
            private static readonly Predicate<string> s_isNotNullOrEmpty = s => !string.IsNullOrEmpty(s);
            private static readonly ObjectPool<List<string>> s_stringListPool = SharedPools.Default<List<string>>();
            private readonly OrderPreservingMultiDictionary<string, string> _inheritanceMap = OrderPreservingMultiDictionary<string, string>.GetInstance();
            private readonly OrderPreservingMultiDictionary<MetadataNode, MetadataNode> _parentToChildren = OrderPreservingMultiDictionary<MetadataNode, MetadataNode>.GetInstance();
            private readonly MetadataNode _rootNode = MetadataNode.Allocate(name: "");

            // The set of type definitions we've read out of the current metadata reader.
            private readonly List<MetadataDefinition> _allTypeDefinitions = new();

            // Map from node represents extension method to list of possible parameter type info.
            // We can have more than one if there's multiple methods with same name but different receiver type.
            // e.g.
            //
            //      public static bool AnotherExtensionMethod1(this int x);
            //      public static bool AnotherExtensionMethod1(this bool x);
            //
            private readonly MultiDictionary<MetadataNode, ParameterTypeInfo> _extensionMethodToParameterTypeInfo = new();
            private bool _containsExtensionsMethod = false;

            private static ImmutableArray<ModuleMetadata> GetModuleMetadata(Metadata? metadata)
            {
                try
                {
                    if (metadata is AssemblyMetadata assembly)
                    {
                        return assembly.GetModules();
                    }
                    else if (metadata is ModuleMetadata module)
                    {
                        return ImmutableArray.Create(module);
                    }
                }
                catch (BadImageFormatException)
                {
                    // Trying to get the modules of an assembly can throw.  For example, if 
                    // there is an invalid public-key defined for the assembly.  See:
                    // https://devdiv.visualstudio.com/DevDiv/_workitems?id=234447
                }

                return ImmutableArray<ModuleMetadata>.Empty;
            }

            internal SymbolTreeInfo Create()
            {
                foreach (var moduleMetadata in GetModuleMetadata(metadata))
                {
                    try
                    {
                        var metadataReader = moduleMetadata.GetMetadataReader();

                        // First, walk all the symbols from metadata, populating the parentToChilren
                        // map accordingly.
                        GenerateMetadataNodes(metadataReader);

                        // Now, once we populated the initial map, go and get all the inheritance 
                        // information for all the types in the metadata.  This may refer to 
                        // types that we haven't seen yet.  We'll add those types to the parentToChildren
                        // map accordingly.
                        PopulateInheritanceMap(metadataReader);

                        // Clear the set of type definitions we read out of this piece of metadata.
                        _allTypeDefinitions.Clear();
                    }
                    catch (BadImageFormatException)
                    {
                        // any operation off metadata can throw BadImageFormatException
                        continue;
                    }
                }

                var receiverTypeNameToExtensionMethodMap = new MultiDictionary<string, ExtensionMethodInfo>();
                var unsortedNodes = GenerateUnsortedNodes(receiverTypeNameToExtensionMethodMap);

                return CreateSymbolTreeInfo(
                    checksum, unsortedNodes, _inheritanceMap, receiverTypeNameToExtensionMethodMap);
            }

            public readonly void Dispose()
            {
                // Return all the metadata nodes back to the pool so that they can be
                // used for the next PEReference we read.
                foreach (var (_, children) in _parentToChildren)
                {
                    foreach (var child in children)
                        MetadataNode.Free(child);
                }

                MetadataNode.Free(_rootNode);

                _parentToChildren.Free();
                _inheritanceMap.Free();
            }

            private void GenerateMetadataNodes(MetadataReader metadataReader)
            {
                var globalNamespace = metadataReader.GetNamespaceDefinitionRoot();
                var definitionMap = OrderPreservingMultiDictionary<string, MetadataDefinition>.GetInstance();
                try
                {
                    LookupMetadataDefinitions(metadataReader, globalNamespace, definitionMap);

                    foreach (var (name, definitions) in definitionMap)
                        GenerateMetadataNodes(metadataReader, _rootNode, name, definitions);
                }
                finally
                {
                    definitionMap.Free();
                }
            }

            private void GenerateMetadataNodes(
                MetadataReader metadataReader,
                MetadataNode parentNode,
                string nodeName,
                OrderPreservingMultiDictionary<string, MetadataDefinition>.ValueSet definitionsWithSameName)
            {
                if (!UnicodeCharacterUtilities.IsValidIdentifier(nodeName))
                {
                    return;
                }

                var childNode = MetadataNode.Allocate(nodeName);
                _parentToChildren.Add(parentNode, childNode);

                // Add all child members
                var definitionMap = OrderPreservingMultiDictionary<string, MetadataDefinition>.GetInstance();
                try
                {
                    foreach (var definition in definitionsWithSameName)
                    {
                        if (definition.Kind == MetadataDefinitionKind.Member)
                        {
                            // We need to support having multiple methods with same name but different receiver type.
                            _extensionMethodToParameterTypeInfo.Add(childNode, definition.ReceiverTypeInfo);
                        }

                        LookupMetadataDefinitions(metadataReader, definition, definitionMap);
                    }

                    foreach (var (name, definitions) in definitionMap)
                        GenerateMetadataNodes(metadataReader, childNode, name, definitions);
                }
                finally
                {
                    definitionMap.Free();
                }
            }

            private void LookupMetadataDefinitions(
                MetadataReader metadataReader,
                MetadataDefinition definition,
                OrderPreservingMultiDictionary<string, MetadataDefinition> definitionMap)
            {
                switch (definition.Kind)
                {
                    case MetadataDefinitionKind.Namespace:
                        LookupMetadataDefinitions(metadataReader, definition.Namespace, definitionMap);
                        break;
                    case MetadataDefinitionKind.Type:
                        LookupMetadataDefinitions(metadataReader, definition.Type, definitionMap);
                        break;
                }
            }

            private void LookupMetadataDefinitions(
                MetadataReader metadataReader,
                TypeDefinition typeDefinition,
                OrderPreservingMultiDictionary<string, MetadataDefinition> definitionMap)
            {
                // Only bother looking for extension methods in static types.
                // Note this check means we would ignore extension methods declared in assemblies
                // compiled from VB code, since a module in VB is compiled into class with 
                // "sealed" attribute but not "abstract". 
                // Although this can be addressed by checking custom attributes,
                // we believe this is not a common scenario to warrant potential perf impact.
                if ((typeDefinition.Attributes & TypeAttributes.Abstract) != 0 &&
                    (typeDefinition.Attributes & TypeAttributes.Sealed) != 0)
                {
                    foreach (var child in typeDefinition.GetMethods())
                    {
                        var method = metadataReader.GetMethodDefinition(child);
                        if ((method.Attributes & MethodAttributes.SpecialName) != 0 ||
                            (method.Attributes & MethodAttributes.RTSpecialName) != 0)
                        {
                            continue;
                        }

                        // SymbolTreeInfo is only searched for types and extension methods.
                        // So we don't want to pull in all methods here.  As a simple approximation
                        // we just pull in methods that have attributes on them.
                        if ((method.Attributes & MethodAttributes.MemberAccessMask) == MethodAttributes.Public &&
                            (method.Attributes & MethodAttributes.Static) != 0 &&
                            method.GetParameters().Count > 0 &&
                            method.GetCustomAttributes().Count > 0)
                        {
                            // Decode method signature to get the receiver type name (i.e. type name for the first parameter)
                            var blob = metadataReader.GetBlobReader(method.Signature);
                            var decoder = new SignatureDecoder<ParameterTypeInfo, object?>(ParameterTypeInfoProvider.Instance, metadataReader, genericContext: null);
                            var signature = decoder.DecodeMethodSignature(ref blob);

                            // It'd be good if we don't need to go through all parameters and make unnecessary allocations.
                            // However, this is not possible with meatadata reader API right now (although it's possible by copying code from meatadata reader implementaion)
                            if (signature.ParameterTypes.Length > 0)
                            {
                                _containsExtensionsMethod = true;
                                var firstParameterTypeInfo = signature.ParameterTypes[0];
                                var definition = new MetadataDefinition(MetadataDefinitionKind.Member, metadataReader.GetString(method.Name), firstParameterTypeInfo);
                                definitionMap.Add(definition.Name, definition);
                            }
                        }
                    }
                }

                foreach (var child in typeDefinition.GetNestedTypes())
                {
                    var type = metadataReader.GetTypeDefinition(child);

                    // We don't include internals from metadata assemblies.  It's less likely that
                    // a project would have IVT to it and so it helps us save on memory.  It also
                    // means we can avoid loading lots and lots of obfuscated code in the case the
                    // dll was obfuscated.
                    if (IsPublic(type.Attributes))
                    {
                        var definition = MetadataDefinition.Create(metadataReader, type);
                        definitionMap.Add(definition.Name, definition);
                        _allTypeDefinitions.Add(definition);
                    }
                }
            }

            private readonly void LookupMetadataDefinitions(
                MetadataReader metadataReader,
                NamespaceDefinition namespaceDefinition,
                OrderPreservingMultiDictionary<string, MetadataDefinition> definitionMap)
            {
                foreach (var child in namespaceDefinition.NamespaceDefinitions)
                {
                    var definition = MetadataDefinition.Create(metadataReader, child);
                    definitionMap.Add(definition.Name, definition);
                }

                foreach (var child in namespaceDefinition.TypeDefinitions)
                {
                    var typeDefinition = metadataReader.GetTypeDefinition(child);
                    if (IsPublic(typeDefinition.Attributes))
                    {
                        var definition = MetadataDefinition.Create(metadataReader, typeDefinition);
                        definitionMap.Add(definition.Name, definition);
                        _allTypeDefinitions.Add(definition);
                    }
                }
            }

            private static bool IsPublic(TypeAttributes attributes)
            {
                var masked = attributes & TypeAttributes.VisibilityMask;
                return masked is TypeAttributes.Public or TypeAttributes.NestedPublic;
            }

            private void PopulateInheritanceMap(MetadataReader metadataReader)
            {
                foreach (var typeDefinition in _allTypeDefinitions)
                {
                    Debug.Assert(typeDefinition.Kind == MetadataDefinitionKind.Type);
                    PopulateInheritance(metadataReader, typeDefinition);
                }
            }

            private void PopulateInheritance(
                MetadataReader metadataReader,
                MetadataDefinition metadataTypeDefinition)
            {
                var derivedTypeDefinition = metadataTypeDefinition.Type;
                var interfaceImplHandles = derivedTypeDefinition.GetInterfaceImplementations();

                if (derivedTypeDefinition.BaseType.IsNil &&
                    interfaceImplHandles.Count == 0)
                {
                    return;
                }

                var derivedTypeSimpleName = metadataTypeDefinition.Name;

                PopulateInheritance(metadataReader, derivedTypeSimpleName, derivedTypeDefinition.BaseType);

                foreach (var interfaceImplHandle in interfaceImplHandles)
                {
                    if (!interfaceImplHandle.IsNil)
                    {
                        var interfaceImpl = metadataReader.GetInterfaceImplementation(interfaceImplHandle);
                        PopulateInheritance(metadataReader, derivedTypeSimpleName, interfaceImpl.Interface);
                    }
                }
            }

            private readonly void PopulateInheritance(
                MetadataReader metadataReader,
                string derivedTypeSimpleName,
                EntityHandle baseTypeOrInterfaceHandle)
            {
                if (baseTypeOrInterfaceHandle.IsNil)
                {
                    return;
                }

                var baseTypeNameParts = s_stringListPool.Allocate();
                try
                {
                    AddBaseTypeNameParts(metadataReader, baseTypeOrInterfaceHandle, baseTypeNameParts);
                    if (baseTypeNameParts.Count > 0 &&
                        baseTypeNameParts.TrueForAll(s_isNotNullOrEmpty))
                    {
                        var lastPart = baseTypeNameParts.Last();
                        if (!_inheritanceMap.Contains(lastPart, derivedTypeSimpleName))
                        {
                            _inheritanceMap.Add(baseTypeNameParts.Last(), derivedTypeSimpleName);
                        }

                        // The parent/child map may not know about this base-type yet (for example,
                        // if the base type is a reference to a type outside of this assembly).
                        // Add the base type to our map so we'll be able to resolve it later if 
                        // requested. 
                        EnsureParentsAndChildren(baseTypeNameParts);
                    }
                }
                finally
                {
                    s_stringListPool.ClearAndFree(baseTypeNameParts);
                }
            }

            private static void AddBaseTypeNameParts(
                MetadataReader metadataReader,
                EntityHandle baseTypeOrInterfaceHandle,
                List<string> simpleNames)
            {
                var typeDefOrRefHandle = GetTypeDefOrRefHandle(metadataReader, baseTypeOrInterfaceHandle);
                if (typeDefOrRefHandle.Kind == HandleKind.TypeDefinition)
                {
                    AddTypeDefinitionNameParts(metadataReader, (TypeDefinitionHandle)typeDefOrRefHandle, simpleNames);
                }
                else if (typeDefOrRefHandle.Kind == HandleKind.TypeReference)
                {
                    AddTypeReferenceNameParts(metadataReader, (TypeReferenceHandle)typeDefOrRefHandle, simpleNames);
                }
            }

            private static void AddTypeDefinitionNameParts(
                MetadataReader metadataReader,
                TypeDefinitionHandle handle,
                List<string> simpleNames)
            {
                var typeDefinition = metadataReader.GetTypeDefinition(handle);
                var declaringType = typeDefinition.GetDeclaringType();
                if (declaringType.IsNil)
                {
                    // Not a nested type, just add the containing namespace.
                    AddNamespaceParts(metadataReader, typeDefinition.NamespaceDefinition, simpleNames);
                }
                else
                {
                    // We're a nested type, recurse and add the type we're declared in.
                    // It will handle adding the namespace properly.
                    AddTypeDefinitionNameParts(metadataReader, declaringType, simpleNames);
                }

                // Now add the simple name of the type itself.
                simpleNames.Add(GetMetadataNameWithoutBackticks(metadataReader, typeDefinition.Name));
            }

            private static void AddNamespaceParts(
                MetadataReader metadataReader,
                StringHandle namespaceHandle,
                List<string> simpleNames)
            {
                var blobReader = metadataReader.GetBlobReader(namespaceHandle);

                while (true)
                {
                    var dotIndex = blobReader.IndexOf((byte)'.');
                    unsafe
                    {
                        // Note: we won't get any string sharing as we're just using the 
                        // default string decoded.  However, that's ok.  We only produce
                        // these strings when we first read metadata.  Then we create and
                        // persist our own index.  In the future when we read in that index
                        // there's no way for us to share strings between us and the 
                        // compiler at that point.
                        if (dotIndex == -1)
                        {
                            simpleNames.Add(MetadataStringDecoder.DefaultUTF8.GetString(
                                blobReader.CurrentPointer, blobReader.RemainingBytes));
                            return;
                        }
                        else
                        {
                            simpleNames.Add(MetadataStringDecoder.DefaultUTF8.GetString(
                                blobReader.CurrentPointer, dotIndex));
                            blobReader.Offset += dotIndex + 1;
                        }
                    }
                }
            }

            private static void AddNamespaceParts(
                MetadataReader metadataReader,
                NamespaceDefinitionHandle namespaceHandle,
                List<string> simpleNames)
            {
                if (namespaceHandle.IsNil)
                {
                    return;
                }

                var namespaceDefinition = metadataReader.GetNamespaceDefinition(namespaceHandle);
                AddNamespaceParts(metadataReader, namespaceDefinition.Parent, simpleNames);
                simpleNames.Add(metadataReader.GetString(namespaceDefinition.Name));
            }

            private static void AddTypeReferenceNameParts(
                MetadataReader metadataReader,
                TypeReferenceHandle handle,
                List<string> simpleNames)
            {
                var typeReference = metadataReader.GetTypeReference(handle);
                AddNamespaceParts(metadataReader, typeReference.Namespace, simpleNames);
                simpleNames.Add(GetMetadataNameWithoutBackticks(metadataReader, typeReference.Name));
            }

            private static EntityHandle GetTypeDefOrRefHandle(
                MetadataReader metadataReader,
                EntityHandle baseTypeOrInterfaceHandle)
            {
                switch (baseTypeOrInterfaceHandle.Kind)
                {
                    case HandleKind.TypeDefinition:
                    case HandleKind.TypeReference:
                        return baseTypeOrInterfaceHandle;
                    case HandleKind.TypeSpecification:
                        return FirstEntityHandleProvider.Instance.GetTypeFromSpecification(
                            metadataReader, (TypeSpecificationHandle)baseTypeOrInterfaceHandle);
                    default:
                        return default;
                }
            }

            private readonly void EnsureParentsAndChildren(List<string> simpleNames)
            {
                var currentNode = _rootNode;

                foreach (var simpleName in simpleNames)
                {
                    var childNode = GetOrCreateChildNode(currentNode, simpleName);
                    currentNode = childNode;
                }
            }

            private readonly MetadataNode GetOrCreateChildNode(
               MetadataNode currentNode, string simpleName)
            {
                if (_parentToChildren.TryGetValue(currentNode, static (childNode, simpleName) => childNode.Name == simpleName, simpleName, out var childNode))
                {
                    // Found an existing child node.  Just return that and all 
                    // future parts off of it.
                    return childNode;
                }

                // Couldn't find a child node with this name.  Make a new node for
                // it and return that for all future parts to be added to.
                var newChildNode = MetadataNode.Allocate(simpleName);
                _parentToChildren.Add(currentNode, newChildNode);
                return newChildNode;
            }

            private readonly ImmutableArray<BuilderNode> GenerateUnsortedNodes(MultiDictionary<string, ExtensionMethodInfo> receiverTypeNameToMethodMap)
            {
                var unsortedNodes = ArrayBuilder<BuilderNode>.GetInstance();
                unsortedNodes.Add(BuilderNode.RootNode);

                AddUnsortedNodes(unsortedNodes, receiverTypeNameToMethodMap, parentNode: _rootNode, parentIndex: 0, fullyQualifiedContainerName: _containsExtensionsMethod ? "" : null);
                return unsortedNodes.ToImmutableAndFree();
            }

            private readonly void AddUnsortedNodes(ArrayBuilder<BuilderNode> unsortedNodes,
                MultiDictionary<string, ExtensionMethodInfo> receiverTypeNameToMethodMap,
                MetadataNode parentNode,
                int parentIndex,
                string? fullyQualifiedContainerName)
            {
                foreach (var child in _parentToChildren[parentNode])
                {
                    var childNode = new BuilderNode(child.Name, parentIndex, _extensionMethodToParameterTypeInfo[child]);
                    var childIndex = unsortedNodes.Count;
                    unsortedNodes.Add(childNode);

                    if (fullyQualifiedContainerName != null)
                    {
                        foreach (var parameterTypeInfo in _extensionMethodToParameterTypeInfo[child])
                        {
                            // We do not differentiate array of different kinds for simplicity.
                            // e.g. int[], int[][], int[,], etc. are all represented as int[] in the index.
                            // similar for complex receiver types, "[]" means it's an array type, "" otherwise.
                            var parameterTypeName = (parameterTypeInfo.IsComplexType, parameterTypeInfo.IsArray) switch
                            {
                                (true, true) => Extensions.ComplexArrayReceiverTypeName,                          // complex array type, e.g. "T[,]"
                                (true, false) => Extensions.ComplexReceiverTypeName,                              // complex non-array type, e.g. "T"
                                (false, true) => parameterTypeInfo.Name + Extensions.ArrayReceiverTypeNameSuffix, // simple array type, e.g. "int[][,]"
                                (false, false) => parameterTypeInfo.Name                                          // simple non-array type, e.g. "int"
                            };

                            receiverTypeNameToMethodMap.Add(parameterTypeName, new ExtensionMethodInfo(fullyQualifiedContainerName, child.Name));
                        }
                    }

                    AddUnsortedNodes(unsortedNodes, receiverTypeNameToMethodMap, child, childIndex, Concat(fullyQualifiedContainerName, child.Name));
                }

                [return: NotNullIfNotNull(nameof(containerName))]
                static string? Concat(string? containerName, string name)
                {
                    if (containerName == null)
                    {
                        return null;
                    }

                    if (containerName.Length == 0)
                    {
                        return name;
                    }

                    return containerName + "." + name;
                }
            }
        }

        private sealed class MetadataNode
        {
            private static readonly ObjectPool<MetadataNode> s_pool = SharedPools.Default<MetadataNode>();

            /// <summary>
            /// Represent this as non-null because that will be true when this is not in a pool and it is being used by
            /// other services.
            /// </summary>
            public string Name { get; private set; } = null!;

            public static MetadataNode Allocate(string name)
            {
                var node = s_pool.Allocate();
                Debug.Assert(node.Name == null);
                node.Name = name;
                return node;
            }

            public static void Free(MetadataNode node)
            {
                Debug.Assert(node.Name != null);
                node.Name = null!;
                s_pool.Free(node);
            }
        }

        private enum MetadataDefinitionKind
        {
            Namespace,
            Type,
            Member,
        }

        private readonly struct MetadataDefinition(
            MetadataDefinitionKind kind,
            string name,
            ParameterTypeInfo receiverTypeInfo = default,
            NamespaceDefinition @namespace = default,
            TypeDefinition type = default)
        {
            public string Name { get; } = name;
            public MetadataDefinitionKind Kind { get; } = kind;

            /// <summary>
            /// Only applies to member kind. Represents the type info of the first parameter.
            /// </summary>
            public ParameterTypeInfo ReceiverTypeInfo { get; } = receiverTypeInfo;

            public NamespaceDefinition Namespace { get; } = @namespace;
            public TypeDefinition Type { get; } = type;

            public static MetadataDefinition Create(
                MetadataReader reader, NamespaceDefinitionHandle namespaceHandle)
            {
                var definition = reader.GetNamespaceDefinition(namespaceHandle);
                return new MetadataDefinition(
                    MetadataDefinitionKind.Namespace,
                    reader.GetString(definition.Name),
                    @namespace: definition);
            }

            public static MetadataDefinition Create(
                MetadataReader reader, TypeDefinition definition)
            {
                var typeName = GetMetadataNameWithoutBackticks(reader, definition.Name);
                return new MetadataDefinition(MetadataDefinitionKind.Type, typeName, type: definition);
            }
        }
    }
}<|MERGE_RESOLUTION|>--- conflicted
+++ resolved
@@ -210,27 +210,11 @@
         {
             // We can reuse the index for any given reference as long as it hasn't changed.
             // So our checksum is just the checksum for the PEReference itself.
-<<<<<<< HEAD
-            // First see if the value is already in the cache, to avoid an allocation if possible.
-            if (ChecksumCache.TryGetValue(reference, out var cached))
-                return cached.Value;
-
-            // Break things up to the fast path above and this slow path where we allocate a closure.
-            return GetMetadataChecksumSlow(services, reference, cancellationToken);
-
-            static Checksum GetMetadataChecksumSlow(SolutionServices services, PortableExecutableReference reference, CancellationToken cancellationToken)
-            {
-                return ChecksumCache.GetOrCreate(reference, _ =>
-                {
-                    var serializer = services.GetRequiredService<ISerializerService>();
-                    var checksum = serializer.CreateChecksum(reference, cancellationToken);
-=======
             return ChecksumCache.GetOrCreate(reference, static (reference, tuple) =>
             {
                 var (services, cancellationToken) = tuple;
                 var serializer = services.GetRequiredService<ISerializerService>();
                 var checksum = serializer.CreateChecksum(reference, cancellationToken);
->>>>>>> 2b5e8d5a
 
                 // Include serialization format version in our checksum.  That way if the 
                 // version ever changes, all persisted data won't match the current checksum
