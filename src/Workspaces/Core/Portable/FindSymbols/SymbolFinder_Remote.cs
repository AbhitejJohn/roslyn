--- conflicted
+++ resolved
@@ -2,7 +2,6 @@
 
 using System.Threading;
 using System.Threading.Tasks;
-using Microsoft.CodeAnalysis.Experiments;
 using Microsoft.CodeAnalysis.Remote;
 
 namespace Microsoft.CodeAnalysis.FindSymbols
@@ -13,11 +12,7 @@
             Solution solution, CancellationToken cancellationToken)
             => TryGetRemoteSessionAsync(solution, serverCallback: null, cancellationToken: cancellationToken);
 
-<<<<<<< HEAD
-        private static async Task<SolutionAndSessionHolder> TryGetRemoteSessionAsync(
-=======
-        private static Task<RemoteHostClient.Session> TryGetRemoteSessionAsync(
->>>>>>> e20ca27d
+        private static Task<SolutionAndSessionHolder> TryGetRemoteSessionAsync(
             Solution solution, object serverCallback, CancellationToken cancellationToken)
         {
             return solution.TryCreateCodeAnalysisServiceSessionAsync(
