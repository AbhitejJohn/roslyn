--- conflicted
+++ resolved
@@ -2,16 +2,7 @@
 // The .NET Foundation licenses this file to you under the MIT license.
 // See the LICENSE file in the project root for more information.
 
-#nullable disable
-
-#nullable enable
-
 using System.Collections.Immutable;
-<<<<<<< HEAD
-using System.Diagnostics.CodeAnalysis;
-using Microsoft.CodeAnalysis.Editing;
-=======
->>>>>>> 5ada1d50
 
 namespace Microsoft.CodeAnalysis.CodeGeneration
 {
@@ -38,20 +29,12 @@
         public override void Accept(SymbolVisitor visitor)
             => visitor.VisitPointerType(this);
 
-        [return: MaybeNull]
-        public override TResult Accept<TResult>(SymbolVisitor<TResult> visitor)
-<<<<<<< HEAD
-        {
-#pragma warning disable CS8717 // A member returning a [MaybeNull] value introduces a null value when 'TResult' is a non-nullable reference type.
-            return visitor.VisitPointerType(this);
-#pragma warning restore CS8717 // A member returning a [MaybeNull] value introduces a null value when 'TResult' is a non-nullable reference type.
-        }
-=======
+        public override TResult? Accept<TResult>(SymbolVisitor<TResult> visitor)
+            where TResult : default
             => visitor.VisitPointerType(this);
 
         public override TResult Accept<TArgument, TResult>(SymbolVisitor<TArgument, TResult> visitor, TArgument argument)
             => visitor.VisitPointerType(this, argument);
->>>>>>> 5ada1d50
 
         public ImmutableArray<CustomModifier> CustomModifiers
         {
