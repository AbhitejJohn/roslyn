--- conflicted
+++ resolved
@@ -38,15 +38,6 @@
         {
             var builder = ImmutableDictionary.CreateBuilder<Type, JsonConverter>();
 
-<<<<<<< HEAD
-            builder.Add(typeof(Checksum), new ChecksumJsonConverter());
-            builder.Add(typeof(SolutionId), new SolutionIdJsonConverter());
-            builder.Add(typeof(ProjectId), new ProjectIdJsonConverter());
-            builder.Add(typeof(DocumentId), new DocumentIdJsonConverter());
-            builder.Add(typeof(TextSpan), new TextSpanJsonConverter());
-            builder.Add(typeof(SymbolKey), new SymbolKeyJsonConverter());
-            builder.Add(typeof(PinnedSolutionInfo), new PinnedSolutionInfoJsonConverter());
-=======
             Add(builder, new ChecksumJsonConverter());
             Add(builder, new SolutionIdJsonConverter());
             Add(builder, new ProjectIdJsonConverter());
@@ -54,7 +45,7 @@
             Add(builder, new TextSpanJsonConverter());
             Add(builder, new TextChangeJsonConverter());
             Add(builder, new SymbolKeyJsonConverter());
->>>>>>> e20ca27d
+            Add(builder, new PinnedSolutionInfoJsonConverter());
 
             AppendRoslynSpecificJsonConverters(builder);
 
@@ -189,11 +180,9 @@
                 => writer.WriteValue(value?.ToString());
         }
 
-        private class PinnedSolutionInfoJsonConverter : BaseJsonConverter
-        {
-            public override bool CanConvert(Type objectType) => typeof(PinnedSolutionInfo) == objectType;
-
-            public override object ReadJson(JsonReader reader, Type objectType, object existingValue, JsonSerializer serializer)
+        private class PinnedSolutionInfoJsonConverter : BaseJsonConverter<PinnedSolutionInfo>
+        {
+            protected override PinnedSolutionInfo ReadValue(JsonReader reader, JsonSerializer serializer)
             {
                 Contract.ThrowIfFalse(reader.TokenType == JsonToken.StartObject);
 
@@ -208,10 +197,8 @@
                 return new PinnedSolutionInfo((int)scopeId, fromPrimaryBranch, checksum);
             }
 
-            public override void WriteJson(JsonWriter writer, object value, JsonSerializer serializer)
-            {
-                var scope = (PinnedSolutionInfo)value;
-
+            protected override void WriteValue(JsonWriter writer, PinnedSolutionInfo scope, JsonSerializer serializer)
+            {
                 writer.WriteStartObject();
 
                 writer.WritePropertyName("scopeId");
