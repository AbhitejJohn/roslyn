﻿// Copyright (c) Microsoft.  All Rights Reserved.  Licensed under the Apache License, Version 2.0.  See License.txt in the project root for license information.

using System;
using System.Diagnostics;
using System.IO;
using System.Threading;
using System.Threading.Tasks;
using Microsoft.VisualStudio.LanguageServices.Remote;
using Roslyn.Utilities;
using StreamJsonRpc;

namespace Microsoft.CodeAnalysis.Remote
{
    // TODO: all service hub service should be extract to interface so that it can support multiple hosts.
    //       right now, tightly coupled to service hub
    internal abstract class ServiceHubServiceBase : IDisposable
    {
        private static int s_instanceId;

        private readonly CancellationTokenSource _cancellationTokenSource;

        protected readonly int InstanceId;

        protected readonly JsonRpc Rpc;
        protected readonly TraceSource Logger;
        protected readonly AssetStorage AssetStorage;
        protected readonly CancellationToken CancellationToken;

        /// <summary>
        /// Session Id of this service. caller and callee share this id which one
        /// can use to find matching caller and callee when debugging or logging
        /// </summary>
        private int _sessionId;
<<<<<<< HEAD
        private bool _primary;
=======

        /// <summary>
        /// Mark whether the solution checksum it got is for primary branch or not 
        /// 
        /// this flag will be passed down to solution controller to help
        /// solution service's cache policy. for more detail, see <see cref="SolutionService"/>
        /// </summary>
        private bool _fromPrimaryBranch;

        /// <summary>
        /// solution this connection belong to
        /// </summary>
>>>>>>> 9c6b6181
        private Checksum _solutionChecksumOpt;

        private RoslynServices _lazyRoslynServices;

        [Obsolete("For backward compatibility. this will be removed once all callers moved to new ctor")]
        protected ServiceHubServiceBase(Stream stream, IServiceProvider serviceProvider)
        {
            InstanceId = Interlocked.Add(ref s_instanceId, 1);

            // in unit test, service provider will return asset storage, otherwise, use the default one
            AssetStorage = (AssetStorage)serviceProvider.GetService(typeof(AssetStorage)) ?? AssetStorage.Default;

            Logger = (TraceSource)serviceProvider.GetService(typeof(TraceSource));
            Logger.TraceInformation($"{DebugInstanceString} Service instance created");

            _cancellationTokenSource = new CancellationTokenSource();
            CancellationToken = _cancellationTokenSource.Token;

            Rpc = JsonRpc.Attach(stream, this);
            Rpc.JsonSerializer.Converters.Add(AggregateJsonConverter.Instance);

            Rpc.Disconnected += OnRpcDisconnected;
        }

        protected ServiceHubServiceBase(IServiceProvider serviceProvider, Stream stream)
        {
            InstanceId = Interlocked.Add(ref s_instanceId, 1);

            // in unit test, service provider will return asset storage, otherwise, use the default one
            AssetStorage = (AssetStorage)serviceProvider.GetService(typeof(AssetStorage)) ?? AssetStorage.Default;

            Logger = (TraceSource)serviceProvider.GetService(typeof(TraceSource));
            Logger.TraceInformation($"{DebugInstanceString} Service instance created");

            _cancellationTokenSource = new CancellationTokenSource();
            CancellationToken = _cancellationTokenSource.Token;

            // due to this issue - https://github.com/dotnet/roslyn/issues/16900#issuecomment-277378950
            // all sub type must explicitly start JsonRpc once everything is
            // setup
            Rpc = new JsonRpc(new JsonRpcMessageHandler(stream, stream), this);
            Rpc.JsonSerializer.Converters.Add(AggregateJsonConverter.Instance);
            Rpc.Disconnected += OnRpcDisconnected;
        }

        protected string DebugInstanceString => $"{GetType()} ({InstanceId})";

        protected RoslynServices RoslynServices
        {
            get
            {
                if (_lazyRoslynServices == null)
                {
                    _lazyRoslynServices = new RoslynServices(_sessionId, AssetStorage);
                }

                return _lazyRoslynServices;
            }
        }

        protected Task<Solution> GetSolutionAsync()
        {
            Contract.ThrowIfNull(_solutionChecksumOpt);
<<<<<<< HEAD
            return RoslynServices.SolutionService.GetSolutionAsync(_solutionChecksumOpt, _primary, CancellationToken);
=======

            var solutionController = (ISolutionController)RoslynServices.SolutionService;
            return solutionController.GetSolutionAsync(_solutionChecksumOpt, _fromPrimaryBranch, CancellationToken);
>>>>>>> 9c6b6181
        }

        protected virtual void Dispose(bool disposing)
        {
            // do nothing here
        }

        protected void LogError(string message)
        {
            Log(TraceEventType.Error, message);
        }

<<<<<<< HEAD
        public virtual void Initialize(int sessionId, bool primary, Checksum solutionChecksum)
        {
            // set session related information
            _sessionId = sessionId;
            _primary = primary;
=======
        public virtual void Initialize(int sessionId, bool fromPrimaryBranch, Checksum solutionChecksum)
        {
            // set session related information
            _sessionId = sessionId;
            _fromPrimaryBranch = fromPrimaryBranch;
>>>>>>> 9c6b6181

            if (solutionChecksum != null)
            {
                _solutionChecksumOpt = solutionChecksum;
            }
        }

        public void Dispose()
        {
            Rpc.Dispose();
            Dispose(false);

            Logger.TraceInformation($"{DebugInstanceString} Service instance disposed");
        }

        protected virtual void OnDisconnected(JsonRpcDisconnectedEventArgs e)
        {
            // do nothing
        }

        protected void Log(TraceEventType errorType, string message)
        {
            Logger.TraceEvent(errorType, 0, $"{DebugInstanceString} : " + message);
        }

        private void OnRpcDisconnected(object sender, JsonRpcDisconnectedEventArgs e)
        {
            // raise cancellation
            _cancellationTokenSource.Cancel();

            OnDisconnected(e);

            if (e.Reason != DisconnectedReason.Disposed)
            {
                // this is common for us since we close connection forcefully when operation
                // is cancelled. use Warning level so that by default, it doesn't write out to
                // servicehub\log files. one can still make this to write logs by opting in.
                Log(TraceEventType.Warning, $"Client stream disconnected unexpectedly: {e.Exception?.GetType().Name} {e.Exception?.Message}");
            }
        }
    }
}<|MERGE_RESOLUTION|>--- conflicted
+++ resolved
@@ -31,9 +31,6 @@
         /// can use to find matching caller and callee when debugging or logging
         /// </summary>
         private int _sessionId;
-<<<<<<< HEAD
-        private bool _primary;
-=======
 
         /// <summary>
         /// Mark whether the solution checksum it got is for primary branch or not 
@@ -46,7 +43,6 @@
         /// <summary>
         /// solution this connection belong to
         /// </summary>
->>>>>>> 9c6b6181
         private Checksum _solutionChecksumOpt;
 
         private RoslynServices _lazyRoslynServices;
@@ -110,13 +106,9 @@
         protected Task<Solution> GetSolutionAsync()
         {
             Contract.ThrowIfNull(_solutionChecksumOpt);
-<<<<<<< HEAD
-            return RoslynServices.SolutionService.GetSolutionAsync(_solutionChecksumOpt, _primary, CancellationToken);
-=======
 
             var solutionController = (ISolutionController)RoslynServices.SolutionService;
             return solutionController.GetSolutionAsync(_solutionChecksumOpt, _fromPrimaryBranch, CancellationToken);
->>>>>>> 9c6b6181
         }
 
         protected virtual void Dispose(bool disposing)
@@ -129,19 +121,11 @@
             Log(TraceEventType.Error, message);
         }
 
-<<<<<<< HEAD
-        public virtual void Initialize(int sessionId, bool primary, Checksum solutionChecksum)
-        {
-            // set session related information
-            _sessionId = sessionId;
-            _primary = primary;
-=======
         public virtual void Initialize(int sessionId, bool fromPrimaryBranch, Checksum solutionChecksum)
         {
             // set session related information
             _sessionId = sessionId;
             _fromPrimaryBranch = fromPrimaryBranch;
->>>>>>> 9c6b6181
 
             if (solutionChecksum != null)
             {
