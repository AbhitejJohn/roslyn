--- conflicted
+++ resolved
@@ -139,12 +139,6 @@
 package name=$(VisualStudioInsertionComponent)
         version=$(VsixVersion)
         vs.package.productArch=neutral
-<<<<<<< HEAD
-
-vs.dependencies
-  vs.dependency id=Microsoft.Net.PackageGroup.4.7.2.Redist
-=======
->>>>>>> 38bcbb3a
 
 vs.nonCriticalProcesses
   vs.nonCriticalProcess name="VBCSCompiler"
