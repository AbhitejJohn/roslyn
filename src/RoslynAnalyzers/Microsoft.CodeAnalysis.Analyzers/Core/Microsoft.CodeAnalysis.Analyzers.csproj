﻿<!-- Copyright (c)  Microsoft.  All Rights Reserved.  Licensed under the MIT license.  See License.txt in the project root for license information. -->
<Project Sdk="Microsoft.NET.Sdk">
  <PropertyGroup>
    <TargetFramework>netstandard2.0</TargetFramework>

    <!--
      PackageId is used by Restore. If we set it to Microsoft.CodeAnalysis.Analyzers
      Restore would conclude that there is a cyclic dependency between Microsoft.CodeAnalysis and Microsoft.CodeAnalysis.Analyzers.
    -->
    <PackageId>*$(MSBuildProjectFile)*</PackageId>
<<<<<<< HEAD
=======
    <MicrosoftCodeAnalysisVersion>$(MicrosoftCodeAnalysisVersionForCodeAnalysisAnalyzers)</MicrosoftCodeAnalysisVersion>
    <AllowUnsafeBlocks>true</AllowUnsafeBlocks>
>>>>>>> c5249231
  </PropertyGroup>
  <ItemGroup>
    <PackageReference Include="Microsoft.CodeAnalysis.Common" VersionOverride="$(MicrosoftCodeAnalysisVersionForAnalyzers)" />
    <PackageReference Include="Microsoft.CodeAnalysis.Workspaces.Common" VersionOverride="$(MicrosoftCodeAnalysisVersionForAnalyzers)" />
  </ItemGroup>
  <ItemGroup>
    <Compile Include="..\..\Microsoft.CodeAnalysis.BannedApiAnalyzers\Core\DocumentationCommentIdParser.cs" Link="DocumentationCommentIdParser.cs" />
    <Compile Include="..\..\Microsoft.CodeAnalysis.BannedApiAnalyzers\Core\SymbolIsBannedAnalyzerBase.cs" Link="SymbolIsBannedAnalyzerBase.cs" />
  </ItemGroup>
  <ItemGroup>
    <EmbeddedResource Include="AnalyzerBannedSymbols.txt" />
    <EmbeddedResource Update="CodeAnalysisDiagnosticsResources.resx" GenerateSource="true" />
  </ItemGroup>
  <ItemGroup>
    <InternalsVisibleTo Include="Microsoft.CodeAnalysis.CSharp.Analyzers" />
    <InternalsVisibleTo Include="Microsoft.CodeAnalysis.VisualBasic.Analyzers" />
    <InternalsVisibleTo Include="Microsoft.CodeAnalysis.Analyzers.UnitTests" />
  </ItemGroup>
  <ItemGroup>
    <None Include="..\ReleaseTrackingAnalyzers.Help.md" Link="ReleaseTrackingAnalyzers.Help.md" />
  </ItemGroup>
  <Import Project="..\..\Utilities\Compiler\Analyzer.Utilities.projitems" Label="Shared" />
  <Import Project="..\..\Utilities\Workspaces\Workspaces.Utilities.projitems" Label="Shared" />

  <Import Project="..\..\..\Dependencies\Collections\Microsoft.CodeAnalysis.Collections.projitems" Label="Shared" />
  <Import Project="..\..\..\Dependencies\PooledObjects\Microsoft.CodeAnalysis.PooledObjects.projitems" Label="Shared" />
  <Import Project="..\..\..\Dependencies\Threading\Microsoft.CodeAnalysis.Threading.projitems" Label="Shared" />
  <Import Project="..\..\..\Dependencies\Contracts\Microsoft.CodeAnalysis.Contracts.projitems" Label="Shared" />
</Project><|MERGE_RESOLUTION|>--- conflicted
+++ resolved
@@ -8,11 +8,7 @@
       Restore would conclude that there is a cyclic dependency between Microsoft.CodeAnalysis and Microsoft.CodeAnalysis.Analyzers.
     -->
     <PackageId>*$(MSBuildProjectFile)*</PackageId>
-<<<<<<< HEAD
-=======
-    <MicrosoftCodeAnalysisVersion>$(MicrosoftCodeAnalysisVersionForCodeAnalysisAnalyzers)</MicrosoftCodeAnalysisVersion>
     <AllowUnsafeBlocks>true</AllowUnsafeBlocks>
->>>>>>> c5249231
   </PropertyGroup>
   <ItemGroup>
     <PackageReference Include="Microsoft.CodeAnalysis.Common" VersionOverride="$(MicrosoftCodeAnalysisVersionForAnalyzers)" />
