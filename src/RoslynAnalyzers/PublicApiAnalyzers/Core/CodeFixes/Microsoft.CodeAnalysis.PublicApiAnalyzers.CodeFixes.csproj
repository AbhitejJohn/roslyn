--- conflicted
+++ resolved
@@ -7,10 +7,6 @@
       Restore would conclude that there is a cyclic dependency between us and the DotNetAnalyzers.PublicApiAnalyzer.CodeFixes package.
     -->
     <PackageId>*$(MSBuildProjectFile)*</PackageId>
-<<<<<<< HEAD
-    <MicrosoftCodeAnalysisVersion>$(MicrosoftCodeAnalysisVersionForPublicApiAnalyzers)</MicrosoftCodeAnalysisVersion>
-=======
->>>>>>> 5a588eea
     <ReleaseTrackingOptOut>true</ReleaseTrackingOptOut>
   </PropertyGroup>
 
