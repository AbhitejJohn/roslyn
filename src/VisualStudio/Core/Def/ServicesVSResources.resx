--- conflicted
+++ resolved
@@ -1797,10 +1797,9 @@
     <value>{0} failed to initialize. Status = {1}. Exception = {2}</value>
     <comment>{0} is the language server name.  Status is the status of the initialization.  Exception is the exception encountered during initialization.</comment>
   </data>
-<<<<<<< HEAD
   <data name="Combine_inheritance_margin_with_indicator_margin" xml:space="preserve">
     <value>Combine inheritance margin with indicator margin</value>
-=======
+  </data>
   <data name="Default_Current_Document" xml:space="preserve">
     <value>Default (Current Document)</value>
     <comment>This text is a menu command</comment>
@@ -1812,6 +1811,5 @@
   <data name="Default_Open_Documents" xml:space="preserve">
     <value>Default (Open Documents)</value>
     <comment>This text is a menu command</comment>
->>>>>>> 9703b372
   </data>
 </root>