﻿// Licensed to the .NET Foundation under one or more agreements.
// The .NET Foundation licenses this file to you under the MIT license.
// See the LICENSE file in the project root for more information.

#nullable enable

using System;
using System.Collections.Generic;
using System.Collections.Immutable;
using System.Diagnostics;
using System.Linq;
using System.Threading;
using System.Threading.Tasks;
using Microsoft.CodeAnalysis;
using Microsoft.CodeAnalysis.Diagnostics;
using Microsoft.CodeAnalysis.Editor.Shared.Utilities;
using Microsoft.CodeAnalysis.Internal.Log;
using Microsoft.CodeAnalysis.Notification;
using Microsoft.CodeAnalysis.PooledObjects;
using Microsoft.CodeAnalysis.Shared.Extensions;
using Microsoft.CodeAnalysis.Shared.TestHooks;
using Microsoft.CodeAnalysis.SolutionCrawler;
using Roslyn.Utilities;

#pragma warning disable CA1200 // Avoid using cref tags with a prefix

namespace Microsoft.VisualStudio.LanguageServices.Implementation.TaskList
{
    using ProjectErrorMap = ImmutableDictionary<ProjectId, ImmutableArray<DiagnosticData>>;

    /// <summary>
    /// Diagnostic source for warnings and errors reported from explicit build command invocations in Visual Studio.
    /// VS workspaces calls into us when a build is invoked or completed in Visual Studio.
    /// <see cref="ProjectExternalErrorReporter"/> calls into us to clear reported diagnostics or to report new diagnostics during the build.
    /// For each of these callbacks, we create/capture the current <see cref="BuildInProgressState"/> and
    /// schedule updating/processing this state on a serialized <see cref="_taskQueue"/> in the background.
    /// The processing phase de-dupes the diagnostics reported from build and intellisense to ensure that the error list does not contain duplicate diagnostics.
    /// It raises events about diagnostic updates, which eventually trigger the "Build + Intellisense" and "Build only" error list diagnostic
    /// sources to update the reported diagnostics.
    /// </summary>
    internal sealed class ExternalErrorDiagnosticUpdateSource : IDiagnosticUpdateSource
    {
        private readonly Workspace _workspace;
        private readonly IDiagnosticAnalyzerService _diagnosticService;
        private readonly IGlobalOperationNotificationService _notificationService;
        private readonly CancellationToken _disposalToken;

        /// <summary>
        /// Task queue to serialize all the work for errors reported by build.
        /// <see cref="_stateDoNotAccessDirectly"/> represents the state from build errors,
        /// which is built up and processed in serialized fashion on this task queue.
        /// </summary>
        private readonly TaskQueue _taskQueue;

        // Gate for concurrent access and fields guarded with this gate.
        private readonly object _gate = new object();
        private InProgressState? _stateDoNotAccessDirectly;
        private CancellationTokenSource? _activeCancellationSourceDoNotAccessDirectly;

        /// <summary>
        /// Latest diagnostics reported during current or last build.
        /// These are not the de-duped build/live diagnostics, but the actual diagnostics from build.
        /// They are directly used by the "Build only" error list setting.
        /// </summary>
        private ImmutableArray<DiagnosticData> _lastBuiltResult = ImmutableArray<DiagnosticData>.Empty;

        public ExternalErrorDiagnosticUpdateSource(
            VisualStudioWorkspace workspace,
            IDiagnosticAnalyzerService diagnosticService,
            IDiagnosticUpdateSourceRegistrationService registrationService,
            IAsynchronousOperationListenerProvider listenerProvider,
            IThreadingContext threadingContext)
            : this(workspace, diagnosticService, listenerProvider.GetListener(FeatureAttribute.ErrorList), threadingContext.DisposalToken)
        {
            registrationService.Register(this);
        }

        /// <summary>
        /// internal for testing
        /// </summary>
        internal ExternalErrorDiagnosticUpdateSource(
            Workspace workspace,
            IDiagnosticAnalyzerService diagnosticService,
            IAsynchronousOperationListener listener,
            CancellationToken disposalToken)
        {
            // use queue to serialize work. no lock needed
            _taskQueue = new TaskQueue(listener, TaskScheduler.Default);
            _disposalToken = disposalToken;

            _workspace = workspace;
            _workspace.WorkspaceChanged += OnWorkspaceChanged;

            _diagnosticService = diagnosticService;

            _notificationService = _workspace.Services.GetRequiredService<IGlobalOperationNotificationService>();
        }

        /// <summary>
        /// Event generated from the serialized <see cref="_taskQueue"/> whenever the build progress in Visual Studio changes.
        /// Events are guaranteed to be generated in a serial fashion, but may be invoked on any thread.
        /// </summary>
        public event EventHandler<BuildProgress>? BuildProgressChanged;

        /// <summary>
        /// Event generated from the serialized <see cref="_taskQueue"/> whenever build-only diagnostics are reported during a build in Visual Studio.
        /// These diagnostics are not supported from intellisense and only get refreshed during actual build.
        /// </summary>
        public event EventHandler<DiagnosticsUpdatedArgs>? DiagnosticsUpdated;

        /// <summary>
        /// Event generated from the serialized <see cref="_taskQueue"/> whenever build-only diagnostics are cleared during a build in Visual Studio.
        /// These diagnostics are not supported from intellisense and only get refreshed during actual build.
        /// </summary>
        public event EventHandler DiagnosticsCleared { add { } remove { } }

        /// <summary>
        /// Indicates if a build is currently in progress inside Visual Studio.
        /// </summary>
        public bool IsInProgress => BuildInProgressState != null;

        /// <summary>
        /// Get the latest diagnostics reported during current or last build.
        /// These are not the de-duped build/live diagnostics, but the actual diagnostics from build.
        /// They are directly used by the "Build only" error list setting.
        /// </summary>
        public ImmutableArray<DiagnosticData> GetBuildErrors()
            => _lastBuiltResult;

        /// <summary>
        /// Returns true if the given <paramref name="id"/> represents an analyzer diagnostic ID that could be reported
        /// for the given <paramref name="projectId"/> during the current build in progress.
        /// This API is only intended to be invoked from <see cref="ProjectExternalErrorReporter"/> while a build is in progress.
        /// </summary>
        public bool IsSupportedDiagnosticId(ProjectId projectId, string id)
            => BuildInProgressState?.IsSupportedDiagnosticId(projectId, id) ?? false;

        private void OnBuildProgressChanged(InProgressState? state, BuildProgress buildProgress)
        {
            if (state != null)
            {
                _lastBuiltResult = state.GetBuildErrors();
            }

            RaiseBuildProgressChanged(buildProgress);
        }

        public void ClearErrors(ProjectId projectId)
        {
            // Capture state if it exists
            var (state, cancellationToken) = GetBuildInProgressStateAndToken();

            // Update the state to clear diagnostics and raise corresponding diagnostic updated events
            // on a serialized task queue.
            _taskQueue.ScheduleTask(nameof(ClearErrors), async () =>
            {
                if (state == null)
                {
                    // TODO: Is it possible that ClearErrors can be invoked while the build is not in progress?
                    // We fallback to current solution in the workspace and clear errors for the project.
                    await ClearErrorsCoreAsync(projectId, _workspace.CurrentSolution, state, cancellationToken).ConfigureAwait(false);
                }
                else
                {
                    // We are going to clear the diagnostics for the current project.
                    // Additionally, we clear errors for all projects that transitively depend on this project.
                    // Otherwise, fixing errors in core projects in dependency chain will leave back stale diagnostics in dependent projects.

                    // First check if we already cleared the diagnostics for this project when processing a referenced project.
                    // If so, we don't need to clear diagnostics for it again.
                    if (state.WereProjectErrorsCleared(projectId))
                    {
                        return;
                    }

                    var solution = state.Solution;

                    await ClearErrorsCoreAsync(projectId, solution, state, cancellationToken).ConfigureAwait(false);

                    var transitiveProjectIds = solution.GetProjectDependencyGraph().GetProjectsThatTransitivelyDependOnThisProject(projectId);
                    foreach (var projectId in transitiveProjectIds)
                    {
                        if (state.WereProjectErrorsCleared(projectId))
                        {
                            continue;
                        }

                        await ClearErrorsCoreAsync(projectId, solution, state, cancellationToken).ConfigureAwait(false);
                    }
                }
            }, cancellationToken);

            return;

            async Task ClearErrorsCoreAsync(ProjectId projectId, Solution solution, InProgressState? state, CancellationToken cancellationToken)
            {
                Debug.Assert(state == null || !state.WereProjectErrorsCleared(projectId));

                // Here, we clear the build and live errors for the project.
                // Additionally, we mark projects as having its errors cleared.
                // This ensures that we do not attempt to clear the diagnostics again for the same project
                // when 'ClearErrors' is invoked for multiple dependent projects.
                // Finally, we update build progress state so error list gets refreshed.

                ClearBuildOnlyProjectErrors(solution, projectId);

                await SetLiveErrorsForProjectAsync(projectId, ImmutableArray<DiagnosticData>.Empty, cancellationToken).ConfigureAwait(false);

                state?.MarkErrorsCleared(projectId);

                OnBuildProgressChanged(state, BuildProgress.Updated);
            }
        }

        private void OnWorkspaceChanged(object sender, WorkspaceChangeEventArgs e)
        {
            switch (e.Kind)
            {
                case WorkspaceChangeKind.SolutionAdded:
                    _taskQueue.ScheduleTask("OnSolutionAdded", async () =>
                    {
                        e.OldSolution.ProjectIds.Do(p => ClearBuildOnlyProjectErrors(e.OldSolution, p));
                        if (_diagnosticService is DiagnosticAnalyzerService diagnosticAnalyzerService)
                        {
                            await diagnosticAnalyzerService.InitializeSynchronizationStateWithBuildAsync(e.NewSolution, _disposalToken).ConfigureAwait(false);
                        }
                    }, _disposalToken);
                    break;

                case WorkspaceChangeKind.SolutionRemoved:
                case WorkspaceChangeKind.SolutionCleared:
                case WorkspaceChangeKind.SolutionReloaded:
                    _taskQueue.ScheduleTask("OnSolutionChanged", () => e.OldSolution.ProjectIds.Do(p => ClearBuildOnlyProjectErrors(e.OldSolution, p)), _disposalToken);
                    break;

                case WorkspaceChangeKind.ProjectRemoved:
                case WorkspaceChangeKind.ProjectReloaded:
                    _taskQueue.ScheduleTask("OnProjectChanged", () => ClearBuildOnlyProjectErrors(e.OldSolution, e.ProjectId), _disposalToken);
                    break;

                case WorkspaceChangeKind.DocumentRemoved:
                case WorkspaceChangeKind.DocumentReloaded:
                    _taskQueue.ScheduleTask("OnDocumentRemoved", () => ClearBuildOnlyDocumentErrors(e.OldSolution, e.ProjectId, e.DocumentId), _disposalToken);
                    break;

                case WorkspaceChangeKind.ProjectAdded:
                case WorkspaceChangeKind.DocumentAdded:
                case WorkspaceChangeKind.DocumentChanged:
                case WorkspaceChangeKind.ProjectChanged:
                case WorkspaceChangeKind.SolutionChanged:
                case WorkspaceChangeKind.AdditionalDocumentAdded:
                case WorkspaceChangeKind.AdditionalDocumentRemoved:
                case WorkspaceChangeKind.AdditionalDocumentReloaded:
                case WorkspaceChangeKind.AdditionalDocumentChanged:
                case WorkspaceChangeKind.AnalyzerConfigDocumentAdded:
                case WorkspaceChangeKind.AnalyzerConfigDocumentRemoved:
                case WorkspaceChangeKind.AnalyzerConfigDocumentChanged:
                case WorkspaceChangeKind.AnalyzerConfigDocumentReloaded:
                    break;

                default:
                    throw ExceptionUtilities.UnexpectedValue(e.Kind);
            }
        }

        internal void OnSolutionBuildStarted()
        {
            // Build just started, create the state and fire build in progress event.
            _ = GetOrCreateInProgressStateAndToken();
        }

        internal void OnSolutionBuildCompleted()
        {
            // Building is done, so reset the state
            // and get local copy of in-progress state.
            var (inProgressState, cancellationToken) = ClearInProgressState();

            // Enqueue build/live sync in the queue.
            _taskQueue.ScheduleTask("OnSolutionBuild", async () =>
            {
                // nothing to do
                if (inProgressState == null)
                {
                    return;
                }

                // Explicitly start solution crawler if it didn't start yet. since solution crawler is lazy, 
                // user might have built solution before workspace fires its first event yet (which is when solution crawler is initialized)
                // here we give initializeLazily: false so that solution crawler is fully initialized when we do de-dup live and build errors,
                // otherwise, we will think none of error we have here belong to live errors since diagnostic service is not initialized yet.
                var registrationService = (SolutionCrawlerRegistrationService)_workspace.Services.GetRequiredService<ISolutionCrawlerRegistrationService>();
                registrationService.EnsureRegistration(_workspace, initializeLazily: false);

                // Mark the status as updated to refresh error list before we invoke 'SyncBuildErrorsAndReportAsync', which can take some time to complete.
                OnBuildProgressChanged(inProgressState, BuildProgress.Updated);

                // We are about to update live analyzer data using one from build.
                // pause live analyzer
                using var operation = _notificationService.Start("BuildDone");
                if (_diagnosticService is DiagnosticAnalyzerService diagnosticService)
                {
                    await SyncBuildErrorsAndReportOnBuildCompletedAsync(diagnosticService, inProgressState, cancellationToken).ConfigureAwait(false);
                }

                // Mark build as complete.
                OnBuildProgressChanged(inProgressState, BuildProgress.Done);
            }, cancellationToken);
        }

        /// <summary>
        /// Core method that de-dupes live and build diagnostics at the completion of build.
        /// It raises diagnostic update events for both the Build-only diagnostics and Build + Intellisense diagnostics
        /// in the error list.
        /// </summary>
        private async Task SyncBuildErrorsAndReportOnBuildCompletedAsync(DiagnosticAnalyzerService diagnosticService, InProgressState inProgressState, CancellationToken cancellationToken)
        {
            var solution = inProgressState.Solution;
            var (allLiveErrors, pendingLiveErrorsToSync) = await inProgressState.GetLiveErrorsAsync(cancellationToken).ConfigureAwait(false);

            // Raise events for build only errors
            var buildErrors = GetBuildErrors().Except(allLiveErrors).GroupBy(k => k.DocumentId);
            foreach (var group in buildErrors)
            {
                cancellationToken.ThrowIfCancellationRequested();

                if (group.Key == null)
                {
                    foreach (var projectGroup in group.GroupBy(g => g.ProjectId))
                    {
                        Contract.ThrowIfNull(projectGroup.Key);
                        ReportBuildErrors(projectGroup.Key, solution, projectGroup.ToImmutableArray());
                    }

                    continue;
                }

                ReportBuildErrors(group.Key, solution, group.ToImmutableArray());
            }

            // Report pending live errors
            await diagnosticService.SynchronizeWithBuildAsync(_workspace, pendingLiveErrorsToSync, onBuildCompleted: true, cancellationToken).ConfigureAwait(false);
        }

        private void ReportBuildErrors<T>(T item, Solution solution, ImmutableArray<DiagnosticData> buildErrors)
        {
            if (item is ProjectId projectId)
            {
                RaiseDiagnosticsCreated(projectId, solution, projectId, null, buildErrors);
                return;
            }

            RoslynDebug.Assert(item is DocumentId);
            var documentId = (DocumentId)(object)item;
            RaiseDiagnosticsCreated(documentId, solution, documentId.ProjectId, documentId, buildErrors);
        }

        private void ClearBuildOnlyProjectErrors(Solution solution, ProjectId? projectId)
        {
            // Remove all project errors
            RaiseDiagnosticsRemoved(projectId, solution, projectId, documentId: null);

            var project = solution.GetProject(projectId);
            if (project == null)
            {
                return;
            }

            // Remove all document errors
            foreach (var documentId in project.DocumentIds)
            {
                ClearBuildOnlyDocumentErrors(solution, projectId, documentId);
            }
        }

        private void ClearBuildOnlyDocumentErrors(Solution solution, ProjectId? projectId, DocumentId? documentId)
            => RaiseDiagnosticsRemoved(documentId, solution, projectId, documentId);

        public void AddNewErrors(ProjectId projectId, DiagnosticData diagnostic)
        {
            // Capture state that will be processed in background thread.
            var (state, cancellationToken) = GetOrCreateInProgressStateAndToken();

            _taskQueue.ScheduleTask("Project New Errors", async () =>
            {
                await ReportPreviousProjectErrorsIfRequiredAsync(projectId, state, cancellationToken).ConfigureAwait(false);
                state.AddError(projectId, diagnostic);
            }, cancellationToken);
        }

        public void AddNewErrors(DocumentId documentId, DiagnosticData diagnostic)
        {
            // Capture state that will be processed in background thread.
            var (state, cancellationToken) = GetOrCreateInProgressStateAndToken();

            _taskQueue.ScheduleTask("Document New Errors", async () =>
            {
                await ReportPreviousProjectErrorsIfRequiredAsync(documentId.ProjectId, state, cancellationToken).ConfigureAwait(false);
                state.AddError(documentId, diagnostic);
            }, cancellationToken);
        }

        public void AddNewErrors(
            ProjectId projectId, HashSet<DiagnosticData> projectErrors, Dictionary<DocumentId, HashSet<DiagnosticData>> documentErrorMap)
        {
            // Capture state that will be processed in background thread
            var (state, cancellationToken) = GetOrCreateInProgressStateAndToken();

            _taskQueue.ScheduleTask("Project New Errors", async () =>
            {
                await ReportPreviousProjectErrorsIfRequiredAsync(projectId, state, cancellationToken).ConfigureAwait(false);

                foreach (var kv in documentErrorMap)
                {
                    state.AddErrors(kv.Key, kv.Value);
                }

                state.AddErrors(projectId, projectErrors);
            }, cancellationToken);
        }

        /// <summary>
        /// This method is invoked from all <see cref="M:AddNewErrors"/> overloads before it adds the new errors to the in progress state.
        /// It checks if build reported errors for a different project then the previous callback to report errors.
        /// This provides a good checkpoint to de-dupe build and live errors for lastProjectId and
        /// raise diagnostic updated events for that project.
        /// This ensures that error list keeps getting refreshed while a build is in progress, as opposed to doing all the work
        /// and a single refresh when the build completes.
        /// </summary>
        private async Task ReportPreviousProjectErrorsIfRequiredAsync(ProjectId projectId, InProgressState state, CancellationToken cancellationToken)
        {
            if (state.TryGetLastProjectWithReportedErrors() is ProjectId lastProjectId &&
                lastProjectId != projectId)
            {
                await SetLiveErrorsForProjectAsync(lastProjectId, state, cancellationToken).ConfigureAwait(false);
            }
        }

        private async Task SetLiveErrorsForProjectAsync(ProjectId projectId, InProgressState state, CancellationToken cancellationToken)
        {
            var diagnostics = await state.GetLiveErrorsForProjectAsync(projectId, cancellationToken).ConfigureAwait(false);
            await SetLiveErrorsForProjectAsync(projectId, diagnostics, cancellationToken).ConfigureAwait(false);
            state.MarkLiveErrorsReported(projectId);
        }

        private async Task SetLiveErrorsForProjectAsync(ProjectId projectId, ImmutableArray<DiagnosticData> diagnostics, CancellationToken cancellationToken)
        {
            if (_diagnosticService is DiagnosticAnalyzerService diagnosticAnalyzerService)
            {
                // make those errors live errors
                var map = ProjectErrorMap.Empty.Add(projectId, diagnostics);
                await diagnosticAnalyzerService.SynchronizeWithBuildAsync(_workspace, map, onBuildCompleted: false, cancellationToken).ConfigureAwait(false);
            }
        }

        private InProgressState? BuildInProgressState => GetBuildInProgressStateAndToken().state;

        private (InProgressState? state, CancellationToken cancellationToken) GetBuildInProgressStateAndToken()
        {
            lock (_gate)
            {
                return (_stateDoNotAccessDirectly, _activeCancellationSourceDoNotAccessDirectly?.Token ?? _disposalToken);
            }
        }

        private (InProgressState? state, CancellationToken cancellationToken) ClearInProgressState()
        {
            lock (_gate)
            {
                var state = _stateDoNotAccessDirectly;

                _stateDoNotAccessDirectly = null;
                return (state, _activeCancellationSourceDoNotAccessDirectly?.Token ?? _disposalToken);
            }
        }

        private (InProgressState state, CancellationToken cancellationToken) GetOrCreateInProgressStateAndToken()
        {
            lock (_gate)
            {
                if (_stateDoNotAccessDirectly == null)
                {
                    _activeCancellationSourceDoNotAccessDirectly?.Cancel();
                    _activeCancellationSourceDoNotAccessDirectly = CancellationTokenSource.CreateLinkedTokenSource(_disposalToken);

                    // We take current snapshot of solution when the state is first created. and through out this code, we use this snapshot.
                    // Since we have no idea what actual snapshot of solution the out of proc build has picked up, it doesn't remove the race we can have
                    // between build and diagnostic service, but this at least make us to consistent inside of our code.
                    _stateDoNotAccessDirectly = new InProgressState(this, _workspace.CurrentSolution);
                    OnBuildProgressChanged(_stateDoNotAccessDirectly, BuildProgress.Started);
                }

                RoslynDebug.Assert(_activeCancellationSourceDoNotAccessDirectly != null);
                return (_stateDoNotAccessDirectly, _activeCancellationSourceDoNotAccessDirectly.Token);
            }
        }

        private void RaiseDiagnosticsCreated(object? id, Solution solution, ProjectId? projectId, DocumentId? documentId, ImmutableArray<DiagnosticData> items)
        {
            DiagnosticsUpdated?.Invoke(this, DiagnosticsUpdatedArgs.DiagnosticsCreated(
                   CreateArgumentKey(id), _workspace, solution, projectId, documentId, items));
        }

        private void RaiseDiagnosticsRemoved(object? id, Solution solution, ProjectId? projectId, DocumentId? documentId)
        {
            DiagnosticsUpdated?.Invoke(this, DiagnosticsUpdatedArgs.DiagnosticsRemoved(
                   CreateArgumentKey(id), _workspace, solution, projectId, documentId));
        }

        private static ArgumentKey CreateArgumentKey(object? id) => new ArgumentKey(id);

        private void RaiseBuildProgressChanged(BuildProgress progress)
            => BuildProgressChanged?.Invoke(this, progress);

        #region not supported
        public bool SupportGetDiagnostics { get { return false; } }

        public ImmutableArray<DiagnosticData> GetDiagnostics(
            Workspace workspace, ProjectId projectId, DocumentId documentId, object id, bool includeSuppressedDiagnostics = false, CancellationToken cancellationToken = default)
        {
            return ImmutableArray<DiagnosticData>.Empty;
        }
        #endregion

        internal enum BuildProgress
        {
            Started,
            Updated,
            Done
        }

        private sealed class InProgressState
        {
            private readonly ExternalErrorDiagnosticUpdateSource _owner;

            /// <summary>
            /// Map from project ID to all the possible analyzer diagnostic IDs that can be reported in the project.
            /// </summary>
            /// <remarks>
            /// This map may be accessed concurrently, so needs to ensure thread safety by using locks.
            /// </remarks>
            private readonly Dictionary<ProjectId, ImmutableHashSet<string>> _allDiagnosticIdMap = new Dictionary<ProjectId, ImmutableHashSet<string>>();

            /// <summary>
            /// Map from project ID to all the possible intellisense analyzer diagnostic IDs that can be reported in the project.
            /// A diagnostic is considered to be an intellise analyzer diagnostic if is reported from a non-compilation end action in an analyzer,
            /// i.e. we do not require to analyze the entire compilation to compute these diagnostics.
            /// Compilation end diagnostics are considered build-only diagnostics.
            /// </summary>
            /// <remarks>
            /// This map may be accessed concurrently, so needs to ensure thread safety by using locks.
            /// </remarks>
            private readonly Dictionary<ProjectId, ImmutableHashSet<string>> _liveDiagnosticIdMap = new Dictionary<ProjectId, ImmutableHashSet<string>>();

            // Fields that are used only from APIs invoked from serialized task queue, hence don't need to be thread safe.
            #region Serialized fields

            /// <summary>
            /// Map from project ID to a dictionary of reported project level diagnostics to an integral counter.
            /// Project level diagnostics are diagnostics that have no document location, i.e. reported with <see cref="Location.None"/>.
            /// Integral counter value for each diagnostic is used to order the reported diagnostics in error list
            /// based on the order in which they were reported during build.
            /// </summary>
            private readonly Dictionary<ProjectId, Dictionary<DiagnosticData, int>> _projectMap = new Dictionary<ProjectId, Dictionary<DiagnosticData, int>>();

            /// <summary>
            /// Map from document ID to a dictionary of reported document level diagnostics to an integral counter.
            /// Project level diagnostics are diagnostics that have a valid document location, i.e. reported with a location within a syntax tree.
            /// Integral counter value for each diagnostic is used to order the reported diagnostics in error list
            /// based on the order in which they were reported during build.
            /// </summary>
            private readonly Dictionary<DocumentId, Dictionary<DiagnosticData, int>> _documentMap = new Dictionary<DocumentId, Dictionary<DiagnosticData, int>>();

            /// <summary>
            /// Set of projects for which we have already cleared the build and intellisense diagnostics in the error list.
            /// </summary>
            private readonly HashSet<ProjectId> _projectsWithErrorsCleared = new HashSet<ProjectId>();

            /// <summary>
            /// Set of projects for which we have reported all intellisense/live diagnostics.
            /// </summary>
            private readonly HashSet<ProjectId> _projectsWithAllLiveErrorsReported = new HashSet<ProjectId>();

            /// <summary>
            /// Set of projects which have at least one project or document diagnostic in
            /// <see cref="_projectMap"/> and/or <see cref="_documentMap"/>.
            /// </summary>
            private readonly HashSet<ProjectId> _projectsWithErrors = new HashSet<ProjectId>();

            /// <summary>
            /// Last project for which build reported an error through one of the <see cref="M:AddError"/> methods.
            /// </summary>
            private ProjectId? _lastProjectWithReportedErrors;

            /// <summary>
            /// Counter to help order the diagnostics in error list based on the order in which they were reported during build.
            /// </summary>
            private int _incrementDoNotAccessDirectly;

            #endregion

            public InProgressState(ExternalErrorDiagnosticUpdateSource owner, Solution solution)
            {
                _owner = owner;
                Solution = solution;
            }

            public Solution Solution { get; }

            public bool IsSupportedDiagnosticId(ProjectId projectId, string id)
                => GetOrCreateSupportedDiagnosticIds(projectId).Contains(id);

            private ImmutableHashSet<string> GetOrCreateSupportedDiagnosticIds(ProjectId projectId)
            {
                lock (_allDiagnosticIdMap)
                {
                    if (_allDiagnosticIdMap.TryGetValue(projectId, out var ids))
                    {
                        return ids;
                    }
                }

                var computedIds = ComputeSupportedDiagnosticIds(projectId, Solution, _owner._diagnosticService);

                lock (_allDiagnosticIdMap)
                {
                    _allDiagnosticIdMap[projectId] = computedIds;
                    return computedIds;
                }

                static ImmutableHashSet<string> ComputeSupportedDiagnosticIds(ProjectId projectId, Solution solution, IDiagnosticAnalyzerService diagnosticService)
                {
                    var project = solution.GetProject(projectId);
                    if (project == null)
                    {
                        // projectId no longer exist
                        return ImmutableHashSet<string>.Empty;
                    }

                    // set ids set
                    var builder = ImmutableHashSet.CreateBuilder<string>();
                    var descriptorMap = solution.State.Analyzers.GetDiagnosticDescriptorsPerReference(diagnosticService.AnalyzerInfoCache, project);
                    builder.UnionWith(descriptorMap.Values.SelectMany(v => v.Select(d => d.Id)));

                    return builder.ToImmutable();
                }
            }

            public ImmutableArray<DiagnosticData> GetBuildErrors()
            {
                // return errors in the order that is reported
                return ImmutableArray.CreateRange(
                    _projectMap.Values.SelectMany(d => d).Concat(_documentMap.Values.SelectMany(d => d)).OrderBy(kv => kv.Value).Select(kv => kv.Key));
            }

            public void MarkErrorsCleared(ProjectId projectId)
            {
                var added = _projectsWithErrorsCleared.Add(projectId);
                Debug.Assert(added);
            }

            public bool WereProjectErrorsCleared(ProjectId projectId)
                => _projectsWithErrorsCleared.Contains(projectId);

            public void MarkLiveErrorsReported(ProjectId projectId)
                => _projectsWithAllLiveErrorsReported.Add(projectId);

            public ProjectId? TryGetLastProjectWithReportedErrors()
                => _lastProjectWithReportedErrors;

            public async Task<(ImmutableArray<DiagnosticData> allLiveErrors, ProjectErrorMap pendingLiveErrorsToSync)> GetLiveErrorsAsync(CancellationToken cancellationToken)
            {
                var allLiveErrorsBuilder = ImmutableArray.CreateBuilder<DiagnosticData>();
                var pendingLiveErrorsToSyncBuilder = ImmutableDictionary.CreateBuilder<ProjectId, ImmutableArray<DiagnosticData>>();
                foreach (var projectId in GetProjectsWithErrors())
                {
                    cancellationToken.ThrowIfCancellationRequested();

                    var errors = await GetLiveErrorsForProjectAsync(projectId, cancellationToken).ConfigureAwait(false);
                    allLiveErrorsBuilder.AddRange(errors);

                    if (!_projectsWithAllLiveErrorsReported.Contains(projectId))
                    {
                        pendingLiveErrorsToSyncBuilder.Add(projectId, errors);
                    }
                }

                return (allLiveErrorsBuilder.ToImmutable(), pendingLiveErrorsToSyncBuilder.ToImmutable());

                // Local functions.
                IEnumerable<ProjectId> GetProjectsWithErrors()
                {
                    // Filter out project that is no longer exist in IDE
                    // this can happen if user started a "build" and then remove a project from IDE
                    // before build finishes
                    return _projectsWithErrors.Where(p => Solution.GetProject(p) != null);
                }
            }

            public async Task<ImmutableArray<DiagnosticData>> GetLiveErrorsForProjectAsync(ProjectId projectId, CancellationToken cancellationToken)
            {
                var project = Solution.GetRequiredProject(projectId);

                var diagnostics = _projectMap.Where(kv => kv.Key == projectId).SelectMany(kv => kv.Value).Concat(
                        _documentMap.Where(kv => kv.Key.ProjectId == projectId).SelectMany(kv => kv.Value));
                using var _ = ArrayBuilder<DiagnosticData>.GetInstance(out var builder);
                foreach (var (diagnostic, _) in diagnostics)
                {
                    if (await IsLiveAsync(project, diagnostic, cancellationToken).ConfigureAwait(false))
                    {
                        builder.Add(diagnostic);
                    }
                }

                return builder.ToImmutable();
            }

            public void AddErrors(DocumentId key, HashSet<DiagnosticData> diagnostics)
                => AddErrors(_documentMap, key, diagnostics);

            public void AddErrors(ProjectId key, HashSet<DiagnosticData> diagnostics)
                => AddErrors(_projectMap, key, diagnostics);

            public void AddError(DocumentId key, DiagnosticData diagnostic)
                => AddError(_documentMap, key, diagnostic);

            public void AddError(ProjectId key, DiagnosticData diagnostic)
                => AddError(_projectMap, key, diagnostic);

            private async Task<bool> IsLiveAsync(Project project, DiagnosticData diagnosticData, CancellationToken cancellationToken)
            {
                // REVIEW: current design is that we special case compiler analyzer case and we accept only document level
                //         diagnostic as live. otherwise, we let them be build errors. we changed compiler analyzer accordingly as well
                //         so that it doesn't report project level diagnostic as live errors.
                if (!IsDocumentLevelDiagnostic(diagnosticData) &&
                    diagnosticData.CustomTags.Contains(WellKnownDiagnosticTags.Compiler))
                {
                    // compiler error but project level error
                    return false;
                }

                if (await IsSupportedLiveDiagnosticIdAsync(project, diagnosticData.Id, cancellationToken).ConfigureAwait(false))
                {
                    return true;
                }

                return false;

                static bool IsDocumentLevelDiagnostic(DiagnosticData diagnosticData)
                {
                    if (diagnosticData.DocumentId != null)
                    {
                        return true;
                    }

                    // due to mapped file such as
                    //
                    // A.cs having
                    // #line 2 RandomeFile.txt
                    //       ErrorHere
                    // #line default
                    //
                    // we can't simply say it is not document level diagnostic since
                    // file path is not part of solution. build output will just tell us 
                    // mapped span not original span, so any code like above will not
                    // part of solution.
                    // 
                    // but also we can't simply say it is a document level error because it has file path
                    // since project level error can have a file path pointing to a file such as dll
                    // , pdb, embedded files and etc.
                    // 
                    // unfortunately, there is no 100% correct way to do this.
                    // so we will use a heuristic that will most likely work for most of common cases.
<<<<<<< HEAD
                    return !string.IsNullOrEmpty(diagnoaticData.DataLocation?.OriginalFilePath) &&
                            (diagnoaticData.DataLocation.OriginalStartLine > 0 ||
                             diagnoaticData.DataLocation.OriginalStartColumn > 0);
=======
                    return diagnosticData.DataLocation != null &&
                        !string.IsNullOrEmpty(diagnosticData.DataLocation.OriginalFilePath) &&
                        (diagnosticData.DataLocation.OriginalStartLine > 0 ||
                         diagnosticData.DataLocation.OriginalStartColumn > 0);
>>>>>>> e91ccb5c
                }
            }

            private async Task<bool> IsSupportedLiveDiagnosticIdAsync(Project project, string id, CancellationToken cancellationToken)
                => (await GetOrCreateSupportedLiveDiagnosticsAsync(project, cancellationToken).ConfigureAwait(false)).Contains(id);

            private async Task<ImmutableHashSet<string>> GetOrCreateSupportedLiveDiagnosticsAsync(Project project, CancellationToken cancellationToken)
            {
                lock (_liveDiagnosticIdMap)
                {
                    if (_liveDiagnosticIdMap.TryGetValue(project.Id, out var ids))
                    {
                        return ids;
                    }
                }

                var computedIds = await ComputeSupportedLiveDiagnosticIdsAsync().ConfigureAwait(false);

                lock (_liveDiagnosticIdMap)
                {
                    _liveDiagnosticIdMap[project.Id] = computedIds;
                    return computedIds;
                }

                async Task<ImmutableHashSet<string>> ComputeSupportedLiveDiagnosticIdsAsync()
                {
                    var fullSolutionAnalysis = SolutionCrawlerOptions.GetBackgroundAnalysisScope(project) == BackgroundAnalysisScope.FullSolution;
                    if (!project.SupportsCompilation || fullSolutionAnalysis)
                    {
                        return GetOrCreateSupportedDiagnosticIds(project.Id);
                    }

                    // set ids set
                    var builder = ImmutableHashSet.CreateBuilder<string>();
                    var diagnosticService = _owner._diagnosticService;
                    var infoCache = diagnosticService.AnalyzerInfoCache;

                    foreach (var analyzersPerReference in project.Solution.State.Analyzers.CreateDiagnosticAnalyzersPerReference(project))
                    {
                        cancellationToken.ThrowIfCancellationRequested();

                        foreach (var analyzer in analyzersPerReference.Value)
                        {
                            if (await diagnosticService.IsCompilationEndAnalyzerAsync(analyzer, project, cancellationToken).ConfigureAwait(false))
                            {
                                continue;
                            }

                            var diagnosticIds = infoCache.GetDiagnosticDescriptors(analyzer).Select(d => d.Id);
                            builder.UnionWith(diagnosticIds);
                        }
                    }

                    return builder.ToImmutable();
                }
            }

            private void AddErrors<T>(Dictionary<T, Dictionary<DiagnosticData, int>> map, T key, HashSet<DiagnosticData> diagnostics)
                where T : notnull
            {
                var errors = GetErrorSet(map, key);
                foreach (var diagnostic in diagnostics)
                {
                    AddError(errors, diagnostic, key);
                }
            }

            private void AddError<T>(Dictionary<T, Dictionary<DiagnosticData, int>> map, T key, DiagnosticData diagnostic)
                where T : notnull
            {
                var errors = GetErrorSet(map, key);
                AddError(errors, diagnostic, key);
            }

            private void AddError<T>(Dictionary<DiagnosticData, int> errors, DiagnosticData diagnostic, T key)
                where T : notnull
            {
                RecordProjectContainsErrors();

                // add only new errors
                if (!errors.TryGetValue(diagnostic, out _))
                {
                    Logger.Log(FunctionId.ExternalErrorDiagnosticUpdateSource_AddError, d => d.ToString(), diagnostic);

                    errors.Add(diagnostic, _incrementDoNotAccessDirectly++);
                }

                return;

                void RecordProjectContainsErrors()
                {
                    RoslynDebug.Assert(key is DocumentId || key is ProjectId);
                    var projectId = (key is DocumentId documentId) ? documentId.ProjectId : (ProjectId)(object)key;

                    // New errors reported for project, need to refresh live errors.
                    _projectsWithAllLiveErrorsReported.Remove(projectId);

                    if (!_projectsWithErrors.Add(projectId))
                    {
                        return;
                    }

                    // this will make build only error list to be updated per project rather than per solution.
                    // basically this will make errors up to last project to show up in error list
                    _lastProjectWithReportedErrors = projectId;
                    _owner.OnBuildProgressChanged(this, BuildProgress.Updated);
                }
            }

            private static Dictionary<DiagnosticData, int> GetErrorSet<T>(Dictionary<T, Dictionary<DiagnosticData, int>> map, T key)
                where T : notnull
                => map.GetOrAdd(key, _ => new Dictionary<DiagnosticData, int>(DiagnosticDataComparer.Instance));
        }

        private sealed class ArgumentKey : BuildToolId.Base<object>
        {
            public ArgumentKey(object? key) : base(key)
            {
            }

            public override string BuildTool
            {
                get { return PredefinedBuildTools.Build; }
            }

            public override bool Equals(object? obj)
                => obj is ArgumentKey &&
                   base.Equals(obj);

            public override int GetHashCode()
                => base.GetHashCode();
        }

        private sealed class DiagnosticDataComparer : IEqualityComparer<DiagnosticData>
        {
            public static readonly DiagnosticDataComparer Instance = new DiagnosticDataComparer();

            public bool Equals(DiagnosticData item1, DiagnosticData item2)
            {
                if ((item1.DocumentId == null) != (item2.DocumentId == null) ||
                    item1.Id != item2.Id ||
                    item1.ProjectId != item2.ProjectId ||
                    item1.Severity != item2.Severity ||
                    item1.Message != item2.Message ||
                    (item1.DataLocation?.MappedStartLine ?? 0) != (item2.DataLocation?.MappedStartLine ?? 0) ||
                    (item1.DataLocation?.MappedStartColumn ?? 0) != (item2.DataLocation?.MappedStartColumn ?? 0) ||
                    (item1.DataLocation?.OriginalStartLine ?? 0) != (item2.DataLocation?.OriginalStartLine ?? 0) ||
                    (item1.DataLocation?.OriginalStartColumn ?? 0) != (item2.DataLocation?.OriginalStartColumn ?? 0))
                {
                    return false;
                }

                return (item1.DocumentId != null) ?
                    item1.DocumentId == item2.DocumentId :
                    item1.DataLocation?.OriginalFilePath == item2.DataLocation?.OriginalFilePath;
            }

            public int GetHashCode(DiagnosticData obj)
            {
                var result =
                    Hash.Combine(obj.Id,
                    Hash.Combine(obj.Message,
                    Hash.Combine(obj.ProjectId,
                    Hash.Combine(obj.DataLocation?.MappedStartLine ?? 0,
                    Hash.Combine(obj.DataLocation?.MappedStartColumn ?? 0,
                    Hash.Combine(obj.DataLocation?.OriginalStartLine ?? 0,
                    Hash.Combine(obj.DataLocation?.OriginalStartColumn ?? 0, (int)obj.Severity)))))));

                return obj.DocumentId != null ?
                    Hash.Combine(obj.DocumentId, result) :
                    Hash.Combine(obj.DataLocation?.OriginalFilePath?.GetHashCode() ?? 0, result);
            }
        }
    }
}<|MERGE_RESOLUTION|>--- conflicted
+++ resolved
@@ -770,16 +770,10 @@
                     // 
                     // unfortunately, there is no 100% correct way to do this.
                     // so we will use a heuristic that will most likely work for most of common cases.
-<<<<<<< HEAD
-                    return !string.IsNullOrEmpty(diagnoaticData.DataLocation?.OriginalFilePath) &&
-                            (diagnoaticData.DataLocation.OriginalStartLine > 0 ||
-                             diagnoaticData.DataLocation.OriginalStartColumn > 0);
-=======
                     return diagnosticData.DataLocation != null &&
                         !string.IsNullOrEmpty(diagnosticData.DataLocation.OriginalFilePath) &&
                         (diagnosticData.DataLocation.OriginalStartLine > 0 ||
                          diagnosticData.DataLocation.OriginalStartColumn > 0);
->>>>>>> e91ccb5c
                 }
             }
 
