﻿// Licensed to the .NET Foundation under one or more agreements.
// The .NET Foundation licenses this file to you under the MIT license.
// See the LICENSE file in the project root for more information.

using System;
using System.Collections.Generic;
using System.Collections.Immutable;
using System.Diagnostics;
using System.IO;
using System.Linq;
using System.Threading;
using System.Threading.Tasks;
using Microsoft.CodeAnalysis;
using Microsoft.CodeAnalysis.Diagnostics;
using Microsoft.CodeAnalysis.ErrorReporting;
using Microsoft.CodeAnalysis.Host;
using Microsoft.CodeAnalysis.LanguageServer;
using Microsoft.CodeAnalysis.LanguageServer.Handler;
using Microsoft.CodeAnalysis.Shared.TestHooks;
using Microsoft.CodeAnalysis.Text;
using Microsoft.ServiceHub.Framework;
using Microsoft.VisualStudio.LanguageServer.Client;
using Microsoft.VisualStudio.LanguageServer.Protocol;
<<<<<<< HEAD
=======
using Microsoft.VisualStudio.LogHub;
using Microsoft.VisualStudio.Shell.ServiceBroker;
>>>>>>> cd57586b
using Roslyn.Utilities;
using StreamJsonRpc;

using LSP = Microsoft.VisualStudio.LanguageServer.Protocol;
using VSShell = Microsoft.VisualStudio.Shell;

namespace Microsoft.VisualStudio.LanguageServices.Implementation.LanguageClient
{
    /// <summary>
    /// Defines the language server to be hooked up to an <see cref="ILanguageClient"/> using StreamJsonRpc.  This runs
    /// in proc as not all features provided by this server are available out of proc (e.g. some diagnostics).
    /// </summary>
    internal partial class InProcLanguageServer : IAsyncDisposable
    {
        /// <summary>
        /// A unique, always increasing, ID we use to identify this server in our loghub logs.  Needed so that if our
        /// server is restarted that we can have a new logstream for the new server.
        /// </summary>
        private static int s_logHubSessionId;

        /// <summary>
        /// Legacy support for LSP push diagnostics.
        ///
        /// </summary>
        private readonly IDiagnosticService? _diagnosticService;
        private readonly IAsynchronousOperationListener _listener;
        private readonly string? _clientName;
        private readonly JsonRpc _jsonRpc;
        private readonly AbstractInProcLanguageClient _languageClient;
        private readonly RequestDispatcher _requestDispatcher;
        private readonly Workspace _workspace;
        private readonly RequestExecutionQueue _queue;
        private readonly LogHubLspLogger? _logger;

        /// <summary>
        /// Legacy support for LSP push diagnostics.
        /// Work queue responsible for receiving notifications about diagnostic updates and publishing those to
        /// interested parties.
        /// </summary>
        private readonly AsyncBatchingWorkQueue<DocumentId> _diagnosticsWorkQueue;

        private VSClientCapabilities? _clientCapabilities;
        private bool _shuttingDown;
        private Task? _errorShutdownTask;

        private InProcLanguageServer(
            AbstractInProcLanguageClient languageClient,
<<<<<<< HEAD
            Stream inputStream,
            Stream outputStream,
=======
>>>>>>> cd57586b
            RequestDispatcher requestDispatcher,
            Workspace workspace,
            IDiagnosticService? diagnosticService,
            IAsynchronousOperationListenerProvider listenerProvider,
            ILspWorkspaceRegistrationService lspWorkspaceRegistrationService,
            string? clientName,
            JsonRpc jsonRpc,
            LogHubLspLogger? logger)
        {
            _languageClient = languageClient;
            _requestDispatcher = requestDispatcher;
            _workspace = workspace;
            _logger = logger;

<<<<<<< HEAD
            var jsonMessageFormatter = new JsonMessageFormatter();
            VSExtensionUtilities.AddVSExtensionConverters(jsonMessageFormatter.JsonSerializer);

            _jsonRpc = new JsonRpc(new HeaderDelimitedMessageHandler(outputStream, inputStream, jsonMessageFormatter));
=======
            _jsonRpc = jsonRpc;
>>>>>>> cd57586b
            _jsonRpc.AddLocalRpcTarget(this);
            _jsonRpc.StartListening();

            _diagnosticService = diagnosticService;
            _listener = listenerProvider.GetListener(FeatureAttribute.LanguageServer);
            _clientName = clientName;

<<<<<<< HEAD
            _queue = new RequestExecutionQueue(lspWorkspaceRegistrationService, languageClient.Name, _languageClient.GetType().Name);
=======
            _queue = new RequestExecutionQueue(logger ?? NoOpLspLogger.Instance, lspWorkspaceRegistrationService, languageClient.Name, _languageClient.GetType().Name);
>>>>>>> cd57586b
            _queue.RequestServerShutdown += RequestExecutionQueue_Errored;

            // Dedupe on DocumentId.  If we hear about the same document multiple times, we only need to process that id once.
            _diagnosticsWorkQueue = new AsyncBatchingWorkQueue<DocumentId>(
                TimeSpan.FromMilliseconds(250),
                ProcessDiagnosticUpdatedBatchAsync,
                EqualityComparer<DocumentId>.Default,
                _listener,
                _queue.CancellationToken);

            if (_diagnosticService != null)
                _diagnosticService.DiagnosticsUpdated += DiagnosticService_DiagnosticsUpdated;
        }

        public static async Task<InProcLanguageServer> CreateAsync(
            AbstractInProcLanguageClient languageClient,
            Stream inputStream,
            Stream outputStream,
            RequestDispatcher requestDispatcher,
            Workspace workspace,
            IDiagnosticService? diagnosticService,
            IAsynchronousOperationListenerProvider listenerProvider,
            ILspWorkspaceRegistrationService lspWorkspaceRegistrationService,
            VSShell.IAsyncServiceProvider? asyncServiceProvider,
            string? clientName,
            CancellationToken cancellationToken)
        {
            var jsonMessageFormatter = new JsonMessageFormatter();
            VSExtensionUtilities.AddVSExtensionConverters(jsonMessageFormatter.JsonSerializer);

            var jsonRpc = new JsonRpc(new HeaderDelimitedMessageHandler(outputStream, inputStream, jsonMessageFormatter));
            var logger = await CreateLoggerAsync(asyncServiceProvider, clientName, jsonRpc, cancellationToken).ConfigureAwait(false);

            return new InProcLanguageServer(
                languageClient,
                requestDispatcher,
                workspace,
                diagnosticService,
                listenerProvider,
                lspWorkspaceRegistrationService,
                clientName,
                jsonRpc,
                logger);
        }

        private static async Task<LogHubLspLogger?> CreateLoggerAsync(
            VSShell.IAsyncServiceProvider? asyncServiceProvider,
            string? clientName,
            JsonRpc jsonRpc,
            CancellationToken cancellationToken)
        {
            if (asyncServiceProvider == null)
                return null;

            var logName = $"Roslyn.{clientName ?? "Default"}.{Interlocked.Increment(ref s_logHubSessionId)}";
            var logId = new LogId(logName, new ServiceMoniker(typeof(InProcLanguageServer).FullName));

            var serviceContainer = await VSShell.ServiceExtensions.GetServiceAsync<SVsBrokeredServiceContainer, IBrokeredServiceContainer>(asyncServiceProvider).ConfigureAwait(false);
            var service = serviceContainer.GetFullAccessServiceBroker();

            var configuration = await TraceConfiguration.CreateTraceConfigurationInstanceAsync(service, cancellationToken).ConfigureAwait(false);
            var traceSource = await configuration.RegisterLogSourceAsync(logId, new LogHub.LoggerOptions(), cancellationToken).ConfigureAwait(false);

            traceSource.Switch.Level = SourceLevels.ActivityTracing | SourceLevels.Information;

            // Associate this trace source with the jsonrpc conduit.  This ensures that we can associate logs we report
            // with our callers and the operations they are performing.
            jsonRpc.ActivityTracingStrategy = new CorrelationManagerTracingStrategy { TraceSource = traceSource };

            return new LogHubLspLogger(configuration, traceSource);
        }

        public bool HasShutdownStarted => _shuttingDown;

        /// <summary>
        /// Handle the LSP initialize request by storing the client capabilities and responding with the server
        /// capabilities.  The specification assures that the initialize request is sent only once.
        /// </summary>
        [JsonRpcMethod(Methods.InitializeName, UseSingleObjectParameterDeserialization = true)]
        public Task<InitializeResult> InitializeAsync(InitializeParams initializeParams, CancellationToken cancellationToken)
        {
            try
            {
                _logger?.TraceStart("Initialize");

                Contract.ThrowIfTrue(_clientCapabilities != null, $"{nameof(InitializeAsync)} called multiple times");
                _clientCapabilities = (VSClientCapabilities)initializeParams.Capabilities;
                return Task.FromResult(new InitializeResult
                {
                    Capabilities = _languageClient.GetCapabilities(),
                });
            }
            finally
            {
                _logger?.TraceStop("Initialize");
            }
        }

        [JsonRpcMethod(Methods.InitializedName)]
        public Task InitializedAsync()
        {
            try
            {
                _logger?.TraceStart("Initialized");

                // Publish diagnostics for all open documents immediately following initialization.
                var solution = _workspace.CurrentSolution;
                var openDocuments = _workspace.GetOpenDocumentIds();
                foreach (var documentId in openDocuments)
                    DiagnosticService_DiagnosticsUpdated(solution, documentId);

                return Task.CompletedTask;
            }
            finally
            {
                _logger?.TraceStop("Initialized");
            }
        }

        [JsonRpcMethod(Methods.ShutdownName)]
        public Task ShutdownAsync(CancellationToken _)
        {
            try
            {
                _logger?.TraceStart("Shutdown");

                ShutdownImpl();

                return Task.CompletedTask;
            }
            finally
            {
                _logger?.TraceStop("Shutdown");
            }
        }

        private void ShutdownImpl()
        {
            Contract.ThrowIfTrue(_shuttingDown, "Shutdown has already been called.");

            _shuttingDown = true;

            if (_diagnosticService != null)
                _diagnosticService.DiagnosticsUpdated -= DiagnosticService_DiagnosticsUpdated;

            ShutdownRequestQueue();
        }

        [JsonRpcMethod(Methods.ExitName)]
        public Task ExitAsync(CancellationToken _)
        {
<<<<<<< HEAD
=======
            try
            {
                _logger?.TraceStart("Exit");

                ExitImpl();

                return Task.CompletedTask;
            }
            finally
            {
                _logger?.TraceStop("Exit");
            }
        }

        private void ExitImpl()
        {
>>>>>>> cd57586b
            try
            {
                ShutdownRequestQueue();
                _jsonRpc.Dispose();
            }
            catch (Exception e) when (FatalError.ReportAndCatch(e))
            {
                // Swallow exceptions thrown by disposing our JsonRpc object. Disconnected events can potentially throw their own exceptions so
                // we purposefully ignore all of those exceptions in an effort to shutdown gracefully.
            }
        }

        [JsonRpcMethod(MSLSPMethods.DocumentPullDiagnosticName, UseSingleObjectParameterDeserialization = true)]
        public Task<DiagnosticReport[]?> GetDocumentPullDiagnosticsAsync(DocumentDiagnosticsParams diagnosticsParams, CancellationToken cancellationToken)
        {
            Contract.ThrowIfNull(_clientCapabilities, $"{nameof(InitializeAsync)} has not been called.");

            return _requestDispatcher.ExecuteRequestAsync<DocumentDiagnosticsParams, DiagnosticReport[]?>(
                _queue, MSLSPMethods.DocumentPullDiagnosticName,
                diagnosticsParams, _clientCapabilities, _clientName, cancellationToken);
        }

        [JsonRpcMethod(MSLSPMethods.WorkspacePullDiagnosticName, UseSingleObjectParameterDeserialization = true)]
        public Task<WorkspaceDiagnosticReport[]?> GetWorkspacePullDiagnosticsAsync(WorkspaceDocumentDiagnosticsParams diagnosticsParams, CancellationToken cancellationToken)
        {
            Contract.ThrowIfNull(_clientCapabilities, $"{nameof(InitializeAsync)} has not been called.");

            return _requestDispatcher.ExecuteRequestAsync<WorkspaceDocumentDiagnosticsParams, WorkspaceDiagnosticReport[]?>(
                _queue, MSLSPMethods.WorkspacePullDiagnosticName,
                diagnosticsParams, _clientCapabilities, _clientName, cancellationToken);
        }

        [JsonRpcMethod(Methods.TextDocumentDefinitionName, UseSingleObjectParameterDeserialization = true)]
        public Task<LSP.Location[]> GetTextDocumentDefinitionAsync(TextDocumentPositionParams textDocumentPositionParams, CancellationToken cancellationToken)
        {
            Contract.ThrowIfNull(_clientCapabilities, $"{nameof(InitializeAsync)} has not been called.");

            return _requestDispatcher.ExecuteRequestAsync<TextDocumentPositionParams, LSP.Location[]>(_queue, Methods.TextDocumentDefinitionName,
                textDocumentPositionParams, _clientCapabilities, _clientName, cancellationToken);
        }

        [JsonRpcMethod(Methods.TextDocumentRenameName, UseSingleObjectParameterDeserialization = true)]
        public Task<WorkspaceEdit> GetTextDocumentRenameAsync(RenameParams renameParams, CancellationToken cancellationToken)
        {
            Contract.ThrowIfNull(_clientCapabilities, $"{nameof(InitializeAsync)} has not been called.");

            return _requestDispatcher.ExecuteRequestAsync<RenameParams, WorkspaceEdit>(_queue, Methods.TextDocumentRenameName,
                renameParams, _clientCapabilities, _clientName, cancellationToken);
        }

        [JsonRpcMethod(Methods.TextDocumentReferencesName, UseSingleObjectParameterDeserialization = true)]
        public Task<VSReferenceItem[]?> GetTextDocumentReferencesAsync(ReferenceParams referencesParams, CancellationToken cancellationToken)
        {
            Contract.ThrowIfNull(_clientCapabilities, $"{nameof(InitializeAsync)} has not been called.");

            return _requestDispatcher.ExecuteRequestAsync<ReferenceParams, VSReferenceItem[]?>(_queue, Methods.TextDocumentReferencesName,
                referencesParams, _clientCapabilities, _clientName, cancellationToken);
        }

        [JsonRpcMethod(Methods.TextDocumentCodeActionName, UseSingleObjectParameterDeserialization = true)]
        public Task<VSCodeAction[]> GetTextDocumentCodeActionsAsync(CodeActionParams codeActionParams, CancellationToken cancellationToken)
        {
            Contract.ThrowIfNull(_clientCapabilities, $"{nameof(InitializeAsync)} has not been called.");

            return _requestDispatcher.ExecuteRequestAsync<CodeActionParams, VSCodeAction[]>(_queue, Methods.TextDocumentCodeActionName, codeActionParams, _clientCapabilities, _clientName, cancellationToken);
        }

        [JsonRpcMethod(MSLSPMethods.TextDocumentCodeActionResolveName, UseSingleObjectParameterDeserialization = true)]
        public Task<VSCodeAction> ResolveCodeActionAsync(VSCodeAction vsCodeAction, CancellationToken cancellationToken)
        {
            Contract.ThrowIfNull(_clientCapabilities, $"{nameof(InitializeAsync)} has not been called.");

            return _requestDispatcher.ExecuteRequestAsync<VSCodeAction, VSCodeAction>(_queue, MSLSPMethods.TextDocumentCodeActionResolveName,
                vsCodeAction, _clientCapabilities, _clientName, cancellationToken);
        }

        [JsonRpcMethod(Methods.TextDocumentCompletionName, UseSingleObjectParameterDeserialization = true)]
        public async Task<SumType<CompletionList, CompletionItem[]>> GetTextDocumentCompletionAsync(CompletionParams completionParams, CancellationToken cancellationToken)
        {
            Contract.ThrowIfNull(_clientCapabilities, $"{nameof(InitializeAsync)} has not been called.");

            // Convert to sumtype before reporting to work around https://devdiv.visualstudio.com/DevDiv/_workitems/edit/1107698
            return await _requestDispatcher.ExecuteRequestAsync<CompletionParams, CompletionList>(_queue, Methods.TextDocumentCompletionName,
                completionParams, _clientCapabilities, _clientName, cancellationToken).ConfigureAwait(false);
        }

        [JsonRpcMethod(Methods.TextDocumentCompletionResolveName, UseSingleObjectParameterDeserialization = true)]
        public Task<CompletionItem> ResolveCompletionItemAsync(CompletionItem completionItem, CancellationToken cancellationToken)
        {
            Contract.ThrowIfNull(_clientCapabilities, $"{nameof(InitializeAsync)} has not been called.");

            return _requestDispatcher.ExecuteRequestAsync<CompletionItem, CompletionItem>(_queue, Methods.TextDocumentCompletionResolveName, completionItem, _clientCapabilities, _clientName, cancellationToken);
        }

        [JsonRpcMethod(Methods.TextDocumentFoldingRangeName, UseSingleObjectParameterDeserialization = true)]
        public Task<FoldingRange[]> GetTextDocumentFoldingRangeAsync(FoldingRangeParams textDocumentFoldingRangeParams, CancellationToken cancellationToken)
        {
            Contract.ThrowIfNull(_clientCapabilities, $"{nameof(InitializeAsync)} has not been called.");

            return _requestDispatcher.ExecuteRequestAsync<FoldingRangeParams, FoldingRange[]>(_queue, Methods.TextDocumentFoldingRangeName, textDocumentFoldingRangeParams, _clientCapabilities, _clientName, cancellationToken);
        }

        [JsonRpcMethod(Methods.TextDocumentDocumentHighlightName, UseSingleObjectParameterDeserialization = true)]
        public Task<DocumentHighlight[]> GetTextDocumentDocumentHighlightsAsync(TextDocumentPositionParams textDocumentPositionParams, CancellationToken cancellationToken)
        {
            Contract.ThrowIfNull(_clientCapabilities, $"{nameof(InitializeAsync)} has not been called.");

            return _requestDispatcher.ExecuteRequestAsync<TextDocumentPositionParams, DocumentHighlight[]>(_queue, Methods.TextDocumentDocumentHighlightName, textDocumentPositionParams, _clientCapabilities, _clientName, cancellationToken);
        }

        [JsonRpcMethod(Methods.TextDocumentHoverName, UseSingleObjectParameterDeserialization = true)]
        public Task<Hover?> GetTextDocumentDocumentHoverAsync(TextDocumentPositionParams textDocumentPositionParams, CancellationToken cancellationToken)
        {
            Contract.ThrowIfNull(_clientCapabilities, $"{nameof(InitializeAsync)} has not been called.");

            return _requestDispatcher.ExecuteRequestAsync<TextDocumentPositionParams, Hover?>(_queue, Methods.TextDocumentHoverName, textDocumentPositionParams, _clientCapabilities, _clientName, cancellationToken);
        }

        [JsonRpcMethod(Methods.TextDocumentDocumentSymbolName, UseSingleObjectParameterDeserialization = true)]
        public Task<object[]> GetTextDocumentDocumentSymbolsAsync(DocumentSymbolParams documentSymbolParams, CancellationToken cancellationToken)
        {
            Contract.ThrowIfNull(_clientCapabilities, $"{nameof(InitializeAsync)} has not been called.");

            return _requestDispatcher.ExecuteRequestAsync<DocumentSymbolParams, object[]>(_queue, Methods.TextDocumentDocumentSymbolName, documentSymbolParams, _clientCapabilities, _clientName, cancellationToken);
        }

        [JsonRpcMethod(Methods.TextDocumentFormattingName, UseSingleObjectParameterDeserialization = true)]
        public Task<TextEdit[]> GetTextDocumentFormattingAsync(DocumentFormattingParams documentFormattingParams, CancellationToken cancellationToken)
        {
            Contract.ThrowIfNull(_clientCapabilities, $"{nameof(InitializeAsync)} has not been called.");

            return _requestDispatcher.ExecuteRequestAsync<DocumentFormattingParams, TextEdit[]>(_queue, Methods.TextDocumentFormattingName, documentFormattingParams, _clientCapabilities, _clientName, cancellationToken);
        }

        [JsonRpcMethod(Methods.TextDocumentOnTypeFormattingName, UseSingleObjectParameterDeserialization = true)]
        public Task<TextEdit[]> GetTextDocumentFormattingOnTypeAsync(DocumentOnTypeFormattingParams documentOnTypeFormattingParams, CancellationToken cancellationToken)
        {
            Contract.ThrowIfNull(_clientCapabilities, $"{nameof(InitializeAsync)} has not been called.");

            return _requestDispatcher.ExecuteRequestAsync<DocumentOnTypeFormattingParams, TextEdit[]>(_queue, Methods.TextDocumentOnTypeFormattingName, documentOnTypeFormattingParams, _clientCapabilities, _clientName, cancellationToken);
        }

        [JsonRpcMethod(Methods.TextDocumentImplementationName, UseSingleObjectParameterDeserialization = true)]
        public Task<LSP.Location[]> GetTextDocumentImplementationsAsync(TextDocumentPositionParams textDocumentPositionParams, CancellationToken cancellationToken)
        {
            Contract.ThrowIfNull(_clientCapabilities, $"{nameof(InitializeAsync)} has not been called.");

            return _requestDispatcher.ExecuteRequestAsync<TextDocumentPositionParams, LSP.Location[]>(_queue, Methods.TextDocumentImplementationName, textDocumentPositionParams, _clientCapabilities, _clientName, cancellationToken);
        }

        [JsonRpcMethod(Methods.TextDocumentRangeFormattingName, UseSingleObjectParameterDeserialization = true)]
        public Task<TextEdit[]> GetTextDocumentRangeFormattingAsync(DocumentRangeFormattingParams documentRangeFormattingParams, CancellationToken cancellationToken)
        {
            Contract.ThrowIfNull(_clientCapabilities, $"{nameof(InitializeAsync)} has not been called.");

            return _requestDispatcher.ExecuteRequestAsync<DocumentRangeFormattingParams, TextEdit[]>(_queue, Methods.TextDocumentRangeFormattingName, documentRangeFormattingParams, _clientCapabilities, _clientName, cancellationToken);
        }

        [JsonRpcMethod(Methods.TextDocumentSignatureHelpName, UseSingleObjectParameterDeserialization = true)]
        public Task<SignatureHelp> GetTextDocumentSignatureHelpAsync(TextDocumentPositionParams textDocumentPositionParams, CancellationToken cancellationToken)
        {
            Contract.ThrowIfNull(_clientCapabilities, $"{nameof(InitializeAsync)} has not been called.");

            return _requestDispatcher.ExecuteRequestAsync<TextDocumentPositionParams, SignatureHelp>(_queue, Methods.TextDocumentSignatureHelpName, textDocumentPositionParams, _clientCapabilities, _clientName, cancellationToken);
        }

        [JsonRpcMethod(Methods.WorkspaceExecuteCommandName, UseSingleObjectParameterDeserialization = true)]
        public Task<object> ExecuteWorkspaceCommandAsync(ExecuteCommandParams executeCommandParams, CancellationToken cancellationToken)
        {
            Contract.ThrowIfNull(_clientCapabilities, $"{nameof(InitializeAsync)} has not been called.");

            return _requestDispatcher.ExecuteRequestAsync<ExecuteCommandParams, object>(_queue, Methods.WorkspaceExecuteCommandName, executeCommandParams, _clientCapabilities, _clientName, cancellationToken);
        }

        [JsonRpcMethod(Methods.WorkspaceSymbolName, UseSingleObjectParameterDeserialization = true)]
        public Task<SymbolInformation[]?> GetWorkspaceSymbolsAsync(WorkspaceSymbolParams workspaceSymbolParams, CancellationToken cancellationToken)
        {
            Contract.ThrowIfNull(_clientCapabilities, $"{nameof(InitializeAsync)} has not been called.");

            return _requestDispatcher.ExecuteRequestAsync<WorkspaceSymbolParams, SymbolInformation[]?>(_queue, Methods.WorkspaceSymbolName, workspaceSymbolParams, _clientCapabilities, _clientName, cancellationToken);
        }

        [JsonRpcMethod(MSLSPMethods.ProjectContextsName, UseSingleObjectParameterDeserialization = true)]
        public Task<ActiveProjectContexts?> GetProjectContextsAsync(GetTextDocumentWithContextParams textDocumentWithContextParams, CancellationToken cancellationToken)
        {
            Contract.ThrowIfNull(_clientCapabilities, $"{nameof(InitializeAsync)} has not been called.");

            return _requestDispatcher.ExecuteRequestAsync<GetTextDocumentWithContextParams, ActiveProjectContexts?>(_queue, MSLSPMethods.ProjectContextsName,
                textDocumentWithContextParams, _clientCapabilities, _clientName, cancellationToken);
        }

        [JsonRpcMethod(SemanticTokensMethods.TextDocumentSemanticTokensName, UseSingleObjectParameterDeserialization = true)]
        public Task<SemanticTokens> GetTextDocumentSemanticTokensAsync(SemanticTokensParams semanticTokensParams, CancellationToken cancellationToken)
        {
            Contract.ThrowIfNull(_clientCapabilities, $"{nameof(InitializeAsync)} has not been called.");

            return _requestDispatcher.ExecuteRequestAsync<SemanticTokensParams, SemanticTokens>(_queue, SemanticTokensMethods.TextDocumentSemanticTokensName,
                semanticTokensParams, _clientCapabilities, _clientName, cancellationToken);
        }

        [JsonRpcMethod(SemanticTokensMethods.TextDocumentSemanticTokensEditsName, UseSingleObjectParameterDeserialization = true)]
        public Task<SumType<SemanticTokens, SemanticTokensEdits>> GetTextDocumentSemanticTokensEditsAsync(SemanticTokensEditsParams semanticTokensEditsParams, CancellationToken cancellationToken)
        {
            Contract.ThrowIfNull(_clientCapabilities, $"{nameof(InitializeAsync)} has not been called.");

            return _requestDispatcher.ExecuteRequestAsync<SemanticTokensEditsParams, SumType<SemanticTokens, SemanticTokensEdits>>(_queue, SemanticTokensMethods.TextDocumentSemanticTokensEditsName,
                semanticTokensEditsParams, _clientCapabilities, _clientName, cancellationToken);
        }

        // Note: Since a range request is always received in conjunction with a whole document request, we don't need to cache range results.
        [JsonRpcMethod(SemanticTokensMethods.TextDocumentSemanticTokensRangeName, UseSingleObjectParameterDeserialization = true)]
        public Task<SemanticTokens> GetTextDocumentSemanticTokensRangeAsync(SemanticTokensRangeParams semanticTokensRangeParams, CancellationToken cancellationToken)
        {
            Contract.ThrowIfNull(_clientCapabilities, $"{nameof(InitializeAsync)} has not been called.");

            return _requestDispatcher.ExecuteRequestAsync<SemanticTokensRangeParams, SemanticTokens>(_queue, SemanticTokensMethods.TextDocumentSemanticTokensRangeName,
                semanticTokensRangeParams, _clientCapabilities, _clientName, cancellationToken);
        }

        [JsonRpcMethod(MSLSPMethods.OnAutoInsertName, UseSingleObjectParameterDeserialization = true)]
        public Task<DocumentOnAutoInsertResponseItem?> GetDocumentOnAutoInsertAsync(DocumentOnAutoInsertParams autoInsertParams, CancellationToken cancellationToken)
        {
            Contract.ThrowIfNull(_clientCapabilities, $"{nameof(InitializeAsync)} has not been called.");

            return _requestDispatcher.ExecuteRequestAsync<DocumentOnAutoInsertParams, DocumentOnAutoInsertResponseItem?>(_queue, MSLSPMethods.OnAutoInsertName,
                autoInsertParams, _clientCapabilities, _clientName, cancellationToken);
        }

        [JsonRpcMethod(Methods.TextDocumentDidChangeName, UseSingleObjectParameterDeserialization = true)]
        public Task<object> HandleDocumentDidChangeAsync(DidChangeTextDocumentParams didChangeParams, CancellationToken cancellationToken)
        {
            Contract.ThrowIfNull(_clientCapabilities, $"{nameof(InitializeAsync)} has not been called.");

            return _requestDispatcher.ExecuteRequestAsync<DidChangeTextDocumentParams, object>(_queue, Methods.TextDocumentDidChangeName,
                didChangeParams, _clientCapabilities, _clientName, cancellationToken);
        }

        [JsonRpcMethod(Methods.TextDocumentDidOpenName, UseSingleObjectParameterDeserialization = true)]
        public Task<object?> HandleDocumentDidOpenAsync(DidOpenTextDocumentParams didOpenParams, CancellationToken cancellationToken)
        {
            Contract.ThrowIfNull(_clientCapabilities, $"{nameof(InitializeAsync)} has not been called.");

            return _requestDispatcher.ExecuteRequestAsync<DidOpenTextDocumentParams, object?>(_queue, Methods.TextDocumentDidOpenName,
                didOpenParams, _clientCapabilities, _clientName, cancellationToken);
        }

        [JsonRpcMethod(Methods.TextDocumentDidCloseName, UseSingleObjectParameterDeserialization = true)]
        public Task<object?> HandleDocumentDidCloseAsync(DidCloseTextDocumentParams didCloseParams, CancellationToken cancellationToken)
        {
            Contract.ThrowIfNull(_clientCapabilities, $"{nameof(InitializeAsync)} has not been called.");

            return _requestDispatcher.ExecuteRequestAsync<DidCloseTextDocumentParams, object?>(_queue, Methods.TextDocumentDidCloseName,
                didCloseParams, _clientCapabilities, _clientName, cancellationToken);
        }

        private void DiagnosticService_DiagnosticsUpdated(object _, DiagnosticsUpdatedArgs e)
            => DiagnosticService_DiagnosticsUpdated(e.Solution, e.DocumentId);

        private void DiagnosticService_DiagnosticsUpdated(Solution? solution, DocumentId? documentId)
        {
            // LSP doesn't support diagnostics without a document. So if we get project level diagnostics without a document, ignore them.
            if (documentId != null && solution != null)
            {
                var document = solution.GetDocument(documentId);
                if (document == null || document.FilePath == null)
                    return;

                // Only publish document diagnostics for the languages this provider supports.
                if (document.Project.Language != CodeAnalysis.LanguageNames.CSharp && document.Project.Language != CodeAnalysis.LanguageNames.VisualBasic)
                    return;

                _diagnosticsWorkQueue.AddWork(document.Id);
            }
        }

        private void ShutdownRequestQueue()
        {
            _queue.RequestServerShutdown -= RequestExecutionQueue_Errored;
            // if the queue requested shutdown via its event, it will have already shut itself down, but this
            // won't cause any problems calling it again
            _queue.Shutdown();
        }

        private void RequestExecutionQueue_Errored(object sender, RequestShutdownEventArgs e)
        {
            // log message and shut down
            _logger?.TraceWarning($"Request queue is requesting shutdown due to error: {e.Message}");

            var message = new LogMessageParams()
            {
                MessageType = MessageType.Error,
                Message = e.Message
            };

            var asyncToken = _listener.BeginAsyncOperation(nameof(RequestExecutionQueue_Errored));
            _errorShutdownTask = Task.Run(async () =>
            {
                _logger?.TraceInformation("Shutting down language server.");

                await _jsonRpc.NotifyWithParameterObjectAsync(Methods.WindowLogMessageName, message).ConfigureAwait(false);

                ShutdownImpl();
                ExitImpl();
            }).CompletesAsyncOperation(asyncToken);
        }

        /// <summary>
        /// Stores the last published LSP diagnostics with the Roslyn document that they came from.
        /// This is useful in the following scenario.  Imagine we have documentA which has contributions to mapped files m1 and m2.
        /// dA -> m1
        /// And m1 has contributions from documentB.
        /// m1 -> dA, dB
        /// When we query for diagnostic on dA, we get a subset of the diagnostics on m1 (missing the contributions from dB)
        /// Since each publish diagnostics notification replaces diagnostics per document,
        /// we must union the diagnostics contribution from dB and dA to produce all diagnostics for m1 and publish all at once.
        ///
        /// This dictionary stores the previously computed diagnostics for the published file so that we can
        /// union the currently computed diagnostics (e.g. for dA) with previously computed diagnostics (e.g. from dB).
        /// </summary>
        private readonly Dictionary<Uri, Dictionary<DocumentId, ImmutableArray<LanguageServer.Protocol.Diagnostic>>> _publishedFileToDiagnostics =
            new();

        /// <summary>
        /// Stores the mapping of a document to the uri(s) of diagnostics previously produced for this document.  When
        /// we get empty diagnostics for the document we need to find the uris we previously published for this
        /// document. Then we can publish the updated diagnostics set for those uris (either empty or the diagnostic
        /// contributions from other documents).  We use a sorted set to ensure consistency in the order in which we
        /// report URIs.  While it's not necessary to publish a document's mapped file diagnostics in a particular
        /// order, it does make it much easier to write tests and debug issues if we have a consistent ordering.
        /// </summary>
        private readonly Dictionary<DocumentId, ImmutableSortedSet<Uri>> _documentsToPublishedUris = new();

        /// <summary>
        /// Basic comparer for Uris used by <see cref="_documentsToPublishedUris"/> when publishing notifications.
        /// </summary>
        private static readonly Comparer<Uri> s_uriComparer = Comparer<Uri>.Create((uri1, uri2)
            => Uri.Compare(uri1, uri2, UriComponents.AbsoluteUri, UriFormat.SafeUnescaped, StringComparison.OrdinalIgnoreCase));

        private async Task ProcessDiagnosticUpdatedBatchAsync(ImmutableArray<DocumentId> documentIds, CancellationToken cancellationToken)
        {
            if (_diagnosticService == null)
                return;

            var solution = _workspace.CurrentSolution;
            foreach (var documentId in documentIds)
            {
                cancellationToken.ThrowIfCancellationRequested();
                var document = solution.GetDocument(documentId);
                if (document != null)
                    await PublishDiagnosticsAsync(_diagnosticService, document, cancellationToken).ConfigureAwait(false);
            }
        }

        // Internal for testing purposes.
        internal async Task PublishDiagnosticsAsync(IDiagnosticService diagnosticService, Document document, CancellationToken cancellationToken)
        {
            // Retrieve all diagnostics for the current document grouped by their actual file uri.
            var fileUriToDiagnostics = await GetDiagnosticsAsync(diagnosticService, document, cancellationToken).ConfigureAwait(false);

            // Get the list of file uris with diagnostics (for the document).
            // We need to join the uris from current diagnostics with those previously published
            // so that we clear out any diagnostics in mapped files that are no longer a part
            // of the current diagnostics set (because the diagnostics were fixed).
            // Use sorted set to have consistent publish ordering for tests and debugging.
            var urisForCurrentDocument = _documentsToPublishedUris.GetValueOrDefault(document.Id, ImmutableSortedSet.Create<Uri>(s_uriComparer)).Union(fileUriToDiagnostics.Keys);

            // Update the mapping for this document to be the uris we're about to publish diagnostics for.
            _documentsToPublishedUris[document.Id] = urisForCurrentDocument;

            // Go through each uri and publish the updated set of diagnostics per uri.
            foreach (var fileUri in urisForCurrentDocument)
            {
                // Get the updated diagnostics for a single uri that were contributed by the current document.
                var diagnostics = fileUriToDiagnostics.GetValueOrDefault(fileUri, ImmutableArray<LSP.Diagnostic>.Empty);

                if (_publishedFileToDiagnostics.ContainsKey(fileUri))
                {
                    // Get all previously published diagnostics for this uri excluding those that were contributed from the current document.
                    // We don't need those since we just computed the updated values above.
                    var diagnosticsFromOtherDocuments = _publishedFileToDiagnostics[fileUri].Where(kvp => kvp.Key != document.Id).SelectMany(kvp => kvp.Value);

                    // Since diagnostics are replaced per uri, we must publish both contributions from this document and any other document
                    // that has diagnostic contributions to this uri, so union the two sets.
                    diagnostics = diagnostics.AddRange(diagnosticsFromOtherDocuments);
                }

                await SendDiagnosticsNotificationAsync(fileUri, diagnostics).ConfigureAwait(false);

                // There are three cases here ->
                // 1.  There are no diagnostics to publish for this fileUri.  We no longer need to track the fileUri at all.
                // 2.  There are diagnostics from the current document.  Store the diagnostics for the fileUri and document
                //      so they can be published along with contributions to the fileUri from other documents.
                // 3.  There are no diagnostics contributed by this document to the fileUri (could be some from other documents).
                //     We should clear out the diagnostics for this document for the fileUri.
                if (diagnostics.IsEmpty)
                {
                    // We published an empty set of diagnostics for this uri.  We no longer need to keep track of this mapping
                    // since there will be no previous diagnostics that we need to clear out.
                    _documentsToPublishedUris.MultiRemove(document.Id, fileUri);

                    // There are not any diagnostics to keep track of for this file, so we can stop.
                    _publishedFileToDiagnostics.Remove(fileUri);
                }
                else if (fileUriToDiagnostics.ContainsKey(fileUri))
                {
                    // We do have diagnostics from the current document - update the published diagnostics map
                    // to contain the new diagnostics contributed by this document for this uri.
                    var documentsToPublishedDiagnostics = _publishedFileToDiagnostics.GetOrAdd(fileUri, (_) =>
                        new Dictionary<DocumentId, ImmutableArray<LSP.Diagnostic>>());
                    documentsToPublishedDiagnostics[document.Id] = fileUriToDiagnostics[fileUri];
                }
                else
                {
                    // There were diagnostics from other documents, but none from the current document.
                    // If we're tracking the current document, we can stop.
                    IReadOnlyDictionaryExtensions.GetValueOrDefault(_publishedFileToDiagnostics, fileUri)?.Remove(document.Id);
                    _documentsToPublishedUris.MultiRemove(document.Id, fileUri);
                }
            }
        }

        private async Task SendDiagnosticsNotificationAsync(Uri uri, ImmutableArray<LSP.Diagnostic> diagnostics)
        {
            var publishDiagnosticsParams = new PublishDiagnosticParams { Diagnostics = diagnostics.ToArray(), Uri = uri };
            await _jsonRpc.NotifyWithParameterObjectAsync(Methods.TextDocumentPublishDiagnosticsName, publishDiagnosticsParams).ConfigureAwait(false);
        }

        private async Task<Dictionary<Uri, ImmutableArray<LSP.Diagnostic>>> GetDiagnosticsAsync(
            IDiagnosticService diagnosticService, Document document, CancellationToken cancellationToken)
        {
            var option = document.IsRazorDocument()
                ? InternalDiagnosticsOptions.RazorDiagnosticMode
                : InternalDiagnosticsOptions.NormalDiagnosticMode;
            var pushDiagnostics = await diagnosticService.GetPushDiagnosticsAsync(document.Project.Solution.Workspace, document.Project.Id, document.Id, id: null, includeSuppressedDiagnostics: false, option, cancellationToken).ConfigureAwait(false);
            var diagnostics = pushDiagnostics.WhereAsArray(IncludeDiagnostic);

            var text = await document.GetTextAsync(cancellationToken).ConfigureAwait(false);

            // Retrieve diagnostics for the document.  These diagnostics could be for the current document, or they could map
            // to a different location in a different file.  We need to publish the diagnostics for the mapped locations as well.
            // An example of this is razor imports where the generated C# document maps to many razor documents.
            // https://docs.microsoft.com/en-us/aspnet/core/mvc/views/layout?view=aspnetcore-3.1#importing-shared-directives
            // https://docs.microsoft.com/en-us/aspnet/core/blazor/layouts?view=aspnetcore-3.1#centralized-layout-selection
            // So we get the diagnostics and group them by the actual mapped path so we can publish notifications
            // for each mapped file's diagnostics.
            var fileUriToDiagnostics = diagnostics.GroupBy(diagnostic => GetDiagnosticUri(document, diagnostic)).ToDictionary(
                group => group.Key,
                group => group.Select(diagnostic => ConvertToLspDiagnostic(diagnostic, text)).ToImmutableArray());
            return fileUriToDiagnostics;

            static Uri GetDiagnosticUri(Document document, DiagnosticData diagnosticData)
            {
                Contract.ThrowIfNull(diagnosticData.DataLocation, "Diagnostic data location should not be null here");

                // Razor wants to handle all span mapping themselves.  So if we are in razor, return the raw doc spans, and
                // do not map them.
                var filePath = diagnosticData.DataLocation.MappedFilePath ?? diagnosticData.DataLocation.OriginalFilePath;
                return ProtocolConversions.GetUriFromFilePath(filePath);
            }
        }

        private LSP.Diagnostic ConvertToLspDiagnostic(DiagnosticData diagnosticData, SourceText text)
        {
            Contract.ThrowIfNull(diagnosticData.DataLocation);

            var diagnostic = new LSP.Diagnostic
            {
                Source = _languageClient?.GetType().Name,
                Code = diagnosticData.Id,
                Severity = Convert(diagnosticData.Severity),
                Range = GetDiagnosticRange(diagnosticData.DataLocation, text),
                // Only the unnecessary diagnostic tag is currently supported via LSP.
                Tags = diagnosticData.CustomTags.Contains(WellKnownDiagnosticTags.Unnecessary)
                    ? new DiagnosticTag[] { DiagnosticTag.Unnecessary }
                    : Array.Empty<DiagnosticTag>()
            };

            if (diagnosticData.Message != null)
                diagnostic.Message = diagnosticData.Message;

            return diagnostic;
        }

        private static LSP.DiagnosticSeverity Convert(CodeAnalysis.DiagnosticSeverity severity)
            => severity switch
            {
                CodeAnalysis.DiagnosticSeverity.Hidden => LSP.DiagnosticSeverity.Hint,
                CodeAnalysis.DiagnosticSeverity.Info => LSP.DiagnosticSeverity.Hint,
                CodeAnalysis.DiagnosticSeverity.Warning => LSP.DiagnosticSeverity.Warning,
                CodeAnalysis.DiagnosticSeverity.Error => LSP.DiagnosticSeverity.Error,
                _ => throw ExceptionUtilities.UnexpectedValue(severity),
            };

        // Some diagnostics only apply to certain clients and document types, e.g. Razor.
        // If the DocumentPropertiesService.DiagnosticsLspClientName property exists, we only include the
        // diagnostic if it directly matches the client name.
        // If the DocumentPropertiesService.DiagnosticsLspClientName property doesn't exist,
        // we know that the diagnostic we're working with is contained in a C#/VB file, since
        // if we were working with a non-C#/VB file, then the property should have been populated.
        // In this case, unless we have a null client name, we don't want to publish the diagnostic
        // (since a null client name represents the C#/VB language server).
        private bool IncludeDiagnostic(DiagnosticData diagnostic)
            => IReadOnlyDictionaryExtensions.GetValueOrDefault(diagnostic.Properties, nameof(DocumentPropertiesService.DiagnosticsLspClientName)) == _clientName;

        private static LSP.Range GetDiagnosticRange(DiagnosticDataLocation diagnosticDataLocation, SourceText text)
        {
            var linePositionSpan = DiagnosticData.GetLinePositionSpan(diagnosticDataLocation, text, useMapped: true);
            return ProtocolConversions.LinePositionToRange(linePositionSpan);
        }

        public async ValueTask DisposeAsync()
        {
            // if the server shut down due to error, we might not have finished cleaning up
            if (_errorShutdownTask is not null)
            {
                await _errorShutdownTask.ConfigureAwait(false);
            }

            _logger?.Dispose();
        }

        internal TestAccessor GetTestAccessor() => new(this);

        internal readonly struct TestAccessor
        {
            private readonly InProcLanguageServer _server;

            internal TestAccessor(InProcLanguageServer server)
            {
                _server = server;
            }

            internal ImmutableArray<Uri> GetFileUrisInPublishDiagnostics()
                => _server._publishedFileToDiagnostics.Keys.ToImmutableArray();

            internal ImmutableArray<DocumentId> GetDocumentIdsInPublishedUris()
                => _server._documentsToPublishedUris.Keys.ToImmutableArray();

            internal IImmutableSet<Uri> GetFileUrisForDocument(DocumentId documentId)
                => _server._documentsToPublishedUris.GetValueOrDefault(documentId, ImmutableSortedSet<Uri>.Empty);

            internal ImmutableArray<LSP.Diagnostic> GetDiagnosticsForUriAndDocument(DocumentId documentId, Uri uri)
            {
                if (_server._publishedFileToDiagnostics.TryGetValue(uri, out var dict) && dict.TryGetValue(documentId, out var diagnostics))
                {
                    return diagnostics;
                }

                return ImmutableArray<LSP.Diagnostic>.Empty;
            }
        }
    }
}<|MERGE_RESOLUTION|>--- conflicted
+++ resolved
@@ -21,11 +21,8 @@
 using Microsoft.ServiceHub.Framework;
 using Microsoft.VisualStudio.LanguageServer.Client;
 using Microsoft.VisualStudio.LanguageServer.Protocol;
-<<<<<<< HEAD
-=======
 using Microsoft.VisualStudio.LogHub;
 using Microsoft.VisualStudio.Shell.ServiceBroker;
->>>>>>> cd57586b
 using Roslyn.Utilities;
 using StreamJsonRpc;
 
@@ -73,11 +70,6 @@
 
         private InProcLanguageServer(
             AbstractInProcLanguageClient languageClient,
-<<<<<<< HEAD
-            Stream inputStream,
-            Stream outputStream,
-=======
->>>>>>> cd57586b
             RequestDispatcher requestDispatcher,
             Workspace workspace,
             IDiagnosticService? diagnosticService,
@@ -92,14 +84,7 @@
             _workspace = workspace;
             _logger = logger;
 
-<<<<<<< HEAD
-            var jsonMessageFormatter = new JsonMessageFormatter();
-            VSExtensionUtilities.AddVSExtensionConverters(jsonMessageFormatter.JsonSerializer);
-
-            _jsonRpc = new JsonRpc(new HeaderDelimitedMessageHandler(outputStream, inputStream, jsonMessageFormatter));
-=======
             _jsonRpc = jsonRpc;
->>>>>>> cd57586b
             _jsonRpc.AddLocalRpcTarget(this);
             _jsonRpc.StartListening();
 
@@ -107,11 +92,7 @@
             _listener = listenerProvider.GetListener(FeatureAttribute.LanguageServer);
             _clientName = clientName;
 
-<<<<<<< HEAD
-            _queue = new RequestExecutionQueue(lspWorkspaceRegistrationService, languageClient.Name, _languageClient.GetType().Name);
-=======
             _queue = new RequestExecutionQueue(logger ?? NoOpLspLogger.Instance, lspWorkspaceRegistrationService, languageClient.Name, _languageClient.GetType().Name);
->>>>>>> cd57586b
             _queue.RequestServerShutdown += RequestExecutionQueue_Errored;
 
             // Dedupe on DocumentId.  If we hear about the same document multiple times, we only need to process that id once.
@@ -263,8 +244,6 @@
         [JsonRpcMethod(Methods.ExitName)]
         public Task ExitAsync(CancellationToken _)
         {
-<<<<<<< HEAD
-=======
             try
             {
                 _logger?.TraceStart("Exit");
@@ -281,7 +260,6 @@
 
         private void ExitImpl()
         {
->>>>>>> cd57586b
             try
             {
                 ShutdownRequestQueue();
