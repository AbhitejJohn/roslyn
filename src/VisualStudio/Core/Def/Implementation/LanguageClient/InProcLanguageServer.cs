﻿// Licensed to the .NET Foundation under one or more agreements.
// The .NET Foundation licenses this file to you under the MIT license.
// See the LICENSE file in the project root for more information.

using System;
using System.Collections.Generic;
using System.Collections.Immutable;
using System.Diagnostics;
using System.IO;
using System.Linq;
using System.Threading;
using System.Threading.Tasks;
using Microsoft.CodeAnalysis;
using Microsoft.CodeAnalysis.Diagnostics;
using Microsoft.CodeAnalysis.ErrorReporting;
using Microsoft.CodeAnalysis.Host;
using Microsoft.CodeAnalysis.LanguageServer;
using Microsoft.CodeAnalysis.LanguageServer.Handler;
using Microsoft.CodeAnalysis.Shared.TestHooks;
using Microsoft.CodeAnalysis.Text;
using Microsoft.ServiceHub.Framework;
using Microsoft.VisualStudio.LanguageServer.Client;
using Microsoft.VisualStudio.LanguageServer.Protocol;
using Microsoft.VisualStudio.LogHub;
using Microsoft.VisualStudio.Shell.ServiceBroker;
using Microsoft.VisualStudio.Utilities.Internal;
using Roslyn.Utilities;
using StreamJsonRpc;

using LSP = Microsoft.VisualStudio.LanguageServer.Protocol;
using VSShell = Microsoft.VisualStudio.Shell;

namespace Microsoft.VisualStudio.LanguageServices.Implementation.LanguageClient
{
    /// <summary>
    /// Defines the language server to be hooked up to an <see cref="ILanguageClient"/> using StreamJsonRpc.  This runs
    /// in proc as not all features provided by this server are available out of proc (e.g. some diagnostics).
    /// </summary>
    internal partial class InProcLanguageServer : IAsyncDisposable
    {
        /// <summary>
        /// A unique, always increasing, ID we use to identify this server in our loghub logs.  Needed so that if our
        /// server is restarted that we can have a new logstream for the new server.
        /// </summary>
        private static int s_logHubSessionId;

        /// <summary>
        /// Legacy support for LSP push diagnostics.
        ///
        /// </summary>
        private readonly IDiagnosticService? _diagnosticService;
        private readonly IAsynchronousOperationListener _listener;
        private readonly string? _clientName;
        private readonly JsonRpc _jsonRpc;
        private readonly AbstractInProcLanguageClient _languageClient;
        private readonly RequestDispatcher _requestDispatcher;
        private readonly Workspace _workspace;
        private readonly RequestExecutionQueue _queue;
        private readonly LogHubLspLogger? _logger;

        /// <summary>
        /// Legacy support for LSP push diagnostics.
        /// Work queue responsible for receiving notifications about diagnostic updates and publishing those to
        /// interested parties.
        /// </summary>
        private readonly AsyncBatchingWorkQueue<DocumentId> _diagnosticsWorkQueue;

        private VSClientCapabilities? _clientCapabilities;
        private bool _shuttingDown;
        private Task? _errorShutdownTask;

        private InProcLanguageServer(
            AbstractInProcLanguageClient languageClient,
<<<<<<< HEAD
            Stream inputStream,
            Stream outputStream,
=======
>>>>>>> 64495b5a
            RequestDispatcher requestDispatcher,
            Workspace workspace,
            IDiagnosticService? diagnosticService,
            IAsynchronousOperationListenerProvider listenerProvider,
            ILspWorkspaceRegistrationService lspWorkspaceRegistrationService,
            string? clientName,
            JsonRpc jsonRpc,
            LogHubLspLogger? logger)
        {
            _languageClient = languageClient;
            _requestDispatcher = requestDispatcher;
            _workspace = workspace;
            _logger = logger;

<<<<<<< HEAD
            var jsonMessageFormatter = new JsonMessageFormatter();
            VSExtensionUtilities.AddVSExtensionConverters(jsonMessageFormatter.JsonSerializer);

            _jsonRpc = new JsonRpc(new HeaderDelimitedMessageHandler(outputStream, inputStream, jsonMessageFormatter));
=======
            _jsonRpc = jsonRpc;
>>>>>>> 64495b5a
            _jsonRpc.AddLocalRpcTarget(this);
            _jsonRpc.StartListening();

            _diagnosticService = diagnosticService;
            _listener = listenerProvider.GetListener(FeatureAttribute.LanguageServer);
            _clientName = clientName;

<<<<<<< HEAD
            _queue = new RequestExecutionQueue(lspWorkspaceRegistrationService, languageClient.Name, _languageClient.GetType().Name);
=======
            _queue = new RequestExecutionQueue(logger ?? NoOpLspLogger.Instance, lspWorkspaceRegistrationService, languageClient.Name, _languageClient.GetType().Name);
>>>>>>> 64495b5a
            _queue.RequestServerShutdown += RequestExecutionQueue_Errored;

            // Dedupe on DocumentId.  If we hear about the same document multiple times, we only need to process that id once.
            _diagnosticsWorkQueue = new AsyncBatchingWorkQueue<DocumentId>(
                TimeSpan.FromMilliseconds(250),
                ProcessDiagnosticUpdatedBatchAsync,
                EqualityComparer<DocumentId>.Default,
                _listener,
                _queue.CancellationToken);

            if (_diagnosticService != null)
                _diagnosticService.DiagnosticsUpdated += DiagnosticService_DiagnosticsUpdated;
        }

        public static async Task<InProcLanguageServer> CreateAsync(
            AbstractInProcLanguageClient languageClient,
            Stream inputStream,
            Stream outputStream,
            RequestDispatcher requestDispatcher,
            Workspace workspace,
            IDiagnosticService? diagnosticService,
            IAsynchronousOperationListenerProvider listenerProvider,
            ILspWorkspaceRegistrationService lspWorkspaceRegistrationService,
            VSShell.IAsyncServiceProvider? asyncServiceProvider,
            string? clientName,
            CancellationToken cancellationToken)
        {
            var jsonMessageFormatter = new JsonMessageFormatter();
            VSExtensionUtilities.AddVSExtensionConverters(jsonMessageFormatter.JsonSerializer);

            var jsonRpc = new JsonRpc(new HeaderDelimitedMessageHandler(outputStream, inputStream, jsonMessageFormatter));
            var logger = await CreateLoggerAsync(asyncServiceProvider, clientName, jsonRpc, cancellationToken).ConfigureAwait(false);

            return new InProcLanguageServer(
                languageClient,
                requestDispatcher,
                workspace,
                diagnosticService,
                listenerProvider,
                lspWorkspaceRegistrationService,
                clientName,
                jsonRpc,
                logger);
        }

        private static async Task<LogHubLspLogger?> CreateLoggerAsync(
            VSShell.IAsyncServiceProvider? asyncServiceProvider,
            string? clientName,
            JsonRpc jsonRpc,
            CancellationToken cancellationToken)
        {
            if (asyncServiceProvider == null)
                return null;

            var logName = $"Roslyn.{clientName ?? "Default"}.{Interlocked.Increment(ref s_logHubSessionId)}";
            var logId = new LogId(logName, new ServiceMoniker(typeof(InProcLanguageServer).FullName));

            var serviceContainer = await VSShell.ServiceExtensions.GetServiceAsync<SVsBrokeredServiceContainer, IBrokeredServiceContainer>(asyncServiceProvider).ConfigureAwait(false);
            var service = serviceContainer.GetFullAccessServiceBroker();

            var configuration = await TraceConfiguration.CreateTraceConfigurationInstanceAsync(service, cancellationToken).ConfigureAwait(false);
            var traceSource = await configuration.RegisterLogSourceAsync(logId, new LogHub.LoggerOptions(), cancellationToken).ConfigureAwait(false);

            traceSource.Switch.Level = SourceLevels.ActivityTracing | SourceLevels.Information;

            // Associate this trace source with the jsonrpc conduit.  This ensures that we can associate logs we report
            // with our callers and the operations they are performing.
            jsonRpc.ActivityTracingStrategy = new CorrelationManagerTracingStrategy { TraceSource = traceSource };

            return new LogHubLspLogger(configuration, traceSource);
        }

        public bool HasShutdownStarted => _shuttingDown;

        /// <summary>
        /// Handle the LSP initialize request by storing the client capabilities and responding with the server
        /// capabilities.  The specification assures that the initialize request is sent only once.
        /// </summary>
        [JsonRpcMethod(Methods.InitializeName, UseSingleObjectParameterDeserialization = true)]
        public Task<InitializeResult> InitializeAsync(InitializeParams initializeParams, CancellationToken cancellationToken)
        {
            try
            {
                _logger?.TraceStart("Initialize");

                Contract.ThrowIfTrue(_clientCapabilities != null, $"{nameof(InitializeAsync)} called multiple times");
                _clientCapabilities = (VSClientCapabilities)initializeParams.Capabilities;
                return Task.FromResult(new InitializeResult
                {
                    Capabilities = _languageClient.GetCapabilities(),
                });
            }
            finally
            {
                _logger?.TraceStop("Initialize");
            }
        }

        [JsonRpcMethod(Methods.InitializedName)]
        public Task InitializedAsync()
        {
            try
            {
                _logger?.TraceStart("Initialized");

                // Publish diagnostics for all open documents immediately following initialization.
                var solution = _workspace.CurrentSolution;
                var openDocuments = _workspace.GetOpenDocumentIds();
                foreach (var documentId in openDocuments)
                    DiagnosticService_DiagnosticsUpdated(solution, documentId);

                return Task.CompletedTask;
            }
            finally
            {
                _logger?.TraceStop("Initialized");
            }
        }

        [JsonRpcMethod(Methods.ShutdownName)]
        public Task ShutdownAsync(CancellationToken _)
        {
            try
            {
                _logger?.TraceStart("Shutdown");

                ShutdownImpl();

                return Task.CompletedTask;
            }
            finally
            {
                _logger?.TraceStop("Shutdown");
            }
        }

        private void ShutdownImpl()
        {
            Contract.ThrowIfTrue(_shuttingDown, "Shutdown has already been called.");

            _shuttingDown = true;

            if (_diagnosticService != null)
                _diagnosticService.DiagnosticsUpdated -= DiagnosticService_DiagnosticsUpdated;

            ShutdownRequestQueue();
        }

        [JsonRpcMethod(Methods.ExitName)]
        public Task ExitAsync(CancellationToken _)
        {
<<<<<<< HEAD
=======
            try
            {
                _logger?.TraceStart("Exit");

                ExitImpl();

                return Task.CompletedTask;
            }
            finally
            {
                _logger?.TraceStop("Exit");
            }
        }

        private void ExitImpl()
        {
>>>>>>> 64495b5a
            try
            {
                ShutdownRequestQueue();
                _jsonRpc.Dispose();
            }
            catch (Exception e) when (FatalError.ReportAndCatch(e))
            {
                // Swallow exceptions thrown by disposing our JsonRpc object. Disconnected events can potentially throw their own exceptions so
                // we purposefully ignore all of those exceptions in an effort to shutdown gracefully.
            }
        }

        [JsonRpcMethod(MSLSPMethods.DocumentPullDiagnosticName, UseSingleObjectParameterDeserialization = true)]
        public Task<DiagnosticReport[]?> GetDocumentPullDiagnosticsAsync(DocumentDiagnosticsParams diagnosticsParams, CancellationToken cancellationToken)
        {
            Contract.ThrowIfNull(_clientCapabilities, $"{nameof(InitializeAsync)} has not been called.");

            return _requestDispatcher.ExecuteRequestAsync<DocumentDiagnosticsParams, DiagnosticReport[]?>(
                _queue, MSLSPMethods.DocumentPullDiagnosticName,
                diagnosticsParams, _clientCapabilities, _clientName, cancellationToken);
        }

        [JsonRpcMethod(MSLSPMethods.WorkspacePullDiagnosticName, UseSingleObjectParameterDeserialization = true)]
        public Task<WorkspaceDiagnosticReport[]?> GetWorkspacePullDiagnosticsAsync(WorkspaceDocumentDiagnosticsParams diagnosticsParams, CancellationToken cancellationToken)
        {
            Contract.ThrowIfNull(_clientCapabilities, $"{nameof(InitializeAsync)} has not been called.");

            return _requestDispatcher.ExecuteRequestAsync<WorkspaceDocumentDiagnosticsParams, WorkspaceDiagnosticReport[]?>(
                _queue, MSLSPMethods.WorkspacePullDiagnosticName,
                diagnosticsParams, _clientCapabilities, _clientName, cancellationToken);
        }

        [JsonRpcMethod(Methods.TextDocumentDefinitionName, UseSingleObjectParameterDeserialization = true)]
        public Task<LSP.Location[]> GetTextDocumentDefinitionAsync(TextDocumentPositionParams textDocumentPositionParams, CancellationToken cancellationToken)
        {
            Contract.ThrowIfNull(_clientCapabilities, $"{nameof(InitializeAsync)} has not been called.");

            return _requestDispatcher.ExecuteRequestAsync<TextDocumentPositionParams, LSP.Location[]>(_queue, Methods.TextDocumentDefinitionName,
                textDocumentPositionParams, _clientCapabilities, _clientName, cancellationToken);
        }

        [JsonRpcMethod(Methods.TextDocumentRenameName, UseSingleObjectParameterDeserialization = true)]
        public Task<WorkspaceEdit> GetTextDocumentRenameAsync(RenameParams renameParams, CancellationToken cancellationToken)
        {
            Contract.ThrowIfNull(_clientCapabilities, $"{nameof(InitializeAsync)} has not been called.");

            return _requestDispatcher.ExecuteRequestAsync<RenameParams, WorkspaceEdit>(_queue, Methods.TextDocumentRenameName,
                renameParams, _clientCapabilities, _clientName, cancellationToken);
        }

        [JsonRpcMethod(Methods.TextDocumentReferencesName, UseSingleObjectParameterDeserialization = true)]
        public Task<VSReferenceItem[]?> GetTextDocumentReferencesAsync(ReferenceParams referencesParams, CancellationToken cancellationToken)
        {
            Contract.ThrowIfNull(_clientCapabilities, $"{nameof(InitializeAsync)} has not been called.");

            return _requestDispatcher.ExecuteRequestAsync<ReferenceParams, VSReferenceItem[]?>(_queue, Methods.TextDocumentReferencesName,
                referencesParams, _clientCapabilities, _clientName, cancellationToken);
        }

        [JsonRpcMethod(Methods.TextDocumentCodeActionName, UseSingleObjectParameterDeserialization = true)]
        public Task<VSCodeAction[]> GetTextDocumentCodeActionsAsync(CodeActionParams codeActionParams, CancellationToken cancellationToken)
        {
            Contract.ThrowIfNull(_clientCapabilities, $"{nameof(InitializeAsync)} has not been called.");

            return _requestDispatcher.ExecuteRequestAsync<CodeActionParams, VSCodeAction[]>(_queue, Methods.TextDocumentCodeActionName, codeActionParams, _clientCapabilities, _clientName, cancellationToken);
        }

        [JsonRpcMethod(MSLSPMethods.TextDocumentCodeActionResolveName, UseSingleObjectParameterDeserialization = true)]
        public Task<VSCodeAction> ResolveCodeActionAsync(VSCodeAction vsCodeAction, CancellationToken cancellationToken)
        {
            Contract.ThrowIfNull(_clientCapabilities, $"{nameof(InitializeAsync)} has not been called.");

            return _requestDispatcher.ExecuteRequestAsync<VSCodeAction, VSCodeAction>(_queue, MSLSPMethods.TextDocumentCodeActionResolveName,
                vsCodeAction, _clientCapabilities, _clientName, cancellationToken);
        }

        [JsonRpcMethod(Methods.TextDocumentCompletionName, UseSingleObjectParameterDeserialization = true)]
        public async Task<SumType<CompletionList, CompletionItem[]>> GetTextDocumentCompletionAsync(CompletionParams completionParams, CancellationToken cancellationToken)
        {
            Contract.ThrowIfNull(_clientCapabilities, $"{nameof(InitializeAsync)} has not been called.");

            // Convert to sumtype before reporting to work around https://devdiv.visualstudio.com/DevDiv/_workitems/edit/1107698
            return await _requestDispatcher.ExecuteRequestAsync<CompletionParams, CompletionList>(_queue, Methods.TextDocumentCompletionName,
                completionParams, _clientCapabilities, _clientName, cancellationToken).ConfigureAwait(false);
        }

        [JsonRpcMethod(Methods.TextDocumentCompletionResolveName, UseSingleObjectParameterDeserialization = true)]
        public Task<CompletionItem> ResolveCompletionItemAsync(CompletionItem completionItem, CancellationToken cancellationToken)
        {
            Contract.ThrowIfNull(_clientCapabilities, $"{nameof(InitializeAsync)} has not been called.");

            return _requestDispatcher.ExecuteRequestAsync<CompletionItem, CompletionItem>(_queue, Methods.TextDocumentCompletionResolveName, completionItem, _clientCapabilities, _clientName, cancellationToken);
        }

        [JsonRpcMethod(Methods.TextDocumentFoldingRangeName, UseSingleObjectParameterDeserialization = true)]
        public Task<FoldingRange[]> GetTextDocumentFoldingRangeAsync(FoldingRangeParams textDocumentFoldingRangeParams, CancellationToken cancellationToken)
        {
            Contract.ThrowIfNull(_clientCapabilities, $"{nameof(InitializeAsync)} has not been called.");

            return _requestDispatcher.ExecuteRequestAsync<FoldingRangeParams, FoldingRange[]>(_queue, Methods.TextDocumentFoldingRangeName, textDocumentFoldingRangeParams, _clientCapabilities, _clientName, cancellationToken);
        }

        [JsonRpcMethod(Methods.TextDocumentDocumentHighlightName, UseSingleObjectParameterDeserialization = true)]
        public Task<DocumentHighlight[]> GetTextDocumentDocumentHighlightsAsync(TextDocumentPositionParams textDocumentPositionParams, CancellationToken cancellationToken)
        {
            Contract.ThrowIfNull(_clientCapabilities, $"{nameof(InitializeAsync)} has not been called.");

            return _requestDispatcher.ExecuteRequestAsync<TextDocumentPositionParams, DocumentHighlight[]>(_queue, Methods.TextDocumentDocumentHighlightName, textDocumentPositionParams, _clientCapabilities, _clientName, cancellationToken);
        }

        [JsonRpcMethod(Methods.TextDocumentHoverName, UseSingleObjectParameterDeserialization = true)]
        public Task<Hover?> GetTextDocumentDocumentHoverAsync(TextDocumentPositionParams textDocumentPositionParams, CancellationToken cancellationToken)
        {
            Contract.ThrowIfNull(_clientCapabilities, $"{nameof(InitializeAsync)} has not been called.");

            return _requestDispatcher.ExecuteRequestAsync<TextDocumentPositionParams, Hover?>(_queue, Methods.TextDocumentHoverName, textDocumentPositionParams, _clientCapabilities, _clientName, cancellationToken);
        }

        [JsonRpcMethod(Methods.TextDocumentDocumentSymbolName, UseSingleObjectParameterDeserialization = true)]
        public Task<object[]> GetTextDocumentDocumentSymbolsAsync(DocumentSymbolParams documentSymbolParams, CancellationToken cancellationToken)
        {
            Contract.ThrowIfNull(_clientCapabilities, $"{nameof(InitializeAsync)} has not been called.");

            return _requestDispatcher.ExecuteRequestAsync<DocumentSymbolParams, object[]>(_queue, Methods.TextDocumentDocumentSymbolName, documentSymbolParams, _clientCapabilities, _clientName, cancellationToken);
        }

        [JsonRpcMethod(Methods.TextDocumentFormattingName, UseSingleObjectParameterDeserialization = true)]
        public Task<TextEdit[]> GetTextDocumentFormattingAsync(DocumentFormattingParams documentFormattingParams, CancellationToken cancellationToken)
        {
            Contract.ThrowIfNull(_clientCapabilities, $"{nameof(InitializeAsync)} has not been called.");

            return _requestDispatcher.ExecuteRequestAsync<DocumentFormattingParams, TextEdit[]>(_queue, Methods.TextDocumentFormattingName, documentFormattingParams, _clientCapabilities, _clientName, cancellationToken);
        }

        [JsonRpcMethod(Methods.TextDocumentOnTypeFormattingName, UseSingleObjectParameterDeserialization = true)]
        public Task<TextEdit[]> GetTextDocumentFormattingOnTypeAsync(DocumentOnTypeFormattingParams documentOnTypeFormattingParams, CancellationToken cancellationToken)
        {
            Contract.ThrowIfNull(_clientCapabilities, $"{nameof(InitializeAsync)} has not been called.");

            return _requestDispatcher.ExecuteRequestAsync<DocumentOnTypeFormattingParams, TextEdit[]>(_queue, Methods.TextDocumentOnTypeFormattingName, documentOnTypeFormattingParams, _clientCapabilities, _clientName, cancellationToken);
        }

        [JsonRpcMethod(Methods.TextDocumentImplementationName, UseSingleObjectParameterDeserialization = true)]
        public Task<LSP.Location[]> GetTextDocumentImplementationsAsync(TextDocumentPositionParams textDocumentPositionParams, CancellationToken cancellationToken)
        {
            Contract.ThrowIfNull(_clientCapabilities, $"{nameof(InitializeAsync)} has not been called.");

            return _requestDispatcher.ExecuteRequestAsync<TextDocumentPositionParams, LSP.Location[]>(_queue, Methods.TextDocumentImplementationName, textDocumentPositionParams, _clientCapabilities, _clientName, cancellationToken);
        }

        [JsonRpcMethod(Methods.TextDocumentRangeFormattingName, UseSingleObjectParameterDeserialization = true)]
        public Task<TextEdit[]> GetTextDocumentRangeFormattingAsync(DocumentRangeFormattingParams documentRangeFormattingParams, CancellationToken cancellationToken)
        {
            Contract.ThrowIfNull(_clientCapabilities, $"{nameof(InitializeAsync)} has not been called.");

            return _requestDispatcher.ExecuteRequestAsync<DocumentRangeFormattingParams, TextEdit[]>(_queue, Methods.TextDocumentRangeFormattingName, documentRangeFormattingParams, _clientCapabilities, _clientName, cancellationToken);
        }

        [JsonRpcMethod(Methods.TextDocumentSignatureHelpName, UseSingleObjectParameterDeserialization = true)]
        public Task<SignatureHelp> GetTextDocumentSignatureHelpAsync(TextDocumentPositionParams textDocumentPositionParams, CancellationToken cancellationToken)
        {
            Contract.ThrowIfNull(_clientCapabilities, $"{nameof(InitializeAsync)} has not been called.");

            return _requestDispatcher.ExecuteRequestAsync<TextDocumentPositionParams, SignatureHelp>(_queue, Methods.TextDocumentSignatureHelpName, textDocumentPositionParams, _clientCapabilities, _clientName, cancellationToken);
        }

        [JsonRpcMethod(Methods.WorkspaceExecuteCommandName, UseSingleObjectParameterDeserialization = true)]
        public Task<object> ExecuteWorkspaceCommandAsync(ExecuteCommandParams executeCommandParams, CancellationToken cancellationToken)
        {
            Contract.ThrowIfNull(_clientCapabilities, $"{nameof(InitializeAsync)} has not been called.");

            return _requestDispatcher.ExecuteRequestAsync<ExecuteCommandParams, object>(_queue, Methods.WorkspaceExecuteCommandName, executeCommandParams, _clientCapabilities, _clientName, cancellationToken);
        }

        [JsonRpcMethod(Methods.WorkspaceSymbolName, UseSingleObjectParameterDeserialization = true)]
        public Task<SymbolInformation[]?> GetWorkspaceSymbolsAsync(WorkspaceSymbolParams workspaceSymbolParams, CancellationToken cancellationToken)
        {
            Contract.ThrowIfNull(_clientCapabilities, $"{nameof(InitializeAsync)} has not been called.");

            return _requestDispatcher.ExecuteRequestAsync<WorkspaceSymbolParams, SymbolInformation[]?>(_queue, Methods.WorkspaceSymbolName, workspaceSymbolParams, _clientCapabilities, _clientName, cancellationToken);
        }

        [JsonRpcMethod(MSLSPMethods.ProjectContextsName, UseSingleObjectParameterDeserialization = true)]
        public Task<ActiveProjectContexts?> GetProjectContextsAsync(GetTextDocumentWithContextParams textDocumentWithContextParams, CancellationToken cancellationToken)
        {
            Contract.ThrowIfNull(_clientCapabilities, $"{nameof(InitializeAsync)} has not been called.");

            return _requestDispatcher.ExecuteRequestAsync<GetTextDocumentWithContextParams, ActiveProjectContexts?>(_queue, MSLSPMethods.ProjectContextsName,
                textDocumentWithContextParams, _clientCapabilities, _clientName, cancellationToken);
        }

        [JsonRpcMethod(SemanticTokensMethods.TextDocumentSemanticTokensName, UseSingleObjectParameterDeserialization = true)]
        public Task<SemanticTokens> GetTextDocumentSemanticTokensAsync(SemanticTokensParams semanticTokensParams, CancellationToken cancellationToken)
        {
            Contract.ThrowIfNull(_clientCapabilities, $"{nameof(InitializeAsync)} has not been called.");

            return _requestDispatcher.ExecuteRequestAsync<SemanticTokensParams, SemanticTokens>(_queue, SemanticTokensMethods.TextDocumentSemanticTokensName,
                semanticTokensParams, _clientCapabilities, _clientName, cancellationToken);
        }

        [JsonRpcMethod(SemanticTokensMethods.TextDocumentSemanticTokensEditsName, UseSingleObjectParameterDeserialization = true)]
        public Task<SumType<SemanticTokens, SemanticTokensEdits>> GetTextDocumentSemanticTokensEditsAsync(SemanticTokensEditsParams semanticTokensEditsParams, CancellationToken cancellationToken)
        {
            Contract.ThrowIfNull(_clientCapabilities, $"{nameof(InitializeAsync)} has not been called.");

            return _requestDispatcher.ExecuteRequestAsync<SemanticTokensEditsParams, SumType<SemanticTokens, SemanticTokensEdits>>(_queue, SemanticTokensMethods.TextDocumentSemanticTokensEditsName,
                semanticTokensEditsParams, _clientCapabilities, _clientName, cancellationToken);
        }

        // Note: Since a range request is always received in conjunction with a whole document request, we don't need to cache range results.
        [JsonRpcMethod(SemanticTokensMethods.TextDocumentSemanticTokensRangeName, UseSingleObjectParameterDeserialization = true)]
        public Task<SemanticTokens> GetTextDocumentSemanticTokensRangeAsync(SemanticTokensRangeParams semanticTokensRangeParams, CancellationToken cancellationToken)
        {
            Contract.ThrowIfNull(_clientCapabilities, $"{nameof(InitializeAsync)} has not been called.");

            return _requestDispatcher.ExecuteRequestAsync<SemanticTokensRangeParams, SemanticTokens>(_queue, SemanticTokensMethods.TextDocumentSemanticTokensRangeName,
                semanticTokensRangeParams, _clientCapabilities, _clientName, cancellationToken);
        }

        [JsonRpcMethod(MSLSPMethods.OnAutoInsertName, UseSingleObjectParameterDeserialization = true)]
        public Task<DocumentOnAutoInsertResponseItem?> GetDocumentOnAutoInsertAsync(DocumentOnAutoInsertParams autoInsertParams, CancellationToken cancellationToken)
        {
            Contract.ThrowIfNull(_clientCapabilities, $"{nameof(InitializeAsync)} has not been called.");

            return _requestDispatcher.ExecuteRequestAsync<DocumentOnAutoInsertParams, DocumentOnAutoInsertResponseItem?>(_queue, MSLSPMethods.OnAutoInsertName,
                autoInsertParams, _clientCapabilities, _clientName, cancellationToken);
        }

        [JsonRpcMethod(Methods.TextDocumentDidChangeName, UseSingleObjectParameterDeserialization = true)]
        public Task<object> HandleDocumentDidChangeAsync(DidChangeTextDocumentParams didChangeParams, CancellationToken cancellationToken)
        {
            Contract.ThrowIfNull(_clientCapabilities, $"{nameof(InitializeAsync)} has not been called.");

            return _requestDispatcher.ExecuteRequestAsync<DidChangeTextDocumentParams, object>(_queue, Methods.TextDocumentDidChangeName,
                didChangeParams, _clientCapabilities, _clientName, cancellationToken);
        }

        [JsonRpcMethod(Methods.TextDocumentDidOpenName, UseSingleObjectParameterDeserialization = true)]
        public Task<object?> HandleDocumentDidOpenAsync(DidOpenTextDocumentParams didOpenParams, CancellationToken cancellationToken)
        {
            Contract.ThrowIfNull(_clientCapabilities, $"{nameof(InitializeAsync)} has not been called.");

            return _requestDispatcher.ExecuteRequestAsync<DidOpenTextDocumentParams, object?>(_queue, Methods.TextDocumentDidOpenName,
                didOpenParams, _clientCapabilities, _clientName, cancellationToken);
        }

        [JsonRpcMethod(Methods.TextDocumentDidCloseName, UseSingleObjectParameterDeserialization = true)]
        public Task<object?> HandleDocumentDidCloseAsync(DidCloseTextDocumentParams didCloseParams, CancellationToken cancellationToken)
        {
            Contract.ThrowIfNull(_clientCapabilities, $"{nameof(InitializeAsync)} has not been called.");

            return _requestDispatcher.ExecuteRequestAsync<DidCloseTextDocumentParams, object?>(_queue, Methods.TextDocumentDidCloseName,
                didCloseParams, _clientCapabilities, _clientName, cancellationToken);
        }

        private void DiagnosticService_DiagnosticsUpdated(object _, DiagnosticsUpdatedArgs e)
            => DiagnosticService_DiagnosticsUpdated(e.Solution, e.DocumentId);

        private void DiagnosticService_DiagnosticsUpdated(Solution? solution, DocumentId? documentId)
        {
            // LSP doesn't support diagnostics without a document. So if we get project level diagnostics without a document, ignore them.
            if (documentId != null && solution != null)
            {
                var document = solution.GetDocument(documentId);
                if (document == null || document.FilePath == null)
                    return;

                // Only publish document diagnostics for the languages this provider supports.
                if (document.Project.Language != CodeAnalysis.LanguageNames.CSharp && document.Project.Language != CodeAnalysis.LanguageNames.VisualBasic)
                    return;

                _diagnosticsWorkQueue.AddWork(document.Id);
            }
        }

        private void ShutdownRequestQueue()
        {
            _queue.RequestServerShutdown -= RequestExecutionQueue_Errored;
            // if the queue requested shutdown via its event, it will have already shut itself down, but this
            // won't cause any problems calling it again
            _queue.Shutdown();
        }

        private void RequestExecutionQueue_Errored(object sender, RequestShutdownEventArgs e)
        {
            // log message and shut down
            _logger?.TraceWarning($"Request queue is requesting shutdown due to error: {e.Message}");

            var message = new LogMessageParams()
            {
                MessageType = MessageType.Error,
                Message = e.Message
            };

            var asyncToken = _listener.BeginAsyncOperation(nameof(RequestExecutionQueue_Errored));
            _errorShutdownTask = Task.Run(async () =>
            {
                _logger?.TraceInformation("Shutting down language server.");

                await _jsonRpc.NotifyWithParameterObjectAsync(Methods.WindowLogMessageName, message).ConfigureAwait(false);

                ShutdownImpl();
                ExitImpl();
            }).CompletesAsyncOperation(asyncToken);
        }

        /// <summary>
        /// Stores the last published LSP diagnostics with the Roslyn document that they came from.
        /// This is useful in the following scenario.  Imagine we have documentA which has contributions to mapped files m1 and m2.
        /// dA -> m1
        /// And m1 has contributions from documentB.
        /// m1 -> dA, dB
        /// When we query for diagnostic on dA, we get a subset of the diagnostics on m1 (missing the contributions from dB)
        /// Since each publish diagnostics notification replaces diagnostics per document,
        /// we must union the diagnostics contribution from dB and dA to produce all diagnostics for m1 and publish all at once.
        ///
        /// This dictionary stores the previously computed diagnostics for the published file so that we can
        /// union the currently computed diagnostics (e.g. for dA) with previously computed diagnostics (e.g. from dB).
        /// </summary>
        private readonly Dictionary<Uri, Dictionary<DocumentId, ImmutableArray<LanguageServer.Protocol.Diagnostic>>> _publishedFileToDiagnostics =
            new();

        /// <summary>
        /// Stores the mapping of a document to the uri(s) of diagnostics previously produced for this document.  When
        /// we get empty diagnostics for the document we need to find the uris we previously published for this
        /// document. Then we can publish the updated diagnostics set for those uris (either empty or the diagnostic
        /// contributions from other documents).  We use a sorted set to ensure consistency in the order in which we
        /// report URIs.  While it's not necessary to publish a document's mapped file diagnostics in a particular
        /// order, it does make it much easier to write tests and debug issues if we have a consistent ordering.
        /// </summary>
        private readonly Dictionary<DocumentId, ImmutableSortedSet<Uri>> _documentsToPublishedUris = new();

        /// <summary>
        /// Basic comparer for Uris used by <see cref="_documentsToPublishedUris"/> when publishing notifications.
        /// </summary>
        private static readonly Comparer<Uri> s_uriComparer = Comparer<Uri>.Create((uri1, uri2)
            => Uri.Compare(uri1, uri2, UriComponents.AbsoluteUri, UriFormat.SafeUnescaped, StringComparison.OrdinalIgnoreCase));

        private async Task ProcessDiagnosticUpdatedBatchAsync(ImmutableArray<DocumentId> documentIds, CancellationToken cancellationToken)
        {
            if (_diagnosticService == null)
                return;

            var solution = _workspace.CurrentSolution;
            foreach (var documentId in documentIds)
            {
                cancellationToken.ThrowIfCancellationRequested();
                var document = solution.GetDocument(documentId);
                if (document != null)
                    await PublishDiagnosticsAsync(_diagnosticService, document, cancellationToken).ConfigureAwait(false);
            }
        }

        // Internal for testing purposes.
        internal async Task PublishDiagnosticsAsync(IDiagnosticService diagnosticService, Document document, CancellationToken cancellationToken)
        {
            // Retrieve all diagnostics for the current document grouped by their actual file uri.
            var fileUriToDiagnostics = await GetDiagnosticsAsync(diagnosticService, document, cancellationToken).ConfigureAwait(false);

            // Get the list of file uris with diagnostics (for the document).
            // We need to join the uris from current diagnostics with those previously published
            // so that we clear out any diagnostics in mapped files that are no longer a part
            // of the current diagnostics set (because the diagnostics were fixed).
            // Use sorted set to have consistent publish ordering for tests and debugging.
            var urisForCurrentDocument = _documentsToPublishedUris.GetValueOrDefault(document.Id, ImmutableSortedSet.Create<Uri>(s_uriComparer)).Union(fileUriToDiagnostics.Keys);

            // Update the mapping for this document to be the uris we're about to publish diagnostics for.
            _documentsToPublishedUris[document.Id] = urisForCurrentDocument;

            // Go through each uri and publish the updated set of diagnostics per uri.
            foreach (var fileUri in urisForCurrentDocument)
            {
                // Get the updated diagnostics for a single uri that were contributed by the current document.
                var diagnostics = fileUriToDiagnostics.GetValueOrDefault(fileUri, ImmutableArray<LSP.Diagnostic>.Empty);

                if (_publishedFileToDiagnostics.ContainsKey(fileUri))
                {
                    // Get all previously published diagnostics for this uri excluding those that were contributed from the current document.
                    // We don't need those since we just computed the updated values above.
                    var diagnosticsFromOtherDocuments = _publishedFileToDiagnostics[fileUri].Where(kvp => kvp.Key != document.Id).SelectMany(kvp => kvp.Value);

                    // Since diagnostics are replaced per uri, we must publish both contributions from this document and any other document
                    // that has diagnostic contributions to this uri, so union the two sets.
                    diagnostics = diagnostics.AddRange(diagnosticsFromOtherDocuments);
                }

                await SendDiagnosticsNotificationAsync(fileUri, diagnostics).ConfigureAwait(false);

                // There are three cases here ->
                // 1.  There are no diagnostics to publish for this fileUri.  We no longer need to track the fileUri at all.
                // 2.  There are diagnostics from the current document.  Store the diagnostics for the fileUri and document
                //      so they can be published along with contributions to the fileUri from other documents.
                // 3.  There are no diagnostics contributed by this document to the fileUri (could be some from other documents).
                //     We should clear out the diagnostics for this document for the fileUri.
                if (diagnostics.IsEmpty)
                {
                    // We published an empty set of diagnostics for this uri.  We no longer need to keep track of this mapping
                    // since there will be no previous diagnostics that we need to clear out.
                    _documentsToPublishedUris.MultiRemove(document.Id, fileUri);

                    // There are not any diagnostics to keep track of for this file, so we can stop.
                    _publishedFileToDiagnostics.Remove(fileUri);
                }
                else if (fileUriToDiagnostics.ContainsKey(fileUri))
                {
                    // We do have diagnostics from the current document - update the published diagnostics map
                    // to contain the new diagnostics contributed by this document for this uri.
                    var documentsToPublishedDiagnostics = _publishedFileToDiagnostics.GetOrAdd(fileUri, (_) =>
                        new Dictionary<DocumentId, ImmutableArray<LSP.Diagnostic>>());
                    documentsToPublishedDiagnostics[document.Id] = fileUriToDiagnostics[fileUri];
                }
                else
                {
                    // There were diagnostics from other documents, but none from the current document.
                    // If we're tracking the current document, we can stop.
                    _publishedFileToDiagnostics.GetOrDefault(fileUri)?.Remove(document.Id);
                    _documentsToPublishedUris.MultiRemove(document.Id, fileUri);
                }
            }
        }

        private async Task SendDiagnosticsNotificationAsync(Uri uri, ImmutableArray<LSP.Diagnostic> diagnostics)
        {
            var publishDiagnosticsParams = new PublishDiagnosticParams { Diagnostics = diagnostics.ToArray(), Uri = uri };
            await _jsonRpc.NotifyWithParameterObjectAsync(Methods.TextDocumentPublishDiagnosticsName, publishDiagnosticsParams).ConfigureAwait(false);
        }

        private async Task<Dictionary<Uri, ImmutableArray<LSP.Diagnostic>>> GetDiagnosticsAsync(
            IDiagnosticService diagnosticService, Document document, CancellationToken cancellationToken)
        {
            var option = document.IsRazorDocument()
                ? InternalDiagnosticsOptions.RazorDiagnosticMode
                : InternalDiagnosticsOptions.NormalDiagnosticMode;
            var pushDiagnostics = await diagnosticService.GetPushDiagnosticsAsync(document.Project.Solution.Workspace, document.Project.Id, document.Id, id: null, includeSuppressedDiagnostics: false, option, cancellationToken).ConfigureAwait(false);
            var diagnostics = pushDiagnostics.WhereAsArray(IncludeDiagnostic);

            var text = await document.GetTextAsync(cancellationToken).ConfigureAwait(false);

            // Retrieve diagnostics for the document.  These diagnostics could be for the current document, or they could map
            // to a different location in a different file.  We need to publish the diagnostics for the mapped locations as well.
            // An example of this is razor imports where the generated C# document maps to many razor documents.
            // https://docs.microsoft.com/en-us/aspnet/core/mvc/views/layout?view=aspnetcore-3.1#importing-shared-directives
            // https://docs.microsoft.com/en-us/aspnet/core/blazor/layouts?view=aspnetcore-3.1#centralized-layout-selection
            // So we get the diagnostics and group them by the actual mapped path so we can publish notifications
            // for each mapped file's diagnostics.
            var fileUriToDiagnostics = diagnostics.GroupBy(diagnostic => GetDiagnosticUri(document, diagnostic)).ToDictionary(
                group => group.Key,
                group => group.Select(diagnostic => ConvertToLspDiagnostic(diagnostic, text)).ToImmutableArray());
            return fileUriToDiagnostics;

            static Uri GetDiagnosticUri(Document document, DiagnosticData diagnosticData)
            {
                Contract.ThrowIfNull(diagnosticData.DataLocation, "Diagnostic data location should not be null here");

                // Razor wants to handle all span mapping themselves.  So if we are in razor, return the raw doc spans, and
                // do not map them.
                var filePath = diagnosticData.DataLocation.MappedFilePath ?? diagnosticData.DataLocation.OriginalFilePath;
                return ProtocolConversions.GetUriFromFilePath(filePath);
            }
        }

        private LSP.Diagnostic ConvertToLspDiagnostic(DiagnosticData diagnosticData, SourceText text)
        {
            Contract.ThrowIfNull(diagnosticData.DataLocation);

            var diagnostic = new LSP.Diagnostic
            {
                Source = _languageClient?.GetType().Name,
                Code = diagnosticData.Id,
                Severity = Convert(diagnosticData.Severity),
                Range = GetDiagnosticRange(diagnosticData.DataLocation, text),
                // Only the unnecessary diagnostic tag is currently supported via LSP.
                Tags = diagnosticData.CustomTags.Contains(WellKnownDiagnosticTags.Unnecessary)
                    ? new DiagnosticTag[] { DiagnosticTag.Unnecessary }
                    : Array.Empty<DiagnosticTag>()
            };

            if (diagnosticData.Message != null)
                diagnostic.Message = diagnosticData.Message;

            return diagnostic;
        }

        private static LSP.DiagnosticSeverity Convert(CodeAnalysis.DiagnosticSeverity severity)
            => severity switch
            {
                CodeAnalysis.DiagnosticSeverity.Hidden => LSP.DiagnosticSeverity.Hint,
                CodeAnalysis.DiagnosticSeverity.Info => LSP.DiagnosticSeverity.Hint,
                CodeAnalysis.DiagnosticSeverity.Warning => LSP.DiagnosticSeverity.Warning,
                CodeAnalysis.DiagnosticSeverity.Error => LSP.DiagnosticSeverity.Error,
                _ => throw ExceptionUtilities.UnexpectedValue(severity),
            };

        // Some diagnostics only apply to certain clients and document types, e.g. Razor.
        // If the DocumentPropertiesService.DiagnosticsLspClientName property exists, we only include the
        // diagnostic if it directly matches the client name.
        // If the DocumentPropertiesService.DiagnosticsLspClientName property doesn't exist,
        // we know that the diagnostic we're working with is contained in a C#/VB file, since
        // if we were working with a non-C#/VB file, then the property should have been populated.
        // In this case, unless we have a null client name, we don't want to publish the diagnostic
        // (since a null client name represents the C#/VB language server).
        private bool IncludeDiagnostic(DiagnosticData diagnostic) =>
            diagnostic.Properties.GetOrDefault(nameof(DocumentPropertiesService.DiagnosticsLspClientName)) == _clientName;

        private static LSP.Range GetDiagnosticRange(DiagnosticDataLocation diagnosticDataLocation, SourceText text)
        {
            var linePositionSpan = DiagnosticData.GetLinePositionSpan(diagnosticDataLocation, text, useMapped: true);
            return ProtocolConversions.LinePositionToRange(linePositionSpan);
        }

        public async ValueTask DisposeAsync()
        {
            // if the server shut down due to error, we might not have finished cleaning up
            if (_errorShutdownTask is not null)
            {
                await _errorShutdownTask.ConfigureAwait(false);
            }

            _logger?.Dispose();
        }

        internal TestAccessor GetTestAccessor() => new(this);

        internal readonly struct TestAccessor
        {
            private readonly InProcLanguageServer _server;

            internal TestAccessor(InProcLanguageServer server)
            {
                _server = server;
            }

            internal ImmutableArray<Uri> GetFileUrisInPublishDiagnostics()
                => _server._publishedFileToDiagnostics.Keys.ToImmutableArray();

            internal ImmutableArray<DocumentId> GetDocumentIdsInPublishedUris()
                => _server._documentsToPublishedUris.Keys.ToImmutableArray();

            internal IImmutableSet<Uri> GetFileUrisForDocument(DocumentId documentId)
                => _server._documentsToPublishedUris.GetValueOrDefault(documentId, ImmutableSortedSet<Uri>.Empty);

            internal ImmutableArray<LSP.Diagnostic> GetDiagnosticsForUriAndDocument(DocumentId documentId, Uri uri)
            {
                if (_server._publishedFileToDiagnostics.TryGetValue(uri, out var dict) && dict.TryGetValue(documentId, out var diagnostics))
                {
                    return diagnostics;
                }

                return ImmutableArray<LSP.Diagnostic>.Empty;
            }
        }
    }
}<|MERGE_RESOLUTION|>--- conflicted
+++ resolved
@@ -71,11 +71,6 @@
 
         private InProcLanguageServer(
             AbstractInProcLanguageClient languageClient,
-<<<<<<< HEAD
-            Stream inputStream,
-            Stream outputStream,
-=======
->>>>>>> 64495b5a
             RequestDispatcher requestDispatcher,
             Workspace workspace,
             IDiagnosticService? diagnosticService,
@@ -90,14 +85,7 @@
             _workspace = workspace;
             _logger = logger;
 
-<<<<<<< HEAD
-            var jsonMessageFormatter = new JsonMessageFormatter();
-            VSExtensionUtilities.AddVSExtensionConverters(jsonMessageFormatter.JsonSerializer);
-
-            _jsonRpc = new JsonRpc(new HeaderDelimitedMessageHandler(outputStream, inputStream, jsonMessageFormatter));
-=======
             _jsonRpc = jsonRpc;
->>>>>>> 64495b5a
             _jsonRpc.AddLocalRpcTarget(this);
             _jsonRpc.StartListening();
 
@@ -105,11 +93,7 @@
             _listener = listenerProvider.GetListener(FeatureAttribute.LanguageServer);
             _clientName = clientName;
 
-<<<<<<< HEAD
-            _queue = new RequestExecutionQueue(lspWorkspaceRegistrationService, languageClient.Name, _languageClient.GetType().Name);
-=======
             _queue = new RequestExecutionQueue(logger ?? NoOpLspLogger.Instance, lspWorkspaceRegistrationService, languageClient.Name, _languageClient.GetType().Name);
->>>>>>> 64495b5a
             _queue.RequestServerShutdown += RequestExecutionQueue_Errored;
 
             // Dedupe on DocumentId.  If we hear about the same document multiple times, we only need to process that id once.
@@ -261,8 +245,6 @@
         [JsonRpcMethod(Methods.ExitName)]
         public Task ExitAsync(CancellationToken _)
         {
-<<<<<<< HEAD
-=======
             try
             {
                 _logger?.TraceStart("Exit");
@@ -279,7 +261,6 @@
 
         private void ExitImpl()
         {
->>>>>>> 64495b5a
             try
             {
                 ShutdownRequestQueue();
