﻿// Copyright (c) Microsoft.  All Rights Reserved.  Licensed under the Apache License, Version 2.0.  See License.txt in the project root for license information.

using System;
using System.Collections.Generic;
using System.Collections.Immutable;
using System.Diagnostics;
using System.Linq;
using System.Threading.Tasks;
using Microsoft.CodeAnalysis;
using Microsoft.CodeAnalysis.Editor.Shared.Utilities;
using Microsoft.CodeAnalysis.Shared.TestHooks;
using Microsoft.CodeAnalysis.Text;
using Microsoft.VisualStudio.ComponentModelHost;
using Microsoft.VisualStudio.Editor;
using Microsoft.VisualStudio.Shell;
using Microsoft.VisualStudio.Shell.Interop;
using Microsoft.VisualStudio.Text;
using Roslyn.Utilities;
using IAsyncServiceProvider = Microsoft.VisualStudio.Shell.IAsyncServiceProvider;
using Task = System.Threading.Tasks.Task;

namespace Microsoft.VisualStudio.LanguageServices.Implementation.ProjectSystem
{
    internal partial class VisualStudioWorkspaceImpl
    {
        /// <summary>
        /// Singleton the subscribes to the running document table and connects/disconnects files to files that are opened.
        /// </summary>
        public sealed class OpenFileTracker : IRunningDocumentTableEventListener
        {
            private readonly ForegroundThreadAffinitizedObject _foregroundAffinitization;

            private readonly VisualStudioWorkspaceImpl _workspace;
            private readonly IAsynchronousOperationListener _asyncOperationListener;

            private readonly RunningDocumentTableEventTracker _runningDocumentTableEventTracker;

            #region Fields read/written to from multiple threads to track files that need to be checked

            /// <summary>
            /// A object to be used for a gate for modifications to <see cref="_fileNamesToCheckForOpenDocuments"/>,
            /// <see cref="_justEnumerateTheEntireRunningDocumentTable"/> and <see cref="_taskPending"/>. These are the only mutable fields
            /// in this class that are modified from multiple threads.
            /// </summary>
            private readonly object _gate = new object();
            private HashSet<string> _fileNamesToCheckForOpenDocuments;

            /// <summary>
            /// Tracks whether we have decided to just scan the entire running document table for files that might already be in the workspace rather than checking
            /// each file one-by-one. This starts out at true, because we are created asynchronously, and files might have already been added to the workspace
            /// that we never got a call to <see cref="QueueCheckForFilesBeingOpen(ImmutableArray{string})"/> for.
            /// </summary>
            private bool _justEnumerateTheEntireRunningDocumentTable = true;

            private bool _taskPending;

            #endregion

            #region Fields read/and written to only on the UI thread to track active context for files

            private readonly ReferenceCountedDisposableCache<IVsHierarchy, HierarchyEventSink> _hierarchyEventSinkCache = new ReferenceCountedDisposableCache<IVsHierarchy, HierarchyEventSink>();

            /// <summary>
            /// The IVsHierarchies we have subscribed to to watch for any changes to this moniker. We track this per moniker, so
            /// when a document is closed we know what we have to incrementally unsubscribe from rather than having to unsubscribe from everything.
            /// </summary>
            private readonly MultiDictionary<string, IReferenceCountedDisposable<ICacheEntry<IVsHierarchy, HierarchyEventSink>>> _watchedHierarchiesForDocumentMoniker
                = new MultiDictionary<string, IReferenceCountedDisposable<ICacheEntry<IVsHierarchy, HierarchyEventSink>>>();

            #endregion

            /// <summary>
            /// A cutoff to use when we should stop checking the RDT for individual documents and just rescan all open documents.
            /// </summary>
            /// <remarks>If a single document is added to a project, we need to check if it's already open. We can easily do
            /// that by calling <see cref="IVsRunningDocumentTable4.GetDocumentCookie(string)"/> and going from there. That's fine
            /// for a few documents, but is not wise during solution load when you have potentially thousands of files. In that
            /// case, we can just enumerate all open files and check if we know about them, on the assumption the number of
            /// open files is far less than the number of total files.
            /// 
            /// This cutoff of 10 was chosen arbitrarily and with no evidence whatsoever.</remarks>
            private const int CutoffForCheckingAllRunningDocumentTableDocuments = 10;

            private OpenFileTracker(VisualStudioWorkspaceImpl workspace, IVsRunningDocumentTable runningDocumentTable, IComponentModel componentModel)
            {
                _workspace = workspace;
                _foregroundAffinitization = new ForegroundThreadAffinitizedObject(workspace._threadingContext, assertIsForeground: true);
                _asyncOperationListener = componentModel.GetService<IAsynchronousOperationListenerProvider>().GetListener(FeatureAttribute.Workspace);
                _runningDocumentTableEventTracker = new RunningDocumentTableEventTracker(workspace._threadingContext,
                    componentModel.GetService<IVsEditorAdaptersFactoryService>(), runningDocumentTable, this);
            }

            void IRunningDocumentTableEventListener.OnOpenDocument(string moniker, ITextBuffer textBuffer, IVsHierarchy hierarchy)
                => TryOpeningDocumentsForMoniker(moniker, textBuffer, hierarchy);

            void IRunningDocumentTableEventListener.OnCloseDocument(string moniker)
                => TryClosingDocumentsForMoniker(moniker);

            void IRunningDocumentTableEventListener.OnRefreshDocumentContext(string moniker, IVsHierarchy hierarchy)
                => RefreshContextForMoniker(moniker, hierarchy);

            /// <summary>
            /// When a file is renamed, the old document is removed and a new document is added by the workspace.
            /// </summary>
            void IRunningDocumentTableEventListener.OnRenameDocument(string newMoniker, string oldMoniker, ITextBuffer buffer)
            {
            }

            public async static Task<OpenFileTracker> CreateAsync(VisualStudioWorkspaceImpl workspace, IAsyncServiceProvider asyncServiceProvider)
            {
<<<<<<< HEAD
                // Some methods we need here only exist in IVsRunningDocumentTable and not the IVsRunningDocumentTable4 that we
                // hold onto as a field
                var runningDocumentTable = ((IVsRunningDocumentTable)_runningDocumentTable);
                ErrorHandler.ThrowOnFailure(runningDocumentTable.GetRunningDocumentsEnum(out var enumRunningDocuments));
                var cookies = new uint[16];

                while (ErrorHandler.Succeeded(enumRunningDocuments.Next((uint)cookies.Length, cookies, out var cookiesFetched))
                       && cookiesFetched > 0)
                {
                    for (var cookieIndex = 0; cookieIndex < cookiesFetched; cookieIndex++)
                    {
                        var cookie = cookies[cookieIndex];
=======
                var runningDocumentTable = (IVsRunningDocumentTable)await asyncServiceProvider.GetServiceAsync(typeof(SVsRunningDocumentTable)).ConfigureAwait(true);
                var componentModel = (IComponentModel)await asyncServiceProvider.GetServiceAsync(typeof(SComponentModel)).ConfigureAwait(true);
>>>>>>> 110db578

                return new OpenFileTracker(workspace, runningDocumentTable, componentModel);
            }

            private void TryOpeningDocumentsForMoniker(string moniker, ITextBuffer textBuffer, IVsHierarchy hierarchy)
            {
                _foregroundAffinitization.AssertIsForeground();

                _workspace.ApplyChangeToWorkspace(w =>
                {
                    var documentIds = _workspace.CurrentSolution.GetDocumentIdsWithFilePath(moniker);
                    if (documentIds.IsDefaultOrEmpty)
                    {
                        return;
                    }

                    if (documentIds.All(w.IsDocumentOpen))
                    {
                        return;
                    }

                    ProjectId activeContextProjectId;

                    if (documentIds.Length == 1)
                    {
                        activeContextProjectId = documentIds.Single().ProjectId;
                    }
                    else
                    {
                        activeContextProjectId = GetActiveContextProjectIdAndWatchHierarchies(moniker, documentIds, hierarchy);
                    }

                    var textContainer = textBuffer.AsTextContainer();

                    foreach (var documentId in documentIds)
                    {
                        if (!w.IsDocumentOpen(documentId) && !_workspace._documentsNotFromFiles.Contains(documentId))
                        {
                            var isCurrentContext = documentId.ProjectId == activeContextProjectId;
                            if (w.CurrentSolution.ContainsDocument(documentId))
                            {
                                w.OnDocumentOpened(documentId, textContainer, isCurrentContext);
                            }
                            else if (w.CurrentSolution.ContainsAdditionalDocument(documentId))
                            {
                                w.OnAdditionalDocumentOpened(documentId, textContainer, isCurrentContext);
                            }
                            else
                            {
                                Debug.Assert(w.CurrentSolution.ContainsAnalyzerConfigDocument(documentId));
                                w.OnAnalyzerConfigDocumentOpened(documentId, textContainer, isCurrentContext);
                            }
                        }
                    }
                });
            }

            private ProjectId GetActiveContextProjectIdAndWatchHierarchies(string moniker, ImmutableArray<DocumentId> documentIds, IVsHierarchy hierarchy)
            {
                Debug.Assert(!documentIds.IsEmpty);

                _foregroundAffinitization.AssertIsForeground();

                // First clear off any existing IVsHierarchies we are watching. Any ones that still matter we will resubscribe to.
                // We could be fancy and diff, but the cost is probably neglible.
                UnsubscribeFromWatchedHierarchies(moniker);

                if (hierarchy == null)
                {
                    // Any item in the RDT should have a hierarchy associated; in this case we don't so there's absolutely nothing
                    // we can do at this point.
                    return documentIds.First().ProjectId;
                }

                void WatchHierarchy(IVsHierarchy hierarchyToWatch)
                {
                    _watchedHierarchiesForDocumentMoniker.Add(moniker, _hierarchyEventSinkCache.GetOrCreate(hierarchyToWatch, h => new HierarchyEventSink(h, this)));
                }

                // Take a snapshot of the immutable data structure here to avoid mutation underneath us
                var projectGuids = _workspace._projectToGuidMap;
                var solution = _workspace.CurrentSolution;

                // We now must chase to the actual hierarchy that we know about. First, we'll chase through multiple shared asset projects if
                // we need to do so.
                while (true)
                {
                    var contextHierarchy = hierarchy.GetActiveProjectContext();

                    // The check for if contextHierarchy == hierarchy is working around downstream impacts of https://devdiv.visualstudio.com/DevDiv/_git/CPS/pullrequest/158271
                    // Since that bug means shared projects have themselves as their own owner, it sometimes results in us corrupting state where we end up
                    // having the context of shared project be itself, it seems.
                    if (contextHierarchy == null || contextHierarchy == hierarchy)
                    {
                        break;
                    }

                    WatchHierarchy(hierarchy);
                    hierarchy = contextHierarchy;
                }

                if (!hierarchy.TryGetProjectGuid(out var projectGuid))
                {
                    return documentIds.First().ProjectId;
                }

                // We may have multiple projects with the same hierarchy, but we can use __VSHPROPID8.VSHPROPID_ActiveIntellisenseProjectContext to distinguish
                if (ErrorHandler.Succeeded(hierarchy.GetProperty(VSConstants.VSITEMID_ROOT, (int)__VSHPROPID8.VSHPROPID_ActiveIntellisenseProjectContext, out var contextProjectNameObject)))
                {
                    WatchHierarchy(hierarchy);

                    if (contextProjectNameObject is string contextProjectName)
                    {
                        var project = _workspace.GetProjectWithGuidAndName(projectGuid, contextProjectName);

                        if (project != null && documentIds.Any(d => d.ProjectId == project.Id))
                        {
                            return project.Id;
                        }
                    }
                }

                // At this point, we should hopefully have only one project that maches by hierarchy. If there's multiple, at this point we can't figure anything
                // out better.
                var matchingDocumentId = documentIds.FirstOrDefault(d => projectGuids.GetValueOrDefault(d.ProjectId, Guid.Empty) == projectGuid);
                if (matchingDocumentId != null)
                {
                    return matchingDocumentId.ProjectId;
                }

                // If we had some trouble finding the project, we'll just pick one arbitrarily
                return documentIds.First().ProjectId;
            }

            private void UnsubscribeFromWatchedHierarchies(string moniker)
            {
                _foregroundAffinitization.AssertIsForeground();

                foreach (var watchedHierarchy in _watchedHierarchiesForDocumentMoniker[moniker])
                {
                    watchedHierarchy.Dispose();
                }

                _watchedHierarchiesForDocumentMoniker.Remove(moniker);
            }

            private void RefreshContextForMoniker(string moniker, IVsHierarchy hierarchy)
            {
                _foregroundAffinitization.AssertIsForeground();

                _workspace.ApplyChangeToWorkspace(w =>
                {
                    var documentIds = _workspace.CurrentSolution.GetDocumentIdsWithFilePath(moniker);
                    if (documentIds.IsDefaultOrEmpty || documentIds.Length == 1)
                    {
                        return;
                    }

                    if (!documentIds.All(w.IsDocumentOpen))
                    {
                        return;
                    }

                    var activeProjectId = GetActiveContextProjectIdAndWatchHierarchies(moniker, documentIds, hierarchy);
                    w.OnDocumentContextUpdated(documentIds.FirstOrDefault(d => d.ProjectId == activeProjectId));
                });
            }

            private void RefreshContextsForHierarchyPropertyChange(IVsHierarchy hierarchy)
            {
                _foregroundAffinitization.AssertIsForeground();

                // We're going to go through each file that has subscriptions, and update them appropriately.
                // We have to clone this since we will be modifying it under the covers.
                foreach (var moniker in _watchedHierarchiesForDocumentMoniker.Keys.ToList())
                {
                    foreach (var subscribedHierarchy in _watchedHierarchiesForDocumentMoniker[moniker])
                    {
                        if (subscribedHierarchy.Target.Key == hierarchy)
                        {
                            RefreshContextForMoniker(moniker, hierarchy);
                        }
                    }
                }
            }

            private void TryClosingDocumentsForMoniker(string moniker)
            {
                _foregroundAffinitization.AssertIsForeground();

                UnsubscribeFromWatchedHierarchies(moniker);

                _workspace.ApplyChangeToWorkspace(w =>
                {
                    var documentIds = w.CurrentSolution.GetDocumentIdsWithFilePath(moniker);
                    if (documentIds.IsDefaultOrEmpty)
                    {
                        return;
                    }

                    foreach (var documentId in documentIds)
                    {
                        if (w.IsDocumentOpen(documentId) && !_workspace._documentsNotFromFiles.Contains(documentId))
                        {
                            if (w.CurrentSolution.ContainsDocument(documentId))
                            {
                                w.OnDocumentClosed(documentId, new FileTextLoader(moniker, defaultEncoding: null));
                            }
                            else if (w.CurrentSolution.ContainsAdditionalDocument(documentId))
                            {
                                w.OnAdditionalDocumentClosed(documentId, new FileTextLoader(moniker, defaultEncoding: null));
                            }
                            else
                            {
                                Debug.Assert(w.CurrentSolution.ContainsAnalyzerConfigDocument(documentId));
                                w.OnAnalyzerConfigDocumentClosed(documentId, new FileTextLoader(moniker, defaultEncoding: null));
                            }
                        }
                    }
                });
            }

            /// <summary>
            /// Queues a new task to check for files being open for these file names.
            /// </summary>
            public void QueueCheckForFilesBeingOpen(ImmutableArray<string> newFileNames)
            {
                _foregroundAffinitization.ThisCanBeCalledOnAnyThread();

                var shouldStartTask = false;

                lock (_gate)
                {
                    // If we've already decided to enumerate the full table, nothing further to do.
                    if (!_justEnumerateTheEntireRunningDocumentTable)
                    {
                        // If this is going to push us over our threshold for scanning the entire table then just give up
                        if ((_fileNamesToCheckForOpenDocuments?.Count ?? 0) + newFileNames.Length > CutoffForCheckingAllRunningDocumentTableDocuments)
                        {
                            _fileNamesToCheckForOpenDocuments = null;
                            _justEnumerateTheEntireRunningDocumentTable = true;
                        }
                        else
                        {
                            if (_fileNamesToCheckForOpenDocuments == null)
                            {
                                _fileNamesToCheckForOpenDocuments = new HashSet<string>(newFileNames);
                            }
                            else
                            {
                                foreach (var filename in newFileNames)
                                {
                                    _fileNamesToCheckForOpenDocuments.Add(filename);
                                }
                            }
                        }
                    }

                    if (!_taskPending)
                    {
                        _taskPending = true;
                        shouldStartTask = true;
                    }
                }

                if (shouldStartTask)
                {
                    var asyncToken = _asyncOperationListener.BeginAsyncOperation(nameof(QueueCheckForFilesBeingOpen));

                    Task.Run(async () =>
                    {
                        await _foregroundAffinitization.ThreadingContext.JoinableTaskFactory.SwitchToMainThreadAsync();

                        ProcessQueuedWorkOnUIThread();
                    }).CompletesAsyncOperation(asyncToken);
                }
            }

            public void ProcessQueuedWorkOnUIThread()
            {
                _foregroundAffinitization.AssertIsForeground();

                // Just pulling off the values from the shared state to the local function.
                HashSet<string> fileNamesToCheckForOpenDocuments;
                bool justEnumerateTheEntireRunningDocumentTable;
                lock (_gate)
                {
                    fileNamesToCheckForOpenDocuments = _fileNamesToCheckForOpenDocuments;
                    justEnumerateTheEntireRunningDocumentTable = _justEnumerateTheEntireRunningDocumentTable;

                    _fileNamesToCheckForOpenDocuments = null;
                    _justEnumerateTheEntireRunningDocumentTable = false;

                    _taskPending = false;
                }

                if (justEnumerateTheEntireRunningDocumentTable)
                {
                    var documents = _runningDocumentTableEventTracker.EnumerateDocumentSet();
                    foreach (var (moniker, textBuffer, hierarchy) in documents)
                    {
                        TryOpeningDocumentsForMoniker(moniker, textBuffer, hierarchy);
                    }
                }
                else if (fileNamesToCheckForOpenDocuments != null)
                {
                    foreach (var fileName in fileNamesToCheckForOpenDocuments)
                    {
                        if (_runningDocumentTableEventTracker.IsFileOpen(fileName) && _runningDocumentTableEventTracker.TryGetBufferFromMoniker(fileName, out var buffer))
                        {
                            var hierarchy = _runningDocumentTableEventTracker.GetDocumentHierarchy(fileName);
                            TryOpeningDocumentsForMoniker(fileName, buffer, hierarchy);
                        }
                    }
                }
            }

            private class HierarchyEventSink : IVsHierarchyEvents, IDisposable
            {
                private readonly IVsHierarchy _hierarchy;
                private readonly uint _cookie;
                private readonly OpenFileTracker _openFileTracker;

                public HierarchyEventSink(IVsHierarchy hierarchy, OpenFileTracker openFileTracker)
                {
                    _hierarchy = hierarchy;
                    _openFileTracker = openFileTracker;
                    ErrorHandler.ThrowOnFailure(_hierarchy.AdviseHierarchyEvents(this, out _cookie));
                }

                void IDisposable.Dispose()
                {
                    _hierarchy.UnadviseHierarchyEvents(_cookie);
                }

                int IVsHierarchyEvents.OnItemAdded(uint itemidParent, uint itemidSiblingPrev, uint itemidAdded)
                {
                    return VSConstants.E_NOTIMPL;
                }

                int IVsHierarchyEvents.OnItemsAppended(uint itemidParent)
                {
                    return VSConstants.E_NOTIMPL;
                }

                int IVsHierarchyEvents.OnItemDeleted(uint itemid)
                {
                    return VSConstants.E_NOTIMPL;
                }

                int IVsHierarchyEvents.OnPropertyChanged(uint itemid, int propid, uint flags)
                {
                    if (propid == (int)__VSHPROPID7.VSHPROPID_SharedItemContextHierarchy ||
                        propid == (int)__VSHPROPID8.VSHPROPID_ActiveIntellisenseProjectContext)
                    {
                        _openFileTracker.RefreshContextsForHierarchyPropertyChange(_hierarchy);
                    }

                    return VSConstants.S_OK;
                }

                int IVsHierarchyEvents.OnInvalidateItems(uint itemidParent)
                {
                    return VSConstants.E_NOTIMPL;
                }

                int IVsHierarchyEvents.OnInvalidateIcon(IntPtr hicon)
                {
                    return VSConstants.E_NOTIMPL;
                }
            }
        }
    }
}<|MERGE_RESOLUTION|>--- conflicted
+++ resolved
@@ -108,23 +108,8 @@
 
             public async static Task<OpenFileTracker> CreateAsync(VisualStudioWorkspaceImpl workspace, IAsyncServiceProvider asyncServiceProvider)
             {
-<<<<<<< HEAD
-                // Some methods we need here only exist in IVsRunningDocumentTable and not the IVsRunningDocumentTable4 that we
-                // hold onto as a field
-                var runningDocumentTable = ((IVsRunningDocumentTable)_runningDocumentTable);
-                ErrorHandler.ThrowOnFailure(runningDocumentTable.GetRunningDocumentsEnum(out var enumRunningDocuments));
-                var cookies = new uint[16];
-
-                while (ErrorHandler.Succeeded(enumRunningDocuments.Next((uint)cookies.Length, cookies, out var cookiesFetched))
-                       && cookiesFetched > 0)
-                {
-                    for (var cookieIndex = 0; cookieIndex < cookiesFetched; cookieIndex++)
-                    {
-                        var cookie = cookies[cookieIndex];
-=======
                 var runningDocumentTable = (IVsRunningDocumentTable)await asyncServiceProvider.GetServiceAsync(typeof(SVsRunningDocumentTable)).ConfigureAwait(true);
                 var componentModel = (IComponentModel)await asyncServiceProvider.GetServiceAsync(typeof(SComponentModel)).ConfigureAwait(true);
->>>>>>> 110db578
 
                 return new OpenFileTracker(workspace, runningDocumentTable, componentModel);
             }
