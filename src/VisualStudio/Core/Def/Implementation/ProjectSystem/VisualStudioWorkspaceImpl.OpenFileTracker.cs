--- conflicted
+++ resolved
@@ -166,10 +166,7 @@
                     }
                 });
             }
-<<<<<<< HEAD
-=======
-
->>>>>>> 07925a72
+
             private ProjectId GetActiveContextProjectIdAndWatchHierarchies(string moniker, IEnumerable<ProjectId> projectIds, IVsHierarchy hierarchy)
             {
                 _foregroundAffinitization.AssertIsForeground();
@@ -269,11 +266,7 @@
                     {
                         return;
                     }
-<<<<<<< HEAD
-                    
-=======
-
->>>>>>> 07925a72
+
                     var activeProjectId = GetActiveContextProjectIdAndWatchHierarchies(moniker, documentIds.Select(d => d.ProjectId), hierarchy);
                     w.OnDocumentContextUpdated(documentIds.FirstOrDefault(d => d.ProjectId == activeProjectId));
                 });
