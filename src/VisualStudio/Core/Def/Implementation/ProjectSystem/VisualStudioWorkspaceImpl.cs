﻿// Copyright (c) Microsoft.  All Rights Reserved.  Licensed under the Apache License, Version 2.0.  See License.txt in the project root for license information.

using System;
using System.Collections.Generic;
using System.Collections.Immutable;
using System.ComponentModel.Composition.Hosting;
using System.IO;
using System.Linq;
using System.Text;
using System.Threading;
using EnvDTE;
using Microsoft.CodeAnalysis;
using Microsoft.CodeAnalysis.Diagnostics;
using Microsoft.CodeAnalysis.Editor.Shared.Utilities;
using Microsoft.CodeAnalysis.Host;
using Microsoft.CodeAnalysis.Host.Mef;
using Microsoft.CodeAnalysis.Shared.Utilities;
using Microsoft.CodeAnalysis.SolutionCrawler;
using Microsoft.CodeAnalysis.Text;
using Microsoft.VisualStudio.ComponentModelHost;
using Microsoft.VisualStudio.Editor;
using Microsoft.VisualStudio.LanguageServices.Implementation.ProjectSystem.Extensions;
using Microsoft.VisualStudio.LanguageServices.Implementation.Venus;
using Microsoft.VisualStudio.LanguageServices.Utilities;
using Microsoft.VisualStudio.Shell;
using Microsoft.VisualStudio.Shell.Interop;
using Microsoft.VisualStudio.Text;
using Microsoft.VisualStudio.Text.Projection;
using Roslyn.Utilities;
using VSLangProj;
using VSLangProj140;
<<<<<<< HEAD
using VSLangProj80;
=======
using IAsyncServiceProvider = Microsoft.VisualStudio.Shell.IAsyncServiceProvider;
>>>>>>> 1b8d0aee
using OleInterop = Microsoft.VisualStudio.OLE.Interop;

namespace Microsoft.VisualStudio.LanguageServices.Implementation.ProjectSystem
{
    /// <summary>
    /// The Workspace for running inside Visual Studio.
    /// </summary>
    internal abstract partial class VisualStudioWorkspaceImpl : VisualStudioWorkspace
    {
        private static readonly IntPtr s_docDataExisting_Unknown = new IntPtr(-1);
        private const string AppCodeFolderName = "App_Code";

        private readonly IThreadingContext _threadingContext;
        private readonly ITextBufferFactoryService _textBufferFactoryService;
        private readonly IProjectionBufferFactoryService _projectionBufferFactoryService;

        [Obsolete("This is a compatibility shim for TypeScript; please do not use it.")]
        private readonly Lazy<VisualStudioProjectFactory> _projectFactory;

        private readonly ITextBufferCloneService _textBufferCloneService;

        // document worker coordinator
        private ISolutionCrawlerRegistrationService _registrationService;

        /// <summary>
        /// A <see cref="ForegroundThreadAffinitizedObject"/> to make assertions that stuff is on the right thread.
        /// </summary>
        private readonly ForegroundThreadAffinitizedObject _foregroundObject;

        private ImmutableDictionary<ProjectId, IVsHierarchy> _projectToHierarchyMap = ImmutableDictionary<ProjectId, IVsHierarchy>.Empty;
        private ImmutableDictionary<ProjectId, Guid> _projectToGuidMap = ImmutableDictionary<ProjectId, Guid>.Empty;
        private ImmutableDictionary<string, VisualStudioProject> _projectUniqueNameToProjectMap = ImmutableDictionary<string, VisualStudioProject>.Empty;

        /// <summary>
        /// A set of documents that were added by <see cref="VisualStudioProject.AddSourceTextContainer"/>, and aren't otherwise
        /// tracked for opening/closing.
        /// </summary>
        private ImmutableHashSet<DocumentId> _documentsNotFromFiles = ImmutableHashSet<DocumentId>.Empty;

        internal VisualStudioProjectTracker _projectTracker;

        private OpenFileTracker _openFileTrackerOpt;
        internal FileChangeWatcher FileChangeWatcher { get; }

        public VisualStudioWorkspaceImpl(ExportProvider exportProvider, IAsyncServiceProvider asyncServiceProvider)
            : base(MefV1HostServices.Create(exportProvider))
        {
            _threadingContext = exportProvider.GetExportedValue<IThreadingContext>();
            _textBufferCloneService = exportProvider.GetExportedValue<ITextBufferCloneService>();
            _textBufferFactoryService = exportProvider.GetExportedValue<ITextBufferFactoryService>();
            _projectionBufferFactoryService = exportProvider.GetExportedValue<IProjectionBufferFactoryService>();

            // We fetch this lazily because VisualStudioProjectFactory depends on VisualStudioWorkspaceImpl -- we have a circularity. Since this
            // exists right now as a compat shim, we'll just do this.
#pragma warning disable CS0618 // Type or member is obsolete
            _projectFactory = exportProvider.GetExport<VisualStudioProjectFactory>();
#pragma warning restore CS0618 // Type or member is obsolete

            _foregroundObject = new ForegroundThreadAffinitizedObject(_threadingContext);

            _textBufferFactoryService.TextBufferCreated += AddTextBufferCloneServiceToBuffer;
            _projectionBufferFactoryService.ProjectionBufferCreated += AddTextBufferCloneServiceToBuffer;
            exportProvider.GetExportedValue<PrimaryWorkspace>().Register(this);

            System.Threading.Tasks.Task.Run(() => ConnectToOpenFileTrackerOnUIThreadAsync(asyncServiceProvider));

            var fileChangeWatcherProvider = exportProvider.GetExportedValue<FileChangeWatcherProvider>();

            FileChangeWatcher = fileChangeWatcherProvider.Watcher;
            System.Threading.Tasks.Task.Run(async () =>
                {
                    await _threadingContext.JoinableTaskFactory.SwitchToMainThreadAsync();

                    var fileChangeService = (IVsFileChangeEx)ServiceProvider.GlobalProvider.GetService(typeof(SVsFileChangeEx));
                    fileChangeWatcherProvider.SetFileChangeService(fileChangeService);
                });
        }

        public async System.Threading.Tasks.Task ConnectToOpenFileTrackerOnUIThreadAsync(IAsyncServiceProvider asyncServiceProvider)
        {
            // Create services that are bound to the UI thread
            await _threadingContext.JoinableTaskFactory.SwitchToMainThreadAsync();

            var openFileTracker = await OpenFileTracker.CreateAsync(this, asyncServiceProvider).ConfigureAwait(true);

            // Update our fields first, so any asynchronous work that needs to use these is able to see the service.
            lock (_gate)
            {
                _openFileTrackerOpt = openFileTracker;
            }

            openFileTracker.CheckForOpenDocumentsByEnumeratingTheRunningDocumentTable();
        }

        public void CheckForOpenDocuments(ImmutableArray<string> newFileNames)
        {
            _openFileTrackerOpt?.CheckForFilesBeingOpen(newFileNames);
        }

        internal void AddProjectToInternalMaps(VisualStudioProject project, IVsHierarchy hierarchy, Guid guid, string projectUniqueName)
        {
            lock (_gate)
            {
                _projectToHierarchyMap = _projectToHierarchyMap.Add(project.Id, hierarchy);
                _projectToGuidMap = _projectToGuidMap.Add(project.Id, guid);
                _projectUniqueNameToProjectMap = _projectUniqueNameToProjectMap.Add(projectUniqueName, project);
            }
        }

        internal void AddDocumentToDocumentsNotFromFiles(DocumentId documentId)
        {
            lock (_gate)
            {
                _documentsNotFromFiles = _documentsNotFromFiles.Add(documentId);
            }
        }

        internal void RemoveDocumentToDocumentsNotFromFiles(DocumentId documentId)
        {
            lock (_gate)
            {
                _documentsNotFromFiles = _documentsNotFromFiles.Remove(documentId);
            }
        }

        [Obsolete("This is a compatibility shim for TypeScript; please do not use it.")]
        internal VisualStudioProjectTracker GetProjectTrackerAndInitializeIfNecessary()
        {
            if (_projectTracker == null)
            {
                _projectTracker = new VisualStudioProjectTracker(this, _projectFactory.Value, _threadingContext);
            }

            return _projectTracker;
        }

        [Obsolete("This is a compatibility shim for TypeScript and F#; please do not use it.")]
        internal VisualStudioProjectTracker ProjectTracker
        {
            get
            {
                return GetProjectTrackerAndInitializeIfNecessary();
            }
        }

        internal ContainedDocument TryGetContainedDocument(DocumentId documentId)
        {
            // TODO: move everybody off of this method
            return ContainedDocument.TryGetContainedDocument(documentId);
        }

        internal VisualStudioProject GetProjectForUniqueName(string projectName)
        {
            // This doesn't take a lock since _projectNameToProjectMap is immutable
            return _projectUniqueNameToProjectMap.GetValueOrDefault(projectName, defaultValue: null);
        }

        [Obsolete("This is a compatibility shim for Live Unit Testing; please do not use it.")]
        internal AbstractProject GetHostProject(ProjectId projectId)
        {
            var project = CurrentSolution.GetProject(projectId);

            if (project == null)
            {
                return null;
            }

            return new StubProject(ProjectTracker, project, GetHierarchy(projectId), project.OutputFilePath);
        }

        private sealed class StubProject : AbstractProject
        {
            private readonly string _outputPath;

            public StubProject(VisualStudioProjectTracker projectTracker, CodeAnalysis.Project project, IVsHierarchy hierarchy, string outputPath)
                : base(projectTracker, null, project.Name + "_Stub", null, hierarchy, project.Language, Guid.Empty, null, null, null, null)
            {
                _outputPath = outputPath;
            }

            protected override string GetOutputFilePath()
            {
                return _outputPath;
            }
        }

        [Obsolete("This is a compatibility shim for TypeScript; please do not use it.")]
        internal IVisualStudioHostDocument GetHostDocument(DocumentId documentId)
        {
            // TypeScript only calls this to immediately check if the document is a ContainedDocument. Because of that we can just check for
            // ContainedDocuments
            return ContainedDocument.TryGetContainedDocument(documentId);
        }

        internal override bool TryApplyChanges(
            Microsoft.CodeAnalysis.Solution newSolution,
            IProgressTracker progressTracker)
        {
            if (!ThreadHelper.JoinableTaskContext.IsOnMainThread)
            {
                throw new InvalidOperationException(ServicesVSResources.VisualStudioWorkspace_TryApplyChanges_cannot_be_called_from_a_background_thread);
            }

            var projectChanges = newSolution.GetChanges(this.CurrentSolution).GetProjectChanges().ToList();
            var projectsToLoad = new HashSet<Guid>();
            foreach (var pc in projectChanges)
            {
                if (pc.GetAddedAdditionalDocuments().Any() ||
                    pc.GetAddedAnalyzerReferences().Any() ||
                    pc.GetAddedDocuments().Any() ||
                    pc.GetAddedMetadataReferences().Any() ||
                    pc.GetAddedProjectReferences().Any() ||
                    pc.GetRemovedAdditionalDocuments().Any() ||
                    pc.GetRemovedAnalyzerReferences().Any() ||
                    pc.GetRemovedDocuments().Any() ||
                    pc.GetRemovedMetadataReferences().Any() ||
                    pc.GetRemovedProjectReferences().Any())
                {
                    var projectGuid = GetProjectGuid(pc.ProjectId);

                    if (projectGuid != Guid.Empty)
                    {
                        projectsToLoad.Add(projectGuid);
                    }
                }
            }

            if (projectsToLoad.Any())
            {
                var vsSolution4 = (IVsSolution4)ServiceProvider.GlobalProvider.GetService(typeof(SVsSolution));
                vsSolution4.EnsureProjectsAreLoaded(
                    (uint)projectsToLoad.Count,
                    projectsToLoad.ToArray(),
                    (uint)__VSBSLFLAGS.VSBSLFLAGS_None);
            }

            // first make sure we can edit the document we will be updating (check them out from source control, etc)
            var changedDocs = projectChanges.SelectMany(pd => pd.GetChangedDocuments(true)).ToList();
            if (changedDocs.Count > 0)
            {
                this.EnsureEditableDocuments(changedDocs);
            }

            return base.TryApplyChanges(newSolution, progressTracker);
        }

        public override bool CanOpenDocuments
        {
            get
            {
                return true;
            }
        }

        internal override bool CanChangeActiveContextDocument
        {
            get
            {
                return true;
            }
        }

        internal override bool CanRenameFilesDuringCodeActions(CodeAnalysis.Project project)
            => !IsCPSProject(project);

        internal bool IsCPSProject(CodeAnalysis.Project project)
        {
            ThreadHelper.ThrowIfNotOnUIThread();

            if (this.TryGetHierarchy(project.Id, out var hierarchy))
            {
                // Currently renaming files in CPS projects (i.e. .Net Core) doesn't work proprey.
                // This is because the remove/add of the documents in CPS is not synchronous
                // (despite the DTE interfaces being synchronous).  So Roslyn calls the methods
                // expecting the changes to happen immediately.  Because they are deferred in CPS
                // this causes problems.
                return hierarchy.IsCapabilityMatch("CPS");
            }

            return false;
        }

        protected override bool CanApplyCompilationOptionChange(CompilationOptions oldOptions, CompilationOptions newOptions, CodeAnalysis.Project project)
        {
            var compilationOptionsService = project.LanguageServices.GetService<ICompilationOptionsService>();
            if (compilationOptionsService == null || !compilationOptionsService.SupportsUnsafe)
            {
                return false;
            }

            // Currently, only changes to AllowUnsafe of compilation options are supported.
            var newAllowUnsafe = compilationOptionsService.GetAllowUnsafe(newOptions);
            var updated = compilationOptionsService.WithAllowUnsafe(oldOptions, newAllowUnsafe);

            return newOptions == updated;
        }

        protected override bool CanApplyParseOptionChange(ParseOptions oldOptions, ParseOptions newOptions, CodeAnalysis.Project project)
        {
            var parseOptionsService = project.LanguageServices.GetService<IParseOptionsService>();
            if (parseOptionsService == null)
            {
                return false;
            }

            // Currently, only changes to the LanguageVersion of parse options are supported.
            var newLanguageVersion = parseOptionsService.GetLanguageVersion(newOptions);
            var updated = parseOptionsService.WithLanguageVersion(oldOptions, newLanguageVersion);

            return newOptions == updated;
        }

        private void AddTextBufferCloneServiceToBuffer(object sender, TextBufferCreatedEventArgs e)
        {
            e.TextBuffer.Properties.AddProperty(typeof(ITextBufferCloneService), _textBufferCloneService);
        }

        public override bool CanApplyChange(ApplyChangesKind feature)
        {
            switch (feature)
            {
                case ApplyChangesKind.AddDocument:
                case ApplyChangesKind.RemoveDocument:
                case ApplyChangesKind.ChangeDocument:
                case ApplyChangesKind.AddMetadataReference:
                case ApplyChangesKind.RemoveMetadataReference:
                case ApplyChangesKind.AddProjectReference:
                case ApplyChangesKind.RemoveProjectReference:
                case ApplyChangesKind.AddAnalyzerReference:
                case ApplyChangesKind.RemoveAnalyzerReference:
                case ApplyChangesKind.AddAdditionalDocument:
                case ApplyChangesKind.RemoveAdditionalDocument:
                case ApplyChangesKind.ChangeAdditionalDocument:
                case ApplyChangesKind.ChangeCompilationOptions:
                case ApplyChangesKind.ChangeParseOptions:
                    return true;

                default:
                    return false;
            }
        }

        private bool TryGetProjectData(ProjectId projectId, out IVsHierarchy hierarchy, out EnvDTE.Project project)
        {
            hierarchy = null;
            project = null;

            return
                this.TryGetHierarchy(projectId, out hierarchy) && 
                hierarchy.TryGetProject(out project);
        }

        internal void GetProjectData(ProjectId projectId, out IVsHierarchy hierarchy, out EnvDTE.Project project)
        {
            if (!TryGetProjectData(projectId, out hierarchy, out project))
            {
                throw new ArgumentException(string.Format(ServicesVSResources.Could_not_find_project_0, projectId));
            }
        }

        internal EnvDTE.Project TryGetDTEProject(ProjectId projectId)
        {
            return TryGetProjectData(projectId, out var hierarchy, out var project) ? project : null;
        }

        internal bool TryAddReferenceToProject(ProjectId projectId, string assemblyName)
        {
            EnvDTE.Project project;
            try
            {
                GetProjectData(projectId, out var hierarchy, out project);
            }
            catch (ArgumentException)
            {
                return false;
            }

            var vsProject = (VSProject)project.Object;
            try
            {
                vsProject.References.Add(assemblyName);
            }
            catch (Exception)
            {
                return false;
            }

            return true;
        }

        private string GetAnalyzerPath(AnalyzerReference analyzerReference)
        {
            return analyzerReference.FullPath;
        }

        protected override void ApplyCompilationOptionsChanged(ProjectId projectId, CompilationOptions options)
        {
            if (projectId == null)
            {
                throw new ArgumentNullException(nameof(projectId));
            }

            if (options == null)
            {
                throw new ArgumentNullException(nameof(options));
            }

            var compilationOptionsService = CurrentSolution.GetProject(projectId).LanguageServices.GetService<ICompilationOptionsService>();
            Contract.ThrowIfNull(compilationOptionsService, nameof(compilationOptionsService));

            var storage = ProjectPropertyStorage.Create(TryGetDTEProject(projectId), DeferredState.ServiceProvider);

            GetProjectData(projectId, out var hostProject, out var hierarchy, out var project);
            switch (hostProject.Language)
            {
                case LanguageNames.CSharp:
                    storage.SetProperty("AllowUnsafeBlocks", nameof(ProjectConfigurationProperties3.AllowUnsafeBlocks),
                        compilationOptionsService.GetAllowUnsafe(options).ToString().ToLowerInvariant());
                    break;
                case LanguageNames.VisualBasic:
                    throw new InvalidOperationException(ServicesVSResources.This_workspace_does_not_support_updating_Visual_Basic_compilation_options);
            }
        }

        protected override void ApplyParseOptionsChanged(ProjectId projectId, ParseOptions options)
        {
            if (projectId == null)
            {
                throw new ArgumentNullException(nameof(projectId));
            }

            if (options == null)
            {
                throw new ArgumentNullException(nameof(options));
            }

            var parseOptionsService = CurrentSolution.GetProject(projectId).LanguageServices.GetService<IParseOptionsService>();
            Contract.ThrowIfNull(parseOptionsService, nameof(parseOptionsService));

            var storage = ProjectPropertyStorage.Create(TryGetDTEProject(projectId), DeferredState.ServiceProvider);

<<<<<<< HEAD
            GetProjectData(projectId, out var hostProject, out var hierarchy, out var project);
            switch (hostProject.Language)
            {
                case LanguageNames.CSharp:
                    storage.SetProperty("LangVersion", nameof(CSharpProjectConfigurationProperties3.LanguageVersion),
                        parseOptionsService.GetLanguageVersion(options));
                    break;
                case LanguageNames.VisualBasic:
                    throw new InvalidOperationException(ServicesVSResources.This_workspace_does_not_support_updating_Visual_Basic_parse_options);
=======
            GetProjectData(projectId, out var hierarchy, out var project);
            foreach (string configurationName in (object[])project.ConfigurationManager.ConfigurationRowNames)
            {
                switch (CurrentSolution.GetProject(projectId).Language)
                {
                    case LanguageNames.CSharp:
                        var csharpProperties = (VSLangProj80.CSharpProjectConfigurationProperties3)project.ConfigurationManager
                            .ConfigurationRow(configurationName).Item(1).Object;

                        if (newVersion != csharpProperties.LanguageVersion)
                        {
                            csharpProperties.LanguageVersion = newVersion;
                        }
                        break;

                    case LanguageNames.VisualBasic:
                        throw new InvalidOperationException(ServicesVSResources.This_workspace_does_not_support_updating_Visual_Basic_parse_options);
                }
>>>>>>> 1b8d0aee
            }
        }

        protected override void ApplyAnalyzerReferenceAdded(ProjectId projectId, AnalyzerReference analyzerReference)
        {
            if (projectId == null)
            {
                throw new ArgumentNullException(nameof(projectId));
            }

            if (analyzerReference == null)
            {
                throw new ArgumentNullException(nameof(analyzerReference));
            }

            GetProjectData(projectId, out var hierarchy, out var project);

            string filePath = GetAnalyzerPath(analyzerReference);
            if (filePath != null)
            {
                VSProject3 vsProject = (VSProject3)project.Object;
                vsProject.AnalyzerReferences.Add(filePath);
            }
        }

        protected override void ApplyAnalyzerReferenceRemoved(ProjectId projectId, AnalyzerReference analyzerReference)
        {
            if (projectId == null)
            {
                throw new ArgumentNullException(nameof(projectId));
            }

            if (analyzerReference == null)
            {
                throw new ArgumentNullException(nameof(analyzerReference));
            }

            GetProjectData(projectId, out var hierarchy, out var project);

            string filePath = GetAnalyzerPath(analyzerReference);
            if (filePath != null)
            {
                VSProject3 vsProject = (VSProject3)project.Object;
                vsProject.AnalyzerReferences.Remove(filePath);
            }
        }

        private string GetMetadataPath(MetadataReference metadataReference)
        {
            if (metadataReference is PortableExecutableReference fileMetadata)
            {
                return fileMetadata.FilePath;
            }

            return null;
        }

        protected override void ApplyMetadataReferenceAdded(
            ProjectId projectId, MetadataReference metadataReference)
        {
            if (projectId == null)
            {
                throw new ArgumentNullException(nameof(projectId));
            }

            if (metadataReference == null)
            {
                throw new ArgumentNullException(nameof(metadataReference));
            }

            GetProjectData(projectId, out var hierarchy, out var project);

            string filePath = GetMetadataPath(metadataReference);
            if (filePath != null)
            {
                VSProject vsProject = (VSProject)project.Object;
                vsProject.References.Add(filePath);

                var undoManager = TryGetUndoManager();
                undoManager?.Add(new RemoveMetadataReferenceUndoUnit(this, projectId, filePath));
            }
        }

        protected override void ApplyMetadataReferenceRemoved(
            ProjectId projectId, MetadataReference metadataReference)
        {
            if (projectId == null)
            {
                throw new ArgumentNullException(nameof(projectId));
            }

            if (metadataReference == null)
            {
                throw new ArgumentNullException(nameof(metadataReference));
            }

            GetProjectData(projectId, out var hierarchy, out var project);

            string filePath = GetMetadataPath(metadataReference);
            if (filePath != null)
            {
                VSProject vsProject = (VSProject)project.Object;
                foreach (Reference reference in vsProject.References)
                {
                    if (StringComparer.OrdinalIgnoreCase.Equals(reference.Path, filePath))
                    {
                        reference.Remove();
                        var undoManager = TryGetUndoManager();
                        undoManager?.Add(new AddMetadataReferenceUndoUnit(this, projectId, filePath));
                        break;
                    }
                }
            }
        }

        protected override void ApplyProjectReferenceAdded(
            ProjectId projectId, ProjectReference projectReference)
        {
            if (projectId == null)
            {
                throw new ArgumentNullException(nameof(projectId));
            }

            if (projectReference == null)
            {
                throw new ArgumentNullException(nameof(projectReference));
            }

            GetProjectData(projectId, out var hierarchy, out var project);
            GetProjectData(projectReference.ProjectId, out var refHierarchy, out var refProject);

            var vsProject = (VSProject)project.Object;
            vsProject.References.AddProject(refProject);

            var undoManager = TryGetUndoManager();
            undoManager?.Add(new RemoveProjectReferenceUndoUnit(
                this, projectId, projectReference.ProjectId));
        }

        private OleInterop.IOleUndoManager TryGetUndoManager()
        {
            var documentTrackingService = this.Services.GetService<IDocumentTrackingService>();
            if (documentTrackingService != null)
            {
                var documentId = documentTrackingService.GetActiveDocument() ?? documentTrackingService.GetVisibleDocuments().FirstOrDefault();
                if (documentId != null)
                {
                    var composition = (IComponentModel)ServiceProvider.GlobalProvider.GetService(typeof(SComponentModel));
                    var exportProvider = composition.DefaultExportProvider;
                    var editorAdaptersService = exportProvider.GetExportedValue<IVsEditorAdaptersFactoryService>();

                    return editorAdaptersService.TryGetUndoManager(this, documentId, CancellationToken.None);
                }
            }

            return null;
        }

        protected override void ApplyProjectReferenceRemoved(
            ProjectId projectId, ProjectReference projectReference)
        {
            if (projectId == null)
            {
                throw new ArgumentNullException(nameof(projectId));
            }

            if (projectReference == null)
            {
                throw new ArgumentNullException(nameof(projectReference));
            }

            GetProjectData(projectId, out var hierarchy, out var project);
            GetProjectData(projectReference.ProjectId, out var refHierarchy, out var refProject);

            var vsProject = (VSProject)project.Object;
            foreach (Reference reference in vsProject.References)
            {
                if (reference.SourceProject == refProject)
                {
                    reference.Remove();
                    var undoManager = TryGetUndoManager();
                    undoManager?.Add(new AddProjectReferenceUndoUnit(this, projectId, projectReference.ProjectId));
                }
            }
        }

        protected override void ApplyDocumentAdded(DocumentInfo info, SourceText text)
        {
            AddDocumentCore(info, text, isAdditionalDocument: false);
        }

        protected override void ApplyAdditionalDocumentAdded(DocumentInfo info, SourceText text)
        {
            AddDocumentCore(info, text, isAdditionalDocument: true);
        }

        private void AddDocumentCore(DocumentInfo info, SourceText initialText, bool isAdditionalDocument)
        {
            GetProjectData(info.Id.ProjectId, out var hierarchy, out var project);

            // If the first namespace name matches the name of the project, then we don't want to
            // generate a folder for that.  The project is implicitly a folder with that name.
            var folders = info.Folders.AsEnumerable();
            if (folders.FirstOrDefault() == project.Name)
            {
                folders = folders.Skip(1);
            }

            folders = FilterFolderForProjectType(project, folders);

            if (IsWebsite(project))
            {
                AddDocumentToFolder(project, info.Id, SpecializedCollections.SingletonEnumerable(AppCodeFolderName), info.Name, info.SourceCodeKind, initialText, isAdditionalDocument: isAdditionalDocument, filePath: info.FilePath);
            }
            else if (folders.Any())
            {
                AddDocumentToFolder(project, info.Id, folders, info.Name, info.SourceCodeKind, initialText, isAdditionalDocument: isAdditionalDocument, filePath: info.FilePath);
            }
            else
            {
                AddDocumentToProject(project, info.Id, info.Name, info.SourceCodeKind, initialText, isAdditionalDocument: isAdditionalDocument, filePath: info.FilePath);
            }

            var undoManager = TryGetUndoManager();

            if (isAdditionalDocument)
            {
                undoManager?.Add(new RemoveAdditionalDocumentUndoUnit(this, info.Id));
            }
            else
            {
                undoManager?.Add(new RemoveDocumentUndoUnit(this, info.Id));
            }
        }

        private bool IsWebsite(EnvDTE.Project project)
        {
            return project.Kind == VsWebSite.PrjKind.prjKindVenusProject;
        }

        private IEnumerable<string> FilterFolderForProjectType(EnvDTE.Project project, IEnumerable<string> folders)
        {
            foreach (var folder in folders)
            {
                var items = GetAllItems(project.ProjectItems);
                var folderItem = items.FirstOrDefault(p => StringComparer.OrdinalIgnoreCase.Compare(p.Name, folder) == 0);
                if (folderItem == null || folderItem.Kind != EnvDTE.Constants.vsProjectItemKindPhysicalFile)
                {
                    yield return folder;
                }
            }
        }

        private IEnumerable<ProjectItem> GetAllItems(ProjectItems projectItems)
        {
            if (projectItems == null)
            {
                return SpecializedCollections.EmptyEnumerable<ProjectItem>();
            }

            var items = projectItems.OfType<ProjectItem>();
            return items.Concat(items.SelectMany(i => GetAllItems(i.ProjectItems)));
        }

#if false
        protected override void AddExistingDocument(DocumentId documentId, string filePath, IEnumerable<string> folders)
        {
            IVsHierarchy hierarchy;
            EnvDTE.Project project;
            IVisualStudioHostProject hostProject;
            GetProjectData(documentId.ProjectId, out hostProject, out hierarchy, out project);

            // If the first namespace name matches the name of the project, then we don't want to
            // generate a folder for that.  The project is implicitly a folder with that name.
            if (folders.FirstOrDefault() == project.Name)
            {
                folders = folders.Skip(1);
            }

            var name = Path.GetFileName(filePath);

            if (folders.Any())
            {
                AddDocumentToFolder(hostProject, project, documentId, folders, name, SourceCodeKind.Regular, initialText: null, filePath: filePath);
            }
            else
            {
                AddDocumentToProject(hostProject, project, documentId, name, SourceCodeKind.Regular, initialText: null, filePath: filePath);
            }
        }
#endif

        private ProjectItem AddDocumentToProject(
            EnvDTE.Project project,
            DocumentId documentId,
            string documentName,
            SourceCodeKind sourceCodeKind,
            SourceText initialText = null,
            string filePath = null,
            bool isAdditionalDocument = false)
        {
            string folderPath = null;
            if (filePath == null && !project.TryGetFullPath(out folderPath))
            {
                // TODO(cyrusn): Throw an appropriate exception here.
                throw new Exception(ServicesVSResources.Could_not_find_location_of_folder_on_disk);
            }

            return AddDocumentToProjectItems(project.ProjectItems, documentId, folderPath, documentName, sourceCodeKind, initialText, filePath, isAdditionalDocument);
        }

        private ProjectItem AddDocumentToFolder(
            EnvDTE.Project project,
            DocumentId documentId,
            IEnumerable<string> folders,
            string documentName,
            SourceCodeKind sourceCodeKind,
            SourceText initialText = null,
            string filePath = null,
            bool isAdditionalDocument = false)
        {
            var folder = project.FindOrCreateFolder(folders);

            string folderPath = null;
            if (filePath == null && !folder.TryGetFullPath(out folderPath))
            {
                // TODO(cyrusn): Throw an appropriate exception here.
                throw new Exception(ServicesVSResources.Could_not_find_location_of_folder_on_disk);
            }

            return AddDocumentToProjectItems(folder.ProjectItems, documentId, folderPath, documentName, sourceCodeKind, initialText, filePath, isAdditionalDocument);
        }

        private ProjectItem AddDocumentToProjectItems(
            ProjectItems projectItems,
            DocumentId documentId,
            string folderPath,
            string documentName,
            SourceCodeKind sourceCodeKind,
            SourceText initialText,
            string filePath,
            bool isAdditionalDocument)
        {
            if (filePath == null)
            {
                var baseName = Path.GetFileNameWithoutExtension(documentName);
                var extension = isAdditionalDocument ? Path.GetExtension(documentName) : GetPreferredExtension(documentId, sourceCodeKind);
                var uniqueName = projectItems.GetUniqueName(baseName, extension);
                filePath = Path.Combine(folderPath, uniqueName);
            }

            if (initialText != null)
            {
                using (var writer = new StreamWriter(filePath, append: false, encoding: initialText.Encoding ?? Encoding.UTF8))
                {
                    initialText.Write(writer);
                }
            }

            // TODO: restore document ID hinting -- we previously ensured that the AddFromFile will introduce the document ID being used here.
            // (tracked by https://devdiv.visualstudio.com/DevDiv/_workitems/edit/677956)
            return projectItems.AddFromFile(filePath);
        }

        private void RemoveDocumentCore(
            DocumentId documentId, bool isAdditionalDocument)
        {
            if (documentId == null)
            {
                throw new ArgumentNullException(nameof(documentId));
            }

            var document = this.CurrentSolution.GetDocument(documentId);
            var hierarchy = this.GetHierarchy(documentId.ProjectId);
            if (document != null)
            {
                var text = document.GetTextSynchronously(CancellationToken.None);
                var project = hierarchy as IVsProject3;

                var itemId = hierarchy.TryGetItemId(document.FilePath);
                if (itemId == (uint)VSConstants.VSITEMID.Nil)
                {
                    // it is no longer part of the solution
                    return;
                }

                project.RemoveItem(0, itemId, out var result);

                var undoManager = TryGetUndoManager();
                var docInfo = CreateDocumentInfoWithoutText(document);

                if (isAdditionalDocument)
                {
                    undoManager?.Add(new AddAdditionalDocumentUndoUnit(this, docInfo, text));
                }
                else
                {
                    undoManager?.Add(new AddDocumentUndoUnit(this, docInfo, text));
                }
            }
        }

        protected override void ApplyDocumentRemoved(DocumentId documentId)
        {
            RemoveDocumentCore(documentId, isAdditionalDocument: false);
        }

        protected override void ApplyAdditionalDocumentRemoved(DocumentId documentId)
        {
            RemoveDocumentCore(documentId, isAdditionalDocument: true);
        }

        public override void OpenDocument(DocumentId documentId, bool activate = true)
        {
            OpenDocumentCore(documentId, activate);
        }

        public override void OpenAdditionalDocument(DocumentId documentId, bool activate = true)
        {
            OpenDocumentCore(documentId, activate);
        }

        public override void CloseDocument(DocumentId documentId)
        {
            CloseDocumentCore(documentId);
        }

        public override void CloseAdditionalDocument(DocumentId documentId)
        {
            CloseDocumentCore(documentId);
        }

        public void OpenDocumentCore(DocumentId documentId, bool activate = true)
        {
            if (documentId == null)
            {
                throw new ArgumentNullException(nameof(documentId));
            }

            if (!ThreadHelper.JoinableTaskContext.IsOnMainThread)
            {
                throw new InvalidOperationException(ServicesVSResources.This_workspace_only_supports_opening_documents_on_the_UI_thread);
            }

            var document = this.CurrentSolution.GetDocument(documentId);
            if (document != null)
            {
                if (TryGetFrame(document, out var frame))
                {
                    if (activate)
                    {
                        frame.Show();
                    }
                    else
                    {
                        frame.ShowNoActivate();
                    }
                }
            }
        }

        private bool TryGetFrame(CodeAnalysis.Document document, out IVsWindowFrame frame)
        {
            frame = null;

            var hierarchy = GetHierarchy(document.Project.Id);
            var itemId = hierarchy?.TryGetItemId(document.FilePath) ?? (uint)VSConstants.VSITEMID.Nil;
            if (itemId == (uint)VSConstants.VSITEMID.Nil)
            {
                // If the ItemId is Nil, then IVsProject would not be able to open the
                // document using its ItemId. Thus, we must use OpenDocumentViaProject, which only
                // depends on the file path.

                var openDocumentService = ServiceProvider.GlobalProvider.GetService<IVsUIShellOpenDocument, SVsUIShellOpenDocument>();
                return ErrorHandler.Succeeded(openDocumentService.OpenDocumentViaProject(
                    document.FilePath,
                    VSConstants.LOGVIEWID.TextView_guid,
                    out var oleServiceProvider,
                    out var uiHierarchy,
                    out var itemid,
                    out frame));
            }
            else
            {
                // If the ItemId is not Nil, then we should not call IVsUIShellDocument
                // .OpenDocumentViaProject here because that simply takes a file path and opens the
                // file within the context of the first project it finds. That would cause problems
                // if the document we're trying to open is actually a linked file in another
                // project. So, we get the project's hierarchy and open the document using its item
                // ID.

                // It's conceivable that IVsHierarchy might not implement IVsProject. However,
                // OpenDocumentViaProject itself relies upon this QI working, so it should be OK to
                // use here.

                var vsProject = hierarchy as IVsProject;
                return vsProject != null &&
                    ErrorHandler.Succeeded(vsProject.OpenItem(itemId, VSConstants.LOGVIEWID.TextView_guid, s_docDataExisting_Unknown, out frame));
            }
        }

        public void CloseDocumentCore(DocumentId documentId)
        {
            if (documentId == null)
            {
                throw new ArgumentNullException(nameof(documentId));
            }

            if (this.IsDocumentOpen(documentId))
            {
                var filePath = this.CurrentSolution.GetDocument(documentId).FilePath;
                if (filePath != null)
                {
                    var openDocumentService = ServiceProvider.GlobalProvider.GetService<IVsUIShellOpenDocument, SVsUIShellOpenDocument>();
                    if (ErrorHandler.Succeeded(openDocumentService.IsDocumentOpen(null, 0, filePath, Guid.Empty, 0, out var uiHierarchy, null, out var frame, out var isOpen)))
                    {
                        // TODO: do we need save argument for CloseDocument?
                        frame.CloseFrame((uint)__FRAMECLOSE.FRAMECLOSE_NoSave);
                    }
                }
            }
        }

        protected override void ApplyDocumentTextChanged(DocumentId documentId, SourceText newText)
        {
            ApplyTextDocumentChange(documentId, newText);
        }

        protected override void ApplyAdditionalDocumentTextChanged(DocumentId documentId, SourceText newText)
        {
            ApplyTextDocumentChange(documentId, newText);
        }

        private void ApplyTextDocumentChange(DocumentId documentId, SourceText newText)
        {
            EnsureEditableDocuments(documentId);
            var containedDocument = TryGetContainedDocument(documentId);

            if (containedDocument != null)
            {
                containedDocument.UpdateText(newText);
            }
            else
            {
                if (IsDocumentOpen(documentId))
                {
                    var textBuffer = this.CurrentSolution.GetDocument(documentId).GetTextAsync(CancellationToken.None).WaitAndGetResult(CancellationToken.None).Container.TryGetTextBuffer();

                    if (textBuffer != null)
                    {
                        TextEditApplication.UpdateText(newText, textBuffer, EditOptions.DefaultMinimalChange);
                        return;
                    }
                }

                // The document wasn't open in a normal way, so invisible editor time
                using (var invisibleEditor = OpenInvisibleEditor(documentId))
                {
                    TextEditApplication.UpdateText(newText, invisibleEditor.TextBuffer, EditOptions.None);
                }
            }
        }

        private string GetPreferredExtension(DocumentId documentId, SourceCodeKind sourceCodeKind)
        {
            // No extension was provided.  Pick a good one based on the type of host project.
            switch (CurrentSolution.GetProject(documentId.ProjectId).Language)
            {
                case LanguageNames.CSharp:
                    // TODO: uncomment when fixing https://github.com/dotnet/roslyn/issues/5325
                    //return sourceCodeKind == SourceCodeKind.Regular ? ".cs" : ".csx";
                    return ".cs";
                case LanguageNames.VisualBasic:
                    // TODO: uncomment when fixing https://github.com/dotnet/roslyn/issues/5325
                    //return sourceCodeKind == SourceCodeKind.Regular ? ".vb" : ".vbx";
                    return ".vb";
                default:
                    throw new InvalidOperationException();
            }
        }

        public override IVsHierarchy GetHierarchy(ProjectId projectId)
        {
            // This doesn't take a lock since _projectToHierarchyMap is immutable
            return _projectToHierarchyMap.GetValueOrDefault(projectId, defaultValue: null);
        }

        internal override Guid GetProjectGuid(ProjectId projectId)
        {
            // This doesn't take a lock since _projectToGuidMap is immutable
            return _projectToGuidMap.GetValueOrDefault(projectId, defaultValue: Guid.Empty);
        }

        internal override void SetDocumentContext(DocumentId documentId)
        {
            _foregroundObject.AssertIsForeground();
            
            // Note: this method does not actually call into any workspace code here to change the workspace's context. The assumption is updating the running document table or
            // IVsHierarchies will raise the appropriate events which we are subscribed to.

            lock (_gate)
            {
                var hierarchy = GetHierarchy(documentId.ProjectId);
                if (hierarchy == null)
                {
                    // If we don't have a hierarchy then there's nothing we can do
                    return;
                }

                var filePath = CurrentSolution.GetDocument(documentId)?.FilePath;
                if (filePath == null)
                {
                    return;
                }

                var itemId = hierarchy.TryGetItemId(filePath);
                if (itemId == VSConstants.VSITEMID_NIL)
                {
                    return;
                }

                // Is this owned by a shared project? If so, go recursively. We can put this in a loop because in the case of mixed
                // scenarios where you have shared assets projects and multitargeting projects, this same code works in both cases.
                // Some shared hierarchies, when queried about items also give themselves back, so we'll only loop if we're actually
                // going somewhere else.
                while (SharedProjectUtilities.TryGetItemInSharedAssetsProject(hierarchy, itemId, out IVsHierarchy sharedHierarchy, out uint sharedItemId) &&
                       hierarchy != sharedHierarchy)
                {
                    // Ensure the shared context is set correctly
                    if (sharedHierarchy.GetActiveProjectContext() != hierarchy)
                    {
                        ErrorHandler.ThrowOnFailure(sharedHierarchy.SetActiveProjectContext(hierarchy));
                    }

                    // We now need to ensure the outer project is also set up
                    hierarchy = sharedHierarchy;
                    itemId = sharedItemId;
                }

                // Update the ownership of the file in the Running Document Table
                var project = (IVsProject3)hierarchy;
                project.TransferItem(filePath, filePath, punkWindowFrame: null);
            }
        }

        internal bool TryGetHierarchy(ProjectId projectId, out IVsHierarchy hierarchy)
        {
            hierarchy = this.GetHierarchy(projectId);
            return hierarchy != null;
        }

        internal void StartSolutionCrawler()
        {
            if (_registrationService == null)
            {
                lock (this)
                {
                    if (_registrationService == null)
                    {
                        _registrationService = this.Services.GetService<ISolutionCrawlerRegistrationService>();
                        _registrationService.Register(this);
                    }
                }
            }
        }

        internal void StopSolutionCrawler()
        {
            if (_registrationService != null)
            {
                lock (this)
                {
                    if (_registrationService != null)
                    {
                        _registrationService.Unregister(this, blockingShutdown: true);
                        _registrationService = null;
                    }
                }
            }
        }

        protected override void Dispose(bool finalize)
        {
            if (!finalize)
            {
                _textBufferFactoryService.TextBufferCreated -= AddTextBufferCloneServiceToBuffer;
                _projectionBufferFactoryService.ProjectionBufferCreated -= AddTextBufferCloneServiceToBuffer;
            }

            // workspace is going away. unregister this workspace from work coordinator
            StopSolutionCrawler();

            // We should consider calling this here. It is commented out because Solution event tracking was
            // moved from VisualStudioProjectTracker, which is never Dispose()'d.  Rather than risk the
            // UnadviseSolutionEvents causing another issue (calling into dead COM objects, etc), we'll just
            // continue to skip it for now.
            // UnadviseSolutionEvents();

            base.Dispose(finalize);
        }

        public void EnsureEditableDocuments(IEnumerable<DocumentId> documents)
        {
            var queryEdit = (IVsQueryEditQuerySave2)ServiceProvider.GlobalProvider.GetService(typeof(SVsQueryEditQuerySave));

            var fileNames = documents.Select(GetFilePath).ToArray();

            // TODO: meditate about the flags we can pass to this and decide what is most appropriate for Roslyn
            int result = queryEdit.QueryEditFiles(
                rgfQueryEdit: 0,
                cFiles: fileNames.Length,
                rgpszMkDocuments: fileNames,
                rgrgf: new uint[fileNames.Length],
                rgFileInfo: new VSQEQS_FILE_ATTRIBUTE_DATA[fileNames.Length],
                pfEditVerdict: out var editVerdict,
                prgfMoreInfo: out var editResultFlags);

            if (ErrorHandler.Failed(result) ||
                editVerdict != (uint)tagVSQueryEditResult.QER_EditOK)
            {
                throw new Exception("Unable to check out the files from source control.");
            }

            if ((editResultFlags & (uint)(tagVSQueryEditResultFlags2.QER_Changed | tagVSQueryEditResultFlags2.QER_Reloaded)) != 0)
            {
                throw new Exception("A file was reloaded during the source control checkout.");
            }
        }

        public void EnsureEditableDocuments(params DocumentId[] documents)
        {
            this.EnsureEditableDocuments((IEnumerable<DocumentId>)documents);
        }

        internal override bool CanAddProjectReference(ProjectId referencingProject, ProjectId referencedProject)
        {
            ThreadHelper.ThrowIfNotOnUIThread();
            if (!TryGetHierarchy(referencingProject, out var referencingHierarchy) ||
                !TryGetHierarchy(referencedProject, out var referencedHierarchy))
            {
                // Couldn't even get a hierarchy for this project. So we have to assume
                // that adding a reference is disallowed.
                return false;
            }

            // First we have to see if either project disallows the reference being added.
            const int ContextFlags = (int)__VSQUERYFLAVORREFERENCESCONTEXT.VSQUERYFLAVORREFERENCESCONTEXT_RefreshReference;

            uint canAddProjectReference = (uint)__VSREFERENCEQUERYRESULT.REFERENCE_UNKNOWN;
            uint canBeReferenced = (uint)__VSREFERENCEQUERYRESULT.REFERENCE_UNKNOWN;

            if (referencingHierarchy is IVsProjectFlavorReferences3 referencingProjectFlavor3)
            {
                if (ErrorHandler.Failed(referencingProjectFlavor3.QueryAddProjectReferenceEx(referencedHierarchy, ContextFlags, out canAddProjectReference, out var unused)))
                {
                    // Something went wrong even trying to see if the reference would be allowed.
                    // Assume it won't be allowed.
                    return false;
                }

                if (canAddProjectReference == (uint)__VSREFERENCEQUERYRESULT.REFERENCE_DENY)
                {
                    // Adding this project reference is not allowed.
                    return false;
                }
            }

            if (referencedHierarchy is IVsProjectFlavorReferences3 referencedProjectFlavor3)
            {
                if (ErrorHandler.Failed(referencedProjectFlavor3.QueryCanBeReferencedEx(referencingHierarchy, ContextFlags, out canBeReferenced, out var unused)))
                {
                    // Something went wrong even trying to see if the reference would be allowed.
                    // Assume it won't be allowed.
                    return false;
                }

                if (canBeReferenced == (uint)__VSREFERENCEQUERYRESULT.REFERENCE_DENY)
                {
                    // Adding this project reference is not allowed.
                    return false;
                }
            }

            // Neither project denied the reference being added.  At this point, if either project
            // allows the reference to be added, and the other doesn't block it, then we can add
            // the reference.
            if (canAddProjectReference == (int)__VSREFERENCEQUERYRESULT.REFERENCE_ALLOW ||
                canBeReferenced == (int)__VSREFERENCEQUERYRESULT.REFERENCE_ALLOW)
            {
                return true;
            }

            // In both directions things are still unknown.  Fallback to the reference manager
            // to make the determination here.
            var referenceManager = (IVsReferenceManager)ServiceProvider.GlobalProvider.GetService(typeof(SVsReferenceManager));
            if (referenceManager == null)
            {
                // Couldn't get the reference manager.  Have to assume it's not allowed.
                return false;
            }

            // As long as the reference manager does not deny things, then we allow the
            // reference to be added.
            var result = referenceManager.QueryCanReferenceProject(referencingHierarchy, referencedHierarchy);
            return result != (uint)__VSREFERENCEQUERYRESULT.REFERENCE_DENY;
        }

        private readonly object _gate = new object();

        /// <summary>
        /// Applies a single operation to the workspace. <paramref name="action"/> should be a call to one of the protected Workspace.On* methods.
        /// </summary>
        public void ApplyChangeToWorkspace(Action<Workspace> action)
        {
            lock (_gate)
            {
                action(this);
            }
        }

        /// <summary>
        /// Applies a change to the workspace that can do any number of project changes.
        /// </summary>
        /// <remarks>This is needed to synchronize with <see cref="ApplyChangeToWorkspace(Action{Workspace})" /> to avoid any races. This
        /// method could be moved down to the core Workspace layer and then could use the synchronization lock there.</remarks>
        /// <param name="projectId">The <see cref="ProjectId" /> to change.</param>
        /// <param name="mutation">A function that, given the old <see cref="CodeAnalysis.Project"/> will produce a new one.</param>
        public void ApplyBatchChangeToProject(ProjectId projectId, Func<CodeAnalysis.Solution, CodeAnalysis.Solution> mutation)
        {
            lock (_gate)
            {
                var oldSolution = this.CurrentSolution;
                var newSolution = mutation(oldSolution);

                if (oldSolution == newSolution)
                {
                    return;
                }

                SetCurrentSolution(newSolution);
                RaiseWorkspaceChangedEventAsync(WorkspaceChangeKind.ProjectChanged, oldSolution, newSolution, projectId);
            }
        }

        private Dictionary<ProjectId, ProjectReferenceInformation> _projectReferenceInfo = new Dictionary<ProjectId, ProjectReferenceInformation>();

        private ProjectReferenceInformation GetReferenceInfo_NoLock(ProjectId projectId)
        {
            return _projectReferenceInfo.GetOrAdd(projectId, _ => new ProjectReferenceInformation());
        }

        protected internal override void OnProjectRemoved(ProjectId projectId)
        {
            lock (_gate)
            {
                _projectReferenceInfo.Remove(projectId);
                _projectToGuidMap = _projectToGuidMap.Remove(projectId);
                _projectToHierarchyMap = _projectToHierarchyMap.Remove(projectId);

                foreach (var pair in _projectUniqueNameToProjectMap)
                {
                    if (pair.Value.Id == projectId)
                    {
                        _projectUniqueNameToProjectMap = _projectUniqueNameToProjectMap.Remove(pair.Key);
                        break;
                    }
                }

                base.OnProjectRemoved(projectId);
            }
        }

        private class ProjectReferenceInformation
        {
            public List<string> OutputPaths = new List<string>();
            public List<(string path, ProjectReference projectReference)> ConvertedProjectReferences = new List<(string path, ProjectReference)>();
        }

        /// <summary>
        /// A multimap from an output path to the project outputting to it. Ideally, this shouldn't ever
        /// actually be a true multimap, since we shouldn't have two projects outputting to the same path, but
        /// any bug by a project adding the wrong output path means we could end up with some duplication.
        /// In that case, we'll temporarily have two until (hopefully) somebody removes it.
        /// </summary>
        private readonly Dictionary<string, List<ProjectId>> _projectsByOutputPath = new Dictionary<string, List<ProjectId>>(StringComparer.OrdinalIgnoreCase);

        public void AddProjectOutputPath(ProjectId projectId, string outputPath)
        {
            lock (_gate)
            {
                var projectReferenceInformation = GetReferenceInfo_NoLock(projectId);

                projectReferenceInformation.OutputPaths.Add(outputPath);
                _projectsByOutputPath.MultiAdd(outputPath, projectId);

                var projectsForOutputPath = _projectsByOutputPath[outputPath];
                var distinctProjectsForOutputPath = projectsForOutputPath.Distinct().ToList();

                // If we have exactly one, then we're definitely good to convert
                if (projectsForOutputPath.Count == 1)
                {
                    ConvertMetadataReferencesToProjectReferences_NoLock(projectId, outputPath);
                }
                else if (distinctProjectsForOutputPath.Count == 1)
                {
                    // The same project has multiple output paths that are the same. Any project would have already been converted
                    // by the prior add, so nothing further to do
                }
                else
                {
                    // We have more than one project outputting to the same path. This shouldn't happen but we'll convert back
                    // because now we don't know which project to reference.
                    ConvertProjectReferencesToMetadataReferences_NoLock(projectId, outputPath);
                }
            }
        }

        private void ConvertMetadataReferencesToProjectReferences_NoLock(ProjectId projectId, string outputPath)
        {
            var modifiedSolution = this.CurrentSolution;
            var projectIdsChanged = new HashSet<ProjectId>();

            foreach (var projectIdToRetarget in this.CurrentSolution.ProjectIds)
            {
                foreach (PortableExecutableReference reference in modifiedSolution.GetProject(projectIdToRetarget).MetadataReferences)
                {
                    if (string.Equals(reference.FilePath, outputPath, StringComparison.OrdinalIgnoreCase))
                    {
                        var projectReference = new ProjectReference(projectId, reference.Properties.Aliases, reference.Properties.EmbedInteropTypes);
                        modifiedSolution = modifiedSolution.RemoveMetadataReference(projectIdToRetarget, reference)
                                                           .AddProjectReference(projectIdToRetarget, projectReference);

                        projectIdsChanged.Add(projectIdToRetarget);

                        GetReferenceInfo_NoLock(projectIdToRetarget).ConvertedProjectReferences.Add(
                            (reference.FilePath, projectReference));

                        // We have converted one, but you could have more than one reference with different aliases
                        // that we need to convert, so we'll keep going
                    }
                }
            }

            SetSolutionAndRaiseWorkspaceChanged_NoLock(modifiedSolution, projectIdsChanged);
        }

        private void ConvertProjectReferencesToMetadataReferences_NoLock(ProjectId projectId, string outputPath)
        {
            var modifiedSolution = this.CurrentSolution;
            var projectIdsChanged = new HashSet<ProjectId>();

            foreach (var projectIdToRetarget in this.CurrentSolution.ProjectIds)
            {
                var referenceInfo = GetReferenceInfo_NoLock(projectIdToRetarget);

                foreach (var convertedReference in referenceInfo.ConvertedProjectReferences.ToList())
                {
                    if (string.Equals(convertedReference.path, outputPath, StringComparison.OrdinalIgnoreCase) &&
                        convertedReference.projectReference.ProjectId == projectId)
                    {
                        var metadataReference = 
                            CreateMetadataReference(
                                convertedReference.path,
                                new MetadataReferenceProperties(
                                    aliases: convertedReference.projectReference.Aliases,
                                    embedInteropTypes: convertedReference.projectReference.EmbedInteropTypes));

                        modifiedSolution = modifiedSolution.RemoveProjectReference(projectIdToRetarget, convertedReference.projectReference)
                                                           .AddMetadataReference(projectIdToRetarget, metadataReference);

                        projectIdsChanged.Add(projectIdToRetarget);

                        referenceInfo.ConvertedProjectReferences.Remove(convertedReference);

                        // We have converted one, but you could have more than one reference with different aliases
                        // that we need to convert, so we'll keep going
                    }
                }
            }

            SetSolutionAndRaiseWorkspaceChanged_NoLock(modifiedSolution, projectIdsChanged);
        }

        public ProjectReference TryCreateConvertedProjectReference(ProjectId referencingProject, string path, MetadataReferenceProperties properties)
        {
            lock (_gate)
            {
                if (_projectsByOutputPath.TryGetValue(path, out var ids) && ids.Distinct().Count() == 1)
                {
                    var projectReference = new ProjectReference(
                        ids.First(),
                        aliases: properties.Aliases,
                        embedInteropTypes: properties.EmbedInteropTypes);

                    GetReferenceInfo_NoLock(referencingProject).ConvertedProjectReferences.Add((path, projectReference));

                    return projectReference;
                }
                else
                {
                    return null;
                }
            }
        }

        public ProjectReference TryRemoveConvertedProjectReference(ProjectId referencingProject, string path, MetadataReferenceProperties properties)
        {
            lock (_gate)
            {
                var projectReferenceInformation = GetReferenceInfo_NoLock(referencingProject);
                foreach (var convertedProject in projectReferenceInformation.ConvertedProjectReferences)
                {
                    if (convertedProject.path == path &&
                        convertedProject.projectReference.EmbedInteropTypes == properties.EmbedInteropTypes &&
                        convertedProject.projectReference.Aliases.SequenceEqual(properties.Aliases))
                    {
                        projectReferenceInformation.ConvertedProjectReferences.Remove(convertedProject);
                        return convertedProject.projectReference;
                    }
                }
            }

            return null;
        }

        public MetadataReference CreateMetadataReference(string path, MetadataReferenceProperties properties)
        {
            return Services.GetRequiredService<IMetadataService>().GetReference(path, properties);
        }

        private void SetSolutionAndRaiseWorkspaceChanged_NoLock(CodeAnalysis.Solution modifiedSolution, ICollection<ProjectId> projectIdsChanged)
        {
            if (projectIdsChanged.Count > 0)
            {
                var originalSolution = this.CurrentSolution;
                SetCurrentSolution(modifiedSolution);

                if (projectIdsChanged.Count == 1)
                {
                    RaiseWorkspaceChangedEventAsync(WorkspaceChangeKind.ProjectChanged, originalSolution, this.CurrentSolution, projectIdsChanged.Single());
                }
                else
                {
                    RaiseWorkspaceChangedEventAsync(WorkspaceChangeKind.SolutionChanged, originalSolution, this.CurrentSolution);
                }
            }
        }

        public void RemoveProjectOutputPath(ProjectId projectId, string outputPath)
        {
            lock (_gate)
            {
                var projectReferenceInformation = GetReferenceInfo_NoLock(projectId);
                if (!projectReferenceInformation.OutputPaths.Contains(outputPath))
                {
                    throw new ArgumentException($"Project does not contain output path '{outputPath}'", nameof(outputPath));
                }

                projectReferenceInformation.OutputPaths.Remove(outputPath);
                _projectsByOutputPath.MultiRemove(outputPath, projectId);

                if (_projectsByOutputPath.TryGetValue(outputPath, out var remainingProjectsForOutputPath))
                {
                    if (remainingProjectsForOutputPath.Distinct().Count() == 1)
                    {
                        // We had more than one project outputting to the same path. Now we're back down to one
                        // so we can reference that one again
                        ConvertMetadataReferencesToProjectReferences_NoLock(_projectsByOutputPath[outputPath].Single(), outputPath);
                    }
                }
                else
                {
                    // No projects left, we need to convert back to metadata references
                    ConvertProjectReferencesToMetadataReferences_NoLock(projectId, outputPath);
                }
            }
        }
    }
}<|MERGE_RESOLUTION|>--- conflicted
+++ resolved
@@ -29,11 +29,8 @@
 using Roslyn.Utilities;
 using VSLangProj;
 using VSLangProj140;
-<<<<<<< HEAD
 using VSLangProj80;
-=======
 using IAsyncServiceProvider = Microsoft.VisualStudio.Shell.IAsyncServiceProvider;
->>>>>>> 1b8d0aee
 using OleInterop = Microsoft.VisualStudio.OLE.Interop;
 
 namespace Microsoft.VisualStudio.LanguageServices.Implementation.ProjectSystem
@@ -444,10 +441,10 @@
             var compilationOptionsService = CurrentSolution.GetProject(projectId).LanguageServices.GetService<ICompilationOptionsService>();
             Contract.ThrowIfNull(compilationOptionsService, nameof(compilationOptionsService));
 
-            var storage = ProjectPropertyStorage.Create(TryGetDTEProject(projectId), DeferredState.ServiceProvider);
-
-            GetProjectData(projectId, out var hostProject, out var hierarchy, out var project);
-            switch (hostProject.Language)
+            var storage = ProjectPropertyStorage.Create(TryGetDTEProject(projectId), ServiceProvider.GlobalProvider);
+
+            GetProjectData(projectId, out var hierarchy, out var project);
+            switch (CurrentSolution.GetProject(projectId).Language)
             {
                 case LanguageNames.CSharp:
                     storage.SetProperty("AllowUnsafeBlocks", nameof(ProjectConfigurationProperties3.AllowUnsafeBlocks),
@@ -473,11 +470,10 @@
             var parseOptionsService = CurrentSolution.GetProject(projectId).LanguageServices.GetService<IParseOptionsService>();
             Contract.ThrowIfNull(parseOptionsService, nameof(parseOptionsService));
 
-            var storage = ProjectPropertyStorage.Create(TryGetDTEProject(projectId), DeferredState.ServiceProvider);
-
-<<<<<<< HEAD
-            GetProjectData(projectId, out var hostProject, out var hierarchy, out var project);
-            switch (hostProject.Language)
+            var storage = ProjectPropertyStorage.Create(TryGetDTEProject(projectId), ServiceProvider.GlobalProvider);
+
+            GetProjectData(projectId, out var hierarchy, out var project);
+            switch (CurrentSolution.GetProject(projectId).Language)
             {
                 case LanguageNames.CSharp:
                     storage.SetProperty("LangVersion", nameof(CSharpProjectConfigurationProperties3.LanguageVersion),
@@ -485,26 +481,6 @@
                     break;
                 case LanguageNames.VisualBasic:
                     throw new InvalidOperationException(ServicesVSResources.This_workspace_does_not_support_updating_Visual_Basic_parse_options);
-=======
-            GetProjectData(projectId, out var hierarchy, out var project);
-            foreach (string configurationName in (object[])project.ConfigurationManager.ConfigurationRowNames)
-            {
-                switch (CurrentSolution.GetProject(projectId).Language)
-                {
-                    case LanguageNames.CSharp:
-                        var csharpProperties = (VSLangProj80.CSharpProjectConfigurationProperties3)project.ConfigurationManager
-                            .ConfigurationRow(configurationName).Item(1).Object;
-
-                        if (newVersion != csharpProperties.LanguageVersion)
-                        {
-                            csharpProperties.LanguageVersion = newVersion;
-                        }
-                        break;
-
-                    case LanguageNames.VisualBasic:
-                        throw new InvalidOperationException(ServicesVSResources.This_workspace_does_not_support_updating_Visual_Basic_parse_options);
-                }
->>>>>>> 1b8d0aee
             }
         }
 
