// Copyright (c) Microsoft.  All Rights Reserved.  Licensed under the Apache License, Version 2.0.  See License.txt in the project root for license information.

using System;
using System.Collections.Generic;
using System.IO;
using System.Linq;
using System.Text;
using EnvDTE;
using Microsoft.CodeAnalysis;
using Microsoft.CodeAnalysis.Diagnostics;
using Microsoft.CodeAnalysis.Editor.Shared.Utilities;
using Microsoft.CodeAnalysis.Host;
using Microsoft.CodeAnalysis.Host.Mef;
using Microsoft.CodeAnalysis.Notification;
using Microsoft.CodeAnalysis.Options;
using Microsoft.CodeAnalysis.SolutionCrawler;
using Microsoft.CodeAnalysis.Text;
using Microsoft.VisualStudio.ComponentModelHost;
using Microsoft.VisualStudio.Feedback.Interop;
using Microsoft.VisualStudio.LanguageServices.Implementation.ProjectSystem.Extensions;
using Microsoft.VisualStudio.Shell;
using Microsoft.VisualStudio.Shell.Interop;
using Microsoft.VisualStudio.Text;
using Microsoft.VisualStudio.TextManager.Interop;
using Roslyn.Utilities;
using Roslyn.VisualStudio.ProjectSystem;
using VSLangProj;
using VSLangProj140;
using OLEServiceProvider = Microsoft.VisualStudio.OLE.Interop.IServiceProvider;

namespace Microsoft.VisualStudio.LanguageServices.Implementation.ProjectSystem
{
    /// <summary>
    /// The Workspace for running inside Visual Studio.
    /// </summary>
    internal abstract class VisualStudioWorkspaceImpl : VisualStudioWorkspace
    {
        private static readonly IntPtr s_docDataExisting_Unknown = new IntPtr(-1);
        private const string AppCodeFolderName = "App_Code";

        protected readonly IServiceProvider ServiceProvider;
        private readonly IVsUIShellOpenDocument _shellOpenDocument;
        private readonly IVsTextManager _textManager;

        // Not readonly because it needs to be set in the derived class' constructor.
        private VisualStudioProjectTracker _projectTracker;

        // document worker coordinator
        private ISolutionCrawlerRegistrationService _registrationService;

        private readonly ForegroundThreadAffinitizedObject _foregroundObject = new ForegroundThreadAffinitizedObject();

        public VisualStudioWorkspaceImpl(
            SVsServiceProvider serviceProvider,
            WorkspaceBackgroundWork backgroundWork)
            : base(
                CreateHostServices(serviceProvider),
                backgroundWork)
        {
            this.ServiceProvider = serviceProvider;
            _textManager = serviceProvider.GetService(typeof(SVsTextManager)) as IVsTextManager;
            _shellOpenDocument = serviceProvider.GetService(typeof(SVsUIShellOpenDocument)) as IVsUIShellOpenDocument;

            // Ensure the options factory services are initialized on the UI thread
            this.Services.GetService<IOptionService>();

            var session = serviceProvider.GetService(typeof(SVsLog)) as IVsSqmMulti;
            var profileService = serviceProvider.GetService(typeof(SVsFeedbackProfile)) as IVsFeedbackProfile;

            // We have Watson hits where this came back null, so guard against it
            if (profileService != null)
            {
                Sqm.LogSession(session, profileService.IsMicrosoftInternal);
            }
        }

        internal static HostServices CreateHostServices(SVsServiceProvider serviceProvider)
        {
            var composition = (IComponentModel)serviceProvider.GetService(typeof(SComponentModel));
            return MefV1HostServices.Create(composition.DefaultExportProvider);
        }

        protected void InitializeStandardVisualStudioWorkspace(SVsServiceProvider serviceProvider, SaveEventsService saveEventsService)
        {
            var projectTracker = new VisualStudioProjectTracker(serviceProvider);

            // Ensure the document tracking service is initialized on the UI thread
            var documentTrackingService = this.Services.GetService<IDocumentTrackingService>();
            var documentProvider = new RoslynDocumentProvider(projectTracker, serviceProvider, documentTrackingService);
            projectTracker.DocumentProvider = documentProvider;

            projectTracker.MetadataReferenceProvider = this.Services.GetService<VisualStudioMetadataReferenceManager>();
            projectTracker.RuleSetFileProvider = this.Services.GetService<VisualStudioRuleSetManager>();

            this.SetProjectTracker(projectTracker);

            var workspaceHost = new VisualStudioWorkspaceHost(this);
            projectTracker.RegisterWorkspaceHost(workspaceHost);
            projectTracker.StartSendingEventsToWorkspaceHost(workspaceHost);

            saveEventsService.StartSendingSaveEvents();

            // Ensure the options factory services are initialized on the UI thread
            this.Services.GetService<IOptionService>();
        }

        /// <summary>NOTE: Call only from derived class constructor</summary>
        protected void SetProjectTracker(VisualStudioProjectTracker projectTracker)
        {
            _projectTracker = projectTracker;
        }

        internal VisualStudioProjectTracker ProjectTracker
        {
            get
            {
                return _projectTracker;
            }
        }

        internal void ClearReferenceCache()
        {
            _projectTracker.MetadataReferenceProvider.ClearCache();
        }

        internal IVisualStudioHostDocument GetHostDocument(DocumentId documentId)
        {
            var project = GetHostProject(documentId.ProjectId);
            if (project != null)
            {
                return project.GetDocumentOrAdditionalDocument(documentId);
            }

            return null;
        }

        internal IVisualStudioHostProject GetHostProject(ProjectId projectId)
        {
            return this.ProjectTracker.GetProject(projectId);
        }

        private bool TryGetHostProject(ProjectId projectId, out IVisualStudioHostProject project)
        {
            project = GetHostProject(projectId);
            return project != null;
        }

        public override bool TryApplyChanges(Microsoft.CodeAnalysis.Solution newSolution)
        {
            // first make sure we can edit the document we will be updating (check them out from source control, etc)
            var changedDocs = newSolution.GetChanges(this.CurrentSolution).GetProjectChanges().SelectMany(pd => pd.GetChangedDocuments()).ToList();
            if (changedDocs.Count > 0)
            {
                this.EnsureEditableDocuments(changedDocs);
            }

            return base.TryApplyChanges(newSolution);
        }

        public override bool CanOpenDocuments
        {
            get
            {
                return true;
            }
        }

        internal override bool CanChangeActiveContextDocument
        {
            get
            {
                return true;
            }
        }

        public override bool CanApplyChange(ApplyChangesKind feature)
        {
            switch (feature)
            {
                case ApplyChangesKind.AddDocument:
                case ApplyChangesKind.RemoveDocument:
                case ApplyChangesKind.ChangeDocument:
                case ApplyChangesKind.AddMetadataReference:
                case ApplyChangesKind.RemoveMetadataReference:
                case ApplyChangesKind.AddProjectReference:
                case ApplyChangesKind.RemoveProjectReference:
                case ApplyChangesKind.AddAnalyzerReference:
                case ApplyChangesKind.RemoveAnalyzerReference:
                case ApplyChangesKind.AddAdditionalDocument:
                case ApplyChangesKind.RemoveAdditionalDocument:
                case ApplyChangesKind.ChangeAdditionalDocument:
                    return true;

                default:
                    return false;
            }
        }

        private bool TryGetProjectData(ProjectId projectId, out IVisualStudioHostProject hostProject, out IVsHierarchy hierarchy, out EnvDTE.Project project)
        {
            hierarchy = null;
            project = null;

            return this.TryGetHostProject(projectId, out hostProject)
                && this.TryGetHierarchy(projectId, out hierarchy)
                && hierarchy.TryGetProject(out project);
        }

        internal void GetProjectData(ProjectId projectId, out IVisualStudioHostProject hostProject, out IVsHierarchy hierarchy, out EnvDTE.Project project)
        {
            if (!TryGetProjectData(projectId, out hostProject, out hierarchy, out project))
            {
                throw new ArgumentException(string.Format(ServicesVSResources.CouldNotFindProject, projectId));
            }
        }

        internal bool TryAddReferenceToProject(ProjectId projectId, string assemblyName)
        {
            IVisualStudioHostProject hostProject;
            IVsHierarchy hierarchy;
            EnvDTE.Project project;
            try
            {
                GetProjectData(projectId, out hostProject, out hierarchy, out project);
            }
            catch (ArgumentException)
            {
                return false;
            }

            var vsProject = (VSProject)project.Object;
            try
            {
                vsProject.References.Add(assemblyName);
            }
            catch (Exception)
            {
                return false;
            }

            return true;
        }

        private string GetAnalyzerPath(AnalyzerReference analyzerReference)
        {
            return analyzerReference.FullPath;
        }

        protected override void ApplyAnalyzerReferenceAdded(ProjectId projectId, AnalyzerReference analyzerReference)
        {
            if (projectId == null)
            {
                throw new ArgumentNullException(nameof(projectId));
            }

            if (analyzerReference == null)
            {
                throw new ArgumentNullException(nameof(analyzerReference));
            }

            IVisualStudioHostProject hostProject;
            IVsHierarchy hierarchy;
            EnvDTE.Project project;
            GetProjectData(projectId, out hostProject, out hierarchy, out project);

            string filePath = GetAnalyzerPath(analyzerReference);
            if (filePath != null)
            {
                VSProject3 vsProject = (VSProject3)project.Object;
                vsProject.AnalyzerReferences.Add(filePath);
            }
        }

        protected override void ApplyAnalyzerReferenceRemoved(ProjectId projectId, AnalyzerReference analyzerReference)
        {
            if (projectId == null)
            {
                throw new ArgumentNullException(nameof(projectId));
            }

            if (analyzerReference == null)
            {
                throw new ArgumentNullException(nameof(analyzerReference));
            }

            IVisualStudioHostProject hostProject;
            IVsHierarchy hierarchy;
            EnvDTE.Project project;
            GetProjectData(projectId, out hostProject, out hierarchy, out project);

            string filePath = GetAnalyzerPath(analyzerReference);
            if (filePath != null)
            {
                VSProject3 vsProject = (VSProject3)project.Object;
                vsProject.AnalyzerReferences.Remove(filePath);
            }
        }

        private string GetMetadataPath(MetadataReference metadataReference)
        {
            var fileMetadata = metadataReference as PortableExecutableReference;
            if (fileMetadata != null)
            {
                return fileMetadata.FilePath;
            }

            return null;
        }

        protected override void ApplyMetadataReferenceAdded(ProjectId projectId, MetadataReference metadataReference)
        {
            if (projectId == null)
            {
                throw new ArgumentNullException(nameof(projectId));
            }

            if (metadataReference == null)
            {
                throw new ArgumentNullException(nameof(metadataReference));
            }

            IVisualStudioHostProject hostProject;
            IVsHierarchy hierarchy;
            EnvDTE.Project project;
            GetProjectData(projectId, out hostProject, out hierarchy, out project);

            string filePath = GetMetadataPath(metadataReference);
            if (filePath != null)
            {
                VSProject vsProject = (VSProject)project.Object;
                vsProject.References.Add(filePath);
            }
        }

        protected override void ApplyMetadataReferenceRemoved(ProjectId projectId, MetadataReference metadataReference)
        {
            if (projectId == null)
            {
                throw new ArgumentNullException(nameof(projectId));
            }

            if (metadataReference == null)
            {
                throw new ArgumentNullException(nameof(metadataReference));
            }

            IVisualStudioHostProject hostProject;
            IVsHierarchy hierarchy;
            EnvDTE.Project project;
            GetProjectData(projectId, out hostProject, out hierarchy, out project);

            string filePath = GetMetadataPath(metadataReference);
            if (filePath != null)
            {
                VSLangProj.VSProject vsProject = (VSLangProj.VSProject)project.Object;
                VSLangProj.Reference reference = vsProject.References.Find(filePath);
                if (reference != null)
                {
                    reference.Remove();
                }
            }
        }

        protected override void ApplyProjectReferenceAdded(ProjectId projectId, ProjectReference projectReference)
        {
            if (projectId == null)
            {
                throw new ArgumentNullException(nameof(projectId));
            }

            if (projectReference == null)
            {
                throw new ArgumentNullException(nameof(projectReference));
            }

            IVisualStudioHostProject hostProject;
            IVsHierarchy hierarchy;
            EnvDTE.Project project;
            GetProjectData(projectId, out hostProject, out hierarchy, out project);

            IVisualStudioHostProject refHostProject;
            IVsHierarchy refHierarchy;
            EnvDTE.Project refProject;
            GetProjectData(projectReference.ProjectId, out refHostProject, out refHierarchy, out refProject);

            VSLangProj.VSProject vsProject = (VSLangProj.VSProject)project.Object;
            vsProject.References.AddProject(refProject);
        }

        protected override void ApplyProjectReferenceRemoved(ProjectId projectId, ProjectReference projectReference)
        {
            if (projectId == null)
            {
                throw new ArgumentNullException(nameof(projectId));
            }

            if (projectReference == null)
            {
                throw new ArgumentNullException(nameof(projectReference));
            }

            IVisualStudioHostProject hostProject;
            IVsHierarchy hierarchy;
            EnvDTE.Project project;
            GetProjectData(projectId, out hostProject, out hierarchy, out project);

            IVisualStudioHostProject refHostProject;
            IVsHierarchy refHierarchy;
            EnvDTE.Project refProject;
            GetProjectData(projectReference.ProjectId, out refHostProject, out refHierarchy, out refProject);

            VSLangProj.VSProject vsProject = (VSLangProj.VSProject)project.Object;
            foreach (VSLangProj.Reference reference in vsProject.References)
            {
                if (reference.SourceProject == refProject)
                {
                    reference.Remove();
                }
            }
        }

        protected override void ApplyDocumentAdded(DocumentInfo info, SourceText text)
        {
            AddDocumentCore(info, text, isAdditionalDocument: false);
        }

        protected override void ApplyAdditionalDocumentAdded(DocumentInfo info, SourceText text)
        {
            AddDocumentCore(info, text, isAdditionalDocument: true);
        }

        private void AddDocumentCore(DocumentInfo info, SourceText initialText, bool isAdditionalDocument)
        {
            IVsHierarchy hierarchy;
            EnvDTE.Project project;
            IVisualStudioHostProject hostProject;
            GetProjectData(info.Id.ProjectId, out hostProject, out hierarchy, out project);

            // If the first namespace name matches the name of the project, then we don't want to
            // generate a folder for that.  The project is implicitly a folder with that name.
            var folders = info.Folders.AsEnumerable();
            if (folders.FirstOrDefault() == project.Name)
            {
                folders = folders.Skip(1);
            }

            folders = FilterFolderForProjectType(project, folders);

            if (IsWebsite(project))
            {
                AddDocumentToFolder(hostProject, project, info.Id, SpecializedCollections.SingletonEnumerable(AppCodeFolderName), info.Name, info.SourceCodeKind, initialText, isAdditionalDocument: isAdditionalDocument);
            }
            else if (folders.Any())
            {
                AddDocumentToFolder(hostProject, project, info.Id, folders, info.Name, info.SourceCodeKind, initialText, isAdditionalDocument: isAdditionalDocument);
            }
            else
            {
                AddDocumentToProject(hostProject, project, info.Id, info.Name, info.SourceCodeKind, initialText, isAdditionalDocument: isAdditionalDocument);
            }
        }

        private bool IsWebsite(EnvDTE.Project project)
        {
            return project.Kind == VsWebSite.PrjKind.prjKindVenusProject;
        }

        private IEnumerable<string> FilterFolderForProjectType(EnvDTE.Project project, IEnumerable<string> folders)
        {
            foreach (var folder in folders)
            {
                var items = GetAllItems(project.ProjectItems);
                var folderItem = items.FirstOrDefault(p => StringComparer.OrdinalIgnoreCase.Compare(p.Name, folder) == 0);
                if (folderItem == null || folderItem.Kind != EnvDTE.Constants.vsProjectItemKindPhysicalFile)
                {
                    yield return folder;
                }
            }
        }

        private IEnumerable<ProjectItem> GetAllItems(ProjectItems projectItems)
        {
            if (projectItems == null)
            {
                return SpecializedCollections.EmptyEnumerable<ProjectItem>();
            }

            var items = projectItems.OfType<ProjectItem>();
            return items.Concat(items.SelectMany(i => GetAllItems(i.ProjectItems)));
        }

#if false
        protected override void AddExistingDocument(DocumentId documentId, string filePath, IEnumerable<string> folders)
        {
            IVsHierarchy hierarchy;
            EnvDTE.Project project;
            IVisualStudioHostProject hostProject;
            GetProjectData(documentId.ProjectId, out hostProject, out hierarchy, out project);

            // If the first namespace name matches the name of the project, then we don't want to
            // generate a folder for that.  The project is implicitly a folder with that name.
            if (folders.FirstOrDefault() == project.Name)
            {
                folders = folders.Skip(1);
            }

            var name = Path.GetFileName(filePath);

            if (folders.Any())
            {
                AddDocumentToFolder(hostProject, project, documentId, folders, name, SourceCodeKind.Regular, initialText: null, filePath: filePath);
            }
            else
            {
                AddDocumentToProject(hostProject, project, documentId, name, SourceCodeKind.Regular, initialText: null, filePath: filePath);
            }
        }
#endif

        private ProjectItem AddDocumentToProject(
            IVisualStudioHostProject hostProject,
            EnvDTE.Project project,
            DocumentId documentId,
            string documentName,
            SourceCodeKind sourceCodeKind,
            SourceText initialText = null,
            string filePath = null,
            bool isAdditionalDocument = false)
        {
            string folderPath;
            if (!project.TryGetFullPath(out folderPath))
            {
                // TODO(cyrusn): Throw an appropriate exception here.
                throw new Exception(ServicesVSResources.CouldNotFindLocationOfFol);
            }

            return AddDocumentToProjectItems(hostProject, project.ProjectItems, documentId, folderPath, documentName, sourceCodeKind, initialText, filePath, isAdditionalDocument);
        }

        private ProjectItem AddDocumentToFolder(
            IVisualStudioHostProject hostProject,
            EnvDTE.Project project,
            DocumentId documentId,
            IEnumerable<string> folders,
            string documentName,
            SourceCodeKind sourceCodeKind,
            SourceText initialText = null,
            string filePath = null,
            bool isAdditionalDocument = false)
        {
            var folder = project.FindOrCreateFolder(folders);

            string folderPath;
            if (!folder.TryGetFullPath(out folderPath))
            {
                // TODO(cyrusn): Throw an appropriate exception here.
                throw new Exception(ServicesVSResources.CouldNotFindLocationOfFol);
            }

            return AddDocumentToProjectItems(hostProject, folder.ProjectItems, documentId, folderPath, documentName, sourceCodeKind, initialText, filePath, isAdditionalDocument);
        }

        private ProjectItem AddDocumentToProjectItems(
            IVisualStudioHostProject hostProject,
            ProjectItems projectItems,
            DocumentId documentId,
            string folderPath,
            string documentName,
            SourceCodeKind sourceCodeKind,
            SourceText initialText,
            string filePath,
            bool isAdditionalDocument)
        {
            if (filePath == null)
            {
                var baseName = Path.GetFileNameWithoutExtension(documentName);
                var extension = isAdditionalDocument ? Path.GetExtension(documentName) : GetPreferredExtension(hostProject, sourceCodeKind);
                var uniqueName = projectItems.GetUniqueName(baseName, extension);
                filePath = Path.Combine(folderPath, uniqueName);
            }

            if (initialText != null)
            {
                using (var writer = new StreamWriter(filePath, append: false, encoding: initialText.Encoding ?? Encoding.UTF8))
                {
                    initialText.Write(writer);
                }
            }

            using (var documentIdHint = _projectTracker.DocumentProvider.ProvideDocumentIdHint(filePath, documentId))
            {
                return projectItems.AddFromFile(filePath);
            }
        }

        protected void RemoveDocumentCore(DocumentId documentId)
        {
            if (documentId == null)
            {
                throw new ArgumentNullException(nameof(documentId));
            }

            var document = this.GetHostDocument(documentId);
            if (document != null)
            {
                var project = document.Project.Hierarchy as IVsProject3;

                var itemId = document.GetItemId();
                if (itemId == (uint)VSConstants.VSITEMID.Nil)
                {
                    // it is no longer part of the solution
                    return;
                }

                int result;
                project.RemoveItem(0, itemId, out result);
            }
        }

        protected override void ApplyDocumentRemoved(DocumentId documentId)
        {
            RemoveDocumentCore(documentId);
        }

        protected override void ApplyAdditionalDocumentRemoved(DocumentId documentId)
        {
            RemoveDocumentCore(documentId);
        }

        public override void OpenDocument(DocumentId documentId, bool activate = true)
        {
            OpenDocumentCore(documentId, activate);
        }

        public override void OpenAdditionalDocument(DocumentId documentId, bool activate = true)
        {
            OpenDocumentCore(documentId, activate);
        }

        public override void CloseDocument(DocumentId documentId)
        {
            CloseDocumentCore(documentId);
        }

        public override void CloseAdditionalDocument(DocumentId documentId)
        {
            CloseDocumentCore(documentId);
        }

        public bool TryGetInfoBarData(out IVsWindowFrame frame, out IVsInfoBarUIFactory factory)
        {
            frame = null;
            factory = null;
            var monitorSelectionService = ServiceProvider.GetService(typeof(SVsShellMonitorSelection)) as IVsMonitorSelection;
            object value = null;

            // We want to get whichever window is currently in focus (including toolbars) as we could have had an exception thrown from the error list or interactive window
            if (monitorSelectionService != null &&
               ErrorHandler.Succeeded(monitorSelectionService.GetCurrentElementValue((uint)VSConstants.VSSELELEMID.SEID_WindowFrame, out value)))
            {
                frame = value as IVsWindowFrame;
            }
            else
            {
                return false;
            }

            factory = ServiceProvider.GetService(typeof(SVsInfoBarUIFactory)) as IVsInfoBarUIFactory;
            return frame != null && factory != null;
        }

        public void OpenDocumentCore(DocumentId documentId, bool activate = true)
        {
            if (documentId == null)
            {
                throw new ArgumentNullException(nameof(documentId));
            }

            if (!_foregroundObject.IsForeground())
            {
                throw new InvalidOperationException(ServicesVSResources.ThisWorkspaceOnlySupportsOpeningDocumentsOnTheUIThread);
            }

            var document = this.GetHostDocument(documentId);
            if (document != null && document.Project != null)
            {
                IVsWindowFrame frame;
                if (TryGetFrame(document, out frame))
                {
                    if (activate)
                    {
                        frame.Show();
                    }
                    else
                    {
                        frame.ShowNoActivate();
                    }
                }
            }
        }

        private bool TryGetFrame(IVisualStudioHostDocument document, out IVsWindowFrame frame)
        {
            frame = null;

            var itemId = document.GetItemId();
            if (itemId == (uint)VSConstants.VSITEMID.Nil)
            {
                // If the ItemId is Nil, then IVsProject would not be able to open the 
                // document using its ItemId. Thus, we must use OpenDocumentViaProject, which only 
                // depends on the file path.

                uint itemid;
                IVsUIHierarchy uiHierarchy;
                OLEServiceProvider oleServiceProvider;

                return ErrorHandler.Succeeded(_shellOpenDocument.OpenDocumentViaProject(
                    document.FilePath,
                    VSConstants.LOGVIEWID.TextView_guid,
                    out oleServiceProvider,
                    out uiHierarchy,
                    out itemid,
                    out frame));
            }
            else
            {
                // If the ItemId is not Nil, then we should not call IVsUIShellDocument
                // .OpenDocumentViaProject here because that simply takes a file path and opens the
                // file within the context of the first project it finds. That would cause problems
                // if the document we're trying to open is actually a linked file in another 
                // project. So, we get the project's hierarchy and open the document using its item
                // ID.

                // It's conceivable that IVsHierarchy might not implement IVsProject. However, 
                // OpenDocumentViaProject itself relies upon this QI working, so it should be OK to 
                // use here.

                var vsProject = document.Project.Hierarchy as IVsProject;
                return vsProject != null &&
                    ErrorHandler.Succeeded(vsProject.OpenItem(itemId, VSConstants.LOGVIEWID.TextView_guid, s_docDataExisting_Unknown, out frame));
            }
        }

        public void CloseDocumentCore(DocumentId documentId)
        {
            if (documentId == null)
            {
                throw new ArgumentNullException(nameof(documentId));
            }

            if (this.IsDocumentOpen(documentId))
            {
                var document = this.GetHostDocument(documentId);
                if (document != null)
                {
                    IVsUIHierarchy uiHierarchy;
                    IVsWindowFrame frame;
                    int isOpen;
                    if (ErrorHandler.Succeeded(_shellOpenDocument.IsDocumentOpen(null, 0, document.FilePath, Guid.Empty, 0, out uiHierarchy, null, out frame, out isOpen)))
                    {
                        // TODO: do we need save argument for CloseDocument?
                        frame.CloseFrame((uint)__FRAMECLOSE.FRAMECLOSE_NoSave);
                    }
                }
            }
        }

        protected override void ApplyDocumentTextChanged(DocumentId documentId, SourceText newText)
        {
            EnsureEditableDocuments(documentId);
            var hostDocument = GetHostDocument(documentId);
            hostDocument.UpdateText(newText);
        }

        protected override void ApplyAdditionalDocumentTextChanged(DocumentId documentId, SourceText newText)
        {
            EnsureEditableDocuments(documentId);
            var hostDocument = GetHostDocument(documentId);
            hostDocument.UpdateText(newText);
        }

        private static string GetPreferredExtension(IVisualStudioHostProject hostProject, SourceCodeKind sourceCodeKind)
        {
            // No extension was provided.  Pick a good one based on the type of host project.
            switch (hostProject.Language)
            {
                case LanguageNames.CSharp:
                    // TODO: uncomment when fixing https://github.com/dotnet/roslyn/issues/5325
                    //return sourceCodeKind == SourceCodeKind.Regular ? ".cs" : ".csx";
                    return ".cs";
                case LanguageNames.VisualBasic:
                    // TODO: uncomment when fixing https://github.com/dotnet/roslyn/issues/5325
                    //return sourceCodeKind == SourceCodeKind.Regular ? ".vb" : ".vbx";
                    return ".vb";
                default:
                    throw new InvalidOperationException();
            }
        }

        public override IVsHierarchy GetHierarchy(ProjectId projectId)
        {
            var project = this.GetHostProject(projectId);

            if (project == null)
            {
                return null;
            }

            return project.Hierarchy;
        }

        internal override void SetDocumentContext(DocumentId documentId)
        {
            var hostDocument = GetHostDocument(documentId);
            var itemId = hostDocument.GetItemId();
            if (itemId == (uint)VSConstants.VSITEMID.Nil)
            {
                // the document has been removed from the solution
                return;
            }

            var hierarchy = hostDocument.Project.Hierarchy;
            var sharedHierarchy = LinkedFileUtilities.GetSharedHierarchyForItem(hierarchy, itemId);
            if (sharedHierarchy != null)
            {
                if (sharedHierarchy.SetProperty(
                        (uint)VSConstants.VSITEMID.Root,
                        (int)__VSHPROPID8.VSHPROPID_ActiveIntellisenseProjectContext,
                        ProjectTracker.GetProject(documentId.ProjectId).ProjectSystemName) == VSConstants.S_OK)
                {
                    // The ASP.NET 5 intellisense project is now updated.
                    return;
                }
                else
                {
                    // Universal Project shared files
                    //     Change the SharedItemContextHierarchy of the project's parent hierarchy, then
                    //     hierarchy events will trigger the workspace to update.
                    var hr = sharedHierarchy.SetProperty((uint)VSConstants.VSITEMID.Root, (int)__VSHPROPID7.VSHPROPID_SharedItemContextHierarchy, hierarchy);
                }
            }
            else
            {
                // Regular linked files
                //     Transfer the item (open buffer) to the new hierarchy, and then hierarchy events 
                //     will trigger the workspace to update.
                var vsproj = hierarchy as IVsProject3;
                var hr = vsproj.TransferItem(hostDocument.FilePath, hostDocument.FilePath, punkWindowFrame: null);
            }
        }

        internal void UpdateDocumentContextIfContainsDocument(IVsHierarchy sharedHierarchy, DocumentId documentId)
        {
            // TODO: This is a very roundabout way to update the context

            // The sharedHierarchy passed in has a new context, but we don't know what it is.
            // The documentId passed in is associated with this sharedHierarchy, and this method
            // will be called once for each such documentId. During this process, one of these
            // documentIds will actually belong to the new SharedItemContextHierarchy. Once we
            // find that one, we can map back to the open buffer and set its active context to
            // the appropriate project.

            var hostProject = LinkedFileUtilities.GetContextHostProject(sharedHierarchy, ProjectTracker);
            if (hostProject.Hierarchy == sharedHierarchy)
            {
                // How?
                return;
            }

            if (hostProject.Id != documentId.ProjectId)
            {
                // While this documentId is associated with one of the head projects for this
                // sharedHierarchy, it is not associated with the new context hierarchy. Another
                // documentId will be passed to this method and update the context.
                return;
            }

            // This documentId belongs to the new SharedItemContextHierarchy. Update the associated
            // buffer.
            OnDocumentContextUpdated(documentId);
        }

        /// <summary>
        /// Finds the <see cref="DocumentId"/> related to the given <see cref="DocumentId"/> that
        /// is in the current context. For regular files (non-shared and non-linked) and closed
        /// linked files, this is always the provided <see cref="DocumentId"/>. For open linked
        /// files and open shared files, the active context is already tracked by the
        /// <see cref="Workspace"/> and can be looked up directly. For closed shared files, the
        /// document in the shared project's <see cref="__VSHPROPID7.VSHPROPID_SharedItemContextHierarchy"/> 
        /// is preferred.
        /// </summary>
        internal override DocumentId GetDocumentIdInCurrentContext(DocumentId documentId)
        {
            // If the document is open, then the Workspace knows the current context for both 
            // linked and shared files
            if (IsDocumentOpen(documentId))
            {
                return base.GetDocumentIdInCurrentContext(documentId);
            }

            var hostDocument = GetHostDocument(documentId);
            var itemId = hostDocument.GetItemId();
            if (itemId == (uint)VSConstants.VSITEMID.Nil)
            {
                // An itemid is required to determine whether the file belongs to a Shared Project
                return base.GetDocumentIdInCurrentContext(documentId);
            }

            // If this is a regular document or a closed linked (non-shared) document, then use the
            // default logic for determining current context.
            var sharedHierarchy = LinkedFileUtilities.GetSharedHierarchyForItem(hostDocument.Project.Hierarchy, itemId);
            if (sharedHierarchy == null)
            {
                return base.GetDocumentIdInCurrentContext(documentId);
            }

            // This is a closed shared document, so we must determine the correct context.
            var hostProject = LinkedFileUtilities.GetContextHostProject(sharedHierarchy, ProjectTracker);
            var matchingProject = CurrentSolution.GetProject(hostProject.Id);
            if (matchingProject == null || hostProject.Hierarchy == sharedHierarchy)
            {
                return base.GetDocumentIdInCurrentContext(documentId);
            }

            if (matchingProject.ContainsDocument(documentId))
            {
                // The provided documentId is in the current context project
                return documentId;
            }

            // The current context document is from another project.
            var linkedDocumentIds = CurrentSolution.GetDocument(documentId).GetLinkedDocumentIds();
            var matchingDocumentId = linkedDocumentIds.FirstOrDefault(id => id.ProjectId == matchingProject.Id);
            return matchingDocumentId ?? base.GetDocumentIdInCurrentContext(documentId);
        }

        internal bool TryGetHierarchy(ProjectId projectId, out IVsHierarchy hierarchy)
        {
            hierarchy = this.GetHierarchy(projectId);
            return hierarchy != null;
        }

        public override string GetFilePath(DocumentId documentId)
        {
            var document = this.GetHostDocument(documentId);

            if (document == null)
            {
                return null;
            }
            else
            {
                return document.FilePath;
            }
        }

        internal void StartSolutionCrawler()
        {
            if (_registrationService == null)
            {
                lock (this)
                {
                    if (_registrationService == null)
                    {
                        _registrationService = this.Services.GetService<ISolutionCrawlerRegistrationService>();
                        _registrationService.Register(this);
                    }
                }
            }
        }

        internal void StopSolutionCrawler()
        {
            if (_registrationService != null)
            {
                lock (this)
                {
                    if (_registrationService != null)
                    {
                        _registrationService.Unregister(this, blockingShutdown: true);
                        _registrationService = null;
                    }
                }
            }
        }

        protected override void Dispose(bool finalize)
        {
            // workspace is going away. unregister this workspace from work coordinator
            StopSolutionCrawler();

            base.Dispose(finalize);
        }

        public void EnsureEditableDocuments(IEnumerable<DocumentId> documents)
        {
            var queryEdit = (IVsQueryEditQuerySave2)ServiceProvider.GetService(typeof(SVsQueryEditQuerySave));

            var fileNames = documents.Select(GetFilePath).ToArray();

            uint editVerdict;
            uint editResultFlags;

            // TODO: meditate about the flags we can pass to this and decide what is most appropriate for Roslyn
            int result = queryEdit.QueryEditFiles(
                rgfQueryEdit: 0,
                cFiles: fileNames.Length,
                rgpszMkDocuments: fileNames,
                rgrgf: new uint[fileNames.Length],
                rgFileInfo: new VSQEQS_FILE_ATTRIBUTE_DATA[fileNames.Length],
                pfEditVerdict: out editVerdict,
                prgfMoreInfo: out editResultFlags);

            if (ErrorHandler.Failed(result) ||
                editVerdict != (uint)tagVSQueryEditResult.QER_EditOK)
            {
                throw new Exception("Unable to check out the files from source control.");
            }

            if ((editResultFlags & (uint)(tagVSQueryEditResultFlags2.QER_Changed | tagVSQueryEditResultFlags2.QER_Reloaded)) != 0)
            {
                throw new Exception("A file was reloaded during the source control checkout.");
            }
        }

        public void EnsureEditableDocuments(params DocumentId[] documents)
        {
            this.EnsureEditableDocuments((IEnumerable<DocumentId>)documents);
        }

        internal void OnDocumentTextUpdatedOnDisk(DocumentId documentId)
        {
            var vsDoc = this.GetHostDocument(documentId);
            this.OnDocumentTextLoaderChanged(documentId, vsDoc.Loader);
        }

        internal void OnAdditionalDocumentTextUpdatedOnDisk(DocumentId documentId)
        {
            var vsDoc = this.GetHostDocument(documentId);
            this.OnAdditionalDocumentTextLoaderChanged(documentId, vsDoc.Loader);
        }

        public TInterface GetVsService<TService, TInterface>()
            where TService : class
            where TInterface : class
        {
            return this.ServiceProvider.GetService(typeof(TService)) as TInterface;
        }

<<<<<<< HEAD
        public object GetVsService(Type serviceType)
        {
            return ServiceProvider.GetService(serviceType);
        }

        public DTE GetVsDte()
        {
            return GetVsService<SDTE, DTE>();
=======
        internal override bool CanAddProjectReference(ProjectId referencingProject, ProjectId referencedProject)
        {
            _foregroundObject.AssertIsForeground();

            IVsHierarchy referencingHierarchy;
            IVsHierarchy referencedHierarchy;
            if (!TryGetHierarchy(referencingProject, out referencingHierarchy) ||
                !TryGetHierarchy(referencedProject, out referencedHierarchy))
            {
                // Couldn't even get a hierarchy for this project. So we have to assume
                // that adding a reference is disallowed.
                return false;
            }

            // First we have to see if either project disallows the reference being added.
            const int ContextFlags = (int)__VSQUERYFLAVORREFERENCESCONTEXT.VSQUERYFLAVORREFERENCESCONTEXT_RefreshReference;

            uint canAddProjectReference = (uint)__VSREFERENCEQUERYRESULT.REFERENCE_UNKNOWN;
            uint canBeReferenced = (uint)__VSREFERENCEQUERYRESULT.REFERENCE_UNKNOWN;

            var referencingProjectFlavor3 = referencingHierarchy as IVsProjectFlavorReferences3;
            if (referencingProjectFlavor3 != null)
            {
                string unused;
                if (ErrorHandler.Failed(referencingProjectFlavor3.QueryAddProjectReferenceEx(referencedHierarchy, ContextFlags, out canAddProjectReference, out unused)))
                {
                    // Something went wrong even trying to see if the reference would be allowed.
                    // Assume it won't be allowed.
                    return false;
                }

                if (canAddProjectReference == (uint)__VSREFERENCEQUERYRESULT.REFERENCE_DENY)
                {
                    // Adding this project reference is not allowed.
                    return false;
                }
            }

            var referencedProjectFlavor3 = referencedHierarchy as IVsProjectFlavorReferences3;
            if (referencedProjectFlavor3 != null)
            {
                string unused;
                if (ErrorHandler.Failed(referencedProjectFlavor3.QueryCanBeReferencedEx(referencingHierarchy, ContextFlags, out canBeReferenced, out unused)))
                {
                    // Something went wrong even trying to see if the reference would be allowed.
                    // Assume it won't be allowed.
                    return false;
                }

                if (canBeReferenced == (uint)__VSREFERENCEQUERYRESULT.REFERENCE_DENY)
                {
                    // Adding this project reference is not allowed.
                    return false;
                }
            }

            // Neither project denied the reference being added.  At this point, if either project
            // allows the reference to be added, and the other doesn't block it, then we can add 
            // the reference.
            if (canAddProjectReference == (int)__VSREFERENCEQUERYRESULT.REFERENCE_ALLOW ||
                canBeReferenced == (int)__VSREFERENCEQUERYRESULT.REFERENCE_ALLOW)
            {
                return true;
            }

            // In both directions things are still unknown.  Fallback to the reference manager
            // to make the determination here.
            var referenceManager = GetVsService<SVsReferenceManager, IVsReferenceManager>();
            if (referenceManager == null)
            {
                // Couldn't get the reference manager.  Have to assume it's not allowed.
                return false;
            }

            // As long as the reference manager does not deny things, then we allow the 
            // reference to be added.
            var result = referenceManager.QueryCanReferenceProject(referencingHierarchy, referencedHierarchy);
            return result != (uint)__VSREFERENCEQUERYRESULT.REFERENCE_DENY;
>>>>>>> 10608211
        }

        /// <summary>
        /// A trivial implementation of <see cref="IVisualStudioWorkspaceHost" /> that just
        /// forwards the calls down to the underlying Workspace.
        /// </summary>
        protected class VisualStudioWorkspaceHost : IVisualStudioWorkspaceHost, IVisualStudioWorkingFolder
        {
            private readonly VisualStudioWorkspaceImpl _workspace;

            private Dictionary<DocumentId, uint> _documentIdToHierarchyEventsCookieMap = new Dictionary<DocumentId, uint>();

            public VisualStudioWorkspaceHost(VisualStudioWorkspaceImpl workspace)
            {
                _workspace = workspace;
            }

            void IVisualStudioWorkspaceHost.OnOptionsChanged(ProjectId projectId, CompilationOptions compilationOptions, ParseOptions parseOptions)
            {
                _workspace.OnCompilationOptionsChanged(projectId, compilationOptions);
                _workspace.OnParseOptionsChanged(projectId, parseOptions);
            }

            void IVisualStudioWorkspaceHost.OnDocumentAdded(DocumentInfo documentInfo)
            {
                _workspace.OnDocumentAdded(documentInfo);
            }

            void IVisualStudioWorkspaceHost.OnDocumentClosed(DocumentId documentId, ITextBuffer textBuffer, TextLoader loader, bool updateActiveContext)
            {
                // TODO: Move this out to DocumentProvider. As is, this depends on being able to 
                // access the host document which will already be deleted in some cases, causing 
                // a crash. Until this is fixed, we will leak a HierarchyEventsSink every time a
                // Mercury shared document is closed.
                // UnsubscribeFromSharedHierarchyEvents(documentId);
                using (_workspace.Services.GetService<IGlobalOperationNotificationService>().Start("Document Closed"))
                {
                    _workspace.OnDocumentClosed(documentId, loader, updateActiveContext);
                }
            }

            void IVisualStudioWorkspaceHost.OnDocumentOpened(DocumentId documentId, ITextBuffer textBuffer, bool currentContext)
            {
                SubscribeToSharedHierarchyEvents(documentId);
                _workspace.OnDocumentOpened(documentId, textBuffer.AsTextContainer(), currentContext);
            }

            private void SubscribeToSharedHierarchyEvents(DocumentId documentId)
            {
                // Todo: maybe avoid double alerts.
                var hostDocument = _workspace.GetHostDocument(documentId);
                if (hostDocument == null)
                {
                    return;
                }

                var hierarchy = hostDocument.Project.Hierarchy;

                var itemId = hostDocument.GetItemId();
                if (itemId == (uint)VSConstants.VSITEMID.Nil)
                {
                    // the document has been removed from the solution
                    return;
                }

                var sharedHierarchy = LinkedFileUtilities.GetSharedHierarchyForItem(hierarchy, itemId);
                if (sharedHierarchy != null)
                {
                    uint cookie;
                    var eventSink = new HierarchyEventsSink(_workspace, sharedHierarchy, documentId);
                    var hr = sharedHierarchy.AdviseHierarchyEvents(eventSink, out cookie);

                    if (hr == VSConstants.S_OK && !_documentIdToHierarchyEventsCookieMap.ContainsKey(documentId))
                    {
                        _documentIdToHierarchyEventsCookieMap.Add(documentId, cookie);
                    }
                }
            }

            private void UnsubscribeFromSharedHierarchyEvents(DocumentId documentId)
            {
                var hostDocument = _workspace.GetHostDocument(documentId);
                var itemId = hostDocument.GetItemId();
                if (itemId == (uint)VSConstants.VSITEMID.Nil)
                {
                    // the document has been removed from the solution
                    return;
                }

                var sharedHierarchy = LinkedFileUtilities.GetSharedHierarchyForItem(hostDocument.Project.Hierarchy, itemId);
                if (sharedHierarchy != null)
                {
                    uint cookie;
                    if (_documentIdToHierarchyEventsCookieMap.TryGetValue(documentId, out cookie))
                    {
                        var hr = sharedHierarchy.UnadviseHierarchyEvents(cookie);
                        _documentIdToHierarchyEventsCookieMap.Remove(documentId);
                    }
                }
            }

            private void RegisterPrimarySolutionForPersistentStorage(SolutionId solutionId)
            {
                var service = _workspace.Services.GetService<IPersistentStorageService>() as PersistentStorageService;
                if (service == null)
                {
                    return;
                }

                service.RegisterPrimarySolution(solutionId);
            }

            private void UnregisterPrimarySolutionForPersistentStorage(SolutionId solutionId, bool synchronousShutdown)
            {
                var service = _workspace.Services.GetService<IPersistentStorageService>() as PersistentStorageService;
                if (service == null)
                {
                    return;
                }

                service.UnregisterPrimarySolution(solutionId, synchronousShutdown);
            }

            void IVisualStudioWorkspaceHost.OnDocumentRemoved(DocumentId documentId)
            {
                _workspace.OnDocumentRemoved(documentId);
            }

            void IVisualStudioWorkspaceHost.OnMetadataReferenceAdded(ProjectId projectId, PortableExecutableReference metadataReference)
            {
                _workspace.OnMetadataReferenceAdded(projectId, metadataReference);
            }

            void IVisualStudioWorkspaceHost.OnMetadataReferenceRemoved(ProjectId projectId, PortableExecutableReference metadataReference)
            {
                _workspace.OnMetadataReferenceRemoved(projectId, metadataReference);
            }

            void IVisualStudioWorkspaceHost.OnProjectAdded(ProjectInfo projectInfo)
            {
                using (_workspace.Services.GetService<IGlobalOperationNotificationService>()?.Start("Add Project"))
                {
                    _workspace.OnProjectAdded(projectInfo);
                }
            }

            void IVisualStudioWorkspaceHost.OnProjectReferenceAdded(ProjectId projectId, ProjectReference projectReference)
            {
                _workspace.OnProjectReferenceAdded(projectId, projectReference);
            }

            void IVisualStudioWorkspaceHost.OnProjectReferenceRemoved(ProjectId projectId, ProjectReference projectReference)
            {
                _workspace.OnProjectReferenceRemoved(projectId, projectReference);
            }

            void IVisualStudioWorkspaceHost.OnProjectRemoved(ProjectId projectId)
            {
                using (_workspace.Services.GetService<IGlobalOperationNotificationService>()?.Start("Remove Project"))
                {
                    _workspace.OnProjectRemoved(projectId);
                }
            }

            void IVisualStudioWorkspaceHost.OnSolutionAdded(SolutionInfo solutionInfo)
            {
                RegisterPrimarySolutionForPersistentStorage(solutionInfo.Id);

                _workspace.OnSolutionAdded(solutionInfo);
            }

            void IVisualStudioWorkspaceHost.OnSolutionRemoved()
            {
                var solutionId = _workspace.CurrentSolution.Id;

                _workspace.OnSolutionRemoved();
                _workspace.ClearReferenceCache();

                UnregisterPrimarySolutionForPersistentStorage(solutionId, synchronousShutdown: false);
            }

            void IVisualStudioWorkspaceHost.ClearSolution()
            {
                _workspace.ClearSolution();
                _workspace.ClearReferenceCache();
            }

            void IVisualStudioWorkspaceHost.OnDocumentTextUpdatedOnDisk(DocumentId id)
            {
                _workspace.OnDocumentTextUpdatedOnDisk(id);
            }

            void IVisualStudioWorkspaceHost.OnAssemblyNameChanged(ProjectId id, string assemblyName)
            {
                _workspace.OnAssemblyNameChanged(id, assemblyName);
            }

            void IVisualStudioWorkspaceHost.OnOutputFilePathChanged(ProjectId id, string outputFilePath)
            {
                _workspace.OnOutputFilePathChanged(id, outputFilePath);
            }

            void IVisualStudioWorkspaceHost.OnProjectNameChanged(ProjectId projectId, string name, string filePath)
            {
                _workspace.OnProjectNameChanged(projectId, name, filePath);
            }

            void IVisualStudioWorkspaceHost.OnAnalyzerReferenceAdded(ProjectId projectId, AnalyzerReference analyzerReference)
            {
                _workspace.OnAnalyzerReferenceAdded(projectId, analyzerReference);
            }

            void IVisualStudioWorkspaceHost.OnAnalyzerReferenceRemoved(ProjectId projectId, AnalyzerReference analyzerReference)
            {
                _workspace.OnAnalyzerReferenceRemoved(projectId, analyzerReference);
            }

            void IVisualStudioWorkspaceHost.OnAdditionalDocumentAdded(DocumentInfo additionalDocumentInfo)
            {
                _workspace.OnAdditionalDocumentAdded(additionalDocumentInfo);
            }

            void IVisualStudioWorkspaceHost.OnAdditionalDocumentRemoved(DocumentId additionalDocumentId)
            {
                _workspace.OnAdditionalDocumentRemoved(additionalDocumentId);
            }

            void IVisualStudioWorkspaceHost.OnAdditionalDocumentOpened(DocumentId documentId, ITextBuffer textBuffer, bool isCurrentContext)
            {
                _workspace.OnAdditionalDocumentOpened(documentId, textBuffer.AsTextContainer(), isCurrentContext);
            }

            void IVisualStudioWorkspaceHost.OnAdditionalDocumentClosed(DocumentId documentId, ITextBuffer textBuffer, TextLoader loader)
            {
                _workspace.OnAdditionalDocumentClosed(documentId, loader);
            }

            void IVisualStudioWorkspaceHost.OnAdditionalDocumentTextUpdatedOnDisk(DocumentId id)
            {
                _workspace.OnAdditionalDocumentTextUpdatedOnDisk(id);
            }

            void IVisualStudioWorkingFolder.OnBeforeWorkingFolderChange()
            {
                UnregisterPrimarySolutionForPersistentStorage(_workspace.CurrentSolution.Id, synchronousShutdown: true);
            }

            void IVisualStudioWorkingFolder.OnAfterWorkingFolderChange()
            {
                var solutionId = _workspace.CurrentSolution.Id;

                _workspace.ProjectTracker.UpdateSolutionProperties(solutionId);
                RegisterPrimarySolutionForPersistentStorage(solutionId);
            }
        }
    }
}<|MERGE_RESOLUTION|>--- conflicted
+++ resolved
@@ -1047,7 +1047,6 @@
             return this.ServiceProvider.GetService(typeof(TService)) as TInterface;
         }
 
-<<<<<<< HEAD
         public object GetVsService(Type serviceType)
         {
             return ServiceProvider.GetService(serviceType);
@@ -1056,7 +1055,8 @@
         public DTE GetVsDte()
         {
             return GetVsService<SDTE, DTE>();
-=======
+        }
+
         internal override bool CanAddProjectReference(ProjectId referencingProject, ProjectId referencedProject)
         {
             _foregroundObject.AssertIsForeground();
@@ -1135,7 +1135,6 @@
             // reference to be added.
             var result = referenceManager.QueryCanReferenceProject(referencingHierarchy, referencedHierarchy);
             return result != (uint)__VSREFERENCEQUERYRESULT.REFERENCE_DENY;
->>>>>>> 10608211
         }
 
         /// <summary>
