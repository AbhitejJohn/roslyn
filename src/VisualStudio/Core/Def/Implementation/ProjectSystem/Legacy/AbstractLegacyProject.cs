--- conflicted
+++ resolved
@@ -65,9 +65,6 @@
         protected void AddFile(string filename, SourceCodeKind sourceCodeKind)
         {
             bool getIsCurrentContext(IVisualStudioHostDocument document) => LinkedFileUtilities.IsCurrentContextHierarchy(document, RunningDocumentTable);
-<<<<<<< HEAD
-            AddFile(filename, sourceCodeKind, getIsCurrentContext, GetFolderNamesFromHierarchy, documentServiceFactory: null);
-=======
             var itemid = Hierarchy?.TryGetItemId(filename) ?? VSConstants.VSITEMID_NIL;
 
             var folderNames = ImmutableArray<string>.Empty;
@@ -77,8 +74,7 @@
                 folderNames = GetFolderNamesFromHierarchy(itemid);
             }
 
-            AddFile(filename, sourceCodeKind, getIsCurrentContext, folderNames);
->>>>>>> 87cbbac4
+            AddFile(filename, sourceCodeKind, getIsCurrentContext, folderNames, documentServiceFactory: null);
         }
 
         protected void SetOutputPathAndRelatedData(string objOutputPath)
