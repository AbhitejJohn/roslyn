﻿<?xml version="1.0" encoding="utf-8"?>
<xliff xmlns="urn:oasis:names:tc:xliff:document:1.2" xmlns:xsi="http://www.w3.org/2001/XMLSchema-instance" version="1.2" xsi:schemaLocation="urn:oasis:names:tc:xliff:document:1.2 xliff-core-1.2-transitional.xsd">
  <file datatype="xml" source-language="en" target-language="zh-Hant" original="../ServicesVSResources.resx">
    <body>
      <trans-unit id="A_new_namespace_will_be_created">
        <source>A new namespace will be created</source>
        <target state="translated">將會建立新的命名空間</target>
        <note />
      </trans-unit>
      <trans-unit id="A_type_and_name_must_be_provided">
        <source>A type and name must be provided.</source>
        <target state="translated">必須提供類型與名稱。</target>
        <note />
      </trans-unit>
      <trans-unit id="Action">
        <source>Action</source>
        <target state="translated">動作</target>
        <note>Action to perform on an unused reference, such as remove or keep</note>
      </trans-unit>
      <trans-unit id="Add">
        <source>_Add</source>
        <target state="translated">新增(_A)</target>
        <note>Adding an element to a list</note>
      </trans-unit>
      <trans-unit id="Add_Parameter">
        <source>Add Parameter</source>
        <target state="translated">新增參數</target>
        <note />
      </trans-unit>
      <trans-unit id="Add_to_current_file">
        <source>Add to _current file</source>
        <target state="translated">新增至 _current 檔案</target>
        <note />
      </trans-unit>
      <trans-unit id="Added_Parameter">
        <source>Added parameter.</source>
        <target state="translated">已新增參數。</target>
        <note />
      </trans-unit>
      <trans-unit id="Additional_changes_are_needed_to_complete_the_refactoring_Review_changes_below">
        <source>Additional changes are needed to complete the refactoring. Review changes below.</source>
        <target state="translated">必須進行其他變更，才能完成重構。請檢閱以下變更。</target>
        <note />
      </trans-unit>
      <trans-unit id="All_methods">
        <source>All methods</source>
        <target state="translated">全部方法</target>
        <note />
      </trans-unit>
      <trans-unit id="All_sources">
        <source>All sources</source>
        <target state="translated">所有來源</target>
        <note />
      </trans-unit>
      <trans-unit id="Allow_colon">
        <source>Allow:</source>
        <target state="translated">允許:</target>
        <note />
      </trans-unit>
      <trans-unit id="Allow_multiple_blank_lines">
        <source>Allow multiple blank lines</source>
        <target state="translated">允許多個空白行</target>
        <note />
      </trans-unit>
      <trans-unit id="Allow_statement_immediately_after_block">
        <source>Allow statement immediately after block</source>
        <target state="translated">允許在區塊後面立即加上陳述式</target>
        <note />
      </trans-unit>
      <trans-unit id="Always">
        <source>Always</source>
        <target state="translated">一律</target>
        <note />
      </trans-unit>
      <trans-unit id="Always_for_clarity">
        <source>Always for clarity</source>
        <target state="translated">一律使用以明確表示</target>
        <note />
      </trans-unit>
      <trans-unit id="Analyzer_Defaults">
        <source>Analyzer Defaults</source>
        <target state="translated">分析器預設值</target>
        <note />
      </trans-unit>
      <trans-unit id="Analyzers">
        <source>Analyzers</source>
        <target state="translated">分析器</target>
        <note />
      </trans-unit>
      <trans-unit id="Analyzing_project_references">
        <source>Analyzing project references...</source>
        <target state="translated">正在分析專案參考...</target>
        <note />
      </trans-unit>
      <trans-unit id="Apply">
        <source>Apply</source>
        <target state="translated">套用</target>
        <note />
      </trans-unit>
      <trans-unit id="Apply_0_keymapping_scheme">
        <source>Apply '{0}' keymapping scheme</source>
        <target state="translated">套用 '{0}' 按鍵對應結構描述</target>
        <note />
      </trans-unit>
      <trans-unit id="Assemblies">
        <source>Assemblies</source>
        <target state="translated">組件</target>
        <note />
      </trans-unit>
<<<<<<< HEAD
=======
      <trans-unit id="Automatically_open_stack_trace_explorer_on_focus">
        <source>Automatically open Stack Trace Explorer on focus</source>
        <target state="new">Automatically open Stack Trace Explorer on focus</target>
        <note>"Stack Trace Explorer" is a tool window that is owned by the Roslyn package</note>
      </trans-unit>
>>>>>>> 67d940c4
      <trans-unit id="Avoid_expression_statements_that_implicitly_ignore_value">
        <source>Avoid expression statements that implicitly ignore value</source>
        <target state="translated">避免會隱含地忽略值的運算陳述式</target>
        <note />
      </trans-unit>
      <trans-unit id="Avoid_unused_parameters">
        <source>Avoid unused parameters</source>
        <target state="translated">避免未使用的參數</target>
        <note />
      </trans-unit>
      <trans-unit id="Avoid_unused_value_assignments">
        <source>Avoid unused value assignments</source>
        <target state="translated">避免未使用的值指派</target>
        <note />
      </trans-unit>
      <trans-unit id="Back">
        <source>Back</source>
        <target state="translated">返回</target>
        <note />
      </trans-unit>
      <trans-unit id="Background_analysis_scope_colon">
        <source>Background analysis scope:</source>
        <target state="translated">背景分析範圍:</target>
        <note />
      </trans-unit>
      <trans-unit id="Beginning_of_line">
        <source>Beginning of line</source>
        <target state="translated">行首</target>
        <note />
      </trans-unit>
      <trans-unit id="Bitness32">
        <source>32-bit</source>
        <target state="translated">32 位元</target>
        <note />
      </trans-unit>
      <trans-unit id="Bitness64">
        <source>64-bit</source>
        <target state="translated">64 位元</target>
        <note />
      </trans-unit>
      <trans-unit id="Build_plus_live_analysis_NuGet_package">
        <source>Build + live analysis (NuGet package)</source>
        <target state="translated">組建 + 即時分析 (NuGet 套件)</target>
        <note />
      </trans-unit>
      <trans-unit id="CSharp_Visual_Basic_Diagnostics_Language_Client">
        <source>C#/Visual Basic Diagnostics Language Client</source>
        <target state="translated">C#/Visual Basic 診斷語言用戶端</target>
        <note />
      </trans-unit>
      <trans-unit id="Calculating">
        <source>Calculating...</source>
        <target state="translated">正在計算...</target>
        <note>Used in UI to represent progress in the context of loading items. </note>
      </trans-unit>
      <trans-unit id="Calculating_dependents">
        <source>Calculating dependents...</source>
        <target state="translated">正在計算相依項...</target>
        <note />
      </trans-unit>
      <trans-unit id="Call_site_value">
        <source>Call site value:</source>
        <target state="translated">呼叫網站值:</target>
        <note />
      </trans-unit>
      <trans-unit id="Callsite">
        <source>Call site</source>
        <target state="translated">呼叫網站</target>
        <note />
      </trans-unit>
      <trans-unit id="Carriage_Return_Newline_rn">
        <source>Carriage Return + Newline (\r\n)</source>
        <target state="translated">歸位字元 + 新行 (\r\n)</target>
        <note />
      </trans-unit>
      <trans-unit id="Carriage_Return_r">
        <source>Carriage Return (\r)</source>
        <target state="translated">歸位字元 (\r)</target>
        <note />
      </trans-unit>
      <trans-unit id="Category">
        <source>Category</source>
        <target state="translated">分類</target>
        <note />
      </trans-unit>
      <trans-unit id="Choose_which_action_you_would_like_to_perform_on_the_unused_references">
        <source>Choose which action you would like to perform on the unused references.</source>
        <target state="translated">選擇您要對未使用之參考執行的動作。</target>
        <note />
      </trans-unit>
<<<<<<< HEAD
=======
      <trans-unit id="Clear">
        <source>Clear</source>
        <target state="new">Clear</target>
        <note>Clear content action</note>
      </trans-unit>
      <trans-unit id="Close_tab">
        <source>Close Tab</source>
        <target state="new">Close Tab</target>
        <note />
      </trans-unit>
>>>>>>> 67d940c4
      <trans-unit id="Code_Style">
        <source>Code Style</source>
        <target state="translated">程式碼樣式</target>
        <note />
      </trans-unit>
      <trans-unit id="Code_analysis_completed_for_0">
        <source>Code analysis completed for '{0}'.</source>
        <target state="translated">'{0}' 的程式碼分析已完成。</target>
        <note />
      </trans-unit>
      <trans-unit id="Code_analysis_completed_for_Solution">
        <source>Code analysis completed for Solution.</source>
        <target state="translated">解決方案的程式碼分析已完成。</target>
        <note />
      </trans-unit>
      <trans-unit id="Code_analysis_terminated_before_completion_for_0">
        <source>Code analysis terminated before completion for '{0}'.</source>
        <target state="translated">程式碼分析在 '{0}' 完成前終止。</target>
        <note />
      </trans-unit>
      <trans-unit id="Code_analysis_terminated_before_completion_for_Solution">
        <source>Code analysis terminated before completion for Solution.</source>
        <target state="translated">程式碼分析在解決方案完成前終止。</target>
        <note />
      </trans-unit>
      <trans-unit id="Color_hints">
        <source>Color hints</source>
        <target state="translated">色彩提示</target>
        <note />
      </trans-unit>
      <trans-unit id="Colorize_regular_expressions">
        <source>Colorize regular expressions</source>
        <target state="translated">為規則運算式添加色彩</target>
        <note />
      </trans-unit>
      <trans-unit id="Combine_inheritance_margin_with_indicator_margin">
        <source>Combine inheritance margin with indicator margin</source>
        <target state="translated">合併繼承邊界與指標邊界</target>
        <note />
      </trans-unit>
      <trans-unit id="Comments">
        <source>Comments</source>
        <target state="translated">註解</target>
        <note />
      </trans-unit>
      <trans-unit id="Compute_Quick_Actions_asynchronously_experimental">
        <source>Compute Quick Actions asynchronously (experimental, requires restart)</source>
        <target state="translated">非同步計算快速動作 (實驗性，需要重新開機)</target>
        <note />
      </trans-unit>
      <trans-unit id="Containing_member">
        <source>Containing Member</source>
        <target state="translated">包含的成員</target>
        <note />
      </trans-unit>
      <trans-unit id="Containing_type">
        <source>Containing Type</source>
        <target state="translated">包含的類型</target>
        <note />
      </trans-unit>
      <trans-unit id="Current_document">
        <source>Current document</source>
        <target state="translated">目前的文件</target>
        <note />
      </trans-unit>
      <trans-unit id="Current_parameter">
        <source>Current parameter</source>
        <target state="translated">目前的參數</target>
        <note />
      </trans-unit>
      <trans-unit id="Default_Current_Document">
        <source>Default (Current Document)</source>
        <target state="translated">預設 (目前文件)</target>
        <note>This text is a menu command</note>
      </trans-unit>
      <trans-unit id="Default_Entire_Solution">
        <source>Default (Entire Solution)</source>
        <target state="translated">預設 (整個解決方案)</target>
        <note>This text is a menu command</note>
      </trans-unit>
      <trans-unit id="Default_Open_Documents">
        <source>Default (Open Documents)</source>
        <target state="translated">預設 (開啟文件)</target>
        <note>This text is a menu command</note>
      </trans-unit>
      <trans-unit id="Derived_types">
        <source>Derived types</source>
        <target state="translated">衍生類型</target>
        <note />
      </trans-unit>
      <trans-unit id="Disabled">
        <source>Disabled</source>
        <target state="translated">已停用</target>
        <note />
      </trans-unit>
      <trans-unit id="Display_all_hints_while_pressing_Alt_F1">
        <source>Display all hints while pressing Alt+F1</source>
        <target state="translated">按 Alt+F1 時顯示所有提示</target>
        <note />
      </trans-unit>
      <trans-unit id="Display_diagnostics_inline_experimental">
        <source>Display diagnostics inline (experimental)</source>
        <target state="new">Display diagnostics inline (experimental)</target>
        <note />
      </trans-unit>
      <trans-unit id="Display_inline_parameter_name_hints">
        <source>Disp_lay inline parameter name hints</source>
        <target state="translated">顯示內嵌參數名稱提示(_L)</target>
        <note />
      </trans-unit>
      <trans-unit id="Display_inline_type_hints">
        <source>Display inline type hints</source>
        <target state="translated">顯示內嵌類型提示</target>
        <note />
      </trans-unit>
      <trans-unit id="Edit">
        <source>_Edit</source>
        <target state="translated">編輯(_E)</target>
        <note />
      </trans-unit>
      <trans-unit id="Edit_0">
        <source>Edit {0}</source>
        <target state="translated">編輯 {0}</target>
        <note>{0} is a parameter description</note>
      </trans-unit>
      <trans-unit id="Editor_Color_Scheme">
        <source>Editor Color Scheme</source>
        <target state="translated">編輯器色彩配置</target>
        <note />
      </trans-unit>
      <trans-unit id="Editor_color_scheme_options_are_only_available_when_using_a_color_theme_bundled_with_Visual_Studio_The_color_theme_can_be_configured_from_the_Environment_General_options_page">
        <source>Editor color scheme options are only available when using a color theme bundled with Visual Studio. The color theme can be configured from the Environment &gt; General options page.</source>
        <target state="translated">只有在使用與 Visual Studio 配套的色彩佈景主題時，才可使用編輯器色彩配置選項。您可從 [環境] &gt; [一般選項] 頁面設定色彩佈景主題。</target>
        <note />
      </trans-unit>
      <trans-unit id="Element_is_not_valid">
        <source>Element is not valid.</source>
        <target state="translated">元素無效。</target>
        <note />
      </trans-unit>
      <trans-unit id="Enable_Razor_pull_diagnostics_experimental_requires_restart">
        <source>Enable Razor 'pull' diagnostics (experimental, requires restart)</source>
        <target state="translated">啟用 Razor 'pull' 診斷 (實驗性，需要重新啟動)</target>
        <note />
      </trans-unit>
      <trans-unit id="Enable_all_features_in_opened_files_from_source_generators_experimental">
        <source>Enable all features in opened files from source generators (experimental)</source>
        <target state="translated">從來源產生器中，啟用已開啟檔案中的所有功能 (實驗性)</target>
        <note />
      </trans-unit>
      <trans-unit id="Enable_file_logging_for_diagnostics">
        <source>Enable file logging for diagnostics (logged in '%Temp%\Roslyn' folder)</source>
        <target state="translated">啟用診斷的檔案記錄 (在 '%Temp%\Roslyn' 資料夾中記錄)</target>
        <note />
      </trans-unit>
      <trans-unit id="Enable_pull_diagnostics_experimental_requires_restart">
        <source>Enable 'pull' diagnostics (experimental, requires restart)</source>
        <target state="translated">啟用 'pull' 診斷 (實驗性，需要重新啟動)</target>
        <note />
      </trans-unit>
      <trans-unit id="Enabled">
        <source>Enabled</source>
        <target state="translated">已啟用</target>
        <note />
      </trans-unit>
      <trans-unit id="End_of_line">
        <source>End of line</source>
        <target state="translated">行結尾</target>
        <note />
      </trans-unit>
      <trans-unit id="Enter_a_call_site_value_or_choose_a_different_value_injection_kind">
        <source>Enter a call site value or choose a different value injection kind</source>
        <target state="translated">請輸入呼叫位置值，或選擇其他值插入種類</target>
        <note />
      </trans-unit>
      <trans-unit id="Entire_repository">
        <source>Entire repository</source>
        <target state="translated">整個存放庫</target>
        <note />
      </trans-unit>
      <trans-unit id="Entire_solution">
        <source>Entire solution</source>
        <target state="translated">整個解決方案</target>
        <note />
      </trans-unit>
      <trans-unit id="Error">
        <source>Error</source>
        <target state="translated">錯誤</target>
        <note />
      </trans-unit>
      <trans-unit id="Error_updating_suppressions_0">
        <source>Error updating suppressions: {0}</source>
        <target state="translated">更新歸併時發生錯誤: {0}</target>
        <note />
      </trans-unit>
      <trans-unit id="Evaluating_0_tasks_in_queue">
        <source>Evaluating ({0} tasks in queue)</source>
        <target state="translated">正在評估 (佇列中的 {0} 工作)</target>
        <note />
      </trans-unit>
      <trans-unit id="Extract_Base_Class">
        <source>Extract Base Class</source>
        <target state="translated">擷取基底類別</target>
        <note />
      </trans-unit>
      <trans-unit id="Finish">
        <source>Finish</source>
        <target state="translated">完成</target>
        <note />
      </trans-unit>
      <trans-unit id="For_non_interface_members">
        <source>For non interface members</source>
        <target state="translated">對於非介面成員</target>
        <note />
      </trans-unit>
      <trans-unit id="Format_document">
        <source>Format document</source>
        <target state="translated">格式化文件</target>
        <note />
      </trans-unit>
      <trans-unit id="Generate_dot_editorconfig_file_from_settings">
        <source>Generate .editorconfig file from settings</source>
        <target state="translated">從設定產生 .editorconfig 檔案</target>
        <note />
      </trans-unit>
      <trans-unit id="Highlight_related_components_under_cursor">
        <source>Highlight related components under cursor</source>
        <target state="translated">反白資料指標下的相關元件</target>
        <note />
      </trans-unit>
      <trans-unit id="Id">
        <source>Id</source>
        <target state="translated">識別碼</target>
        <note />
      </trans-unit>
      <trans-unit id="Implemented_interfaces">
        <source>Implemented interfaces</source>
        <target state="translated">已實作的介面</target>
        <note />
      </trans-unit>
      <trans-unit id="Implemented_members">
        <source>Implemented members</source>
        <target state="translated">已實作的成員</target>
        <note />
      </trans-unit>
      <trans-unit id="Implementing_members">
        <source>Implementing members</source>
        <target state="translated">實作成員</target>
        <note />
      </trans-unit>
      <trans-unit id="Implementing_types">
        <source>Implementing types</source>
        <target state="translated">正在實作類型</target>
        <note />
      </trans-unit>
      <trans-unit id="In_other_operators">
        <source>In other operators</source>
        <target state="translated">其他運算子中</target>
        <note />
      </trans-unit>
      <trans-unit id="Index">
        <source>Index</source>
        <target state="translated">索引</target>
        <note>Index of parameter in original signature</note>
      </trans-unit>
      <trans-unit id="Infer_from_context">
        <source>Infer from context</source>
        <target state="translated">從內容推斷</target>
        <note />
      </trans-unit>
      <trans-unit id="Indexed_in_organization">
        <source>Indexed in organization</source>
        <target state="translated">已在組織中編制索引</target>
        <note />
      </trans-unit>
      <trans-unit id="Indexed_in_repo">
        <source>Indexed in repo</source>
        <target state="translated">已在存放庫中編制索引</target>
        <note />
      </trans-unit>
      <trans-unit id="Inheritance_Margin">
        <source>Inheritance Margin</source>
        <target state="translated">繼承邊界</target>
        <note />
      </trans-unit>
<<<<<<< HEAD
=======
      <trans-unit id="Inline_Diagnostics_experimental">
        <source>Inline Diagnostics (experimental)</source>
        <target state="new">Inline Diagnostics (experimental)</target>
        <note />
      </trans-unit>
>>>>>>> 67d940c4
      <trans-unit id="Inherited_interfaces">
        <source>Inherited interfaces</source>
        <target state="translated">繼承介面</target>
        <note />
      </trans-unit>
      <trans-unit id="Inline_Hints">
        <source>Inline Hints</source>
        <target state="translated">內嵌提示</target>
        <note />
      </trans-unit>
      <trans-unit id="Inserting_call_site_value_0">
        <source>Inserting call site value '{0}'</source>
        <target state="translated">正在插入呼叫網站值 '{0}'</target>
        <note />
      </trans-unit>
      <trans-unit id="Install_Microsoft_recommended_Roslyn_analyzers_which_provide_additional_diagnostics_and_fixes_for_common_API_design_security_performance_and_reliability_issues">
        <source>Install Microsoft-recommended Roslyn analyzers, which provide additional diagnostics and fixes for common API design, security, performance, and reliability issues</source>
        <target state="translated">安裝 Microsoft 建議的 Roslyn 分析器，其可為一般 API 設計、安全性、效能及可靠性問題提供額外的診斷與修正</target>
        <note />
      </trans-unit>
      <trans-unit id="Interface_cannot_have_field">
        <source>Interface cannot have field.</source>
        <target state="translated">介面不得具有欄位。</target>
        <note />
      </trans-unit>
      <trans-unit id="IntroduceUndefinedTodoVariables">
        <source>Introduce undefined TODO variables</source>
        <target state="translated">引入未定義的 TODO 變數</target>
        <note>"TODO" is an indicator that more work should be done at the location where the TODO is inserted</note>
      </trans-unit>
      <trans-unit id="Invalid_type_name">
        <source>Invalid type name</source>
        <target state="new">Invalid type name</target>
        <note />
      </trans-unit>
      <trans-unit id="Item_origin">
        <source>Item origin</source>
        <target state="translated">項目原點</target>
        <note />
      </trans-unit>
      <trans-unit id="Keep">
        <source>Keep</source>
        <target state="translated">保留</target>
        <note />
      </trans-unit>
      <trans-unit id="Keep_all_parentheses_in_colon">
        <source>Keep all parentheses in:</source>
        <target state="translated">以下情況保留所有括號:</target>
        <note />
      </trans-unit>
      <trans-unit id="Kind">
        <source>Kind</source>
        <target state="translated">種類</target>
        <note />
      </trans-unit>
<<<<<<< HEAD
      <trans-unit id="Language_client_initialization_failed">
        <source>{0} failed to initialize. Status = {1}. Exception = {2}</source>
        <target state="translated">{0} 無法初始化。狀態 = {1}。例外狀況 = {2}</target>
        <note>{0} is the language server name.  Status is the status of the initialization.  Exception is the exception encountered during initialization.</note>
      </trans-unit>
=======
>>>>>>> 67d940c4
      <trans-unit id="Live_analysis_VSIX_extension">
        <source>Live analysis (VSIX extension)</source>
        <target state="translated">即時分析 (VSIX 延伸模組)</target>
        <note />
      </trans-unit>
      <trans-unit id="Loaded_items">
        <source>Loaded items</source>
        <target state="translated">已載入的項目</target>
        <note />
      </trans-unit>
      <trans-unit id="Loaded_solution">
        <source>Loaded solution</source>
        <target state="translated">已載入的解決方案</target>
        <note />
      </trans-unit>
      <trans-unit id="Local">
        <source>Local</source>
        <target state="translated">本機</target>
        <note />
      </trans-unit>
      <trans-unit id="Local_metadata">
        <source>Local metadata</source>
        <target state="translated">本機中繼資料</target>
        <note />
      </trans-unit>
      <trans-unit id="Location">
        <source>Location</source>
        <target state="translated">位置</target>
        <note />
      </trans-unit>
      <trans-unit id="Make_0_abstract">
        <source>Make '{0}' abstract</source>
        <target state="translated">將 '{0}' 抽象化</target>
        <note />
      </trans-unit>
      <trans-unit id="Make_abstract">
        <source>Make abstract</source>
        <target state="translated">抽象化</target>
        <note />
      </trans-unit>
      <trans-unit id="Members">
        <source>Members</source>
        <target state="translated">成員</target>
        <note />
      </trans-unit>
      <trans-unit id="Modifier_preferences_colon">
        <source>Modifier preferences:</source>
        <target state="translated">修飾元喜好設定:</target>
        <note />
      </trans-unit>
      <trans-unit id="Move_static_members_to_another_type_colon">
        <source>Move Static Members to Another Type:</source>
        <target state="new">Move Static Members to Another Type:</target>
        <note />
      </trans-unit>
      <trans-unit id="Move_to_namespace">
        <source>Move to Namespace</source>
        <target state="translated">移到命名空間</target>
        <note />
      </trans-unit>
      <trans-unit id="Multiple_members_are_inherited">
        <source>Multiple members are inherited</source>
        <target state="translated">已繼承多名成員</target>
        <note />
      </trans-unit>
      <trans-unit id="Multiple_members_are_inherited_on_line_0">
        <source>Multiple members are inherited on line {0}</source>
        <target state="translated">已在行 {0} 上繼承多名成員</target>
        <note>Line number info is needed for accessibility purpose.</note>
      </trans-unit>
      <trans-unit id="Name_conflicts_with_an_existing_type_name">
        <source>Name conflicts with an existing type name.</source>
        <target state="translated">名稱與現有類型名稱衝突。</target>
        <note />
      </trans-unit>
      <trans-unit id="Name_is_not_a_valid_0_identifier">
        <source>Name is not a valid {0} identifier.</source>
        <target state="translated">名稱不是有效的 {0} 識別碼。</target>
        <note />
      </trans-unit>
      <trans-unit id="Namespace">
        <source>Namespace</source>
        <target state="translated">命名空間</target>
        <note />
      </trans-unit>
      <trans-unit id="Namespace_0">
        <source>Namespace: '{0}'</source>
        <target state="translated">命名空間: '{0}'</target>
        <note />
      </trans-unit>
      <trans-unit id="Namespace_declarations">
        <source>Namespace declarations</source>
        <target state="translated">命名空間宣告</target>
        <note />
      </trans-unit>
      <trans-unit id="Namespaces_have_been_updated">
        <source>Namespaces have been updated.</source>
        <target state="translated">已更新命名空間。</target>
        <note>"Namespaces" is the programming language concept</note>
      </trans-unit>
      <trans-unit id="NamingSpecification_CSharp_Class">
        <source>class</source>
        <target state="new">class</target>
        <note>{Locked} This string can be found under "Tools | Options | Text Editor | C# | Code Style | Naming | Manage Specifications | + | Symbol kinds". All of the "NamingSpecification_CSharp_*" strings represent language constructs, and some of them are also actual keywords (including this one).</note>
      </trans-unit>
      <trans-unit id="NamingSpecification_CSharp_Delegate">
        <source>delegate</source>
        <target state="new">delegate</target>
        <note>{Locked} This string can be found under "Tools | Options | Text Editor | C# | Code Style | Naming | Manage Specifications | + | Symbol kinds". All of the "NamingSpecification_CSharp_*" strings represent language constructs, and some of them are also actual keywords (including this one).</note>
      </trans-unit>
      <trans-unit id="NamingSpecification_CSharp_Enum">
        <source>enum</source>
        <target state="new">enum</target>
        <note>{Locked} This string can be found under "Tools | Options | Text Editor | C# | Code Style | Naming | Manage Specifications | + | Symbol kinds". All of the "NamingSpecification_CSharp_*" strings represent language constructs, and some of them are also actual keywords (including this one).</note>
      </trans-unit>
      <trans-unit id="NamingSpecification_CSharp_Event">
        <source>event</source>
        <target state="new">event</target>
        <note>{Locked} This string can be found under "Tools | Options | Text Editor | C# | Code Style | Naming | Manage Specifications | + | Symbol kinds". All of the "NamingSpecification_CSharp_*" strings represent language constructs, and some of them are also actual keywords (including this one).</note>
      </trans-unit>
      <trans-unit id="NamingSpecification_CSharp_Field">
        <source>field</source>
        <target state="translated">欄位</target>
        <note>This string can be found under "Tools | Options | Text Editor | C# | Code Style | Naming | Manage Specifications | + | Symbol kinds". All of the "NamingSpecification_CSharp_*" strings represent language constructs, and some of them are also actual keywords (NOT this one). Refers to the C# programming language concept of a "field" (which stores data).</note>
      </trans-unit>
      <trans-unit id="NamingSpecification_CSharp_Interface">
        <source>interface</source>
        <target state="new">interface</target>
        <note>{Locked} This string can be found under "Tools | Options | Text Editor | C# | Code Style | Naming | Manage Specifications | + | Symbol kinds". All of the "NamingSpecification_CSharp_*" strings represent language constructs, and some of them are also actual keywords (including this one).</note>
      </trans-unit>
      <trans-unit id="NamingSpecification_CSharp_Local">
        <source>local</source>
        <target state="translated">區域</target>
        <note>This string can be found under "Tools | Options | Text Editor | C# | Code Style | Naming | Manage Specifications | + | Symbol kinds". All of the "NamingSpecification_CSharp_*" strings represent language constructs, and some of them are also actual keywords (NOT this one). Refers to the C# language concept of a "local variable".</note>
      </trans-unit>
      <trans-unit id="NamingSpecification_CSharp_LocalFunction">
        <source>local function</source>
        <target state="translated">區域函式</target>
        <note>This string can be found under "Tools | Options | Text Editor | C# | Code Style | Naming | Manage Specifications | + | Symbol kinds". All of the "NamingSpecification_CSharp_*" strings represent language constructs, and some of them are also actual keywords (NOT this one). Refers to the C# language concept of a "local function" that exists locally within another function.</note>
      </trans-unit>
      <trans-unit id="NamingSpecification_CSharp_Method">
        <source>method</source>
        <target state="translated">方法</target>
        <note>This string can be found under "Tools | Options | Text Editor | C# | Code Style | Naming | Manage Specifications | + | Symbol kinds". All of the "NamingSpecification_CSharp_*" strings represent language constructs, and some of them are also actual keywords (NOT this one). Refers to the C# language concept of a "method" that can be called by other code.</note>
      </trans-unit>
      <trans-unit id="NamingSpecification_CSharp_Namespace">
        <source>namespace</source>
        <target state="new">namespace</target>
        <note>{Locked} This string can be found under "Tools | Options | Text Editor | C# | Code Style | Naming | Manage Specifications | + | Symbol kinds". All of the "NamingSpecification_CSharp_*" strings represent language constructs, and some of them are also actual keywords (including this one).</note>
      </trans-unit>
      <trans-unit id="NamingSpecification_CSharp_Parameter">
        <source>parameter</source>
        <target state="translated">參數</target>
        <note>This string can be found under "Tools | Options | Text Editor | C# | Code Style | Naming | Manage Specifications | + | Symbol kinds". All of the "NamingSpecification_CSharp_*" strings represent language constructs, and some of them are also actual keywords (NOT this one). Refers to the C# language concept of a "parameter" being passed to a method.</note>
      </trans-unit>
      <trans-unit id="NamingSpecification_CSharp_Property">
        <source>property</source>
        <target state="translated">屬性</target>
        <note>This string can be found under "Tools | Options | Text Editor | C# | Code Style | Naming | Manage Specifications | + | Symbol kinds". All of the "NamingSpecification_CSharp_*" strings represent language constructs, and some of them are also actual keywords (NOT this one). Refers to the C# language concept of a "property" (which allows for the retrieval of data).</note>
      </trans-unit>
      <trans-unit id="NamingSpecification_CSharp_Struct">
        <source>struct</source>
        <target state="new">struct</target>
        <note>{Locked} This string can be found under "Tools | Options | Text Editor | C# | Code Style | Naming | Manage Specifications | + | Symbol kinds". All of the "NamingSpecification_CSharp_*" strings represent language constructs, and some of them are also actual keywords (including this one).</note>
      </trans-unit>
      <trans-unit id="NamingSpecification_CSharp_TypeParameter">
        <source>type parameter</source>
        <target state="translated">類型參數</target>
        <note>This string can be found under "Tools | Options | Text Editor | C# | Code Style | Naming | Manage Specifications | + | Symbol kinds". All of the "NamingSpecification_CSharp_*" strings represent language constructs, and some of them are also actual keywords (NOT this one). Refers to the C# language concept of a "type parameter".</note>
      </trans-unit>
      <trans-unit id="NamingSpecification_VisualBasic_Class">
        <source>Class</source>
        <target state="new">Class</target>
        <note>{Locked} This string can be found under "Tools | Options | Text Editor | Basic | Code Style | Naming | Manage Specifications | + | Symbol kinds". All of the "NamingSpecification_VisualBasic_*" strings represent language constructs, and some of them are also actual keywords (including this one).</note>
      </trans-unit>
      <trans-unit id="NamingSpecification_VisualBasic_Delegate">
        <source>Delegate</source>
        <target state="new">Delegate</target>
        <note>{Locked} This string can be found under "Tools | Options | Text Editor | Basic | Code Style | Naming | Manage Specifications | + | Symbol kinds". All of the "NamingSpecification_VisualBasic_*" strings represent language constructs, and some of them are also actual keywords (including this one).</note>
      </trans-unit>
      <trans-unit id="NamingSpecification_VisualBasic_Enum">
        <source>Enum</source>
        <target state="new">Enum</target>
        <note>{Locked} This string can be found under "Tools | Options | Text Editor | Basic | Code Style | Naming | Manage Specifications | + | Symbol kinds". All of the "NamingSpecification_VisualBasic_*" strings represent language constructs, and some of them are also actual keywords (including this one).</note>
      </trans-unit>
      <trans-unit id="NamingSpecification_VisualBasic_Event">
        <source>Event</source>
        <target state="new">Event</target>
        <note>{Locked} This string can be found under "Tools | Options | Text Editor | Basic | Code Style | Naming | Manage Specifications | + | Symbol kinds". All of the "NamingSpecification_VisualBasic_*" strings represent language constructs, and some of them are also actual keywords (including this one).</note>
      </trans-unit>
      <trans-unit id="NamingSpecification_VisualBasic_Field">
        <source>Field</source>
        <target state="translated">欄位</target>
        <note>This string can be found under "Tools | Options | Text Editor | Basic | Code Style | Naming | Manage Specifications | + | Symbol kinds". All of the "NamingSpecification_VisualBasic_*" strings represent language constructs, and some of them are also actual keywords (NOT this one). Refers to the Visual Basic language concept of a "field" (which stores data).</note>
      </trans-unit>
      <trans-unit id="NamingSpecification_VisualBasic_Interface">
        <source>Interface</source>
        <target state="new">Interface</target>
        <note>{Locked} This string can be found under "Tools | Options | Text Editor | Basic | Code Style | Naming | Manage Specifications | + | Symbol kinds". All of the "NamingSpecification_VisualBasic_*" strings represent language constructs, and some of them are also actual keywords (including this one).</note>
      </trans-unit>
      <trans-unit id="NamingSpecification_VisualBasic_Local">
        <source>Local</source>
        <target state="translated">本機</target>
        <note>This string can be found under "Tools | Options | Text Editor | Basic | Code Style | Naming | Manage Specifications | + | Symbol kinds". All of the "NamingSpecification_VisualBasic_*" strings represent language constructs, and some of them are also actual keywords (NOT this one). Refers to the Visual Basic language concept of a "local variable".</note>
      </trans-unit>
      <trans-unit id="NamingSpecification_VisualBasic_Method">
        <source>Method</source>
        <target state="translated">方法</target>
        <note>This string can be found under "Tools | Options | Text Editor | Basic | Code Style | Naming | Manage Specifications | + | Symbol kinds". All of the "NamingSpecification_VisualBasic_*" strings represent language constructs, and some of them are also actual keywords (NOT this one). Refers to the Visual Basic language concept of a "method".</note>
      </trans-unit>
      <trans-unit id="NamingSpecification_VisualBasic_Module">
        <source>Module</source>
        <target state="new">Module</target>
        <note>{Locked} This string can be found under "Tools | Options | Text Editor | Basic | Code Style | Naming | Manage Specifications | + | Symbol kinds". All of the "NamingSpecification_VisualBasic_*" strings represent language constructs, and some of them are also actual keywords (including this one).</note>
      </trans-unit>
      <trans-unit id="NamingSpecification_VisualBasic_Namespace">
        <source>Namespace</source>
        <target state="new">Namespace</target>
        <note>{Locked} This string can be found under "Tools | Options | Text Editor | Basic | Code Style | Naming | Manage Specifications | + | Symbol kinds". All of the "NamingSpecification_VisualBasic_*" strings represent language constructs, and some of them are also actual keywords (including this one).</note>
      </trans-unit>
      <trans-unit id="NamingSpecification_VisualBasic_Parameter">
        <source>Parameter</source>
        <target state="translated">參數</target>
        <note>This string can be found under "Tools | Options | Text Editor | Basic | Code Style | Naming | Manage Specifications | + | Symbol kinds". All of the "NamingSpecification_VisualBasic_*" strings represent language constructs, and some of them are also actual keywords (NOT this one). Refers to the Visual Basic language concept of a "parameter" which can be passed to a method.</note>
      </trans-unit>
      <trans-unit id="NamingSpecification_VisualBasic_Property">
        <source>Property</source>
        <target state="new">Property</target>
        <note>{Locked} This string can be found under "Tools | Options | Text Editor | Basic | Code Style | Naming | Manage Specifications | + | Symbol kinds". All of the "NamingSpecification_VisualBasic_*" strings represent language constructs, and some of them are also actual keywords (including this one).</note>
      </trans-unit>
      <trans-unit id="NamingSpecification_VisualBasic_Structure">
        <source>Structure</source>
        <target state="new">Structure</target>
        <note>{Locked} This string can be found under "Tools | Options | Text Editor | Basic | Code Style | Naming | Manage Specifications | + | Symbol kinds". All of the "NamingSpecification_VisualBasic_*" strings represent language constructs, and some of them are also actual keywords (including this one).</note>
      </trans-unit>
      <trans-unit id="NamingSpecification_VisualBasic_TypeParameter">
        <source>Type Parameter</source>
        <target state="translated">型別參數</target>
        <note>This string can be found under "Tools | Options | Text Editor | Basic | Code Style | Naming | Manage Specifications | + | Symbol kinds". All of the "NamingSpecification_VisualBasic_*" strings represent language constructs, and some of them are also actual keywords (NOT this one). Refers to the Visual Basic language concept of a "type parameter".</note>
      </trans-unit>
      <trans-unit id="Naming_rules">
        <source>Naming rules</source>
        <target state="translated">命名規則</target>
        <note />
      </trans-unit>
      <trans-unit id="Navigate_to_0">
        <source>Navigate to '{0}'</source>
        <target state="translated">瀏覽至 '{0}'</target>
        <note />
      </trans-unit>
      <trans-unit id="Never">
        <source>Never</source>
        <target state="translated">永不</target>
        <note />
      </trans-unit>
      <trans-unit id="Never_if_unnecessary">
        <source>Never if unnecessary</source>
        <target state="translated">不需要時一律不要</target>
        <note />
      </trans-unit>
      <trans-unit id="New_Type_Name_colon">
        <source>New Type Name:</source>
        <target state="translated">新的型別名稱:</target>
        <note />
      </trans-unit>
      <trans-unit id="New_line_preferences_experimental_colon">
        <source>New line preferences (experimental):</source>
        <target state="translated">新行喜好設定 (實驗性):</target>
        <note />
      </trans-unit>
      <trans-unit id="Newline_n">
        <source>Newline (\\n)</source>
        <target state="translated">新行 (\\n)</target>
        <note />
      </trans-unit>
      <trans-unit id="No_namespaces_needed_updating">
        <source>No namespaces needed updating.</source>
        <target state="translated">沒有需要更新的命名空間。</target>
        <note>"Namespaces" is the programming language concept</note>
      </trans-unit>
      <trans-unit id="No_unused_references_were_found">
        <source>No unused references were found.</source>
        <target state="translated">找不到任何未使用的參考。</target>
        <note />
      </trans-unit>
      <trans-unit id="Non_public_methods">
        <source>Non-public methods</source>
        <target state="translated">非公用方法</target>
        <note />
      </trans-unit>
      <trans-unit id="None">
        <source>None</source>
        <target state="translated">無</target>
        <note />
      </trans-unit>
      <trans-unit id="Omit_if_default">
        <source>Omit if default</source>
        <target state="translated">預設為省略</target>
        <note />
      </trans-unit>
      <trans-unit id="Omit_only_for_optional_parameters">
        <source>Omit (only for optional parameters)</source>
        <target state="translated">省略 (僅適用於選擇性參數)</target>
        <note />
      </trans-unit>
      <trans-unit id="Open_documents">
        <source>Open documents</source>
        <target state="translated">開啟的文件</target>
        <note />
      </trans-unit>
      <trans-unit id="Operator_placement_when_wrapping">
        <source>Operator placement when wrapping</source>
        <target state="translated">換行時運算子的位置</target>
        <note />
      </trans-unit>
      <trans-unit id="Optional_parameters_must_provide_a_default_value">
        <source>Optional parameters must provide a default value</source>
        <target state="translated">選擇性參數必須提供預設值</target>
        <note />
      </trans-unit>
      <trans-unit id="Optional_with_default_value_colon">
        <source>Optional with default value:</source>
        <target state="translated">選擇性預設值:</target>
        <note />
      </trans-unit>
      <trans-unit id="Other">
        <source>Others</source>
        <target state="translated">其他</target>
        <note />
      </trans-unit>
      <trans-unit id="Overridden_members">
        <source>Overridden members</source>
        <target state="translated">已覆寫的成員</target>
        <note />
      </trans-unit>
      <trans-unit id="Overriding_members">
        <source>Overriding members</source>
        <target state="translated">覆寫成員</target>
        <note />
      </trans-unit>
      <trans-unit id="Package_install_canceled">
        <source>Package install canceled</source>
        <target state="translated">套件安裝已取消</target>
        <note />
      </trans-unit>
      <trans-unit id="Package_uninstall_canceled">
        <source>Package uninstall canceled</source>
        <target state="translated">套件解除安裝已取消</target>
        <note />
      </trans-unit>
      <trans-unit id="Packages">
        <source>Packages</source>
        <target state="translated">套件</target>
        <note />
      </trans-unit>
      <trans-unit id="Parameter_Details">
        <source>Parameter Details</source>
        <target state="translated">參數詳細資料</target>
        <note />
      </trans-unit>
      <trans-unit id="Parameter_Name">
        <source>Parameter name:</source>
        <target state="translated">參數名稱:</target>
        <note />
      </trans-unit>
      <trans-unit id="Parameter_information">
        <source>Parameter information</source>
        <target state="translated">參數資訊</target>
        <note />
      </trans-unit>
      <trans-unit id="Parameter_kind">
        <source>Parameter kind</source>
        <target state="translated">參數種類</target>
        <note />
      </trans-unit>
      <trans-unit id="Parameter_name_contains_invalid_characters">
        <source>Parameter name contains invalid character(s).</source>
        <target state="translated">參數名稱包含無效字元。</target>
        <note />
      </trans-unit>
      <trans-unit id="Parameter_preferences_colon">
        <source>Parameter preferences:</source>
        <target state="translated">參數喜好設定:</target>
        <note />
      </trans-unit>
      <trans-unit id="Parameter_type_contains_invalid_characters">
        <source>Parameter type contains invalid character(s).</source>
        <target state="translated">參數類型包含無效字元。</target>
        <note />
      </trans-unit>
      <trans-unit id="Parentheses_preferences_colon">
        <source>Parentheses preferences:</source>
        <target state="translated">括號喜好設定:</target>
        <note />
      </trans-unit>
      <trans-unit id="Paste">
        <source>Paste</source>
        <target state="new">Paste</target>
        <note />
      </trans-unit>
      <trans-unit id="Paste_valid_stack_trace">
        <source>Paste a valid stack trace to view and navigate it's values</source>
        <target state="new">Paste a valid stack trace to view and navigate it's values</target>
        <note>"Stack Trace" is a language term and should be kept the same. </note>
      </trans-unit>
      <trans-unit id="Paused_0_tasks_in_queue">
        <source>Paused ({0} tasks in queue)</source>
        <target state="translated">已暫停 (佇列中的 {0} 工作)</target>
        <note />
      </trans-unit>
      <trans-unit id="Please_enter_a_type_name">
        <source>Please enter a type name</source>
        <target state="translated">請輸入類型名稱</target>
        <note>"Type" is the programming language concept</note>
      </trans-unit>
      <trans-unit id="Prefer_System_HashCode_in_GetHashCode">
        <source>Prefer 'System.HashCode' in 'GetHashCode'</source>
        <target state="translated">建議在 'GetHashCode' 中使用 'System.HashCode'</target>
        <note />
      </trans-unit>
      <trans-unit id="Prefer_compound_assignments">
        <source>Prefer compound assignments</source>
        <target state="translated">優先使用複合指派</target>
        <note />
      </trans-unit>
      <trans-unit id="Prefer_index_operator">
        <source>Prefer index operator</source>
        <target state="translated">優先使用索引運算子</target>
        <note />
      </trans-unit>
      <trans-unit id="Prefer_namespace_and_folder_match_structure">
        <source>Prefer namespace and folder match structure</source>
        <target state="translated">優先使用命名空間和資料夾相符結構</target>
        <note />
      </trans-unit>
      <trans-unit id="Prefer_range_operator">
        <source>Prefer range operator</source>
        <target state="translated">優先使用範圍運算子</target>
        <note />
      </trans-unit>
      <trans-unit id="Prefer_readonly_fields">
        <source>Prefer readonly fields</source>
        <target state="translated">優先使用唯讀欄位</target>
        <note />
      </trans-unit>
      <trans-unit id="Prefer_simple_using_statement">
        <source>Prefer simple 'using' statement</source>
        <target state="translated">優先使用簡單的 'using' 陳述式</target>
        <note />
      </trans-unit>
      <trans-unit id="Prefer_simplified_boolean_expressions">
        <source>Prefer simplified boolean expressions</source>
        <target state="translated">建議使用簡易布林運算式</target>
        <note />
      </trans-unit>
      <trans-unit id="Prefer_simplified_interpolation">
        <source>Prefer simplified interpolation</source>
        <target state="translated">優先使用簡易動畫插補</target>
        <note />
      </trans-unit>
      <trans-unit id="Prefer_static_local_functions">
        <source>Prefer static local functions</source>
        <target state="translated">優先使用靜態區域函式</target>
        <note />
      </trans-unit>
<<<<<<< HEAD
=======
      <trans-unit id="Prefer_tuple_swap">
        <source>Prefer tuple swap</source>
        <target state="new">Prefer tuple swap</target>
        <note />
      </trans-unit>
>>>>>>> 67d940c4
      <trans-unit id="Projects">
        <source>Projects</source>
        <target state="translated">專案</target>
        <note />
      </trans-unit>
      <trans-unit id="Pull_Members_Up">
        <source>Pull Members Up</source>
        <target state="translated">提升成員</target>
        <note />
      </trans-unit>
      <trans-unit id="Quick_Actions">
        <source>Quick Actions</source>
        <target state="translated">快速動作</target>
        <note />
      </trans-unit>
      <trans-unit id="Refactoring_Only">
        <source>Refactoring Only</source>
        <target state="translated">僅重構</target>
        <note />
      </trans-unit>
      <trans-unit id="Reference">
        <source>Reference</source>
        <target state="translated">參考</target>
        <note />
      </trans-unit>
      <trans-unit id="Regular_Expressions">
        <source>Regular Expressions</source>
        <target state="translated">規則運算式</target>
        <note />
      </trans-unit>
      <trans-unit id="Remove_All">
        <source>Remove All</source>
        <target state="translated">全部移除</target>
        <note />
      </trans-unit>
      <trans-unit id="Remove_Unused_References">
        <source>Remove Unused References</source>
        <target state="translated">移除未使用的參考</target>
        <note />
      </trans-unit>
<<<<<<< HEAD
=======
      <trans-unit id="Remove_unnecessary_usings">
        <source>Remove unnecessary usings</source>
        <target state="new">Remove unnecessary usings</target>
        <note />
      </trans-unit>
>>>>>>> 67d940c4
      <trans-unit id="Rename_0_to_1">
        <source>Rename {0} to {1}</source>
        <target state="translated">將 {0} 重新命名為 {1}</target>
        <note />
      </trans-unit>
      <trans-unit id="Report_invalid_regular_expressions">
        <source>Report invalid regular expressions</source>
        <target state="translated">回報無效的規則運算式</target>
        <note />
      </trans-unit>
      <trans-unit id="Repository">
        <source>Repository</source>
        <target state="translated">存放庫</target>
        <note />
      </trans-unit>
      <trans-unit id="Require_accessibility_modifiers">
        <source>Require accessibility modifiers</source>
        <target state="translated">需要協助工具修飾元</target>
        <note />
      </trans-unit>
      <trans-unit id="Require_colon">
        <source>Require:</source>
        <target state="translated">需要:</target>
        <note />
      </trans-unit>
      <trans-unit id="Required">
        <source>Required</source>
        <target state="translated">必要</target>
        <note />
      </trans-unit>
      <trans-unit id="Requires_System_HashCode_be_present_in_project">
        <source>Requires 'System.HashCode' be present in project</source>
        <target state="translated">專案中必須有 'System.HashCode'</target>
        <note />
      </trans-unit>
      <trans-unit id="Reset_Visual_Studio_default_keymapping">
        <source>Reset Visual Studio default keymapping</source>
        <target state="translated">重設 Visual Studio 預設按鍵對應</target>
        <note />
      </trans-unit>
      <trans-unit id="Review_Changes">
        <source>Review Changes</source>
        <target state="translated">檢閱變更</target>
        <note />
      </trans-unit>
      <trans-unit id="Run_Code_Analysis_on_0">
        <source>Run Code Analysis on {0}</source>
        <target state="translated">對 {0} 執行 Code Analysis</target>
        <note />
      </trans-unit>
      <trans-unit id="Run_code_analysis_in_separate_process_requires_restart">
        <source>Run code analysis in separate process (requires restart)</source>
        <target state="translated">在獨立的流程中執行程式碼分析 (需要重新開機)</target>
        <note />
      </trans-unit>
      <trans-unit id="Running_code_analysis_for_0">
        <source>Running code analysis for '{0}'...</source>
        <target state="translated">正在執行 '{0}' 的程式碼分析...</target>
        <note />
      </trans-unit>
      <trans-unit id="Running_code_analysis_for_Solution">
        <source>Running code analysis for Solution...</source>
        <target state="translated">正在執行解決方案的程式碼分析...</target>
        <note />
      </trans-unit>
      <trans-unit id="Running_low_priority_background_processes">
        <source>Running low priority background processes</source>
        <target state="translated">正在執行低優先順序背景流程</target>
        <note />
      </trans-unit>
      <trans-unit id="Save_dot_editorconfig_file">
        <source>Save .editorconfig file</source>
        <target state="translated">儲存 .editorconfig 檔案</target>
        <note />
      </trans-unit>
      <trans-unit id="Search_Settings">
        <source>Search Settings</source>
        <target state="translated">搜尋設定</target>
        <note />
      </trans-unit>
      <trans-unit id="Select_an_appropriate_symbol_to_start_value_tracking">
        <source>Select an appropriate symbol to start value tracking</source>
        <target state="translated">選取適當的符號以開始值追蹤</target>
        <note />
      </trans-unit>
      <trans-unit id="Select_destination">
        <source>Select destination</source>
        <target state="translated">選取目的地</target>
        <note />
      </trans-unit>
      <trans-unit id="Select_Dependents">
        <source>Select _Dependents</source>
        <target state="translated">選取相依項(_D)</target>
        <note />
      </trans-unit>
      <trans-unit id="Select_Public">
        <source>Select _Public</source>
        <target state="translated">選取公用(_P)</target>
        <note />
      </trans-unit>
      <trans-unit id="Select_destination_and_members_to_pull_up">
        <source>Select destination and members to pull up.</source>
        <target state="translated">選取要提升的目的地及成員。</target>
        <note />
      </trans-unit>
      <trans-unit id="Select_destination_colon">
        <source>Select destination:</source>
        <target state="translated">選取目的地:</target>
        <note />
      </trans-unit>
      <trans-unit id="Select_member">
        <source>Select member</source>
        <target state="translated">選取成員</target>
        <note />
      </trans-unit>
      <trans-unit id="Select_members_colon">
        <source>Select members:</source>
        <target state="translated">選取成員:</target>
        <note />
      </trans-unit>
      <trans-unit id="Show_Remove_Unused_References_command_in_Solution_Explorer_experimental">
        <source>Show "Remove Unused References" command in Solution Explorer (experimental)</source>
        <target state="translated">在方案總管 (實驗性) 中顯示「移除未使用的參考」命令</target>
        <note />
      </trans-unit>
      <trans-unit id="Show_completion_list">
        <source>Show completion list</source>
        <target state="translated">顯示自動完成清單</target>
        <note />
      </trans-unit>
      <trans-unit id="Show_hints_for_everything_else">
        <source>Show hints for everything else</source>
        <target state="translated">顯示所有其他項目的提示</target>
        <note />
      </trans-unit>
      <trans-unit id="Show_hints_for_implicit_object_creation">
        <source>Show hints for implicit object creation</source>
        <target state="translated">顯示隱含物件建立的提示</target>
        <note />
      </trans-unit>
      <trans-unit id="Show_hints_for_indexers">
        <source>Show hints for indexers</source>
        <target state="translated">顯示索引子的提示</target>
        <note />
      </trans-unit>
      <trans-unit id="Show_hints_for_lambda_parameter_types">
        <source>Show hints for lambda parameter types</source>
        <target state="translated">顯示 Lambda 參數類型的提示</target>
        <note />
      </trans-unit>
      <trans-unit id="Show_hints_for_literals">
        <source>Show hints for literals</source>
        <target state="translated">顯示常值的提示</target>
        <note />
      </trans-unit>
      <trans-unit id="Show_hints_for_variables_with_inferred_types">
        <source>Show hints for variables with inferred types</source>
        <target state="translated">顯示有推斷類型之變數的提示</target>
        <note />
      </trans-unit>
      <trans-unit id="Show_inheritance_margin">
        <source>Show inheritance margin</source>
        <target state="translated">顯示繼承邊界</target>
        <note />
      </trans-unit>
      <trans-unit id="Skip_analyzers_for_implicitly_triggered_builds">
        <source>Skip analyzers for implicitly triggered builds</source>
        <target state="translated">跳過隱含已觸發組建的分析器</target>
        <note />
      </trans-unit>
      <trans-unit id="Some_color_scheme_colors_are_being_overridden_by_changes_made_in_the_Environment_Fonts_and_Colors_options_page_Choose_Use_Defaults_in_the_Fonts_and_Colors_page_to_revert_all_customizations">
        <source>Some color scheme colors are being overridden by changes made in the Environment &gt; Fonts and Colors options page. Choose `Use Defaults` in the Fonts and Colors page to revert all customizations.</source>
        <target state="translated">[環境] &gt; [字型和色彩選項] 頁面中所做的變更覆寫了某些色彩配置的色彩。請選擇 [字型和色彩] 頁面中的 [使用預設] 來還原所有自訂。</target>
        <note />
      </trans-unit>
<<<<<<< HEAD
=======
      <trans-unit id="Sort_usings">
        <source>Sort usings</source>
        <target state="new">Sort usings</target>
        <note />
      </trans-unit>
      <trans-unit id="Stack_Trace_Explorer">
        <source>Stack Trace Explorer</source>
        <target state="new">Stack Trace Explorer</target>
        <note>"Stack Trace" is a language term and should be kept the same. This is for viewing/exploring stack traces</note>
      </trans-unit>
      <trans-unit id="Stack_trace_0">
        <source>Stack Trace {0}</source>
        <target state="new">Stack Trace {0}</target>
        <note>Header for numbered stack trace view tabs</note>
      </trans-unit>
>>>>>>> 67d940c4
      <trans-unit id="Suggestion">
        <source>Suggestion</source>
        <target state="translated">建議</target>
        <note />
      </trans-unit>
<<<<<<< HEAD
=======
      <trans-unit id="Suppress_hints_when_argument_matches_parameter_name">
        <source>Suppress hints when argument matches parameter name</source>
        <target state="new">Suppress hints when argument matches parameter name</target>
        <note />
      </trans-unit>
>>>>>>> 67d940c4
      <trans-unit id="Suppress_hints_when_parameter_name_matches_the_method_s_intent">
        <source>Suppress hints when parameter name matches the method's intent</source>
        <target state="translated">當參數名稱符合方法的意圖時，不出現提示</target>
        <note />
      </trans-unit>
      <trans-unit id="Suppress_hints_when_parameter_names_differ_only_by_suffix">
        <source>Suppress hints when parameter names differ only by suffix</source>
        <target state="translated">當參數名稱只有尾碼不同時，不出現提示</target>
        <note />
      </trans-unit>
      <trans-unit id="Symbols_without_references">
        <source>Symbols without references</source>
        <target state="translated">沒有參考的符號</target>
        <note />
      </trans-unit>
      <trans-unit id="Sync_Namespaces">
        <source>Sync Namespaces</source>
        <target state="translated">同步命名空間</target>
        <note>"Namespaces" is the programming language concept</note>
      </trans-unit>
      <trans-unit id="Tab_twice_to_insert_arguments">
        <source>Tab twice to insert arguments (experimental)</source>
        <target state="translated">按 Tab 鍵兩次可插入引數 (實驗性)</target>
        <note />
      </trans-unit>
      <trans-unit id="Target_Namespace_colon">
        <source>Target Namespace:</source>
        <target state="translated">目標命名空間:</target>
        <note />
      </trans-unit>
      <trans-unit id="The_generator_0_that_generated_this_file_has_been_removed_from_the_project">
        <source>The generator '{0}' that generated this file has been removed from the project; this file is no longer being included in your project.</source>
        <target state="translated">已從專案中移除產生此檔案的產生器 '{0}'; 此檔案已不再包含在您的專案中。</target>
        <note />
      </trans-unit>
      <trans-unit id="The_generator_0_that_generated_this_file_has_stopped_generating_this_file">
        <source>The generator '{0}' that generated this file has stopped generating this file; this file is no longer being included in your project.</source>
        <target state="translated">產生此檔案的產生器 '{0}' 已停止產生此檔案; 此檔案已不再包含在您的專案中。</target>
        <note />
      </trans-unit>
      <trans-unit id="This_action_cannot_be_undone_Do_you_wish_to_continue">
        <source>This action cannot be undone. Do you wish to continue?</source>
        <target state="translated">此動作無法復原。要繼續嗎?</target>
        <note />
      </trans-unit>
      <trans-unit id="This_file_is_autogenerated_by_0_and_cannot_be_edited">
        <source>This file is auto-generated by the generator '{0}' and cannot be edited.</source>
        <target state="translated">此檔案是由產生器 '{0}' 自動產生，無法加以編輯。</target>
        <note />
      </trans-unit>
      <trans-unit id="This_is_an_invalid_namespace">
        <source>This is an invalid namespace</source>
        <target state="translated">這是無效的命名空間</target>
        <note />
      </trans-unit>
      <trans-unit id="This_rule_is_not_configurable">
        <source>This rule is not configurable</source>
        <target state="translated">此規則無法設定</target>
        <note />
      </trans-unit>
      <trans-unit id="Title">
        <source>Title</source>
        <target state="translated">標題</target>
        <note />
      </trans-unit>
      <trans-unit id="Type_Name">
        <source>Type name:</source>
        <target state="translated">類型名稱:</target>
        <note />
      </trans-unit>
      <trans-unit id="Type_name_has_a_syntax_error">
        <source>Type name has a syntax error</source>
        <target state="translated">類型名稱包含語法錯誤</target>
        <note>"Type" is the programming language concept</note>
      </trans-unit>
      <trans-unit id="Type_name_is_not_recognized">
        <source>Type name is not recognized</source>
        <target state="translated">無法辨識類型名稱</target>
        <note>"Type" is the programming language concept</note>
      </trans-unit>
      <trans-unit id="Type_name_is_recognized">
        <source>Type name is recognized</source>
        <target state="translated">已辨識類型名稱</target>
        <note>"Type" is the programming language concept</note>
      </trans-unit>
      <trans-unit id="Underline_reassigned_variables">
        <source>Underline reassigned variables</source>
        <target state="translated">為重新指派的變數加上底線</target>
        <note />
      </trans-unit>
      <trans-unit id="Unused_value_is_explicitly_assigned_to_an_unused_local">
        <source>Unused value is explicitly assigned to an unused local</source>
        <target state="translated">未使用的值已明確指派至未使用的區域</target>
        <note />
      </trans-unit>
      <trans-unit id="Unused_value_is_explicitly_assigned_to_discard">
        <source>Unused value is explicitly assigned to discard</source>
        <target state="translated">未使用的值已明確指派至捨棄</target>
        <note />
      </trans-unit>
      <trans-unit id="Updating_namspaces">
        <source>Updating namespaces...</source>
        <target state="translated">正在更新命名空間...</target>
        <note>"namespaces" is the programming language concept</note>
      </trans-unit>
      <trans-unit id="Updating_project_references">
        <source>Updating project references...</source>
        <target state="translated">正在更新專案參考...</target>
        <note />
      </trans-unit>
      <trans-unit id="Updating_severity">
        <source>Updating severity</source>
        <target state="translated">正在更新嚴重性</target>
        <note />
      </trans-unit>
      <trans-unit id="Use_expression_body_for_lambdas">
        <source>Use expression body for lambdas</source>
        <target state="translated">使用 lambda 的運算式主體</target>
        <note />
      </trans-unit>
      <trans-unit id="Use_expression_body_for_local_functions">
        <source>Use expression body for local functions</source>
        <target state="translated">使用區域函式的運算式主體</target>
        <note />
      </trans-unit>
      <trans-unit id="Use_named_argument">
        <source>Use named argument</source>
        <target state="translated">使用具名引數</target>
        <note>"argument" is a programming term for a value passed to a function</note>
      </trans-unit>
      <trans-unit id="Value">
        <source>Value</source>
        <target state="translated">值</target>
        <note />
      </trans-unit>
      <trans-unit id="Value_Tracking">
        <source>Value Tracking</source>
        <target state="translated">值追蹤</target>
        <note>Title of the "Value Tracking" tool window. "Value" is the variable/symbol and "Tracking" is the action the tool is doing to follow where the value can originate from.</note>
      </trans-unit>
      <trans-unit id="Value_assigned_here_is_never_used">
        <source>Value assigned here is never used</source>
        <target state="translated">這裡指派的值從未使用過</target>
        <note />
      </trans-unit>
      <trans-unit id="Value_colon">
        <source>Value:</source>
        <target state="translated">值:</target>
        <note />
      </trans-unit>
      <trans-unit id="Value_returned_by_invocation_is_implicitly_ignored">
        <source>Value returned by invocation is implicitly ignored</source>
        <target state="translated">明確地忽略引動過程傳回的值</target>
        <note />
      </trans-unit>
      <trans-unit id="Value_to_inject_at_call_sites">
        <source>Value to inject at call sites</source>
        <target state="translated">要在呼叫位置插入的值</target>
        <note />
      </trans-unit>
      <trans-unit id="Visual_Studio_2017">
        <source>Visual Studio 2017</source>
        <target state="translated">Visual Studio 2017</target>
        <note />
      </trans-unit>
      <trans-unit id="Visual_Studio_2019">
        <source>Visual Studio 2019</source>
        <target state="translated">Visual Studio 2019</target>
        <note />
      </trans-unit>
      <trans-unit id="Visual_Studio_Settings">
        <source>Visual Studio Settings</source>
        <target state="translated">Visual Studio 設定</target>
        <note />
      </trans-unit>
      <trans-unit id="Warning">
        <source>Warning</source>
        <target state="translated">警告</target>
        <note />
      </trans-unit>
      <trans-unit id="Warning_colon_duplicate_parameter_name">
        <source>Warning: duplicate parameter name</source>
        <target state="translated">警告: 參數名稱重複</target>
        <note />
      </trans-unit>
      <trans-unit id="Warning_colon_type_does_not_bind">
        <source>Warning: type does not bind</source>
        <target state="translated">警告: 類型未繫結</target>
        <note />
      </trans-unit>
      <trans-unit id="We_notice_you_suspended_0_Reset_keymappings_to_continue_to_navigate_and_refactor">
        <source>We notice you suspended '{0}'. Reset keymappings to continue to navigate and refactor.</source>
        <target state="translated">我們發現您暫止了 '{0}'。重設按鍵對應以繼續巡覽和重構。</target>
        <note />
      </trans-unit>
      <trans-unit id="This_workspace_does_not_support_updating_Visual_Basic_compilation_options">
        <source>This workspace does not support updating Visual Basic compilation options.</source>
        <target state="translated">此工作區不支援更新 Visual Basic 編譯選項。</target>
        <note />
      </trans-unit>
      <trans-unit id="Whitespace">
        <source>Whitespace</source>
        <target state="translated">空白</target>
        <note />
      </trans-unit>
      <trans-unit id="You_must_change_the_signature">
        <source>You must change the signature</source>
        <target state="translated">您必須變更簽章</target>
        <note>"signature" here means the definition of a method</note>
      </trans-unit>
      <trans-unit id="You_must_select_at_least_one_member">
        <source>You must select at least one member.</source>
        <target state="translated">您必須選取至少一個成員。</target>
        <note />
      </trans-unit>
      <trans-unit id="Illegal_characters_in_path">
        <source>Illegal characters in path.</source>
        <target state="translated">路徑中有不合法的字元。</target>
        <note />
      </trans-unit>
      <trans-unit id="File_name_must_have_the_0_extension">
        <source>File name must have the "{0}" extension.</source>
        <target state="translated">檔案名稱必須有 "{0}" 延伸模組。</target>
        <note />
      </trans-unit>
      <trans-unit id="Debugger">
        <source>Debugger</source>
        <target state="translated">偵錯工具</target>
        <note />
      </trans-unit>
      <trans-unit id="Determining_breakpoint_location">
        <source>Determining breakpoint location...</source>
        <target state="translated">正在判定中斷點位置...</target>
        <note />
      </trans-unit>
      <trans-unit id="Determining_autos">
        <source>Determining autos...</source>
        <target state="translated">正在判定自動呈現的程式碼片段...</target>
        <note />
      </trans-unit>
      <trans-unit id="Resolving_breakpoint_location">
        <source>Resolving breakpoint location...</source>
        <target state="translated">正在解析中斷點位置...</target>
        <note />
      </trans-unit>
      <trans-unit id="Validating_breakpoint_location">
        <source>Validating breakpoint location...</source>
        <target state="translated">正在驗證中斷點位置...</target>
        <note />
      </trans-unit>
      <trans-unit id="Getting_DataTip_text">
        <source>Getting DataTip text...</source>
        <target state="translated">正在取得資料提示文字...</target>
        <note />
      </trans-unit>
      <trans-unit id="Preview_unavailable">
        <source>Preview unavailable</source>
        <target state="translated">無法使用預覽</target>
        <note />
      </trans-unit>
      <trans-unit id="Overrides_">
        <source>Overrides</source>
        <target state="translated">覆寫</target>
        <note />
      </trans-unit>
      <trans-unit id="Overridden_By">
        <source>Overridden By</source>
        <target state="translated">覆寫者</target>
        <note />
      </trans-unit>
      <trans-unit id="Inherits_">
        <source>Inherits</source>
        <target state="translated">繼承</target>
        <note />
      </trans-unit>
      <trans-unit id="Inherited_By">
        <source>Inherited By</source>
        <target state="translated">繼承者</target>
        <note />
      </trans-unit>
      <trans-unit id="Implements_">
        <source>Implements</source>
        <target state="translated">實作</target>
        <note />
      </trans-unit>
      <trans-unit id="Implemented_By">
        <source>Implemented By</source>
        <target state="translated">實作者</target>
        <note />
      </trans-unit>
      <trans-unit id="Maximum_number_of_documents_are_open">
        <source>Maximum number of documents are open.</source>
        <target state="translated">開啟的文件數已達上限。</target>
        <note />
      </trans-unit>
      <trans-unit id="Failed_to_create_document_in_miscellaneous_files_project">
        <source>Failed to create document in miscellaneous files project.</source>
        <target state="translated">無法建立其他檔案專案中的文件。</target>
        <note />
      </trans-unit>
      <trans-unit id="Invalid_access">
        <source>Invalid access.</source>
        <target state="translated">存取無效。</target>
        <note />
      </trans-unit>
      <trans-unit id="The_following_references_were_not_found_0_Please_locate_and_add_them_manually">
        <source>The following references were not found. {0}Please locate and add them manually.</source>
        <target state="translated">找不到下列參考。{0}請找出這些參考並手動新增。</target>
        <note />
      </trans-unit>
      <trans-unit id="End_position_must_be_start_position">
        <source>End position must be &gt;= start position</source>
        <target state="translated">結束位置必須為 &gt; = 開始位置</target>
        <note />
      </trans-unit>
      <trans-unit id="Not_a_valid_value">
        <source>Not a valid value</source>
        <target state="translated">值無效</target>
        <note />
      </trans-unit>
      <trans-unit id="_0_is_inherited">
        <source>'{0}' is inherited</source>
        <target state="translated">已繼承 '{0}'</target>
        <note />
      </trans-unit>
      <trans-unit id="_0_will_be_changed_to_abstract">
        <source>'{0}' will be changed to abstract.</source>
        <target state="translated">'{0}' 會變更為抽象。</target>
        <note />
      </trans-unit>
      <trans-unit id="_0_will_be_changed_to_non_static">
        <source>'{0}' will be changed to non-static.</source>
        <target state="translated">'{0}' 會變更為非靜態。</target>
        <note />
      </trans-unit>
      <trans-unit id="_0_will_be_changed_to_public">
        <source>'{0}' will be changed to public.</source>
        <target state="translated">'{0}' 會變更為公用。</target>
        <note />
      </trans-unit>
      <trans-unit id="at_the_end_of_the_line_of_code">
        <source>at the end of the line of code</source>
        <target state="new">at the end of the line of code</target>
        <note />
      </trans-unit>
      <trans-unit id="generated_by_0_suffix">
        <source>[generated by {0}]</source>
        <target state="translated">[由 {0} 產生]</target>
        <note>{0} is the name of a generator.</note>
      </trans-unit>
      <trans-unit id="generated_suffix">
        <source>[generated]</source>
        <target state="translated">[已產生]</target>
        <note />
      </trans-unit>
      <trans-unit id="given_workspace_doesn_t_support_undo">
        <source>given workspace doesn't support undo</source>
        <target state="translated">指定的工作區不支援復原</target>
        <note />
      </trans-unit>
      <trans-unit id="Add_a_reference_to_0">
        <source>Add a reference to '{0}'</source>
        <target state="translated">將參考新增至 '{0}'</target>
        <note />
      </trans-unit>
      <trans-unit id="Event_type_is_invalid">
        <source>Event type is invalid</source>
        <target state="translated">事件類型無效</target>
        <note />
      </trans-unit>
      <trans-unit id="Can_t_find_where_to_insert_member">
        <source>Can't find where to insert member</source>
        <target state="translated">找不到插入成員的位置</target>
        <note />
      </trans-unit>
      <trans-unit id="Can_t_rename_other_elements">
        <source>Can't rename 'other' elements</source>
        <target state="translated">無法為 'other' 元素重新命名</target>
        <note />
      </trans-unit>
      <trans-unit id="Unknown_rename_type">
        <source>Unknown rename type</source>
        <target state="translated">未知的重新命名類型</target>
        <note />
      </trans-unit>
      <trans-unit id="IDs_are_not_supported_for_this_symbol_type">
        <source>IDs are not supported for this symbol type.</source>
        <target state="translated">此符號類型不支援識別碼。</target>
        <note />
      </trans-unit>
      <trans-unit id="Can_t_create_a_node_id_for_this_symbol_kind_colon_0">
        <source>Can't create a node id for this symbol kind: '{0}'</source>
        <target state="translated">無法建立此符號種類的節點識別碼: '{0}'</target>
        <note />
      </trans-unit>
      <trans-unit id="Project_References">
        <source>Project References</source>
        <target state="translated">專案參考</target>
        <note />
      </trans-unit>
      <trans-unit id="Base_Types">
        <source>Base Types</source>
        <target state="translated">基底類型</target>
        <note />
      </trans-unit>
      <trans-unit id="Could_not_find_project_0">
        <source>Could not find project '{0}'</source>
        <target state="translated">找不到專案 '{0}'</target>
        <note />
      </trans-unit>
      <trans-unit id="Could_not_find_location_of_folder_on_disk">
        <source>Could not find location of folder on disk</source>
        <target state="translated">在磁碟上找不到資料夾的位置</target>
        <note />
      </trans-unit>
      <trans-unit id="Assembly">
        <source>Assembly </source>
        <target state="translated">組件 </target>
        <note />
      </trans-unit>
      <trans-unit id="Exceptions_colon">
        <source>Exceptions:</source>
        <target state="translated">例外狀況:</target>
        <note />
      </trans-unit>
      <trans-unit id="Member_of_0">
        <source>Member of {0}</source>
        <target state="translated">{0} 的成員</target>
        <note />
      </trans-unit>
      <trans-unit id="Parameters_colon1">
        <source>Parameters:</source>
        <target state="translated">參數:</target>
        <note />
      </trans-unit>
      <trans-unit id="Project">
        <source>Project </source>
        <target state="translated">專案 </target>
        <note />
      </trans-unit>
      <trans-unit id="Remarks_colon">
        <source>Remarks:</source>
        <target state="translated">備註:</target>
        <note />
      </trans-unit>
      <trans-unit id="Returns_colon">
        <source>Returns:</source>
        <target state="translated">傳回:</target>
        <note />
      </trans-unit>
      <trans-unit id="Summary_colon">
        <source>Summary:</source>
        <target state="translated">摘要:</target>
        <note />
      </trans-unit>
      <trans-unit id="Type_Parameters_colon">
        <source>Type Parameters:</source>
        <target state="translated">類型參數:</target>
        <note />
      </trans-unit>
      <trans-unit id="File_already_exists">
        <source>File already exists</source>
        <target state="translated">檔案已存在</target>
        <note />
      </trans-unit>
      <trans-unit id="File_path_cannot_use_reserved_keywords">
        <source>File path cannot use reserved keywords</source>
        <target state="translated">檔案路徑無法使用保留的關鍵字</target>
        <note />
      </trans-unit>
      <trans-unit id="DocumentPath_is_illegal">
        <source>DocumentPath is illegal</source>
        <target state="translated">DocumentPath 不合法</target>
        <note />
      </trans-unit>
      <trans-unit id="Project_Path_is_illegal">
        <source>Project Path is illegal</source>
        <target state="translated">專案路徑不合法</target>
        <note />
      </trans-unit>
      <trans-unit id="Path_cannot_have_empty_filename">
        <source>Path cannot have empty filename</source>
        <target state="translated">路徑檔名不得為空白</target>
        <note />
      </trans-unit>
      <trans-unit id="The_given_DocumentId_did_not_come_from_the_Visual_Studio_workspace">
        <source>The given DocumentId did not come from the Visual Studio workspace.</source>
        <target state="translated">給定的 DocumentId 並非來自 Visual Studio 工作區。</target>
        <note />
      </trans-unit>
      <trans-unit id="Project_colon_0_1_Use_the_dropdown_to_view_and_switch_to_other_projects_this_file_may_belong_to">
        <source>Project: {0} ({1})

Use the dropdown to view and switch to other projects this file may belong to.</source>
        <target state="translated">專案: {0} ({1})

使用下拉式清單，即可檢視並切換至此檔案可能所屬的其他專案。</target>
        <note />
      </trans-unit>
      <trans-unit id="_0_Use_the_dropdown_to_view_and_navigate_to_other_items_in_this_file">
        <source>{0}

Use the dropdown to view and navigate to other items in this file.</source>
        <target state="translated">{0}

使用下拉式清單，即可檢視並巡覽至此檔案中的其他項目。</target>
        <note />
      </trans-unit>
      <trans-unit id="Project_colon_0_Use_the_dropdown_to_view_and_switch_to_other_projects_this_file_may_belong_to">
        <source>Project: {0}

Use the dropdown to view and switch to other projects this file may belong to.</source>
        <target state="translated">專案: {0}

使用下拉式清單可以檢視並切換至這個檔案所屬的其他專案。</target>
        <note />
      </trans-unit>
      <trans-unit id="AnalyzerChangedOnDisk">
        <source>AnalyzerChangedOnDisk</source>
        <target state="translated">AnalyzerChangedOnDisk</target>
        <note />
      </trans-unit>
      <trans-unit id="The_analyzer_assembly_0_has_changed_Diagnostics_may_be_incorrect_until_Visual_Studio_is_restarted">
        <source>The analyzer assembly '{0}' has changed. Diagnostics may be incorrect until Visual Studio is restarted.</source>
        <target state="translated">分析器組件 '{0}' 已變更。可能造成診斷錯誤，直到 Visual Studio 重新啟動為止。</target>
        <note />
      </trans-unit>
      <trans-unit id="CSharp_VB_Diagnostics_Table_Data_Source">
        <source>C#/VB Diagnostics Table Data Source</source>
        <target state="translated">C#/VB 診斷資料表資料來源</target>
        <note />
      </trans-unit>
      <trans-unit id="CSharp_VB_Todo_List_Table_Data_Source">
        <source>C#/VB Todo List Table Data Source</source>
        <target state="translated">C#/VB 待辦事項清單資料表資料來源</target>
        <note />
      </trans-unit>
      <trans-unit id="Cancel">
        <source>Cancel</source>
        <target state="translated">取消</target>
        <note />
      </trans-unit>
      <trans-unit id="Deselect_All">
        <source>_Deselect All</source>
        <target state="translated">全部取消選取(_D)</target>
        <note />
      </trans-unit>
      <trans-unit id="Extract_Interface">
        <source>Extract Interface</source>
        <target state="translated">擷取介面</target>
        <note />
      </trans-unit>
      <trans-unit id="Generated_name_colon">
        <source>Generated name:</source>
        <target state="translated">產生的名稱:</target>
        <note />
      </trans-unit>
      <trans-unit id="New_file_name_colon">
        <source>New _file name:</source>
        <target state="translated">新檔名(_F):</target>
        <note />
      </trans-unit>
      <trans-unit id="New_interface_name_colon">
        <source>New _interface name:</source>
        <target state="translated">新介面名稱(_I):</target>
        <note />
      </trans-unit>
      <trans-unit id="OK">
        <source>OK</source>
        <target state="translated">確定</target>
        <note />
      </trans-unit>
      <trans-unit id="Select_All">
        <source>_Select All</source>
        <target state="translated">全選(_S)</target>
        <note />
      </trans-unit>
      <trans-unit id="Select_public_members_to_form_interface">
        <source>Select public _members to form interface</source>
        <target state="translated">選取公用成員以形成介面(_M)</target>
        <note />
      </trans-unit>
      <trans-unit id="Access_colon">
        <source>_Access:</source>
        <target state="translated">存取(_A):</target>
        <note />
      </trans-unit>
      <trans-unit id="Add_to_existing_file">
        <source>Add to _existing file</source>
        <target state="translated">新增至現有檔案(_E)</target>
        <note />
      </trans-unit>
      <trans-unit id="Change_Signature">
        <source>Change Signature</source>
        <target state="translated">變更簽章</target>
        <note />
      </trans-unit>
      <trans-unit id="Create_new_file">
        <source>_Create new file</source>
        <target state="translated">建立新檔案(_C)</target>
        <note />
      </trans-unit>
      <trans-unit id="Default_">
        <source>Default</source>
        <target state="translated">預設</target>
        <note />
      </trans-unit>
      <trans-unit id="File_Name_colon">
        <source>File Name:</source>
        <target state="translated">檔案名稱:</target>
        <note />
      </trans-unit>
      <trans-unit id="Generate_Type">
        <source>Generate Type</source>
        <target state="translated">產生類型</target>
        <note />
      </trans-unit>
      <trans-unit id="Kind_colon">
        <source>_Kind:</source>
        <target state="translated">類型(_K):</target>
        <note />
      </trans-unit>
      <trans-unit id="Location_colon">
        <source>Location:</source>
        <target state="translated">位置:</target>
        <note />
      </trans-unit>
      <trans-unit id="Modifier">
        <source>Modifier</source>
        <target state="translated">修飾元</target>
        <note />
      </trans-unit>
      <trans-unit id="Name_colon1">
        <source>Name:</source>
        <target state="translated">名稱:</target>
        <note />
      </trans-unit>
      <trans-unit id="Parameter">
        <source>Parameter</source>
        <target state="translated">參數</target>
        <note />
      </trans-unit>
      <trans-unit id="Parameters_colon2">
        <source>Parameters:</source>
        <target state="translated">參數:</target>
        <note />
      </trans-unit>
      <trans-unit id="Preview_method_signature_colon">
        <source>Preview method signature:</source>
        <target state="translated">預覽方法簽章:</target>
        <note />
      </trans-unit>
      <trans-unit id="Preview_reference_changes">
        <source>Preview reference changes</source>
        <target state="translated">預覽參考變更</target>
        <note />
      </trans-unit>
      <trans-unit id="Project_colon">
        <source>_Project:</source>
        <target state="translated">專案(_P):</target>
        <note />
      </trans-unit>
      <trans-unit id="Type">
        <source>Type</source>
        <target state="translated">類型</target>
        <note />
      </trans-unit>
      <trans-unit id="Type_Details_colon">
        <source>Type Details:</source>
        <target state="translated">類型詳細資料:</target>
        <note />
      </trans-unit>
      <trans-unit id="Re_move">
        <source>Re_move</source>
        <target state="translated">移除(_M)</target>
        <note />
      </trans-unit>
      <trans-unit id="Restore">
        <source>_Restore</source>
        <target state="translated">還原(_R)</target>
        <note />
      </trans-unit>
      <trans-unit id="More_about_0">
        <source>More about {0}</source>
        <target state="translated">關於 {0} 的詳細資訊</target>
        <note />
      </trans-unit>
      <trans-unit id="Navigation_must_be_performed_on_the_foreground_thread">
        <source>Navigation must be performed on the foreground thread.</source>
        <target state="translated">瀏覽必須在前景執行緒執行。</target>
        <note />
      </trans-unit>
      <trans-unit id="bracket_plus_bracket">
        <source>[+] </source>
        <target state="translated">[+] </target>
        <note />
      </trans-unit>
      <trans-unit id="bracket_bracket">
        <source>[-] </source>
        <target state="translated">[-] </target>
        <note />
      </trans-unit>
      <trans-unit id="Reference_to_0_in_project_1">
        <source>Reference to '{0}' in project '{1}'</source>
        <target state="translated">專案 '{1}' 中 '{0}' 的參考</target>
        <note />
      </trans-unit>
      <trans-unit id="Unknown1">
        <source>&lt;Unknown&gt;</source>
        <target state="translated">&lt;未知&gt;</target>
        <note />
      </trans-unit>
      <trans-unit id="Analyzer_reference_to_0_in_project_1">
        <source>Analyzer reference to '{0}' in project '{1}'</source>
        <target state="translated">專案 '{1}' 中 '{0}' 的分析器參考</target>
        <note />
      </trans-unit>
      <trans-unit id="Project_reference_to_0_in_project_1">
        <source>Project reference to '{0}' in project '{1}'</source>
        <target state="translated">專案 '{1}' 中 '{0}' 的專案參考</target>
        <note />
      </trans-unit>
      <trans-unit id="AnalyzerDependencyConflict">
        <source>AnalyzerDependencyConflict</source>
        <target state="translated">AnalyzerDependencyConflict</target>
        <note />
      </trans-unit>
      <trans-unit id="Analyzer_assemblies_0_and_1_both_have_identity_2_but_different_contents_Only_one_will_be_loaded_and_analyzers_using_these_assemblies_may_not_run_correctly">
        <source>Analyzer assemblies '{0}' and '{1}' both have identity '{2}' but different contents. Only one will be loaded and analyzers using these assemblies may not run correctly.</source>
        <target state="translated">分析器組件 '{0}' 及 '{1}' 均有身分識別 '{2}' 但內容不同。僅會載入其中一個，且使用這些組件的分析器可能無法正確執行。</target>
        <note />
      </trans-unit>
      <trans-unit id="_0_references">
        <source>{0} references</source>
        <target state="translated">{0} 個參考</target>
        <note />
      </trans-unit>
      <trans-unit id="_1_reference">
        <source>1 reference</source>
        <target state="translated">1 個參考</target>
        <note />
      </trans-unit>
      <trans-unit id="_0_encountered_an_error_and_has_been_disabled">
        <source>'{0}' encountered an error and has been disabled.</source>
        <target state="translated">'{0}' 發生錯誤並已停用。</target>
        <note />
      </trans-unit>
      <trans-unit id="Enable">
        <source>Enable</source>
        <target state="translated">啟用</target>
        <note />
      </trans-unit>
      <trans-unit id="Enable_and_ignore_future_errors">
        <source>Enable and ignore future errors</source>
        <target state="translated">啟用並忽略未來的錯誤</target>
        <note />
      </trans-unit>
      <trans-unit id="No_Changes">
        <source>No Changes</source>
        <target state="translated">沒有變更</target>
        <note />
      </trans-unit>
      <trans-unit id="Current_block">
        <source>Current block</source>
        <target state="translated">目前區塊</target>
        <note />
      </trans-unit>
      <trans-unit id="Determining_current_block">
        <source>Determining current block.</source>
        <target state="translated">正在判定目前的區塊。</target>
        <note />
      </trans-unit>
      <trans-unit id="IntelliSense">
        <source>IntelliSense</source>
        <target state="translated">IntelliSense</target>
        <note />
      </trans-unit>
      <trans-unit id="CSharp_VB_Build_Table_Data_Source">
        <source>C#/VB Build Table Data Source</source>
        <target state="translated">C#/VB 組建資料表資料來源</target>
        <note />
      </trans-unit>
      <trans-unit id="MissingAnalyzerReference">
        <source>MissingAnalyzerReference</source>
        <target state="translated">MissingAnalyzerReference</target>
        <note />
      </trans-unit>
      <trans-unit id="Analyzer_assembly_0_depends_on_1_but_it_was_not_found_Analyzers_may_not_run_correctly_unless_the_missing_assembly_is_added_as_an_analyzer_reference_as_well">
        <source>Analyzer assembly '{0}' depends on '{1}' but it was not found. Analyzers may not run correctly unless the missing assembly is added as an analyzer reference as well.</source>
        <target state="translated">分析器組件 '{0}' 相依於 '{1}'，但找不到該項目。除非同時將遺漏的組件新增為分析器參考，否則分析器可能無法正確執行。</target>
        <note />
      </trans-unit>
      <trans-unit id="Suppress_diagnostics">
        <source>Suppress diagnostics</source>
        <target state="translated">隱藏診斷</target>
        <note />
      </trans-unit>
      <trans-unit id="Computing_suppressions_fix">
        <source>Computing suppressions fix...</source>
        <target state="translated">正在計算隱藏項目修正...</target>
        <note />
      </trans-unit>
      <trans-unit id="Applying_suppressions_fix">
        <source>Applying suppressions fix...</source>
        <target state="translated">正在套用隱藏項目修正...</target>
        <note />
      </trans-unit>
      <trans-unit id="Remove_suppressions">
        <source>Remove suppressions</source>
        <target state="translated">移除隱藏項目</target>
        <note />
      </trans-unit>
      <trans-unit id="Computing_remove_suppressions_fix">
        <source>Computing remove suppressions fix...</source>
        <target state="translated">正在計算移除隱藏項目修正...</target>
        <note />
      </trans-unit>
      <trans-unit id="Applying_remove_suppressions_fix">
        <source>Applying remove suppressions fix...</source>
        <target state="translated">正在套用移除隱藏項目修正...</target>
        <note />
      </trans-unit>
      <trans-unit id="This_workspace_only_supports_opening_documents_on_the_UI_thread">
        <source>This workspace only supports opening documents on the UI thread.</source>
        <target state="translated">此工作區僅支援在 UI 執行緒上開啟文件。</target>
        <note />
      </trans-unit>
      <trans-unit id="This_workspace_does_not_support_updating_Visual_Basic_parse_options">
        <source>This workspace does not support updating Visual Basic parse options.</source>
        <target state="translated">此工作區不支援更新 Visual Basic 剖析選項。</target>
        <note />
      </trans-unit>
      <trans-unit id="Synchronize_0">
        <source>Synchronize {0}</source>
        <target state="translated">同步 {0}</target>
        <note />
      </trans-unit>
      <trans-unit id="Synchronizing_with_0">
        <source>Synchronizing with {0}...</source>
        <target state="translated">正在與 {0} 同步...</target>
        <note />
      </trans-unit>
      <trans-unit id="Visual_Studio_has_suspended_some_advanced_features_to_improve_performance">
        <source>Visual Studio has suspended some advanced features to improve performance.</source>
        <target state="translated">Visual Studio 已暫止部分進階功能以改善效能。</target>
        <note />
      </trans-unit>
      <trans-unit id="Installing_0">
        <source>Installing '{0}'</source>
        <target state="translated">正在安裝 '{0}'</target>
        <note />
      </trans-unit>
      <trans-unit id="Installing_0_completed">
        <source>Installing '{0}' completed</source>
        <target state="translated">已完成安裝 '{0}'</target>
        <note />
      </trans-unit>
      <trans-unit id="Package_install_failed_colon_0">
        <source>Package install failed: {0}</source>
        <target state="translated">套件安裝失敗: {0}</target>
        <note />
      </trans-unit>
      <trans-unit id="Unknown2">
        <source>&lt;Unknown&gt;</source>
        <target state="translated">&lt;未知&gt;</target>
        <note />
      </trans-unit>
      <trans-unit id="No">
        <source>No</source>
        <target state="translated">否</target>
        <note />
      </trans-unit>
      <trans-unit id="Yes">
        <source>Yes</source>
        <target state="translated">是</target>
        <note />
      </trans-unit>
      <trans-unit id="Choose_a_Symbol_Specification_and_a_Naming_Style">
        <source>Choose a Symbol Specification and a Naming Style.</source>
        <target state="translated">選擇符號規格及命名樣式。</target>
        <note />
      </trans-unit>
      <trans-unit id="Enter_a_title_for_this_Naming_Rule">
        <source>Enter a title for this Naming Rule.</source>
        <target state="translated">輸入此命名規則的標題。</target>
        <note />
      </trans-unit>
      <trans-unit id="Enter_a_title_for_this_Naming_Style">
        <source>Enter a title for this Naming Style.</source>
        <target state="translated">輸入此命名樣式的標題。</target>
        <note />
      </trans-unit>
      <trans-unit id="Enter_a_title_for_this_Symbol_Specification">
        <source>Enter a title for this Symbol Specification.</source>
        <target state="translated">輸入此符號規格的標題。</target>
        <note />
      </trans-unit>
      <trans-unit id="Accessibilities_can_match_any">
        <source>Accessibilities (can match any)</source>
        <target state="translated">存取範圍 (可符合任何項目)</target>
        <note />
      </trans-unit>
      <trans-unit id="Capitalization_colon">
        <source>Capitalization:</source>
        <target state="translated">大小寫:</target>
        <note />
      </trans-unit>
      <trans-unit id="all_lower">
        <source>all lower</source>
        <target state="translated">全部小寫</target>
        <note />
      </trans-unit>
      <trans-unit id="ALL_UPPER">
        <source>ALL UPPER</source>
        <target state="translated">全部大寫</target>
        <note />
      </trans-unit>
      <trans-unit id="camel_Case_Name">
        <source>camel Case Name</source>
        <target state="translated">駝峰式大小寫名稱</target>
        <note />
      </trans-unit>
      <trans-unit id="First_word_upper">
        <source>First word upper</source>
        <target state="translated">首字大寫</target>
        <note />
      </trans-unit>
      <trans-unit id="Pascal_Case_Name">
        <source>Pascal Case Name</source>
        <target state="translated">Pascal 命名法名稱</target>
        <note />
      </trans-unit>
      <trans-unit id="Severity_colon">
        <source>Severity:</source>
        <target state="translated">嚴重性:</target>
        <note />
      </trans-unit>
      <trans-unit id="Modifiers_must_match_all">
        <source>Modifiers (must match all)</source>
        <target state="translated">修飾元 (必須符合所有項目)</target>
        <note />
      </trans-unit>
      <trans-unit id="Name_colon2">
        <source>Name:</source>
        <target state="translated">名稱:</target>
        <note />
      </trans-unit>
      <trans-unit id="Naming_Rule">
        <source>Naming Rule</source>
        <target state="translated">命名規則</target>
        <note />
      </trans-unit>
      <trans-unit id="Naming_Style">
        <source>Naming Style</source>
        <target state="translated">命名樣式</target>
        <note />
      </trans-unit>
      <trans-unit id="Naming_Style_colon">
        <source>Naming Style:</source>
        <target state="translated">命名樣式:</target>
        <note />
      </trans-unit>
      <trans-unit id="Naming_Rules_allow_you_to_define_how_particular_sets_of_symbols_should_be_named_and_how_incorrectly_named_symbols_should_be_handled">
        <source>Naming Rules allow you to define how particular sets of symbols should be named and how incorrectly-named symbols should be handled.</source>
        <target state="translated">命名規則可讓您定義特定符號集的命名方式，以及未正確命名符號的處理方式。</target>
        <note />
      </trans-unit>
      <trans-unit id="The_first_matching_top_level_Naming_Rule_is_used_by_default_when_naming_a_symbol_while_any_special_cases_are_handled_by_a_matching_child_rule">
        <source>The first matching top-level Naming Rule is used by default when naming a symbol, while any special cases are handled by a matching child rule.</source>
        <target state="translated">替符號命名時，依預設會使用第一個相符的頂層命名規則; 而任何特殊情況都將由相符的子系規則處理。</target>
        <note />
      </trans-unit>
      <trans-unit id="Naming_Style_Title_colon">
        <source>Naming Style Title:</source>
        <target state="translated">命名樣式標題:</target>
        <note />
      </trans-unit>
      <trans-unit id="Parent_Rule_colon">
        <source>Parent Rule:</source>
        <target state="translated">父系規則:</target>
        <note />
      </trans-unit>
      <trans-unit id="Required_Prefix_colon">
        <source>Required Prefix:</source>
        <target state="translated">必要前置詞:</target>
        <note />
      </trans-unit>
      <trans-unit id="Required_Suffix_colon">
        <source>Required Suffix:</source>
        <target state="translated">必要後置詞:</target>
        <note />
      </trans-unit>
      <trans-unit id="Sample_Identifier_colon">
        <source>Sample Identifier:</source>
        <target state="translated">範例識別碼:</target>
        <note />
      </trans-unit>
      <trans-unit id="Symbol_Kinds_can_match_any">
        <source>Symbol Kinds (can match any)</source>
        <target state="translated">符號種類 (可符合任何項目)</target>
        <note />
      </trans-unit>
      <trans-unit id="Symbol_Specification">
        <source>Symbol Specification</source>
        <target state="translated">符號規格</target>
        <note />
      </trans-unit>
      <trans-unit id="Symbol_Specification_colon">
        <source>Symbol Specification:</source>
        <target state="translated">符號規格:</target>
        <note />
      </trans-unit>
      <trans-unit id="Symbol_Specification_Title_colon">
        <source>Symbol Specification Title:</source>
        <target state="translated">符號規格標題:</target>
        <note />
      </trans-unit>
      <trans-unit id="Word_Separator_colon">
        <source>Word Separator:</source>
        <target state="translated">字組分隔符號:</target>
        <note />
      </trans-unit>
      <trans-unit id="example">
        <source>example</source>
        <target state="translated">範例</target>
        <note>IdentifierWord_Example and IdentifierWord_Identifier are combined (with prefixes, suffixes, and word separators) into an example identifier name in the NamingStyle UI.</note>
      </trans-unit>
      <trans-unit id="identifier">
        <source>identifier</source>
        <target state="translated">識別碼</target>
        <note>IdentifierWord_Example and IdentifierWord_Identifier are combined (with prefixes, suffixes, and word separators) into an example identifier name in the NamingStyle UI.</note>
      </trans-unit>
      <trans-unit id="Install_0">
        <source>Install '{0}'</source>
        <target state="translated">安裝 '{0}'</target>
        <note />
      </trans-unit>
      <trans-unit id="Uninstalling_0">
        <source>Uninstalling '{0}'</source>
        <target state="translated">正在解除安裝 '{0}'</target>
        <note />
      </trans-unit>
      <trans-unit id="Uninstalling_0_completed">
        <source>Uninstalling '{0}' completed</source>
        <target state="translated">已完成將 '{0}' 解除安裝</target>
        <note />
      </trans-unit>
      <trans-unit id="Uninstall_0">
        <source>Uninstall '{0}'</source>
        <target state="translated">將 '{0}' 解除安裝</target>
        <note />
      </trans-unit>
      <trans-unit id="Package_uninstall_failed_colon_0">
        <source>Package uninstall failed: {0}</source>
        <target state="translated">套件解除安裝失敗: {0}</target>
        <note />
      </trans-unit>
      <trans-unit id="Error_encountered_while_loading_the_project_Some_project_features_such_as_full_solution_analysis_for_the_failed_project_and_projects_that_depend_on_it_have_been_disabled">
        <source>Error encountered while loading the project. Some project features, such as full solution analysis for the failed project and projects that depend on it, have been disabled.</source>
        <target state="translated">載入專案時發生錯誤。已停用部分專案功能，例如對失敗專案及其相依專案的完整解決方案分析。</target>
        <note />
      </trans-unit>
      <trans-unit id="Project_loading_failed">
        <source>Project loading failed.</source>
        <target state="translated">專案載入失敗。</target>
        <note />
      </trans-unit>
      <trans-unit id="To_see_what_caused_the_issue_please_try_below_1_Close_Visual_Studio_long_paragraph_follows">
        <source>To see what caused the issue, please try below.

1. Close Visual Studio
2. Open a Visual Studio Developer Command Prompt
3. Set environment variable “TraceDesignTime” to true (set TraceDesignTime=true)
4. Delete .vs directory/.suo file
5. Restart VS from the command prompt you set the environment variable (devenv)
6. Open the solution
7. Check '{0}' and look for the failed tasks (FAILED)</source>
        <target state="translated">若要了解此問題的發生原因，請嘗試下方步驟。

1. 關閉 Visual Studio
2. 開啟 Visual Studio 開發人員命令提示字元
3. 將環境變數 “TraceDesignTime” 設為 true (設定 TraceDesignTime=true)
4. 刪除 .vs 目錄/ .suo 檔案
5. 從您設定環境變數 (devenv) 的命令提示字元處重新啟動 VS
6. 開啟解決方案
7. 檢查 '{0}' 並尋找失敗的工作 (FAILED)</target>
        <note />
      </trans-unit>
      <trans-unit id="Additional_information_colon">
        <source>Additional information:</source>
        <target state="translated">其他資訊:</target>
        <note />
      </trans-unit>
      <trans-unit id="Installing_0_failed_Additional_information_colon_1">
        <source>Installing '{0}' failed.

Additional information: {1}</source>
        <target state="translated">安裝 '{0}' 失敗

其他資訊: {1}</target>
        <note />
      </trans-unit>
      <trans-unit id="Uninstalling_0_failed_Additional_information_colon_1">
        <source>Uninstalling '{0}' failed.

Additional information: {1}</source>
        <target state="translated">將 '{0}' 解除安裝失敗。

其他資訊: {1}</target>
        <note />
      </trans-unit>
      <trans-unit id="Move_0_below_1">
        <source>Move {0} below {1}</source>
        <target state="translated">將 {0} 移至 {1} 下方</target>
        <note>{0} and {1} are parameter descriptions</note>
      </trans-unit>
      <trans-unit id="Move_0_above_1">
        <source>Move {0} above {1}</source>
        <target state="translated">將 {0} 移至 {1} 上方</target>
        <note>{0} and {1} are parameter descriptions</note>
      </trans-unit>
      <trans-unit id="Remove_0">
        <source>Remove {0}</source>
        <target state="translated">移除 {0}</target>
        <note>{0} is a parameter description</note>
      </trans-unit>
      <trans-unit id="Restore_0">
        <source>Restore {0}</source>
        <target state="translated">還原 {0}</target>
        <note>{0} is a parameter description</note>
      </trans-unit>
      <trans-unit id="Re_enable">
        <source>Re-enable</source>
        <target state="translated">重新啟用</target>
        <note />
      </trans-unit>
      <trans-unit id="Learn_more">
        <source>Learn more</source>
        <target state="translated">深入了解</target>
        <note />
      </trans-unit>
      <trans-unit id="Prefer_framework_type">
        <source>Prefer framework type</source>
        <target state="translated">偏好架構類型</target>
        <note />
      </trans-unit>
      <trans-unit id="Prefer_predefined_type">
        <source>Prefer predefined type</source>
        <target state="translated">偏好預先定義的類型</target>
        <note />
      </trans-unit>
      <trans-unit id="Copy_to_Clipboard">
        <source>Copy to Clipboard</source>
        <target state="translated">複製到剪貼簿</target>
        <note />
      </trans-unit>
      <trans-unit id="Close">
        <source>Close</source>
        <target state="translated">關閉</target>
        <note />
      </trans-unit>
      <trans-unit id="Unknown_parameters">
        <source>&lt;Unknown Parameters&gt;</source>
        <target state="translated">&lt;未知參數&gt;</target>
        <note />
      </trans-unit>
      <trans-unit id="End_of_inner_exception_stack">
        <source>--- End of inner exception stack trace ---</source>
        <target state="translated">--- 內部例外狀況堆疊追蹤的結尾 ---</target>
        <note />
      </trans-unit>
      <trans-unit id="For_locals_parameters_and_members">
        <source>For locals, parameters and members</source>
        <target state="translated">針對區域變數、參數及成員</target>
        <note />
      </trans-unit>
      <trans-unit id="For_member_access_expressions">
        <source>For member access expressions</source>
        <target state="translated">針對成員存取運算式</target>
        <note />
      </trans-unit>
      <trans-unit id="Prefer_object_initializer">
        <source>Prefer object initializer</source>
        <target state="translated">偏好物件初始設定式</target>
        <note />
      </trans-unit>
      <trans-unit id="Expression_preferences_colon">
        <source>Expression preferences:</source>
        <target state="translated">運算式喜好設定:</target>
        <note />
      </trans-unit>
      <trans-unit id="Block_Structure_Guides">
        <source>Block Structure Guides</source>
        <target state="translated">區塊結構輔助線</target>
        <note />
      </trans-unit>
      <trans-unit id="Outlining">
        <source>Outlining</source>
        <target state="translated">大綱</target>
        <note />
      </trans-unit>
      <trans-unit id="Show_guides_for_code_level_constructs">
        <source>Show guides for code level constructs</source>
        <target state="translated">顯示程式碼層級建構的指南</target>
        <note />
      </trans-unit>
      <trans-unit id="Show_guides_for_comments_and_preprocessor_regions">
        <source>Show guides for comments and preprocessor regions</source>
        <target state="translated">顯示註解及前置處理器區域的指南</target>
        <note />
      </trans-unit>
      <trans-unit id="Show_guides_for_declaration_level_constructs">
        <source>Show guides for declaration level constructs</source>
        <target state="translated">顯示宣告層級建構的指南</target>
        <note />
      </trans-unit>
      <trans-unit id="Show_outlining_for_code_level_constructs">
        <source>Show outlining for code level constructs</source>
        <target state="translated">顯示程式碼層級建構的大綱</target>
        <note />
      </trans-unit>
      <trans-unit id="Show_outlining_for_comments_and_preprocessor_regions">
        <source>Show outlining for comments and preprocessor regions</source>
        <target state="translated">顯示註解及前置處理器區域的大綱</target>
        <note />
      </trans-unit>
      <trans-unit id="Show_outlining_for_declaration_level_constructs">
        <source>Show outlining for declaration level constructs</source>
        <target state="translated">顯示宣告層級建構的大綱</target>
        <note />
      </trans-unit>
      <trans-unit id="Variable_preferences_colon">
        <source>Variable preferences:</source>
        <target state="translated">變數喜好設定:</target>
        <note />
      </trans-unit>
      <trans-unit id="Prefer_inlined_variable_declaration">
        <source>Prefer inlined variable declaration</source>
        <target state="translated">偏好內置變數宣告</target>
        <note />
      </trans-unit>
      <trans-unit id="Use_expression_body_for_methods">
        <source>Use expression body for methods</source>
        <target state="translated">使用方法的運算式主體</target>
        <note />
      </trans-unit>
      <trans-unit id="Code_block_preferences_colon">
        <source>Code block preferences:</source>
        <target state="translated">程式碼區塊喜好設定:</target>
        <note />
      </trans-unit>
      <trans-unit id="Use_expression_body_for_accessors">
        <source>Use expression body for accessors</source>
        <target state="translated">使用存取子的運算式主體</target>
        <note />
      </trans-unit>
      <trans-unit id="Use_expression_body_for_constructors">
        <source>Use expression body for constructors</source>
        <target state="translated">使用建構函式的運算式主體</target>
        <note />
      </trans-unit>
      <trans-unit id="Use_expression_body_for_indexers">
        <source>Use expression body for indexers</source>
        <target state="translated">使用索引子的運算式主體</target>
        <note />
      </trans-unit>
      <trans-unit id="Use_expression_body_for_operators">
        <source>Use expression body for operators</source>
        <target state="translated">使用運算子的運算式主體</target>
        <note />
      </trans-unit>
      <trans-unit id="Use_expression_body_for_properties">
        <source>Use expression body for properties</source>
        <target state="translated">使用屬性的運算式主體</target>
        <note />
      </trans-unit>
      <trans-unit id="Some_naming_rules_are_incomplete_Please_complete_or_remove_them">
        <source>Some naming rules are incomplete. Please complete or remove them.</source>
        <target state="translated">部分命名規則不完整。請予以完成或移除。</target>
        <note />
      </trans-unit>
      <trans-unit id="Manage_specifications">
        <source>Manage specifications</source>
        <target state="translated">管理規格</target>
        <note />
      </trans-unit>
      <trans-unit id="Reorder">
        <source>Reorder</source>
        <target state="translated">重新排序</target>
        <note />
      </trans-unit>
      <trans-unit id="Severity">
        <source>Severity</source>
        <target state="translated">嚴重性</target>
        <note />
      </trans-unit>
      <trans-unit id="Specification">
        <source>Specification</source>
        <target state="translated">規格</target>
        <note />
      </trans-unit>
      <trans-unit id="Required_Style">
        <source>Required Style</source>
        <target state="translated">必要樣式</target>
        <note />
      </trans-unit>
      <trans-unit id="This_item_cannot_be_deleted_because_it_is_used_by_an_existing_Naming_Rule">
        <source>This item cannot be deleted because it is used by an existing Naming Rule.</source>
        <target state="translated">由於現有命名規則正在使用此項目，因此無法加以刪除。</target>
        <note />
      </trans-unit>
      <trans-unit id="Prefer_collection_initializer">
        <source>Prefer collection initializer</source>
        <target state="translated">偏好集合初始設定式</target>
        <note />
      </trans-unit>
      <trans-unit id="Prefer_coalesce_expression">
        <source>Prefer coalesce expression</source>
        <target state="translated">偏好聯合運算式</target>
        <note />
      </trans-unit>
      <trans-unit id="Collapse_regions_when_collapsing_to_definitions">
        <source>Collapse #regions when collapsing to definitions</source>
        <target state="translated">摺疊至定義時摺疊 #regions</target>
        <note />
      </trans-unit>
      <trans-unit id="Prefer_null_propagation">
        <source>Prefer null propagation</source>
        <target state="translated">偏好 null 傳播</target>
        <note />
      </trans-unit>
      <trans-unit id="Prefer_explicit_tuple_name">
        <source>Prefer explicit tuple name</source>
        <target state="translated">建議使用明確的元組名稱</target>
        <note />
      </trans-unit>
      <trans-unit id="Description">
        <source>Description</source>
        <target state="translated">描述</target>
        <note />
      </trans-unit>
      <trans-unit id="Preference">
        <source>Preference</source>
        <target state="translated">喜好設定</target>
        <note />
      </trans-unit>
      <trans-unit id="Implement_Interface_or_Abstract_Class">
        <source>Implement Interface or Abstract Class</source>
        <target state="translated">實作介面或抽象類別</target>
        <note />
      </trans-unit>
      <trans-unit id="For_a_given_symbol_only_the_topmost_rule_with_a_matching_Specification_will_be_applied_Violation_of_that_rules_Required_Style_will_be_reported_at_the_chosen_Severity_level">
        <source>For a given symbol, only the topmost rule with a matching 'Specification' will be applied. Violation of that rule's 'Required Style' will be reported at the chosen 'Severity' level.</source>
        <target state="translated">若為給定的符號，則只會套用最上層的規則與相符的 [規格]。若違反該規則的 [必要樣式]，將於所選 [嚴重性] 層級回報。</target>
        <note />
      </trans-unit>
      <trans-unit id="at_the_end">
        <source>at the end</source>
        <target state="translated">結尾處</target>
        <note />
      </trans-unit>
      <trans-unit id="When_inserting_properties_events_and_methods_place_them">
        <source>When inserting properties, events and methods, place them:</source>
        <target state="translated">插入屬性、事件與方法時，放置方式為:</target>
        <note />
      </trans-unit>
      <trans-unit id="on_the_right_edge_of_the_editor_window">
        <source>on the right edge of the editor window</source>
        <target state="new">on the right edge of the editor window</target>
        <note />
      </trans-unit>
      <trans-unit id="with_other_members_of_the_same_kind">
        <source>with other members of the same kind</source>
        <target state="translated">與其他相同種類的成員</target>
        <note />
      </trans-unit>
      <trans-unit id="Prefer_braces">
        <source>Prefer braces</source>
        <target state="translated">建議使用括號</target>
        <note />
      </trans-unit>
      <trans-unit id="Over_colon">
        <source>Over:</source>
        <target state="translated">勝於:</target>
        <note />
      </trans-unit>
      <trans-unit id="Prefer_colon">
        <source>Prefer:</source>
        <target state="translated">建議使用:</target>
        <note />
      </trans-unit>
      <trans-unit id="or">
        <source>or</source>
        <target state="translated">或</target>
        <note />
      </trans-unit>
      <trans-unit id="built_in_types">
        <source>built-in types</source>
        <target state="translated">內建類型</target>
        <note />
      </trans-unit>
      <trans-unit id="everywhere_else">
        <source>everywhere else</source>
        <target state="translated">其他各處</target>
        <note />
      </trans-unit>
      <trans-unit id="type_is_apparent_from_assignment_expression">
        <source>type is apparent from assignment expression</source>
        <target state="translated">類型為來自指派運算式的實際型態</target>
        <note />
      </trans-unit>
      <trans-unit id="Move_down">
        <source>Move down</source>
        <target state="translated">下移</target>
        <note />
      </trans-unit>
      <trans-unit id="Move_up">
        <source>Move up</source>
        <target state="translated">上移</target>
        <note />
      </trans-unit>
      <trans-unit id="Remove">
        <source>Remove</source>
        <target state="translated">移除</target>
        <note />
      </trans-unit>
      <trans-unit id="Pick_members">
        <source>Pick members</source>
        <target state="translated">選取成員</target>
        <note />
      </trans-unit>
      <trans-unit id="Add_a_symbol_specification">
        <source>Add a symbol specification</source>
        <target state="translated">新增符號規格</target>
        <note />
      </trans-unit>
      <trans-unit id="Remove_symbol_specification">
        <source>Remove symbol specification</source>
        <target state="translated">移除符號規格</target>
        <note />
      </trans-unit>
      <trans-unit id="Add_item">
        <source>Add item</source>
        <target state="translated">新增項目</target>
        <note />
      </trans-unit>
      <trans-unit id="Edit_item">
        <source>Edit item</source>
        <target state="translated">編輯項目</target>
        <note />
      </trans-unit>
      <trans-unit id="Remove_item">
        <source>Remove item</source>
        <target state="translated">移除項目</target>
        <note />
      </trans-unit>
      <trans-unit id="Add_a_naming_rule">
        <source>Add a naming rule</source>
        <target state="translated">新增命名規則</target>
        <note />
      </trans-unit>
      <trans-unit id="Remove_naming_rule">
        <source>Remove naming rule</source>
        <target state="translated">移除命名規則</target>
        <note />
      </trans-unit>
      <trans-unit id="VisualStudioWorkspace_TryApplyChanges_cannot_be_called_from_a_background_thread">
        <source>VisualStudioWorkspace.TryApplyChanges cannot be called from a background thread.</source>
        <target state="translated">無法從背景執行緒呼叫 VisualStudioWorkspace.TryApplyChanges。</target>
        <note />
      </trans-unit>
      <trans-unit id="prefer_throwing_properties">
        <source>prefer throwing properties</source>
        <target state="translated">建議使用擲回屬性</target>
        <note />
      </trans-unit>
      <trans-unit id="When_generating_properties">
        <source>When generating properties:</source>
        <target state="translated">產生屬性時:</target>
        <note />
      </trans-unit>
      <trans-unit id="Options">
        <source>Options</source>
        <target state="translated">選項</target>
        <note />
      </trans-unit>
      <trans-unit id="Never_show_this_again">
        <source>Never show this again</source>
        <target state="translated">永不再顯示</target>
        <note />
      </trans-unit>
      <trans-unit id="Prefer_simple_default_expression">
        <source>Prefer simple 'default' expression</source>
        <target state="translated">選擇精簡的 'default' 運算式</target>
        <note />
      </trans-unit>
      <trans-unit id="Prefer_inferred_tuple_names">
        <source>Prefer inferred tuple element names</source>
        <target state="translated">優先使用推斷的元組元素名稱</target>
        <note />
      </trans-unit>
      <trans-unit id="Prefer_inferred_anonymous_type_member_names">
        <source>Prefer inferred anonymous type member names</source>
        <target state="translated">優先使用推斷的匿名型別成員名稱</target>
        <note />
      </trans-unit>
      <trans-unit id="Preview_pane">
        <source>Preview pane</source>
        <target state="translated">預覽窗格</target>
        <note />
      </trans-unit>
      <trans-unit id="Analysis">
        <source>Analysis</source>
        <target state="translated">分析</target>
        <note />
      </trans-unit>
      <trans-unit id="Fade_out_unreachable_code">
        <source>Fade out unreachable code</source>
        <target state="translated">淡出執行不到的程式碼</target>
        <note />
      </trans-unit>
      <trans-unit id="Fading">
        <source>Fading</source>
        <target state="translated">淡出</target>
        <note />
      </trans-unit>
      <trans-unit id="Prefer_local_function_over_anonymous_function">
        <source>Prefer local function over anonymous function</source>
        <target state="translated">使用區域函式優先於匿名函式</target>
        <note />
      </trans-unit>
      <trans-unit id="Prefer_deconstructed_variable_declaration">
        <source>Prefer deconstructed variable declaration</source>
        <target state="translated">偏好解構的變數宣告</target>
        <note />
      </trans-unit>
      <trans-unit id="External_reference_found">
        <source>External reference found</source>
        <target state="translated">找到外部參考</target>
        <note />
      </trans-unit>
      <trans-unit id="No_references_found_to_0">
        <source>No references found to '{0}'</source>
        <target state="translated">找不到 '{0}' 的參考</target>
        <note />
      </trans-unit>
      <trans-unit id="Search_found_no_results">
        <source>Search found no results</source>
        <target state="translated">搜尋找不到任何結果</target>
        <note />
      </trans-unit>
      <trans-unit id="analyzer_Prefer_auto_properties">
        <source>Prefer auto properties</source>
        <target state="translated">建議使用自動屬性</target>
        <note />
      </trans-unit>
      <trans-unit id="codegen_prefer_auto_properties">
        <source>prefer auto properties</source>
        <target state="translated">建議使用自動屬性</target>
        <note />
      </trans-unit>
      <trans-unit id="ModuleHasBeenUnloaded">
        <source>Module has been unloaded.</source>
        <target state="translated">模組已卸載。</target>
        <note />
      </trans-unit>
      <trans-unit id="Enable_navigation_to_decompiled_sources">
        <source>Enable navigation to decompiled sources</source>
        <target state="translated">啟用到反向組譯來源的瀏覽</target>
        <note />
      </trans-unit>
      <trans-unit id="Code_style_header_use_editor_config">
        <source>Your .editorconfig file might override the local settings configured on this page which only apply to your machine. To configure these settings to travel with your solution use EditorConfig files. More info</source>
        <target state="translated">您的 .editorconfig 檔案可能會覆寫於此頁面上設定的本機設定 (僅適用於您的電腦)。如果要進行設定以讓這些設定隨附於您的解決方案，請使用 EditorConfig 檔案。詳細資訊</target>
        <note />
      </trans-unit>
      <trans-unit id="Sync_Class_View">
        <source>Sync Class View</source>
        <target state="translated">同步類別檢視</target>
        <note />
      </trans-unit>
      <trans-unit id="Analyzing_0">
        <source>Analyzing '{0}'</source>
        <target state="translated">正在分析 '{0}'</target>
        <note />
      </trans-unit>
      <trans-unit id="Manage_naming_styles">
        <source>Manage naming styles</source>
        <target state="translated">管理命名樣式</target>
        <note />
      </trans-unit>
      <trans-unit id="Prefer_conditional_expression_over_if_with_assignments">
        <source>Prefer conditional expression over 'if' with assignments</source>
        <target state="translated">建議優先使用條件運算式 (優先於具指派的 'if')</target>
        <note />
      </trans-unit>
      <trans-unit id="Prefer_conditional_expression_over_if_with_returns">
        <source>Prefer conditional expression over 'if' with returns</source>
        <target state="translated">建議優先使用條件運算式 (優先於具傳回的 'if')</target>
        <note />
      </trans-unit>
    </body>
  </file>
</xliff><|MERGE_RESOLUTION|>--- conflicted
+++ resolved
@@ -107,14 +107,11 @@
         <target state="translated">組件</target>
         <note />
       </trans-unit>
-<<<<<<< HEAD
-=======
       <trans-unit id="Automatically_open_stack_trace_explorer_on_focus">
         <source>Automatically open Stack Trace Explorer on focus</source>
         <target state="new">Automatically open Stack Trace Explorer on focus</target>
         <note>"Stack Trace Explorer" is a tool window that is owned by the Roslyn package</note>
       </trans-unit>
->>>>>>> 67d940c4
       <trans-unit id="Avoid_expression_statements_that_implicitly_ignore_value">
         <source>Avoid expression statements that implicitly ignore value</source>
         <target state="translated">避免會隱含地忽略值的運算陳述式</target>
@@ -205,8 +202,6 @@
         <target state="translated">選擇您要對未使用之參考執行的動作。</target>
         <note />
       </trans-unit>
-<<<<<<< HEAD
-=======
       <trans-unit id="Clear">
         <source>Clear</source>
         <target state="new">Clear</target>
@@ -217,7 +212,6 @@
         <target state="new">Close Tab</target>
         <note />
       </trans-unit>
->>>>>>> 67d940c4
       <trans-unit id="Code_Style">
         <source>Code Style</source>
         <target state="translated">程式碼樣式</target>
@@ -503,14 +497,11 @@
         <target state="translated">繼承邊界</target>
         <note />
       </trans-unit>
-<<<<<<< HEAD
-=======
       <trans-unit id="Inline_Diagnostics_experimental">
         <source>Inline Diagnostics (experimental)</source>
         <target state="new">Inline Diagnostics (experimental)</target>
         <note />
       </trans-unit>
->>>>>>> 67d940c4
       <trans-unit id="Inherited_interfaces">
         <source>Inherited interfaces</source>
         <target state="translated">繼承介面</target>
@@ -566,14 +557,6 @@
         <target state="translated">種類</target>
         <note />
       </trans-unit>
-<<<<<<< HEAD
-      <trans-unit id="Language_client_initialization_failed">
-        <source>{0} failed to initialize. Status = {1}. Exception = {2}</source>
-        <target state="translated">{0} 無法初始化。狀態 = {1}。例外狀況 = {2}</target>
-        <note>{0} is the language server name.  Status is the status of the initialization.  Exception is the exception encountered during initialization.</note>
-      </trans-unit>
-=======
->>>>>>> 67d940c4
       <trans-unit id="Live_analysis_VSIX_extension">
         <source>Live analysis (VSIX extension)</source>
         <target state="translated">即時分析 (VSIX 延伸模組)</target>
@@ -1039,14 +1022,11 @@
         <target state="translated">優先使用靜態區域函式</target>
         <note />
       </trans-unit>
-<<<<<<< HEAD
-=======
       <trans-unit id="Prefer_tuple_swap">
         <source>Prefer tuple swap</source>
         <target state="new">Prefer tuple swap</target>
         <note />
       </trans-unit>
->>>>>>> 67d940c4
       <trans-unit id="Projects">
         <source>Projects</source>
         <target state="translated">專案</target>
@@ -1087,14 +1067,11 @@
         <target state="translated">移除未使用的參考</target>
         <note />
       </trans-unit>
-<<<<<<< HEAD
-=======
       <trans-unit id="Remove_unnecessary_usings">
         <source>Remove unnecessary usings</source>
         <target state="new">Remove unnecessary usings</target>
         <note />
       </trans-unit>
->>>>>>> 67d940c4
       <trans-unit id="Rename_0_to_1">
         <source>Rename {0} to {1}</source>
         <target state="translated">將 {0} 重新命名為 {1}</target>
@@ -1270,8 +1247,6 @@
         <target state="translated">[環境] &gt; [字型和色彩選項] 頁面中所做的變更覆寫了某些色彩配置的色彩。請選擇 [字型和色彩] 頁面中的 [使用預設] 來還原所有自訂。</target>
         <note />
       </trans-unit>
-<<<<<<< HEAD
-=======
       <trans-unit id="Sort_usings">
         <source>Sort usings</source>
         <target state="new">Sort usings</target>
@@ -1287,20 +1262,16 @@
         <target state="new">Stack Trace {0}</target>
         <note>Header for numbered stack trace view tabs</note>
       </trans-unit>
->>>>>>> 67d940c4
       <trans-unit id="Suggestion">
         <source>Suggestion</source>
         <target state="translated">建議</target>
         <note />
       </trans-unit>
-<<<<<<< HEAD
-=======
       <trans-unit id="Suppress_hints_when_argument_matches_parameter_name">
         <source>Suppress hints when argument matches parameter name</source>
         <target state="new">Suppress hints when argument matches parameter name</target>
         <note />
       </trans-unit>
->>>>>>> 67d940c4
       <trans-unit id="Suppress_hints_when_parameter_name_matches_the_method_s_intent">
         <source>Suppress hints when parameter name matches the method's intent</source>
         <target state="translated">當參數名稱符合方法的意圖時，不出現提示</target>
