﻿// Licensed to the .NET Foundation under one or more agreements.
// The .NET Foundation licenses this file to you under the MIT license.
// See the LICENSE file in the project root for more information.

using System;
using System.Collections.Immutable;
using System.ComponentModel;
using System.Windows;
using System.Windows.Controls;
using System.Windows.Data;
using System.Windows.Media;
using Microsoft.CodeAnalysis.Editor.Shared.Extensions;
using Microsoft.CodeAnalysis.Editor.Shared.Utilities;
using Microsoft.CodeAnalysis.Internal.Log;
using Microsoft.CodeAnalysis.Options;
using Microsoft.VisualStudio.LanguageServices.Utilities;
using Microsoft.VisualStudio.PlatformUI;
using Microsoft.VisualStudio.Shell;
using Microsoft.VisualStudio.Shell.Interop;
using Microsoft.VisualStudio.Text;
using InternalUtilities = Microsoft.Internal.VisualStudio.PlatformUI.Utilities;
using IOleCommandTarget = Microsoft.VisualStudio.OLE.Interop.IOleCommandTarget;
using OLECMD = Microsoft.VisualStudio.OLE.Interop.OLECMD;
using OLECMDF = Microsoft.VisualStudio.OLE.Interop.OLECMDF;
using OleConstants = Microsoft.VisualStudio.OLE.Interop.Constants;

namespace Microsoft.VisualStudio.LanguageServices.DocumentOutline
{
    /// <summary>
    /// Interaction logic for DocumentOutlineView.xaml
    /// All operations happen on the UI thread for visual studio
    /// </summary>
    internal sealed partial class DocumentOutlineView : UserControl, IOleCommandTarget, IDisposable, IVsWindowSearch
    {
        private readonly IThreadingContext _threadingContext;
        private readonly IGlobalOptionService _globalOptionService;
        private readonly VsCodeWindowViewTracker _viewTracker;
        private readonly DocumentOutlineViewModel _viewModel;
        private readonly IVsToolbarTrayHost _toolbarTrayHost;
        private readonly IVsWindowSearchHost _windowSearchHost;

        public DocumentOutlineView(
            IVsUIShell4 uiShell,
            IVsWindowSearchHostFactory windowSearchHostFactory,
            IThreadingContext threadingContext,
            IGlobalOptionService globalOptionService,
            VsCodeWindowViewTracker viewTracker,
            DocumentOutlineViewModel viewModel)
        {
            _threadingContext = threadingContext;
            _globalOptionService = globalOptionService;
            _viewTracker = viewTracker;
            _viewModel = viewModel;

            DataContext = _viewModel;
            InitializeComponent();
            UpdateSort(_globalOptionService.GetOption(DocumentOutlineOptionsStorage.DocumentOutlineSortOrder), userSelected: false);

            ErrorHandler.ThrowOnFailure(uiShell.CreateToolbarTray(this, out _toolbarTrayHost));
            ErrorHandler.ThrowOnFailure(_toolbarTrayHost.AddToolbar(Guids.RoslynGroupId, ID.RoslynCommands.DocumentOutlineToolbar));

            ErrorHandler.ThrowOnFailure(_toolbarTrayHost.GetToolbarTray(out var toolbarTray));
            ErrorHandler.ThrowOnFailure(toolbarTray.GetUIObject(out var uiObject));
            ErrorHandler.ThrowOnFailure(((IVsUIWpfElement)uiObject).GetFrameworkElement(out var frameworkElement));
            Commands.Content = frameworkElement;

            _windowSearchHost = windowSearchHostFactory.CreateWindowSearchHost(SearchHost);
            _windowSearchHost.SetupSearch(this);

            viewTracker.CaretMovedOrActiveViewChanged += ViewTracker_CaretMovedOrActiveViewChanged;
        }

        public void Dispose()
        {
            _toolbarTrayHost.Close();
            _windowSearchHost.TerminateSearch();
            _viewTracker.CaretMovedOrActiveViewChanged -= ViewTracker_CaretMovedOrActiveViewChanged;
            _viewModel.Dispose();
        }

        int IOleCommandTarget.QueryStatus(ref Guid pguidCmdGroup, uint cCmds, OLECMD[] prgCmds, IntPtr pCmdText)
        {
            if (pguidCmdGroup == Guids.RoslynGroupId)
            {
                for (var i = 0; i < cCmds; i++)
                {
                    switch (prgCmds[i].cmdID)
                    {
                        case ID.RoslynCommands.DocumentOutlineExpandAll:
                            prgCmds[i].cmdf = (uint)(OLECMDF.OLECMDF_SUPPORTED | OLECMDF.OLECMDF_ENABLED);
                            break;

                        case ID.RoslynCommands.DocumentOutlineCollapseAll:
                            prgCmds[i].cmdf = (uint)(OLECMDF.OLECMDF_SUPPORTED | OLECMDF.OLECMDF_ENABLED);
                            break;

                        case ID.RoslynCommands.DocumentOutlineSortByName:
                            prgCmds[i].cmdf = (uint)(OLECMDF.OLECMDF_SUPPORTED | OLECMDF.OLECMDF_ENABLED);
                            if (_viewModel.SortOption == SortOption.Name)
                                prgCmds[i].cmdf |= (uint)OLECMDF.OLECMDF_LATCHED;

                            break;

                        case ID.RoslynCommands.DocumentOutlineSortByOrder:
                            prgCmds[i].cmdf = (uint)(OLECMDF.OLECMDF_SUPPORTED | OLECMDF.OLECMDF_ENABLED);
                            if (_viewModel.SortOption == SortOption.Location)
                                prgCmds[i].cmdf |= (uint)OLECMDF.OLECMDF_LATCHED;

                            break;

                        case ID.RoslynCommands.DocumentOutlineSortByType:
                            prgCmds[i].cmdf = (uint)(OLECMDF.OLECMDF_SUPPORTED | OLECMDF.OLECMDF_ENABLED);
                            if (_viewModel.SortOption == SortOption.Type)
                                prgCmds[i].cmdf |= (uint)OLECMDF.OLECMDF_LATCHED;

                            break;

                        default:
                            prgCmds[i].cmdf = 0;
                            break;
                    }
                }

                return VSConstants.S_OK;
            }

            return (int)OleConstants.OLECMDERR_E_NOTSUPPORTED;
        }

        int IOleCommandTarget.Exec(ref Guid pguidCmdGroup, uint nCmdID, uint nCmdexecopt, IntPtr pvaIn, IntPtr pvaOut)
        {
            if (pguidCmdGroup == Guids.RoslynGroupId)
            {
                switch (nCmdID)
                {
                    case ID.RoslynCommands.DocumentOutlineExpandAll:
                        _viewModel.ExpandOrCollapseAll(true);
                        return VSConstants.S_OK;

                    case ID.RoslynCommands.DocumentOutlineCollapseAll:
                        _viewModel.ExpandOrCollapseAll(false);
                        return VSConstants.S_OK;

                    case ID.RoslynCommands.DocumentOutlineSortByName:
                        UpdateSort(SortOption.Name, userSelected: true);
                        return VSConstants.S_OK;

                    case ID.RoslynCommands.DocumentOutlineSortByOrder:
                        UpdateSort(SortOption.Location, userSelected: true);
                        return VSConstants.S_OK;

                    case ID.RoslynCommands.DocumentOutlineSortByType:
                        UpdateSort(SortOption.Type, userSelected: true);
                        return VSConstants.S_OK;
                }
            }

            return (int)OleConstants.OLECMDERR_E_NOTSUPPORTED;
        }

        bool IVsWindowSearch.SearchEnabled => true;

        Guid IVsWindowSearch.Category => Guids.DocumentOutlineSearchCategoryId;

        IVsEnumWindowSearchFilters? IVsWindowSearch.SearchFiltersEnum => null;

        IVsEnumWindowSearchOptions? IVsWindowSearch.SearchOptionsEnum => null;

        IVsSearchTask IVsWindowSearch.CreateSearch(uint dwCookie, IVsSearchQuery pSearchQuery, IVsSearchCallback pSearchCallback)
        {
            _viewModel.SearchText = pSearchQuery.SearchString;
            return new VsSearchTask(dwCookie, pSearchQuery, pSearchCallback);
        }

        void IVsWindowSearch.ClearSearch()
        {
            _viewModel.SearchText = "";
        }

        void IVsWindowSearch.ProvideSearchSettings(IVsUIDataSource pSearchSettings)
        {
            InternalUtilities.SetValue(pSearchSettings, SearchSettingsDataSource.PropertyNames.ControlMaxWidth, uint.MaxValue);
            InternalUtilities.SetValue(pSearchSettings, SearchSettingsDataSource.PropertyNames.SearchStartType, (uint)VSSEARCHSTARTTYPE.SST_DELAYED);
            InternalUtilities.SetValue(pSearchSettings, SearchSettingsDataSource.PropertyNames.SearchStartDelay, (uint)100);
            InternalUtilities.SetValue(pSearchSettings, SearchSettingsDataSource.PropertyNames.SearchUseMRU, true);
            InternalUtilities.SetValue(pSearchSettings, SearchSettingsDataSource.PropertyNames.PrefixFilterMRUItems, false);
            InternalUtilities.SetValue(pSearchSettings, SearchSettingsDataSource.PropertyNames.MaximumMRUItems, (uint)25);
            InternalUtilities.SetValue(pSearchSettings, SearchSettingsDataSource.PropertyNames.SearchWatermark, ServicesVSResources.Document_Outline_Search);
            InternalUtilities.SetValue(pSearchSettings, SearchSettingsDataSource.PropertyNames.SearchPopupAutoDropdown, false);
            InternalUtilities.SetValue(pSearchSettings, SearchSettingsDataSource.PropertyNames.ControlBorderThickness, "1");
            InternalUtilities.SetValue(pSearchSettings, SearchSettingsDataSource.PropertyNames.SearchProgressType, (uint)VSSEARCHPROGRESSTYPE.SPT_INDETERMINATE);
        }

        bool IVsWindowSearch.OnNavigationKeyDown(uint dwNavigationKey, uint dwModifiers)
        {
            // By default we are not interesting in intercepting navigation keys, so return "not handled"
            return false;
        }

        private void UpdateSort(SortOption sortOption, bool userSelected)
        {
            _threadingContext.ThrowIfNotOnUIThread();

            if (userSelected)
            {
                // Log which sort option was used and save it back to the global options
                Logger.Log(sortOption switch
                {
                    SortOption.Name => FunctionId.DocumentOutline_SortByName,
                    SortOption.Location => FunctionId.DocumentOutline_SortByOrder,
                    SortOption.Type => FunctionId.DocumentOutline_SortByType,
                    _ => throw new NotImplementedException(),
                }, logLevel: LogLevel.Information);

                _globalOptionService.SetGlobalOption(DocumentOutlineOptionsStorage.DocumentOutlineSortOrder, sortOption);
            }

            // "DocumentSymbolItems" is the key name we specified for our CollectionViewSource in the XAML file
            var collectionView = ((CollectionViewSource)FindResource("DocumentSymbolItems")).View;

            // Defer changes until all the properties have been set
            using (var _ = collectionView.DeferRefresh())
            {
                // Update top-level sorting options for our tree view
                UpdateSortDescription(collectionView.SortDescriptions, sortOption);

                // Set the sort option property to begin live-sorting
                _viewModel.SortOption = sortOption;
            }

            // Queue a refresh now that everything is set.
            collectionView.Refresh();
        }

        private static ImmutableArray<SortDescription> NameSortDescriptions { get; } =
            ImmutableArray.Create(new SortDescription(
                $"{nameof(DocumentSymbolDataViewModel.Data)}.{nameof(DocumentSymbolDataViewModel.Data.Name)}",
                ListSortDirection.Ascending));
        private static ImmutableArray<SortDescription> LocationSortDescriptions { get; } =
            ImmutableArray.Create(new SortDescription(
                $"{nameof(DocumentSymbolDataViewModel.Data)}.{nameof(DocumentSymbolDataViewModel.Data.RangeSpan)}.{nameof(DocumentSymbolDataViewModel.Data.RangeSpan.Start)}.{nameof(DocumentSymbolDataViewModel.Data.RangeSpan.Start.Position)}",
                ListSortDirection.Ascending));
        private static ImmutableArray<SortDescription> TypeSortDescriptions { get; } = ImmutableArray.Create(
            new SortDescription(
                $"{nameof(DocumentSymbolDataViewModel.Data)}.{nameof(DocumentSymbolDataViewModel.Data.SymbolKind)}",
                ListSortDirection.Ascending),
            new SortDescription(
                $"{nameof(DocumentSymbolDataViewModel.Data)}.{nameof(DocumentSymbolDataViewModel.Data.Name)}",
                ListSortDirection.Ascending));

        public static void UpdateSortDescription(SortDescriptionCollection sortDescriptions, SortOption sortOption)
        {
            sortDescriptions.Clear();
            var newSortDescriptions = sortOption switch
            {
                SortOption.Name => NameSortDescriptions,
                SortOption.Location => LocationSortDescriptions,
                SortOption.Type => TypeSortDescriptions,
                _ => throw new InvalidOperationException(),
            };

            foreach (var newSortDescription in newSortDescriptions)
            {
                sortDescriptions.Add(newSortDescription);
            }
        }

        /// <summary>
        /// When a symbol node in the window is selected via the keyboard, move the caret to its position in the latest active text view.
        /// </summary>
        private void SymbolTreeItem_SourceUpdated(object sender, DataTransferEventArgs e)
        {
            _threadingContext.ThrowIfNotOnUIThread();

            if (!_viewModel.IsNavigating && e.OriginalSource is TreeViewItem { DataContext: DocumentSymbolDataViewModel symbolModel })
            {
                // This is a user-initiated navigation, and we need to prevent reentrancy.  Specifically: when a user
                // does click on an item, we do navigate, and that does move the caret. This part happens synchronously.
                // So we do want to block navigation in that case.
                _viewModel.IsNavigating = true;
                try
                {
                    var textView = _viewTracker.GetActiveView();
                    textView.TryMoveCaretToAndEnsureVisible(
                        symbolModel.Data.SelectionRangeSpan.TranslateTo(textView.TextSnapshot, SpanTrackingMode.EdgeInclusive).Start);
                }
                finally
                {
                    _viewModel.IsNavigating = false;
                }
            }
        }

        /// <summary>
        /// When a symbol node in the window is selected, make sure it is visible.
        /// </summary>
        private void SymbolTreeItem_Selected(object sender, RoutedEventArgs e)
        {
            // Construct a rectangle at the left of the item to avoid horizontal scrolling when the items is longer than
            // fits in the view. We make the rectangle 25% the width of the containing tree view to ensure at least some
            // of the text is visible for deeply nested items.
            if (e.OriginalSource is TreeViewItem item)
            {
                double renderHeight;
<<<<<<< HEAD
                if (item.IsExpanded)
=======
                if (item.IsExpanded && item.HasItems)
>>>>>>> d0b6e020
                {
                    // The first child is a container. Inside the container are three children:
                    // 1. The expander
                    // 2. The border for the header item
                    // 3. The container for the children
                    //
                    // For expanded items, we want to only consider the render heigh of the header item, since that is
                    // the specific item which is selected.
                    var container = VisualTreeHelper.GetChild(item, 0);
                    var border = VisualTreeHelper.GetChild(container, 1);
                    renderHeight = ((UIElement)border).RenderSize.Height;
                }
                else
                {
                    renderHeight = item.RenderSize.Height;
                }

                var croppedRenderWidth = Math.Min(item.RenderSize.Width, SymbolTree.RenderSize.Width / 4);
                item.BringIntoView(new Rect(new Point(0, 0), new Size(croppedRenderWidth, renderHeight)));
            }
        }

        /// <summary>
        /// On caret position change, highlight the corresponding symbol node in the window and update the view.
        /// </summary>
        private void ViewTracker_CaretMovedOrActiveViewChanged(object sender, EventArgs e)
        {
            _threadingContext.ThrowIfNotOnUIThread();
            _viewModel.ExpandAndSelectItemAtCaretPosition();
        }
    }
}<|MERGE_RESOLUTION|>--- conflicted
+++ resolved
@@ -302,11 +302,7 @@
             if (e.OriginalSource is TreeViewItem item)
             {
                 double renderHeight;
-<<<<<<< HEAD
-                if (item.IsExpanded)
-=======
                 if (item.IsExpanded && item.HasItems)
->>>>>>> d0b6e020
                 {
                     // The first child is a container. Inside the container are three children:
                     // 1. The expander
