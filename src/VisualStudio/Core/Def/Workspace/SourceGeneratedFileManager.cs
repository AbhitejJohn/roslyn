﻿// Licensed to the .NET Foundation under one or more agreements.
// The .NET Foundation licenses this file to you under the MIT license.
// See the LICENSE file in the project root for more information.

using System;
using System.Collections.Generic;
using System.ComponentModel.Composition;
using System.IO;
using System.Linq;
using System.Threading;
using System.Threading.Tasks;
using Microsoft.CodeAnalysis;
using Microsoft.CodeAnalysis.Editor.Shared.Extensions;
using Microsoft.CodeAnalysis.Editor.Shared.Utilities;
using Microsoft.CodeAnalysis.ErrorReporting;
using Microsoft.CodeAnalysis.Host;
using Microsoft.CodeAnalysis.Host.Mef;
using Microsoft.CodeAnalysis.Options;
using Microsoft.CodeAnalysis.Shared.TestHooks;
using Microsoft.CodeAnalysis.Text;
using Microsoft.CodeAnalysis.Text.Shared.Extensions;
using Microsoft.VisualStudio.Editor;
using Microsoft.VisualStudio.Imaging;
using Microsoft.VisualStudio.Imaging.Interop;
using Microsoft.VisualStudio.LanguageServices.Implementation.Extensions;
using Microsoft.VisualStudio.LanguageServices.Implementation.ProjectSystem;
using Microsoft.VisualStudio.Shell;
using Microsoft.VisualStudio.Shell.Interop;
using Microsoft.VisualStudio.Text;
using Microsoft.VisualStudio.Threading;
using Roslyn.Utilities;
using Task = System.Threading.Tasks.Task;

namespace Microsoft.VisualStudio.LanguageServices.Implementation;

/// <summary>
/// Provides the support for opening files pointing to source generated documents, and keeping the content updated accordingly.
/// </summary>
[Export(typeof(SourceGeneratedFileManager))]
internal sealed class SourceGeneratedFileManager : IOpenTextBufferEventListener
{
    private readonly SVsServiceProvider _serviceProvider;
    private readonly IVsService<SVsInfoBarUIFactory, IVsInfoBarUIFactory> _vsInfoBarUIFactory;
    private readonly IVsService<SVsShell, IVsShell> _vsShell;
    private readonly IThreadingContext _threadingContext;
    private readonly ForegroundThreadAffinitizedObject _foregroundThreadAffinitizedObject;
    private readonly ITextDocumentFactoryService _textDocumentFactoryService;
    private readonly VisualStudioDocumentNavigationService _visualStudioDocumentNavigationService;

    private readonly IAsynchronousOperationListener _listener;
    private readonly IAsynchronousOperationListenerProvider _listenerProvider;

    /// <summary>
    /// The temporary directory that we'll create file names under to act as a prefix we can later recognize and use.
    /// </summary>
    private readonly string _temporaryDirectory;

    /// <summary>
    /// Map of currently open generated files; the key is the generated full file path.
    /// </summary>
    private readonly Dictionary<string, OpenSourceGeneratedFile> _openFiles = [];
    private readonly VisualStudioWorkspaceImpl _visualStudioWorkspace;

    /// <summary>
    /// When we have to put a placeholder file on disk, we put it in a directory named by the GUID portion of the DocumentId.
    /// We store the actual DocumentId (which includes the ProjectId) and some other textual information in
    /// <see cref="_directoryInfoOnDiskByContainingDirectoryId"/>, so that way we don't have to pack the information into the path itself.
    /// If we put the GUIDs and string names directly as components of the path, we quickly run into MAX_PATH. If we had a way to do virtual
    /// monikers that don't run into MAX_PATH issues then we absolutely would want to get rid of this.
    /// </summary>
    /// <remarks>All accesses should be on the UI thread.</remarks>
    private readonly Dictionary<Guid, SourceGeneratedDocumentIdentity> _directoryInfoOnDiskByContainingDirectoryId = [];

    [ImportingConstructor]
    [Obsolete(MefConstruction.ImportingConstructorMessage, error: true)]
    public SourceGeneratedFileManager(
        SVsServiceProvider serviceProvider,
        IVsService<SVsInfoBarUIFactory, IVsInfoBarUIFactory> vsInfoBarUIFactory,
        IVsService<SVsShell, IVsShell> vsShell,
        IThreadingContext threadingContext,
        OpenTextBufferProvider openTextBufferProvider,
        IVsEditorAdaptersFactoryService editorAdaptersFactoryService,
        ITextDocumentFactoryService textDocumentFactoryService,
        VisualStudioWorkspaceImpl visualStudioWorkspace,
        VisualStudioDocumentNavigationService visualStudioDocumentNavigationService,
        IAsynchronousOperationListenerProvider listenerProvider)
    {
        _serviceProvider = serviceProvider;
        _vsInfoBarUIFactory = vsInfoBarUIFactory;
        _vsShell = vsShell;
        _threadingContext = threadingContext;
        _foregroundThreadAffinitizedObject = new ForegroundThreadAffinitizedObject(threadingContext, assertIsForeground: false);
        _textDocumentFactoryService = textDocumentFactoryService;
        _temporaryDirectory = PathUtilities.EnsureTrailingSeparator(Path.Combine(Path.GetTempPath(), "VSGeneratedDocuments"));
        _visualStudioWorkspace = visualStudioWorkspace;
        _visualStudioDocumentNavigationService = visualStudioDocumentNavigationService;

        _listenerProvider = listenerProvider;
        _listener = listenerProvider.GetListener(FeatureAttribute.SourceGenerators);

        Directory.CreateDirectory(_temporaryDirectory);

        openTextBufferProvider.AddListener(this);
    }

    public Func<CancellationToken, Task<bool>> GetNavigationCallback(SourceGeneratedDocument document, TextSpan sourceSpan)
    {
        // We will create an file name to represent this generated file; the Visual Studio shell APIs imply you can use a URI,
        // but most URIs are blocked other than file:// and http://; they also get extra handling to attempt to download the file so
        // those aren't really usable anyways.
        // The file name we create is <temp path>\<document id in GUID form>\<hint name>

        if (!_directoryInfoOnDiskByContainingDirectoryId.ContainsKey(document.Id.Id))
        {
            _directoryInfoOnDiskByContainingDirectoryId.Add(document.Id.Id, document.Identity);
        }

        // We must always ensure the file name portion of the path is just the hint name, which matches the compiler's choice so
        // debugging works properly.
        var temporaryFilePath = Path.Combine(
            _temporaryDirectory,
            document.Id.Id.ToString(),
            // Normalize hint name (it always contains forward slashes).
            document.HintName.Replace('/', Path.DirectorySeparatorChar));

        Directory.CreateDirectory(Path.GetDirectoryName(temporaryFilePath));

        // Don't write to the file if it's already there, as that potentially triggers a file reload
        if (!File.Exists(temporaryFilePath))
        {
            File.WriteAllText(temporaryFilePath, "");
        }

        return async cancellationToken =>
        {
            await _threadingContext.JoinableTaskFactory.SwitchToMainThreadAsync(cancellationToken);
            var openDocumentService = _serviceProvider.GetService<SVsUIShellOpenDocument, IVsUIShellOpenDocument>(_threadingContext.JoinableTaskFactory);
            var hr = openDocumentService.OpenDocumentViaProject(
                temporaryFilePath,
                VSConstants.LOGVIEWID.TextView_guid,
                out _,
                out _,
                out _,
                out var windowFrame);

            if (ErrorHandler.Succeeded(hr) && windowFrame != null)
            {
                windowFrame.Show();
            }

            // We should have the file now, so navigate to the right span
            return _openFiles.TryGetValue(temporaryFilePath, out var openFile) &&
                await openFile.NavigateToSpanAsync(sourceSpan, cancellationToken).ConfigureAwait(false);
        };
    }

    public bool TryGetGeneratedFileInformation(
        string filePath,
        out SourceGeneratedDocumentIdentity identity)
    {
        _foregroundThreadAffinitizedObject.AssertIsForeground();

        identity = default;

        // Find GUID in "temporary directory/GUID/path/to/file.cs".
        if (!filePath.StartsWith(_temporaryDirectory))
        {
            return false;
        }

        // Remove temporary directory prefix (note that it always has trailing separator).
        var slice = filePath.AsSpan()[_temporaryDirectory.Length..];
        if (slice.IsEmpty)
        {
            return false;
        }

        var separatorIndex = slice.IndexOf(Path.DirectorySeparatorChar);
        if (separatorIndex < 0)
        {
            return false;
        }

        var guidDirName = slice[..separatorIndex];
        return Guid.TryParse(guidDirName.ToString(), out var guid) &&
            _directoryInfoOnDiskByContainingDirectoryId.TryGetValue(guid, out identity);
    }

    void IOpenTextBufferEventListener.OnOpenDocument(string moniker, ITextBuffer textBuffer, IVsHierarchy? hierarchy)
    {
        _foregroundThreadAffinitizedObject.AssertIsForeground();

        if (TryGetGeneratedFileInformation(moniker, out var documentIdentity))
        {
            // Attach to the text buffer if we haven't already
            if (!_openFiles.TryGetValue(moniker, out var openFile))
            {
                openFile = new OpenSourceGeneratedFile(this, textBuffer, documentIdentity);
                _openFiles.Add(moniker, openFile);

                _threadingContext.JoinableTaskFactory.Run(() => openFile.RefreshFileAsync(CancellationToken.None).AsTask());

                // Update the RDT flags to ensure the file can't be saved or appears in any MRUs as it's a temporary generated file name.
                var runningDocumentTable = _serviceProvider.GetService<SVsRunningDocumentTable, IVsRunningDocumentTable4>(_threadingContext.JoinableTaskFactory);
                var cookie = runningDocumentTable.GetDocumentCookie(moniker);
                ErrorHandler.ThrowOnFailure(((IVsRunningDocumentTable)runningDocumentTable).ModifyDocumentFlags(cookie, (uint)(_VSRDTFLAGS.RDT_CantSave | _VSRDTFLAGS.RDT_DontAddToMRU), fSet: 1));
            }
        }
    }

    void IOpenTextBufferEventListener.OnDocumentOpenedIntoWindowFrame(string moniker, IVsWindowFrame windowFrame)
    {
        if (_openFiles.TryGetValue(moniker, out var openFile))
        {
            var token = _listener.BeginAsyncOperation(nameof(IOpenTextBufferEventListener.OnDocumentOpenedIntoWindowFrame));
            openFile.SetWindowFrameAsync(windowFrame).CompletesAsyncOperation(token);
        }
    }

    void IOpenTextBufferEventListener.OnCloseDocument(string moniker)
    {
        _foregroundThreadAffinitizedObject.AssertIsForeground();

        if (_openFiles.TryGetValue(moniker, out var openFile))
        {
            openFile.Dispose();
            _openFiles.Remove(moniker);
        }
    }

    void IOpenTextBufferEventListener.OnRefreshDocumentContext(string moniker, IVsHierarchy hierarchy)
    {
    }

    void IOpenTextBufferEventListener.OnRenameDocument(string newMoniker, string oldMoniker, ITextBuffer textBuffer)
    {
    }

    private sealed class OpenSourceGeneratedFile : ForegroundThreadAffinitizedObject, IDisposable
    {
        private readonly SourceGeneratedFileManager _fileManager;
        private readonly ITextBuffer _textBuffer;
        private readonly SourceGeneratedDocumentIdentity _documentIdentity;
        private readonly IWorkspaceConfigurationService? _workspaceConfigurationService;

        /// <summary>
        /// A read-only region that we create across the entire file to prevent edits unless we are the one making them.
        /// It's a dynamic read-only region that will allow edits if <see cref="_updatingBuffer"/> is set.
        /// </summary>
        private readonly IReadOnlyRegion _readOnlyRegion;
        private bool _updatingBuffer = false;

        /// <summary>
        /// A cancellation token used for any background updating of this file; this is cancelled on the UI thread
        /// when the file is closed.
        /// </summary>
        private readonly CancellationTokenSource _cancellationTokenSource = new();

        /// <summary>
        /// A queue used to batch updates to the file.
        /// </summary>
        private readonly AsyncBatchingWorkQueue _batchingWorkQueue;

        /// <summary>
        /// The info bar of the active window. This may be null if we're in the middle of construction and we haven't
        /// created it yet
        /// </summary>
        private VisualStudioInfoBar? _infoBar;
        private VisualStudioInfoBar.InfoBarMessage? _currentInfoBarMessage;

        private (string message, ImageMoniker imageMoniker)? _infoToShow = null;

        public OpenSourceGeneratedFile(SourceGeneratedFileManager fileManager, ITextBuffer textBuffer, SourceGeneratedDocumentIdentity documentIdentity)
            : base(fileManager._threadingContext, assertIsForeground: true)
        {
            _fileManager = fileManager;
            _textBuffer = textBuffer;
            _documentIdentity = documentIdentity;
            _workspaceConfigurationService = _fileManager._visualStudioWorkspace.Services.GetService<IWorkspaceConfigurationService>();

            // We'll create a read-only region for the file, but it'll be a dynamic region we can temporarily suspend
            // while we're doing edits.
            using (var readOnlyRegionEdit = _textBuffer.CreateReadOnlyRegionEdit())
            {
                _readOnlyRegion = readOnlyRegionEdit.CreateDynamicReadOnlyRegion(
                    _textBuffer.CurrentSnapshot.GetFullSpan(),
                    SpanTrackingMode.EdgeInclusive,
                    EdgeInsertionMode.Deny,
                    callback: _ => !_updatingBuffer);

                readOnlyRegionEdit.Apply();
            }

            _fileManager._visualStudioWorkspace.WorkspaceChanged += OnWorkspaceChanged;

            _batchingWorkQueue = new AsyncBatchingWorkQueue(
                TimeSpan.FromSeconds(1),
                RefreshFileAsync,
                asyncListener: _fileManager._listener,
                _cancellationTokenSource.Token);
        }

        private VisualStudioWorkspaceImpl Workspace => _fileManager._visualStudioWorkspace;

        private void DisconnectFromWorkspaceIfOpen()
        {
            AssertIsForeground();

            if (this.Workspace.IsDocumentOpen(_documentIdentity.DocumentId))
            {
                var sourceGeneratedDocument = (SourceGeneratedDocument?)_textBuffer.CurrentSnapshot.GetOpenDocumentInCurrentContextWithChanges();
                Contract.ThrowIfNull(sourceGeneratedDocument);
                this.Workspace.OnSourceGeneratedDocumentClosed(sourceGeneratedDocument);
            }
        }

        public void Dispose()
        {
            AssertIsForeground();

            this.Workspace.WorkspaceChanged -= OnWorkspaceChanged;

            // Disconnect the buffer from the workspace before making it eligible for edits
            DisconnectFromWorkspaceIfOpen();

            using (var readOnlyRegionEdit = _textBuffer.CreateReadOnlyRegionEdit())
            {
                readOnlyRegionEdit.RemoveReadOnlyRegion(_readOnlyRegion);
                readOnlyRegionEdit.Apply();
            }

            // Cancel any remaining asynchronous work we may have had to update this file
            _cancellationTokenSource.Cancel();
        }

        private string GeneratorDisplayName => _documentIdentity.Generator.TypeName;

        public async ValueTask RefreshFileAsync(CancellationToken cancellationToken)
        {
            SourceGeneratedDocument? generatedDocument = null;
            SourceText? generatedSource = null;
            var project = this.Workspace.CurrentSolution.GetProject(_documentIdentity.DocumentId.ProjectId);

            // Locals correspond to the equivalently-named fields; we'll assign these and then assign to the fields while on the
            // UI thread to avoid any potential race where we update the InfoBar while this is running.
            string? messageToShow;
            ImageMoniker imageMonikerToShow;

            if (project == null)
            {
                messageToShow = ServicesVSResources.The_project_no_longer_exists;
                imageMonikerToShow = KnownMonikers.StatusError;
            }
            else
            {
                generatedDocument = await project.GetSourceGeneratedDocumentAsync(_documentIdentity.DocumentId, cancellationToken).ConfigureAwait(false);
                if (generatedDocument != null)
                {
                    messageToShow = string.Format(
                        ServicesVSResources.This_file_was_generated_by_0_at_1_and_cannot_be_edited,
                        GeneratorDisplayName,
                        generatedDocument.GenerationDateTime.ToLocalTime());
                    imageMonikerToShow = default;
                    generatedSource = await generatedDocument.GetValueTextAsync(cancellationToken).ConfigureAwait(false);
                }
                else
                {
                    // The file isn't there anymore; do we still have the generator at all?
                    if (project.AnalyzerReferences.Any(a => a.FullPath == _documentIdentity.Generator.AssemblyPath))
                    {
                        messageToShow = string.Format(ServicesVSResources.The_generator_0_that_generated_this_file_has_stopped_generating_this_file, GeneratorDisplayName);
                        imageMonikerToShow = KnownMonikers.StatusError;
                    }
                    else
                    {
                        messageToShow = string.Format(ServicesVSResources.The_generator_0_that_generated_this_file_has_been_removed_from_the_project, GeneratorDisplayName);
                        imageMonikerToShow = KnownMonikers.StatusError;
                    }
                }
            }

            await ThreadingContext.JoinableTaskFactory.SwitchToMainThreadAsync(cancellationToken);

            _infoToShow = (messageToShow, imageMonikerToShow);

            // Update the text if we have new text
            if (generatedSource != null)
            {
                RoslynDebug.AssertNotNull(generatedDocument);

                try
                {
                    // Allow us to do our own edits
                    _updatingBuffer = true;

                    // Ensure the encoding matches; this is necessary for debugger checksums to match what is in the PDB.
                    if (_fileManager._textDocumentFactoryService.TryGetTextDocument(_textBuffer, out var textDocument))
                    {
                        textDocument.Encoding = generatedSource.Encoding;
                    }

                    // HACK: if we do an edit here, that'll change the dirty state of the document, which
                    // will cause us to think a provisional tab is being edited. If we pass in the textDocument
                    // as an edit tag, the code in Microsoft.VisualStudio.Text.Implementation.TextDocument.TextBufferChangedHandler
                    // will think this is an edit coming from itself, and will skip the dirty update.

                    // We'll ask the editor to do the diffing for us so updates don't refresh the entire buffer
                    using (var edit = _textBuffer.CreateEdit(EditOptions.DefaultMinimalChange, reiteratedVersionNumber: null, editTag: textDocument))
                    {
                        // TODO: make the edit in some nicer way than creating a massive string
                        edit.Replace(startPosition: 0, _textBuffer.CurrentSnapshot.Length, generatedSource.ToString());
                        edit.Apply();
                    }

                    // If the file isn't already open, open it now. We may transition between opening and closing
                    // if the file is repeatedly appearing and disappearing.
                    var connectToWorkspace = _workspaceConfigurationService?.Options.EnableOpeningSourceGeneratedFiles != false;

                    if (connectToWorkspace && !this.Workspace.IsDocumentOpen(_documentIdentity.DocumentId))
                    {
                        this.Workspace.OnSourceGeneratedDocumentOpened(_textBuffer.AsTextContainer(), generatedDocument);
                    }
                }
                finally
                {
                    _updatingBuffer = false;
                }
            }
            else
            {
                // The user made an edit that meant the source generator that generated this file is no longer generating this file.
                // We can't update buffer contents anymore. We'll remove the connection between this buffer and the workspace,
                // so this file now appears in Miscellaneous Files.
                DisconnectFromWorkspaceIfOpen();
            }

            // Update the InfoBar either way
            await EnsureWindowFrameInfoBarUpdatedAsync().ConfigureAwait(true);
        }

        private void OnWorkspaceChanged(object sender, WorkspaceChangeEventArgs e)
        {
            var oldProject = e.OldSolution.GetProject(_documentIdentity.DocumentId.ProjectId);
            var newProject = e.NewSolution.GetProject(_documentIdentity.DocumentId.ProjectId);

            if (oldProject != null && newProject != null)
            {
                // Trivial check.  see if the SG version of these projects changed.  If so, we definitely want to update
                // this generated file.
                if (oldProject.SourceGeneratorExecutionVersion != newProject.SourceGeneratorExecutionVersion)
                {
                    _batchingWorkQueue.AddWork();
                    return;
                }

                // We'll start this work asynchronously to figure out if we need to change; if the file is closed the cancellationToken
                // is triggered and this will no-op.
<<<<<<< HEAD
                var asyncToken = _fileManager._listener.BeginAsyncOperation(nameof(OpenSourceGeneratedFile) + "." + nameof(OnWorkspaceChanged));
                CheckDependentVersionsAsync().CompletesAsyncOperation(asyncToken);
            }

            async Task CheckDependentVersionsAsync()
            {
                // Ensure we do this off the thread that is telling us about workspace changes.
                await Task.Yield();
=======
                var asyncToken = _fileManager._listener.BeginAsyncOperation($"{nameof(OpenSourceGeneratedFile)}.{nameof(OnWorkspaceChanged)}");
>>>>>>> eb918843

                if (await oldProject.GetDependentVersionAsync(_cancellationTokenSource.Token).ConfigureAwait(false) !=
                    await newProject.GetDependentVersionAsync(_cancellationTokenSource.Token).ConfigureAwait(false))
                {
                    _batchingWorkQueue.AddWork();
                }
            }
        }

        internal async Task SetWindowFrameAsync(IVsWindowFrame windowFrame)
        {
            await _fileManager._threadingContext.JoinableTaskFactory.SwitchToMainThreadAsync();

            if (_infoBar != null)
            {
                // We already have a window frame, and we don't expect to get a second one
                return;
            }

            _infoBar = new VisualStudioInfoBar(
                this.ThreadingContext, _fileManager._vsInfoBarUIFactory, _fileManager._vsShell, _fileManager._listenerProvider, windowFrame);

            // We'll override the window frame and never show it as dirty, even if there's an underlying edit
            windowFrame.SetProperty((int)__VSFPROPID2.VSFPROPID_OverrideDirtyState, false);
            windowFrame.SetProperty((int)__VSFPROPID5.VSFPROPID_OverrideCaption, _documentIdentity.HintName + " " + ServicesVSResources.generated_suffix);
            windowFrame.SetProperty((int)__VSFPROPID5.VSFPROPID_OverrideToolTip, _documentIdentity.HintName + " " + string.Format(ServicesVSResources.generated_by_0_suffix, GeneratorDisplayName));

            await EnsureWindowFrameInfoBarUpdatedAsync().ConfigureAwait(true);
        }

        private async Task EnsureWindowFrameInfoBarUpdatedAsync()
        {
            await _fileManager._threadingContext.JoinableTaskFactory.SwitchToMainThreadAsync();

            if (_infoToShow is null || _infoBar is null)
            {
                // If we don't have a frame, or even a message, we can't do anything yet.
                return;
            }

            var (message, imageMoniker) = _infoToShow.Value;
            if (_currentInfoBarMessage != null)
            {
                if (_currentInfoBarMessage.Message == message &&
                    _currentInfoBarMessage.ImageMoniker.Equals(imageMoniker))
                {
                    // bail out if no change is needed
                    return;
                }

                // Otherwise, remove the current message.
                _currentInfoBarMessage.Remove();
            }

<<<<<<< HEAD
            VisualStudioInfoBar.InfoBarMessage? message = null;
            InfoBarUI[] infoBarItems = [];

            var options = this.Workspace.Services.GetRequiredService<IWorkspaceConfigurationService>().Options;
            if (options.SourceGeneratorExecution != SourceGeneratorExecutionPreference.Automatic)
            {
                infoBarItems = [new InfoBarUI(ServicesVSResources.Rerun_generator, InfoBarUI.UIKind.Button, () =>
                {
                    _fileManager._threadingContext.ThrowIfNotOnUIThread();
                    Contract.ThrowIfNull(message);

                    message.Remove();

                    _currentInfoBarMessage = _infoBar.ShowInfoBarMessageFromUIThread(
                        ServicesVSResources.Generator_running, isCloseButtonVisible: false, KnownMonikers.StatusInformation);

                    // Force regeneration here.  Nothing has actually changed, so the incremental generator architecture
                    // would normally just return the same values all over again.  By forcing things, we drop the
                    // generator driver, which will force new files to actually be created.
                    this.Workspace.EnqueueUpdateSourceGeneratorVersion(
                        this._documentIdentity.DocumentId.ProjectId,
                        forceRegeneration: true);
                })];
            }

            message = _infoBar.ShowInfoBarMessageFromUIThread(
                _infoToShow.Value.message, isCloseButtonVisible: false, _infoToShow.Value.imageMoniker, infoBarItems);
            _currentInfoBarMessage = message;
=======
            _currentInfoBarMessage = await _infoBar.ShowInfoBarMessageAsync(
                message, isCloseButtonVisible: false, imageMoniker).ConfigureAwait(true);
>>>>>>> eb918843
        }

        public Task<bool> NavigateToSpanAsync(TextSpan sourceSpan, CancellationToken cancellationToken)
        {
            var sourceText = _textBuffer.CurrentSnapshot.AsText();
            return _fileManager._visualStudioDocumentNavigationService.NavigateToTextBufferAsync(
                _textBuffer, sourceText.GetVsTextSpanForSpan(sourceSpan), cancellationToken);
        }
    }
}<|MERGE_RESOLUTION|>--- conflicted
+++ resolved
@@ -455,8 +455,7 @@
 
                 // We'll start this work asynchronously to figure out if we need to change; if the file is closed the cancellationToken
                 // is triggered and this will no-op.
-<<<<<<< HEAD
-                var asyncToken = _fileManager._listener.BeginAsyncOperation(nameof(OpenSourceGeneratedFile) + "." + nameof(OnWorkspaceChanged));
+                var asyncToken = _fileManager._listener.BeginAsyncOperation($"{nameof(OpenSourceGeneratedFile)}.{nameof(OnWorkspaceChanged)}");
                 CheckDependentVersionsAsync().CompletesAsyncOperation(asyncToken);
             }
 
@@ -464,9 +463,6 @@
             {
                 // Ensure we do this off the thread that is telling us about workspace changes.
                 await Task.Yield();
-=======
-                var asyncToken = _fileManager._listener.BeginAsyncOperation($"{nameof(OpenSourceGeneratedFile)}.{nameof(OnWorkspaceChanged)}");
->>>>>>> eb918843
 
                 if (await oldProject.GetDependentVersionAsync(_cancellationTokenSource.Token).ConfigureAwait(false) !=
                     await newProject.GetDependentVersionAsync(_cancellationTokenSource.Token).ConfigureAwait(false))
@@ -521,8 +517,7 @@
                 _currentInfoBarMessage.Remove();
             }
 
-<<<<<<< HEAD
-            VisualStudioInfoBar.InfoBarMessage? message = null;
+            VisualStudioInfoBar.InfoBarMessage? infoBarMessage = null;
             InfoBarUI[] infoBarItems = [];
 
             var options = this.Workspace.Services.GetRequiredService<IWorkspaceConfigurationService>().Options;
@@ -530,30 +525,34 @@
             {
                 infoBarItems = [new InfoBarUI(ServicesVSResources.Rerun_generator, InfoBarUI.UIKind.Button, () =>
                 {
-                    _fileManager._threadingContext.ThrowIfNotOnUIThread();
-                    Contract.ThrowIfNull(message);
-
-                    message.Remove();
-
-                    _currentInfoBarMessage = _infoBar.ShowInfoBarMessageFromUIThread(
-                        ServicesVSResources.Generator_running, isCloseButtonVisible: false, KnownMonikers.StatusInformation);
-
-                    // Force regeneration here.  Nothing has actually changed, so the incremental generator architecture
-                    // would normally just return the same values all over again.  By forcing things, we drop the
-                    // generator driver, which will force new files to actually be created.
-                    this.Workspace.EnqueueUpdateSourceGeneratorVersion(
-                        this._documentIdentity.DocumentId.ProjectId,
-                        forceRegeneration: true);
+                    var asyncToken = _fileManager._listener.BeginAsyncOperation($"{nameof(OpenSourceGeneratedFile)}.{nameof(OnWorkspaceChanged)}");
+                    OnRerunGeneratorClickedAsync(_infoBar, infoBarMessage).CompletesAsyncOperation(asyncToken);
                 })];
             }
 
-            message = _infoBar.ShowInfoBarMessageFromUIThread(
-                _infoToShow.Value.message, isCloseButtonVisible: false, _infoToShow.Value.imageMoniker, infoBarItems);
-            _currentInfoBarMessage = message;
-=======
-            _currentInfoBarMessage = await _infoBar.ShowInfoBarMessageAsync(
+            infoBarMessage = await _infoBar.ShowInfoBarMessageAsync(
                 message, isCloseButtonVisible: false, imageMoniker).ConfigureAwait(true);
->>>>>>> eb918843
+            _currentInfoBarMessage = infoBarMessage;
+        }
+
+        private async Task OnRerunGeneratorClickedAsync(
+            VisualStudioInfoBar infoBar, VisualStudioInfoBar.InfoBarMessage? infoBarMessage)
+        {
+            await _fileManager._threadingContext.JoinableTaskFactory.SwitchToMainThreadAsync();
+            Contract.ThrowIfNull(infoBarMessage);
+
+            infoBarMessage.Remove();
+
+            var asyncToken = _fileManager._listener.BeginAsyncOperation($"{nameof(OpenSourceGeneratedFile)}.{nameof(OnWorkspaceChanged)}");
+            _currentInfoBarMessage = await infoBar.ShowInfoBarMessageAsync(
+                ServicesVSResources.Generator_running, isCloseButtonVisible: false, KnownMonikers.StatusInformation).ConfigureAwait(true);
+
+            // Force regeneration here.  Nothing has actually changed, so the incremental generator architecture
+            // would normally just return the same values all over again.  By forcing things, we drop the
+            // generator driver, which will force new files to actually be created.
+            this.Workspace.EnqueueUpdateSourceGeneratorVersion(
+                this._documentIdentity.DocumentId.ProjectId,
+                forceRegeneration: true);
         }
 
         public Task<bool> NavigateToSpanAsync(TextSpan sourceSpan, CancellationToken cancellationToken)
