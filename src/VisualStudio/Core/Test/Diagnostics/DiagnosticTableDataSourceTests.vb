--- conflicted
+++ resolved
@@ -809,16 +809,7 @@
 
             Public Event DiagnosticsUpdated As EventHandler(Of DiagnosticsUpdatedArgs) Implements IDiagnosticService.DiagnosticsUpdated
 
-<<<<<<< HEAD
-            <Obsolete>
-            Public Function GetDiagnostics(workspace As Workspace, projectId As ProjectId, documentId As DocumentId, id As Object, includeSuppressedDiagnostics As Boolean, cancellationToken As CancellationToken) As ImmutableArray(Of DiagnosticData) Implements IDiagnosticService.GetDiagnostics
-                Return GetPullDiagnosticsAsync(workspace, projectId, documentId, id, includeSuppressedDiagnostics, cancellationToken).AsTask().WaitAndGetResult_CanCallOnBackground(cancellationToken)
-            End Function
-
             Public Function GetPullDiagnosticsAsync(workspace As Workspace, projectId As ProjectId, documentId As DocumentId, id As Object, includeSuppressedDiagnostics As Boolean, cancellationToken As CancellationToken) As ValueTask(Of ImmutableArray(Of DiagnosticData)) Implements IDiagnosticService.GetPullDiagnosticsAsync
-=======
-            Public Function GetPushDiagnosticsAsync(workspace As Workspace, projectId As ProjectId, documentId As DocumentId, id As Object, includeSuppressedDiagnostics As Boolean, diagnosticMode As DiagnosticMode, cancellationToken As CancellationToken) As ValueTask(Of ImmutableArray(Of DiagnosticData)) Implements IDiagnosticService.GetPushDiagnosticsAsync
->>>>>>> 6cc2376a
                 Return New ValueTask(Of ImmutableArray(Of DiagnosticData))(GetDiagnostics(workspace, projectId, documentId, includeSuppressedDiagnostics))
             End Function
 
