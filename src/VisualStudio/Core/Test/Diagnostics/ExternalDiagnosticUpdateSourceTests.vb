--- conflicted
+++ resolved
@@ -667,11 +667,7 @@
             Public Sub Reanalyze(workspace As Workspace, Optional projectIds As IEnumerable(Of ProjectId) = Nothing, Optional documentIds As IEnumerable(Of DocumentId) = Nothing, Optional highPriority As Boolean = False) Implements IDiagnosticAnalyzerService.Reanalyze
             End Sub
 
-<<<<<<< HEAD
-            Public Function GetDiagnosticsForSpanAsync(document As TextDocument, range As TextSpan?, shouldIncludeDiagnostic As Func(Of String, Boolean), includeCompilerDiagnostics As Boolean, Optional includeSuppressedDiagnostics As Boolean = False, Optional priority As CodeActionRequestPriority = CodeActionRequestPriority.None, Optional addOperationScope As Func(Of String, IDisposable) = Nothing, Optional diagnosticKinds As DiagnosticKinds = DiagnosticKinds.All, Optional cancellationToken As CancellationToken = Nothing) As Task(Of ImmutableArray(Of DiagnosticData)) Implements IDiagnosticAnalyzerService.GetDiagnosticsForSpanAsync
-=======
             Public Function GetDiagnosticsForSpanAsync(document As TextDocument, range As TextSpan?, shouldIncludeDiagnostic As Func(Of String, Boolean), includeCompilerDiagnostics As Boolean, Optional includeSuppressedDiagnostics As Boolean = False, Optional priority As CodeActionRequestPriority = CodeActionRequestPriority.None, Optional addOperationScope As Func(Of String, IDisposable) = Nothing, Optional diagnosticKinds As DiagnosticKind = DiagnosticKind.All, Optional cancellationToken As CancellationToken = Nothing) As Task(Of ImmutableArray(Of DiagnosticData)) Implements IDiagnosticAnalyzerService.GetDiagnosticsForSpanAsync
->>>>>>> 4b579bbe
                 Return SpecializedTasks.EmptyImmutableArray(Of DiagnosticData)
             End Function
 
@@ -703,11 +699,7 @@
                 Throw New NotImplementedException()
             End Function
 
-<<<<<<< HEAD
-            Public Function TryGetDiagnosticsForSpanAsync(document As TextDocument, range As TextSpan, shouldIncludeDiagnostic As Func(Of String, Boolean), Optional includeSuppressedDiagnostics As Boolean = False, Optional priority As CodeActionRequestPriority = CodeActionRequestPriority.None, Optional diagnosticKinds As DiagnosticKinds = DiagnosticKinds.All, Optional cancellationToken As CancellationToken = Nothing) As Task(Of (diagnostics As ImmutableArray(Of DiagnosticData), upToDate As Boolean)) Implements IDiagnosticAnalyzerService.TryGetDiagnosticsForSpanAsync
-=======
             Public Function TryGetDiagnosticsForSpanAsync(document As TextDocument, range As TextSpan, shouldIncludeDiagnostic As Func(Of String, Boolean), Optional includeSuppressedDiagnostics As Boolean = False, Optional priority As CodeActionRequestPriority = CodeActionRequestPriority.None, Optional diagnosticKinds As DiagnosticKind = DiagnosticKind.All, Optional cancellationToken As CancellationToken = Nothing) As Task(Of (diagnostics As ImmutableArray(Of DiagnosticData), upToDate As Boolean)) Implements IDiagnosticAnalyzerService.TryGetDiagnosticsForSpanAsync
->>>>>>> 4b579bbe
                 Return Task.FromResult((ImmutableArray(Of DiagnosticData).Empty, False))
             End Function
         End Class
