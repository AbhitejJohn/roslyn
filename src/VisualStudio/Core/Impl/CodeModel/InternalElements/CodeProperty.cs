// Copyright (c) Microsoft.  All Rights Reserved.  Licensed under the Apache License, Version 2.0.  See License.txt in the project root for license information.

using System;
using System.Collections.Immutable;
using System.Runtime.InteropServices;
using Microsoft.CodeAnalysis;
using Microsoft.VisualStudio.LanguageServices.Implementation.Interop;
using Microsoft.VisualStudio.LanguageServices.Implementation.Utilities;

namespace Microsoft.VisualStudio.LanguageServices.Implementation.CodeModel.InternalElements
{
    [ComVisible(true)]
    [ComDefaultInterface(typeof(EnvDTE80.CodeProperty2))]
    public sealed partial class CodeProperty : AbstractCodeMember, ICodeElementContainer<CodeParameter>, ICodeElementContainer<CodeAttribute>, EnvDTE.CodeProperty, EnvDTE80.CodeProperty2
    {
        internal static EnvDTE.CodeProperty Create(
            CodeModelState state,
            FileCodeModel fileCodeModel,
            SyntaxNodeKey nodeKey,
            int? nodeKind)
        {
            var element = new CodeProperty(state, fileCodeModel, nodeKey, nodeKind);
            var result = (EnvDTE.CodeProperty)ComAggregate.CreateAggregatedObject(element);

            fileCodeModel.OnCodeElementCreated(nodeKey, (EnvDTE.CodeElement)result);

            return result;
        }

        internal static EnvDTE.CodeProperty CreateUnknown(
            CodeModelState state,
            FileCodeModel fileCodeModel,
            int nodeKind,
            string name)
        {
            var element = new CodeProperty(state, fileCodeModel, nodeKind, name);
            return (EnvDTE.CodeProperty)ComAggregate.CreateAggregatedObject(element);
        }

        private CodeProperty(
            CodeModelState state,
            FileCodeModel fileCodeModel,
            SyntaxNodeKey nodeKey,
            int? nodeKind)
            : base(state, fileCodeModel, nodeKey, nodeKind)
        {
        }

        private CodeProperty(
            CodeModelState state,
            FileCodeModel fileCodeModel,
            int nodeKind,
            string name)
            : base(state, fileCodeModel, nodeKind, name)
        {
        }

        private IPropertySymbol PropertySymbol
        {
            get { return (IPropertySymbol)LookupSymbol(); }
        }

        EnvDTE.CodeElements ICodeElementContainer<CodeParameter>.GetCollection()
        {
            return this.Parameters;
        }

        EnvDTE.CodeElements ICodeElementContainer<CodeAttribute>.GetCollection()
        {
            return this.Attributes;
        }

        internal override ImmutableArray<SyntaxNode> GetParameters()
        {
            return ImmutableArray.CreateRange(CodeModelService.GetParameterNodes(LookupNode()));
        }

        protected override object GetExtenderNames()
        {
            return CodeModelService.GetPropertyExtenderNames();
        }

        protected override object GetExtender(string name)
        {
            return CodeModelService.GetPropertyExtender(name, LookupNode(), LookupSymbol());
        }

        public override EnvDTE.vsCMElement Kind
        {
            get { return EnvDTE.vsCMElement.vsCMElementProperty; }
        }

        public override object Parent
        {
            get
            {
                EnvDTE80.CodeProperty2 codeProperty = this;
                return codeProperty.Parent2;
            }
        }

        public EnvDTE.CodeElement Parent2
        {
            get
            {
                var containingTypeNode = GetContainingTypeNode();
                if (containingTypeNode == null)
                {
                    throw Exceptions.ThrowEUnexpected();
                }

                return FileCodeModel.GetOrCreateCodeElement<EnvDTE.CodeElement>(containingTypeNode);
            }
        }

        EnvDTE.CodeClass EnvDTE.CodeProperty.Parent
        {
            get
            {
                EnvDTE.CodeClass parentClass = this.Parent as EnvDTE.CodeClass;
                if (parentClass != null)
                {
                    return parentClass;
                }
                else
                {
                    throw new InvalidOperationException();
                }
            }
        }

        EnvDTE.CodeClass EnvDTE80.CodeProperty2.Parent
        {
            get
            {
                EnvDTE.CodeProperty property = this;
                return property.Parent;
            }
        }

        public override EnvDTE.CodeElements Children
        {
            get { return this.Attributes; }
        }

        private bool HasAccessorNode(MethodKind methodKind)
<<<<<<< HEAD
        {
            return CodeModelService.TryGetAccessorNode(LookupNode(), methodKind, out var accessorNode);
        }
=======
            => CodeModelService.TryGetAccessorNode(LookupNode(), methodKind, out var accessorNode);

        private bool IsExpressionBodiedProperty()
            => CodeModelService.IsExpressionBodiedProperty(LookupNode());
>>>>>>> 08c9b0a0

        public EnvDTE.CodeFunction Getter
        {
            get
            {
                if (!HasAccessorNode(MethodKind.PropertyGet) &&
                    !IsExpressionBodiedProperty())
                {
                    return null;
                }

                return CodeAccessorFunction.Create(this.State, this, MethodKind.PropertyGet);
            }

            set
            {
                throw Exceptions.ThrowENotImpl();
            }
        }

        public EnvDTE.CodeFunction Setter
        {
            get
            {
                if (!HasAccessorNode(MethodKind.PropertySet))
                {
                    return null;
                }

                return CodeAccessorFunction.Create(this.State, this, MethodKind.PropertySet);
            }

            set
            {
                throw Exceptions.ThrowENotImpl();
            }
        }

        public EnvDTE.CodeTypeRef Type
        {
            get
            {
                return CodeTypeRef.Create(this.State, this, GetProjectId(), PropertySymbol.Type);
            }

            set
            {
                // The type is sometimes part of the node key, so we should be sure to reacquire
                // it after updating it. Note that we pass trackKinds: false because it's possible
                // that UpdateType might change the kind of a node (e.g. change a VB Sub to a Function).

                UpdateNodeAndReacquireNodeKey(FileCodeModel.UpdateType, value, trackKinds: false);
            }
        }

        public bool IsDefault
        {
            get
            {
                return CodeModelService.GetIsDefault(LookupNode());
            }

            set
            {
                UpdateNode(FileCodeModel.UpdateIsDefault, value);
            }
        }

        public EnvDTE80.vsCMPropertyKind ReadWrite
        {
            get { return CodeModelService.GetReadWrite(LookupNode()); }
        }
    }
}<|MERGE_RESOLUTION|>--- conflicted
+++ resolved
@@ -144,16 +144,10 @@
         }
 
         private bool HasAccessorNode(MethodKind methodKind)
-<<<<<<< HEAD
-        {
-            return CodeModelService.TryGetAccessorNode(LookupNode(), methodKind, out var accessorNode);
-        }
-=======
             => CodeModelService.TryGetAccessorNode(LookupNode(), methodKind, out var accessorNode);
 
         private bool IsExpressionBodiedProperty()
             => CodeModelService.IsExpressionBodiedProperty(LookupNode());
->>>>>>> 08c9b0a0
 
         public EnvDTE.CodeFunction Getter
         {
