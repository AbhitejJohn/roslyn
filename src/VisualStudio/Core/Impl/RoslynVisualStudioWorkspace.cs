--- conflicted
+++ resolved
@@ -32,12 +32,8 @@
         private readonly IEnumerable<Lazy<IStreamingFindUsagesPresenter>> _streamingPresenters;
 
         [ImportingConstructor]
-<<<<<<< HEAD
+        [Obsolete(MefConstruction.ImportingConstructorMessage, error: true)]
         public RoslynVisualStudioWorkspace(
-=======
-        [Obsolete(MefConstruction.ImportingConstructorMessage, error: true)]
-        private RoslynVisualStudioWorkspace(
->>>>>>> e69abf44
             ExportProvider exportProvider,
             [ImportMany] IEnumerable<Lazy<IStreamingFindUsagesPresenter>> streamingPresenters,
             [ImportMany] IEnumerable<IDocumentOptionsProviderFactory> documentOptionsProviderFactories,
