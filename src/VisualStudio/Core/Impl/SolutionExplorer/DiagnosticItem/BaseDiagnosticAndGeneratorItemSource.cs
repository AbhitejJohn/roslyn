--- conflicted
+++ resolved
@@ -36,17 +36,8 @@
     protected ProjectId ProjectId { get; }
     protected IAnalyzersCommandHandler CommandHandler { get; }
 
-<<<<<<< HEAD
-=======
     private WorkspaceEventRegistration? _workspaceChangedDisposer;
 
-    /// <summary>
-    /// The analyzer reference that has been found. Once it's been assigned a non-null value, it'll never be assigned
-    /// <see langword="null"/> again.
-    /// </summary>
-    private AnalyzerReference? _analyzerReference_DoNotAccessDirectly;
-
->>>>>>> e51a3c69
     public BaseDiagnosticAndGeneratorItemSource(
         IThreadingContext threadingContext,
         Workspace workspace,
