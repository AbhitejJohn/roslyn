﻿<?xml version="1.0" encoding="utf-8"?>
<!-- Copyright (c)  Microsoft.  All Rights Reserved.  Licensed under the Apache License, Version 2.0.  See License.txt in the project root for license information. -->
<Project Sdk="Microsoft.NET.Sdk">
  <PropertyGroup>
    <Platform Condition="'$(Platform)' == ''">AnyCPU</Platform>
    <PlatformTarget>AnyCPU</PlatformTarget>
    <OutputType>Library</OutputType>
    <RootNamespace>Roslyn.VisualStudio.CSharp.UnitTests</RootNamespace>
    <TargetFramework>net46</TargetFramework>
    <RuntimeIdentifier>$(RoslynDesktopRuntimeIdentifier)</RuntimeIdentifier>
    <RoslynProjectType>UnitTest</RoslynProjectType>
  </PropertyGroup>
  <ItemGroup Label="Project References">
    <ProjectReference Include="..\..\..\Compilers\Test\Resources\Core\Microsoft.CodeAnalysis.Compiler.Test.Resources.csproj" />
    <ProjectReference Include="..\..\..\Compilers\Test\Utilities\VisualBasic\Microsoft.CodeAnalysis.VisualBasic.Test.Utilities.vbproj" />
    <ProjectReference Include="..\..\..\Compilers\VisualBasic\Portable\Microsoft.CodeAnalysis.VisualBasic.vbproj" />
    <ProjectReference Include="..\..\..\EditorFeatures\TestUtilities2\Microsoft.CodeAnalysis.EditorFeatures.Test.Utilities.vbproj" />
    <ProjectReference Include="..\..\..\EditorFeatures\VisualBasic\Microsoft.CodeAnalysis.VisualBasic.EditorFeatures.vbproj" />
    <ProjectReference Include="..\..\..\Features\VisualBasic\Portable\Microsoft.CodeAnalysis.VisualBasic.Features.vbproj" />
    <ProjectReference Include="..\..\..\Interactive\EditorFeatures\Core\Microsoft.CodeAnalysis.InteractiveEditorFeatures.csproj" />
    <ProjectReference Include="..\..\..\Interactive\EditorFeatures\CSharp\Microsoft.CodeAnalysis.CSharp.InteractiveEditorFeatures.csproj" />
    <ProjectReference Include="..\..\..\Interactive\EditorFeatures\VisualBasic\Microsoft.CodeAnalysis.VisualBasic.InteractiveEditorFeatures.vbproj" />
    <ProjectReference Include="..\..\..\Interactive\Features\Microsoft.CodeAnalysis.InteractiveFeatures.csproj" />
    <ProjectReference Include="..\..\..\Interactive\Host\InteractiveHost32.csproj" />
    <ProjectReference Include="..\..\..\Scripting\Core\Microsoft.CodeAnalysis.Scripting.csproj" />
    <ProjectReference Include="..\..\..\Scripting\CSharp\Microsoft.CodeAnalysis.CSharp.Scripting.csproj" />
    <ProjectReference Include="..\..\..\Scripting\VisualBasic\Microsoft.CodeAnalysis.VisualBasic.Scripting.vbproj" />
    <ProjectReference Include="..\..\..\Test\PdbUtilities\Roslyn.Test.PdbUtilities.csproj" />
    <ProjectReference Include="..\..\..\Test\Utilities\Portable\Roslyn.Test.Utilities.csproj" />
    <ProjectReference Include="..\..\..\Workspaces\CoreTestUtilities\Roslyn.Services.UnitTests.Utilities.csproj" />
    <ProjectReference Include="..\..\..\Workspaces\Core\Desktop\Microsoft.CodeAnalysis.Workspaces.Desktop.csproj" />
    <ProjectReference Include="..\..\..\Workspaces\CSharp\Portable\Microsoft.CodeAnalysis.CSharp.Workspaces.csproj" />
    <ProjectReference Include="..\..\..\Compilers\Core\Portable\Microsoft.CodeAnalysis.csproj" />
    <ProjectReference Include="..\..\..\Compilers\CSharp\Portable\Microsoft.CodeAnalysis.CSharp.csproj" />
    <ProjectReference Include="..\..\..\EditorFeatures\CSharp\Microsoft.CodeAnalysis.CSharp.EditorFeatures.csproj" />
    <ProjectReference Include="..\..\..\EditorFeatures\Core\Microsoft.CodeAnalysis.EditorFeatures.csproj" />
    <ProjectReference Include="..\..\..\EditorFeatures\Core.Wpf\Microsoft.CodeAnalysis.EditorFeatures.Wpf.csproj" />
    <ProjectReference Include="..\..\..\Workspaces\Core\Portable\Microsoft.CodeAnalysis.Workspaces.csproj" />
    <ProjectReference Include="..\..\..\VisualStudio\Core\Def\Microsoft.VisualStudio.LanguageServices.csproj" />
    <ProjectReference Include="..\..\..\Workspaces\Remote\Core\Microsoft.CodeAnalysis.Remote.Workspaces.csproj" />
    <ProjectReference Include="..\..\..\Workspaces\Remote\ServiceHub\Microsoft.CodeAnalysis.Remote.ServiceHub.csproj" />
    <ProjectReference Include="..\..\..\Workspaces\VisualBasic\Portable\Microsoft.CodeAnalysis.VisualBasic.Workspaces.vbproj" />
    <ProjectReference Include="..\..\Core\SolutionExplorerShim\Microsoft.VisualStudio.LanguageServices.SolutionExplorer.csproj" />
    <ProjectReference Include="..\..\TestUtilities2\Microsoft.VisualStudio.LanguageServices.Test.Utilities2.vbproj" />
    <ProjectReference Include="..\..\VisualBasic\Impl\Microsoft.VisualStudio.LanguageServices.VisualBasic.vbproj" />
    <ProjectReference Include="..\Impl\Microsoft.VisualStudio.LanguageServices.CSharp.csproj" />
    <ProjectReference Include="..\..\..\EditorFeatures\TestUtilities\Roslyn.Services.Test.Utilities.csproj" />
    <ProjectReference Include="..\..\..\VisualStudio\Core\Impl\Microsoft.VisualStudio.LanguageServices.Implementation.csproj" />
    <ProjectReference Include="..\..\..\Features\CSharp\Portable\Microsoft.CodeAnalysis.CSharp.Features.csproj" />
    <ProjectReference Include="..\..\..\EditorFeatures\Text\Microsoft.CodeAnalysis.EditorFeatures.Text.csproj" />
    <ProjectReference Include="..\..\..\Features\Core\Portable\Microsoft.CodeAnalysis.Features.csproj" />
  </ItemGroup>
  <PropertyGroup Condition="'$(Configuration)|$(Platform)' == 'Debug|AnyCPU'" />
  <PropertyGroup Condition="'$(Configuration)|$(Platform)' == 'Release|AnyCPU'" />
  <ItemGroup>
    <Reference Include="Microsoft.CSharp" />
    <Reference Include="PresentationCore" />
    <Reference Include="PresentationFramework" />
    <Reference Include="System" />
    <Reference Include="System.ComponentModel.Composition" />
    <Reference Include="System.Core" />
    <Reference Include="System.Data" />
    <Reference Include="System.Windows" />
    <Reference Include="System.Xml" />
    <Reference Include="System.Xml.Linq" />
    <Reference Include="WindowsBase" />
<<<<<<< HEAD
    <!-- Force a reference to Microsoft.VisualStudio.Text.Internal. This NuGet package includes an empty ref folder so nobody accidentally uses APIs from it,
         but includes the lib folder so it's copied as a dependency of Microsoft.VisualStudio.Platform.VSEditor. Unfortunately we still have test code that
         does depend on internal APIs, so we need to a force a reference here. This hack is tracked by https://devdiv.visualstudio.com/DevDiv/_workitems/edit/567115 -->
    <Reference Include="$(NuGetPackageRoot)\microsoft.visualstudio.text.internal\$(MicrosoftVisualStudioTextInternalVersion)\lib\net46\Microsoft.VisualStudio.Text.Internal.dll" />
=======
    <PackageReference Include="BasicUndo" Version="$(BasicUndoVersion)" />
>>>>>>> d7bec591
    <PackageReference Include="EnvDTE" Version="$(EnvDTEVersion)" />
    <PackageReference Include="EnvDTE80" Version="$(EnvDTE80Version)" />
    <PackageReference Include="Microsoft.VisualStudio.InteractiveWindow" Version="$(MicrosoftVisualStudioInteractiveWindowVersion)" />
  </ItemGroup>
  <ItemGroup>
    <Content Include="$(NuGetPackageRoot)\sqlitepclraw.lib.e_sqlite3.v110_xp\1.1.2\runtimes\win7-x86\native\e_sqlite3.dll">
      <Link>x86\e_sqlite3.dll</Link>
      <CopyToOutputDirectory>PreserveNewest</CopyToOutputDirectory>
    </Content>
    <Content Include="$(NuGetPackageRoot)\sqlitepclraw.lib.e_sqlite3.v110_xp\1.1.2\runtimes\win7-x64\native\e_sqlite3.dll">
      <Link>x64\e_sqlite3.dll</Link>
      <CopyToOutputDirectory>PreserveNewest</CopyToOutputDirectory>
    </Content>
  </ItemGroup>
  <ItemGroup>
    <Content Include="Debugging\ProximityExpressionsGetterTestFile.cs" />
    <Compile Remove="Debugging\ProximityExpressionsGetterTestFile.cs" />
    <Compile Update="Debugging\Resources.Designer.cs">
      <AutoGen>True</AutoGen>
      <DesignTime>True</DesignTime>
      <DependentUpon>Resources.resx</DependentUpon>
    </Compile>
  </ItemGroup>
  <ItemGroup>
    <EmbeddedResource Update="Debugging\Resources.resx">
      <Generator>ResXFileCodeGenerator</Generator>
      <LastGenOutput>Resources.Designer.cs</LastGenOutput>
      <CustomToolNamespace>Microsoft.CodeAnalysis.CSharp.UnitTests.Debugging</CustomToolNamespace>
    </EmbeddedResource>
  </ItemGroup>
  <ItemGroup>
    <Service Include="{82A7F48D-3B50-4B1E-B82E-3ADA8210C358}" />
  </ItemGroup>
</Project><|MERGE_RESOLUTION|>--- conflicted
+++ resolved
@@ -64,17 +64,10 @@
     <Reference Include="System.Xml" />
     <Reference Include="System.Xml.Linq" />
     <Reference Include="WindowsBase" />
-<<<<<<< HEAD
-    <!-- Force a reference to Microsoft.VisualStudio.Text.Internal. This NuGet package includes an empty ref folder so nobody accidentally uses APIs from it,
-         but includes the lib folder so it's copied as a dependency of Microsoft.VisualStudio.Platform.VSEditor. Unfortunately we still have test code that
-         does depend on internal APIs, so we need to a force a reference here. This hack is tracked by https://devdiv.visualstudio.com/DevDiv/_workitems/edit/567115 -->
-    <Reference Include="$(NuGetPackageRoot)\microsoft.visualstudio.text.internal\$(MicrosoftVisualStudioTextInternalVersion)\lib\net46\Microsoft.VisualStudio.Text.Internal.dll" />
-=======
-    <PackageReference Include="BasicUndo" Version="$(BasicUndoVersion)" />
->>>>>>> d7bec591
     <PackageReference Include="EnvDTE" Version="$(EnvDTEVersion)" />
     <PackageReference Include="EnvDTE80" Version="$(EnvDTE80Version)" />
     <PackageReference Include="Microsoft.VisualStudio.InteractiveWindow" Version="$(MicrosoftVisualStudioInteractiveWindowVersion)" />
+    <PackageReference Include="Microsoft.VisualStudio.Telemetry" Version="$(MicrosoftVisualStudioTelemetryVersion)" />
   </ItemGroup>
   <ItemGroup>
     <Content Include="$(NuGetPackageRoot)\sqlitepclraw.lib.e_sqlite3.v110_xp\1.1.2\runtimes\win7-x86\native\e_sqlite3.dll">
