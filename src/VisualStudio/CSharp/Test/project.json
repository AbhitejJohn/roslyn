--- conflicted
+++ resolved
@@ -1,12 +1,9 @@
 ﻿{
     "dependencies": {
-<<<<<<< HEAD
-=======
         "Microsoft.VisualStudio.InteractiveWindow": {
             "version": "2.0.0-beta5-60820-04",
             "suppressParent": "all"
         },
->>>>>>> 4cdc3d8b
         "Microsoft.VisualStudio.Text.UI": {
             "version": "14.3.25407",
             "suppressParent": "all"
@@ -15,8 +12,6 @@
             "version": "14.3.25407",
             "suppressParent": "all"
         },
-<<<<<<< HEAD
-=======
         "Microsoft.VisualStudio.Language.StandardClassification": {
             "version": "14.3.25407",
             "suppressParent": "all"
@@ -25,7 +20,6 @@
             "version": "14.3.25407",
             "suppressParent": "all"
         }
->>>>>>> 4cdc3d8b
     },
     "frameworks": {
         "net46": { }
