﻿<?xml version="1.0" encoding="utf-8"?>
<xliff xmlns="urn:oasis:names:tc:xliff:document:1.2" xmlns:xsi="http://www.w3.org/2001/XMLSchema-instance" version="1.2" xsi:schemaLocation="urn:oasis:names:tc:xliff:document:1.2 xliff-core-1.2-transitional.xsd">
  <file datatype="xml" source-language="en" target-language="tr" original="../VSPackage.resx">
    <body>
      <trans-unit id="101">
        <source>C#</source>
        <target state="translated">C#</target>
        <note>Used many places.</note>
      </trans-unit>
      <trans-unit id="102">
        <source>Advanced</source>
        <target state="translated">Gelişmiş</target>
        <note>"Advanced" node under Tools &gt; Options, Text Editor, C#.</note>
      </trans-unit>
      <trans-unit id="103">
        <source>IntelliSense</source>
        <target state="translated">IntelliSense</target>
        <note>"IntelliSense" node under Tools &gt; Options, Text Editor, C#.</note>
      </trans-unit>
      <trans-unit id="104">
        <source>C# Editor</source>
        <target state="translated">C# Düzenleyicisi</target>
        <note>"C# Editor" node in profile Import/Export.</note>
      </trans-unit>
      <trans-unit id="105">
        <source>Settings for the C# editor found under the Advanced, Formatting, and IntelliSense nodes in the Tools/Options dialog box.</source>
        <target state="translated">C# düzenleyicisi için ayarlar Araçlar/Seçenekler iletişim kutusu içinde Gelişmiş, Biçimlendirme ve IntelliSense düğümleri altında bulunur.</target>
        <note>"C# Editor" node help text in profile Import/Export.</note>
      </trans-unit>
      <trans-unit id="106">
        <source>Settings for general C# options found under the General and Tabs nodes in the Tools/Options dialog box.</source>
        <target state="translated">Genel C# seçenekleri için ayarlar Araçlar/Seçenekler iletişim kutusu içinde Genel ve Sekmeler düğümleri altında bulunur.</target>
        <note>"C#" node help text in profile Import/Export.</note>
      </trans-unit>
      <trans-unit id="306">
        <source>Show diagnostics for closed files;
Colorize regular expression; 
Highlight related components under cursor; 
Report invalid regular expressions;
Enable full solution analysis;
Perform editor feature analysis in external process;
Enable navigation to decompiled sources;
Using directives;
Place system directives first when sorting usings;
Separate using directive groups;
Suggest usings for types in reference assemblies;
Suggest usings for types in NuGet packages;
Highlighting;
Highlight references to symbol under cursor;
Highlight related keywords under cursor;
Outlining;
Enter outlining mode when files open;
Show procedure line separators;
Show outlining for declaration level constructs;
Show outlining for code level constructs;
Show outlining for comments and preprocessor regions;
Collapse regions when collapsing to definitions;
Fading;
Fade out unused usings;
Fade out unreachable code;
Block Structure Guides;
Show guides for declaration level constructs;
Show guides for code level constructs;
Editor Help;
Generate XML documentation comments for ///;
Insert * at the start of new lines when writing /* */ comments;
Show preview for rename tracking;
Split string literals on Enter;
Report invalid placeholders in string.Format calls;
Extract Method;
Don't put ref or out on custom struct;
Implement Interface or Abstract Class;
When inserting properties, events and methods, place them;
with other members of the same kind;
at the end;
When generating property;
prefer throwing properties;
prefer auto properties;
regex;
regular expression;
Use enhanced colors;</source>
        <target state="translated">Kapatılan dosyalara ilişkin tanılamaları göster;
Normal ifadeyi renklendir; 
İmlecin altında ilgili bileşenleri vurgula; 
Geçersiz normal ifadeleri bildir;
Tam çözüm analizini etkinleştir;
Dış işlemde düzenleyici özellik analizi gerçekleştir;
Kaynak koda dönüştürülen kaynaklar için gezintiyi etkinleştir;
Using yönergeleri;
using deyimlerini sıralarken sistem yönergelerini ilk sıraya yerleştir;
using yönerge gruplarını ayır;
Başvuru bütünleştirilmiş kodlarında türler için using öner;
NuGet paketlerinde türler için using öner;
Vurgulama;
İmlecin altındaki sembole yönelik başvuruları vurgula;
İmlecin altında ilgili anahtar sözcükleri vurgula;
Ana Hat Oluşturma;
Dosyalar açılırken ana hat oluşturma moduna gir;
Yordam satır ayırıcılarını göster;
Bildirim düzeyinde yapılar için ana hattı göster;
Kod düzeyinde yapılar için ana hattı göster;
Açıklamalar ve ön işlemci bölgeleri için ana hattı göster;
Tanımlara daraltırken bölgeleri daralt;
Soluklaştırma;
Kullanılmayan using deyimlerini soluklaştır;
Erişilemeyen kodu soluklaştır;
Blok Yapısı Kılavuzları;
Bildirim düzeyinde yapılar için kılavuzları göster;
Kod düzeyinde yapılar için kılavuzları göster;
Düzenleyici Yardımı;
/// için XML belge açıklamaları oluştur;
/* */ açıklamaları yazarken her yeni satırın başına * ekle;
Yeniden adlandırma izlemesi için önizleme göster;
Enter tuşuna basıldığında dize sabit değerlerini böl;
string.Format çağrılarındaki geçersiz yer tutucuları bildir;
Ayıklama Metodu;
Özel yapıya ref veya out koyma;
Arabirim veya Soyut Sınıfı Uygula;
Özellik, olay ve metot eklerken, bunları;
aynı türden başka üyelerle birlikte;
sona yerleştir;
Özellik oluştururken;
oluşturma özelliklerini tercih et;
otomatik özellikleri tercih et;
normal ifade;
normal ifade;
Gelişmiş renkleri kullan;</target>
        <note>C# Advanced options page keywords</note>
      </trans-unit>
      <trans-unit id="307">
        <source>Automatically format when typing;
Automatically format statement on semicolon ;
Automatically format block on end brace;
Automatically format on return;
Automatically format on paste;</source>
        <target state="translated">Yazarken otomatik biçimlendir;
Noktalı virgül girildiğinde deyimi otomatik biçimlendir;
Kapama küme ayracı girildiğinde otomatik biçimlendir
Return tuşuna basıldığında otomatik biçimlendir;
Yapıştırma sonrasında otomatik biçimlendir;</target>
        <note>C# Formatting &gt; General options page keywords</note>
      </trans-unit>
      <trans-unit id="308">
        <source>Indent block contents; 
indent open and close braces; 
indent case contents; 
indent case contents (when block); 
indent case labels; 
label indentation; 
place goto labels in leftmost column; 
indent labels normally; 
place goto labels one indent less than current;</source>
        <target state="translated">Blok içeriğini girintile; 
açma ve kapama küme ayraçlarını girintile; 
case içeriğini girintile; 
case içeriğini girintile (engelliyken); 
case etiketlerini girintile; 
etiket girintileme; 
goto etiketlerini en soldaki sütuna yerleştir; 
etiketleri normal şekilde girintile; 
goto etiketlerinin girintisi geçerli düzeyden bir düzey az olsun;</target>
        <note>C# Formatting &gt; Indentation options page keywords</note>
      </trans-unit>
      <trans-unit id="309">
        <source>New line formatting option for braces;New line formatting options for keywords;New line options for braces;
Place open brace on new line for types;
Place open brace on new line for methods and local functions;
Place open brace on new line for properties, indexers, and events;
Place open brace on new line for property, indexer, and event accessors;
Place open brace on new line for anonymous methods;
Place open brace on new line for control blocks;
Place open brace on new line for anonymous types;
Place open brace on new line for object, collection and array initializers;
New line options for keywords;
Place else on new line;
Place catch on new line;
Place finally on new line;
New line options for expression;
Place members in object initializers on new line;
Place members in anonymous types on new line;
Place query expression clauses on new line;</source>
        <target state="translated">Küme ayraçları için yeni satır biçimlendirme seçeneği;Anahtar sözcükler için yeni satır biçimlendirme seçenekleri;Küme ayraçları için yeni satır seçenekleri;
Türler için yeni satıra açma küme ayracı yerleştir;
Metotlar ve yerel işlemler için yeni satıra açma küme ayracı yerleştir;
Özellikler, dizin oluşturucular ve olaylar için yeni satıra açma küme ayracı yerleştir;
Özellik, dizin oluşturucusu ve olay erişimcileri için yeni satıra açma küme ayracı yerleştir;
Anonim metotlar için yeni satıra açma küme ayracı yerleştir;
Denetim blokları için yeni satıra açma küme ayracı yerleştir;
Anonim türler için yeni satıra açma küme ayracı yerleştir;
Nesne, koleksiyon ve dizi başlatıcıları için yeni satıra açma küme ayracı yerleştir;
Anahtar sözcükler için yeni satır seçenekleri;
Else anahtar sözcüğünü yeni satıra yerleştir;
Catch anahtar sözcüğünü yeni satıra yerleştir;
Finally anahtar sözcüğünü yeni satıra yerleştir;
İfade için yeni satır seçenekleri;
Nesne başlatıcısındaki üyeleri yeni satıra yerleştir;
Anonim türlerdeki üyeleri yeni satıra yerleştir;
Sorgu ifadesi yan tümcelerini yeni satıra yerleştir;</target>
        <note>C# Formatting &gt; New Lines options page keywords</note>
      </trans-unit>
      <trans-unit id="310">
        <source>Set spacing for method declarations;
Insert space between method name and its opening parenthesis;
Insert space within parameter list parentheses;
Insert space within empty parameter list parentheses;
Set spacing for method calls;
Insert space within argument list parentheses;
Insert space within empty argument list parentheses;
Set other spacing options;
Insert space after keywords in control flow statements;
Insert space within parentheses of expressions;
Insert space within parentheses of type casts;
Insert spaces within parentheses of control flow statements;
Insert space after cast;
Ignore spaces in declaration statements;
Set spacing for brackets;
Insert space before open square bracket;
Insert space within empty square brackets;
Insert spaces within square brackets;
Set spacing for delimiters;
Insert space after colon for base or interface in type declaration;
Insert space after comma;
Insert space after dot;
Insert space after semicolon in for statement;
Insert space before colon for base or interface in type declaration;
Insert space before comma;
Insert space before dot;
Insert space before semicolon in for statement;
Set spacing for operators;
Ignore spaces around binary operators;
Remove spaces before and after binary operators;
Insert space before and after binary operators;</source>
        <target state="translated">Metot bildirimleri için boşlukları ayarla;
Metot adı ile metodun açma ayracı arasına boşluk ekle;
Parametre listesi ayraçları içine boşluk ekle;
Boş parametre listesi ayraçları içine boşluk ekle;
Metot çağrıları için boşlukları ayarla;
Bağımsız değişken listesi ayraçları içine boşluk ekle;
Boş bağımsız değişken listesi ayraçları içine boşluk ekle;
Diğer boşluk seçeneklerini ayarla;
Denetim akışı deyimlerinde anahtar sözcüklerden sonra boşluk ekle;
İfadelerin ayraçları içine boşluk ekle;
Tür atamalarının ayraçları içine boşluk ekle;
Denetim akışı deyimlerinin ayraçları içine boşluk ekle;
Atamadan sonra boşluk ekle;
Bildirim deyimlerindeki boşlukları yoksay;
Köşeli ayraçlar için boşlukları ayarla;
Açma köşeli ayracından önce boşluk ekle;
Boş köşeli ayraçların içine boşluk ekle;
Köşeli ayraçlar içine boşluk ekle;
Sınırlayıcılar için boşlukları ayarla;
Tür bildiriminde base veya interface için iki noktadan sonra boşluk ekle;
Virgülden sonra boşluk ekle;
Noktadan sonra boşluk ekle;
for deyiminde noktalı virgülden sonra boşluk ekle;
Tür bildiriminde base veya interface için iki noktadan önce boşluk ekle;
Virgülden önce boşluk ekle;
Noktadan önce boşluk ekle;
for deyiminde noktalı virgülden önce boşluk ekle;
İşleçler için boşlukları ayarla;
İkili işleçlerin çevresindeki boşlukları yoksay;
İkili işleçlerden önceki ve sonraki boşlukları kaldır;
İkili işleçlerden önce ve sonra boşluk ekle;</target>
        <note>C# Formatting &gt; Spacing options page keywords</note>
      </trans-unit>
      <trans-unit id="311">
        <source>Change formatting options for wrapping;leave block on single line;leave statements and member declarations on the same line</source>
        <target state="translated">Sarmalama için biçimlendirme seçeneklerini değiştir;bloğu tek satırda bırak;ifadeleri ve üye bildirimlerini aynı satırda bırak</target>
        <note>C# Formatting &gt; Wrapping options page keywords</note>
      </trans-unit>
      <trans-unit id="312">
        <source>Change completion list settings;Pre-select most recently used member; Completion Lists;
Show completion list after a character is typed;
Show completion list after a character is deleted;
Highlight matching portions of completion list items;
Show completion item filters;
Snippets behavior;
Never include snippets;
Always include snippets;
Include snippets when ?-Tab is typed after an identifier;
Enter key behavior;
Never add new line on enter;
Only add new line on enter after end of fully typed word;
Always add new line on enter;
Show name suggestions;</source>
        <target state="translated">Tamamlanma listesi ayarlarını değiştir;Son kullanılan üyeyi önceden seç; Tamamlanma listesi;
Bir karakter yazıldıktan sonra tamamlanma listesini göster;
Bir karakter silindikten sonra tamamlanma listesini göster;
Tamamlanma listesi öğelerinin eşleşen kısımlarını vurgula;
Tamamlanma öğe filtrelerini göster;
Kod parçacığı davranışı;
Kod parçacıklarını hiçbir zaman dahil etme;
Kod parçacıklarını her zaman dahil et;
Bir tanımlayıcıdan sonra ?-Tab yazılırsa kod parçacıklarını dahil et;
Enter tuşu davranışı;
Enter tuşuna basıldığında hiçbir zaman yeni satır ekleme;
Enter tuşuna basıldığında yalnızca tam bir kelime yazılmışsa sonuna yeni satır ekle;
Enter tuşuna basıldığında her zaman yeni satır ekle;
Ad önerilerini göster;</target>
        <note>C# IntelliSense options page keywords</note>
      </trans-unit>
      <trans-unit id="107">
        <source>Formatting</source>
        <target state="translated">Biçimlendirme</target>
        <note>"Formatting" category node under Tools &gt; Options, Text Editor, C#, Code Style (no corresponding keywords)</note>
      </trans-unit>
      <trans-unit id="108">
        <source>General</source>
        <target state="translated">Genel</target>
        <note>"General" node under Tools &gt; Options, Text Editor, C# (used for Code Style and Formatting)</note>
      </trans-unit>
      <trans-unit id="109">
        <source>Indentation</source>
        <target state="translated">Girinti</target>
        <note>"Indentation" node under Tools &gt; Options, Text Editor, C#, Formatting.</note>
      </trans-unit>
      <trans-unit id="110">
        <source>Wrapping</source>
        <target state="translated">Kaydırma</target>
        <note />
      </trans-unit>
      <trans-unit id="111">
        <source>New Lines</source>
        <target state="translated">Yeni Satırlar</target>
        <note />
      </trans-unit>
      <trans-unit id="112">
        <source>Spacing</source>
        <target state="translated">Boşluklar</target>
        <note />
      </trans-unit>
      <trans-unit id="2358">
        <source>C# Editor</source>
        <target state="needs-review-translation">CSharp Düzenleyici</target>
        <note />
      </trans-unit>
      <trans-unit id="2359">
<<<<<<< HEAD
        <source>CSharp Editor with Encoding</source>
        <target state="translated">Kodlama ile CSharp Düzenleyici</target>
=======
        <source>C# Editor with Encoding</source>
        <target state="needs-review-translation">Encoding ile CSharp Düzenleyici</target>
>>>>>>> dca4d18b
        <note />
      </trans-unit>
      <trans-unit id="113">
        <source>Microsoft Visual C#</source>
        <target state="translated">Microsoft Visual C#</target>
        <note>Used for String in Tools &gt; Options, Text Editor, File Extensions</note>
      </trans-unit>
      <trans-unit id="114">
        <source>Code Style</source>
        <target state="translated">Kod Stili</target>
        <note>"Code Style" category node under Tools &gt; Options, Text Editor, C# (no corresponding keywords)</note>
      </trans-unit>
      <trans-unit id="313">
        <source>Style;Qualify;This;Code Style;var;member access;locals;parameters;var preferences;predefined type;framework type;built-in types;when variable type is apparent;elsewhere;qualify field access;qualify property access; qualify method access;qualify event access;</source>
        <target state="translated">Stil;Nitele;This;Kod Stili;var;üye erişimi;yerel öğeler;parametreler;var tercihleri;önceden tanımlanmış tür;çerçeve türü;yerleşik türler;değişken türü belirgin olduğunda;başka bir yerde;alan erişimini nitele;özellik erişimini nitele; metot erişimini nitele;olay erişimini nitele;</target>
        <note>C# Code Style options page keywords</note>
      </trans-unit>
      <trans-unit id="115">
        <source>Naming</source>
        <target state="translated">Adlandırma</target>
        <note />
      </trans-unit>
      <trans-unit id="314">
        <source>Naming Style;Name Styles;Naming Rule;Naming Conventions</source>
        <target state="translated">Adlandırma Stili;Adlandırma Stilleri;Adlandırma Kuralı;Adlandırma Kuralları</target>
        <note>C# Naming Style options page keywords</note>
      </trans-unit>
      <trans-unit id="116">
        <source>C# Tools</source>
        <target state="translated">C# Araçları</target>
        <note>Help &gt; About</note>
      </trans-unit>
      <trans-unit id="117">
        <source>C# components used in the IDE. Depending on your project type and settings, a different version of the compiler may be used.</source>
        <target state="translated">IDE’de kullanılan C# bileşenleri. Projenizin türüne ve ayarlarına bağlı olarak, derleyicinin farklı bir sürümü kullanılabilir.</target>
        <note>Help &gt; About</note>
      </trans-unit>
      <trans-unit id="An_empty_CSharp_script_file">
        <source>An empty C# script file.</source>
        <target state="translated">Boş C# betik dosyası.</target>
        <note />
      </trans-unit>
      <trans-unit id="Visual_CSharp_Script">
        <source>Visual C# Script</source>
        <target state="translated">Visual C# Betiği</target>
        <note />
      </trans-unit>
    </body>
  </file>
</xliff><|MERGE_RESOLUTION|>--- conflicted
+++ resolved
@@ -335,13 +335,8 @@
         <note />
       </trans-unit>
       <trans-unit id="2359">
-<<<<<<< HEAD
-        <source>CSharp Editor with Encoding</source>
-        <target state="translated">Kodlama ile CSharp Düzenleyici</target>
-=======
         <source>C# Editor with Encoding</source>
         <target state="needs-review-translation">Encoding ile CSharp Düzenleyici</target>
->>>>>>> dca4d18b
         <note />
       </trans-unit>
       <trans-unit id="113">
