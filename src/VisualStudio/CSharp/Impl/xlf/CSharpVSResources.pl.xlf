--- conflicted
+++ resolved
@@ -12,12 +12,6 @@
         <target state="translated">C#</target>
         <note />
       </trans-unit>
-<<<<<<< HEAD
-      <trans-unit id="Prefer_is_null_over_cast_check">
-        <source>Prefer 'is null' over '(object)... == null'</source>
-        <target state="new">Prefer 'is null' over '(object)... == null'</target>
-        <note>'is null' and '(object)... == null' are both C# strings and should not be localized.</note>
-=======
       <trans-unit id="Fix_accessibility_modifiers">
         <source>Fix accessibility modifiers</source>
         <target state="new">Fix accessibility modifiers</target>
@@ -78,6 +72,11 @@
         <target state="new">Make readonly</target>
         <note />
       </trans-unit>
+      <trans-unit id="Prefer_is_null_for_reference_equality_checks">
+        <source>Prefer 'is null' for reference equality checks</source>
+        <target state="new">Prefer 'is null' for reference equality checks</target>
+        <note>'is null' is a C# string and should not be localized.</note>
+      </trans-unit>
       <trans-unit id="Remove_unnecessary_casts">
         <source>Remove unnecessary casts</source>
         <target state="new">Remove unnecessary casts</target>
@@ -102,7 +101,6 @@
         <source>Sort usings</source>
         <target state="new">Sort usings</target>
         <note />
->>>>>>> b3f19d80
       </trans-unit>
       <trans-unit id="Surround_With">
         <source>Surround With</source>
@@ -769,11 +767,6 @@
         <target state="translated">Zanikanie nieużywanych dyrektyw using</target>
         <note />
       </trans-unit>
-      <trans-unit id="Prefer_is_null_over_ReferenceEquals">
-        <source>Prefer 'is null' over 'object.ReferenceEquals(..., null)'</source>
-        <target state="needs-review-translation">Preferuj „is null” zamiast „object.ReferenceEquals(..., null)”</target>
-        <note>'is null' and 'object.ReferenceEquals(..., null)' are both C# strings and should not be localized.</note>
-      </trans-unit>
       <trans-unit id="Report_invalid_placeholders_in_string_dot_format_calls">
         <source>Report invalid placeholders in 'string.Format' calls</source>
         <target state="translated">Zgłaszaj nieprawidłowe symbole zastępcze w wywołaniach metody „string.Format”</target>
