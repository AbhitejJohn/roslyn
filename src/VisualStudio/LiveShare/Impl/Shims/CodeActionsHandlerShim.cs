--- conflicted
+++ resolved
@@ -9,12 +9,9 @@
 using System.Threading;
 using System.Threading.Tasks;
 using Microsoft.CodeAnalysis;
-<<<<<<< HEAD
 using Microsoft.CodeAnalysis.Host.Mef;
-=======
 using Microsoft.CodeAnalysis.CodeFixes;
 using Microsoft.CodeAnalysis.CodeRefactorings;
->>>>>>> c9f2423c
 using Microsoft.CodeAnalysis.LanguageServer.Handler;
 using Microsoft.CodeAnalysis.PooledObjects;
 using Microsoft.VisualStudio.LanguageServer.Protocol;
@@ -72,13 +69,9 @@
     internal class RoslynCodeActionsHandlerShim : CodeActionsHandlerShim
     {
         [ImportingConstructor]
-<<<<<<< HEAD
         [Obsolete(MefConstruction.ImportingConstructorMessage, error: true)]
-        public RoslynCodeActionsHandlerShim([ImportMany] IEnumerable<Lazy<IRequestHandler, IRequestHandlerMetadata>> requestHandlers) : base(requestHandlers)
-=======
         public RoslynCodeActionsHandlerShim(ICodeFixService codeFixService, ICodeRefactoringService codeRefactoringService)
             : base(codeFixService, codeRefactoringService)
->>>>>>> c9f2423c
         {
         }
     }
@@ -87,13 +80,9 @@
     internal class CSharpCodeActionsHandlerShim : CodeActionsHandlerShim
     {
         [ImportingConstructor]
-<<<<<<< HEAD
         [Obsolete(MefConstruction.ImportingConstructorMessage, error: true)]
-        public CSharpCodeActionsHandlerShim([ImportMany] IEnumerable<Lazy<IRequestHandler, IRequestHandlerMetadata>> requestHandlers) : base(requestHandlers)
-=======
         public CSharpCodeActionsHandlerShim(ICodeFixService codeFixService, ICodeRefactoringService codeRefactoringService)
             : base(codeFixService, codeRefactoringService)
->>>>>>> c9f2423c
         {
         }
     }
@@ -102,13 +91,9 @@
     internal class VisualBasicCodeActionsHandlerShim : CodeActionsHandlerShim
     {
         [ImportingConstructor]
-<<<<<<< HEAD
         [Obsolete(MefConstruction.ImportingConstructorMessage, error: true)]
-        public VisualBasicCodeActionsHandlerShim([ImportMany] IEnumerable<Lazy<IRequestHandler, IRequestHandlerMetadata>> requestHandlers) : base(requestHandlers)
-=======
         public VisualBasicCodeActionsHandlerShim(ICodeFixService codeFixService, ICodeRefactoringService codeRefactoringService)
             : base(codeFixService, codeRefactoringService)
->>>>>>> c9f2423c
         {
         }
     }
@@ -117,13 +102,9 @@
     internal class TypeScriptCodeActionsHandlerShim : CodeActionsHandlerShim
     {
         [ImportingConstructor]
-<<<<<<< HEAD
         [Obsolete(MefConstruction.ImportingConstructorMessage, error: true)]
-        public TypeScriptCodeActionsHandlerShim([ImportMany] IEnumerable<Lazy<IRequestHandler, IRequestHandlerMetadata>> requestHandlers) : base(requestHandlers)
-=======
         public TypeScriptCodeActionsHandlerShim(ICodeFixService codeFixService, ICodeRefactoringService codeRefactoringService)
             : base(codeFixService, codeRefactoringService)
->>>>>>> c9f2423c
         {
         }
     }
