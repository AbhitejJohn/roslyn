﻿// Licensed to the .NET Foundation under one or more agreements.
// The .NET Foundation licenses this file to you under the MIT license.
// See the LICENSE file in the project root for more information.

#nullable disable

using System;
using System.Collections.Immutable;
using System.Linq;
using System.Threading;
using System.Threading.Tasks;
using Microsoft.CodeAnalysis;
using Microsoft.CodeAnalysis.FindSymbols.SymbolTree;
using Microsoft.CodeAnalysis.Host;
using Microsoft.CodeAnalysis.Host.Mef;
using Microsoft.CodeAnalysis.IncrementalCaches;
using Microsoft.CodeAnalysis.Shared.Options;
using Microsoft.CodeAnalysis.SolutionCrawler;
using Microsoft.CodeAnalysis.Storage;

namespace AnalyzerRunner
{
    public sealed class IncrementalAnalyzerRunner
    {
        private readonly Workspace _workspace;
        private readonly Options _options;

        public IncrementalAnalyzerRunner(Workspace workspace, Options options)
        {
            _workspace = workspace;
            _options = options;
        }

        public bool HasAnalyzers => _options.IncrementalAnalyzerNames.Any();

        public async Task RunAsync(CancellationToken cancellationToken)
        {
            if (!HasAnalyzers)
            {
                return;
            }

            var usePersistentStorage = _options.UsePersistentStorage;

            _workspace.TryApplyChanges(_workspace.CurrentSolution.WithOptions(_workspace.Options
                .WithChangedOption(SolutionCrawlerOptions.BackgroundAnalysisScopeOption, LanguageNames.CSharp, _options.AnalysisScope)
                .WithChangedOption(SolutionCrawlerOptions.BackgroundAnalysisScopeOption, LanguageNames.VisualBasic, _options.AnalysisScope)
                .WithChangedOption(StorageOptions.Database, usePersistentStorage ? StorageDatabase.SQLite : StorageDatabase.None)));

            var exportProvider = (IMefHostExportProvider)_workspace.Services.HostServices;

            var solutionCrawlerRegistrationService = (SolutionCrawlerRegistrationService)_workspace.Services.GetRequiredService<ISolutionCrawlerRegistrationService>();
            solutionCrawlerRegistrationService.Register(_workspace);

            if (usePersistentStorage)
            {
<<<<<<< HEAD
                var persistentStorageService = _workspace.Services.GetRequiredService<IPersistentStorageService>();
                await using var persistentStorage = await persistentStorageService.GetStorageAsync(_workspace.CurrentSolution, cancellationToken).ConfigureAwait(false);
=======
                var persistentStorageService = _workspace.Services.GetPersistentStorageService(_workspace.CurrentSolution.Options);
                await using var persistentStorage = await persistentStorageService.GetStorageAsync(SolutionKey.ToSolutionKey(_workspace.CurrentSolution), cancellationToken).ConfigureAwait(false);
>>>>>>> 67d940c4
                if (persistentStorage is NoOpPersistentStorage)
                {
                    throw new InvalidOperationException("Benchmark is not configured to use persistent storage.");
                }
            }

            var incrementalAnalyzerProviders = exportProvider.GetExports<IIncrementalAnalyzerProvider, IncrementalAnalyzerProviderMetadata>();
            foreach (var incrementalAnalyzerName in _options.IncrementalAnalyzerNames)
            {
                var incrementalAnalyzerProvider = incrementalAnalyzerProviders.Where(x => x.Metadata.Name == incrementalAnalyzerName).SingleOrDefault(provider => provider.Metadata.WorkspaceKinds?.Contains(_workspace.Kind) ?? false)?.Value;
                incrementalAnalyzerProvider ??= incrementalAnalyzerProviders.Where(x => x.Metadata.Name == incrementalAnalyzerName).SingleOrDefault(provider => provider.Metadata.WorkspaceKinds?.Contains(WorkspaceKind.Host) ?? false)?.Value;
                incrementalAnalyzerProvider ??= incrementalAnalyzerProviders.Where(x => x.Metadata.Name == incrementalAnalyzerName).SingleOrDefault(provider => provider.Metadata.WorkspaceKinds?.Contains(WorkspaceKind.RemoteWorkspace) ?? false)?.Value;
                incrementalAnalyzerProvider ??= incrementalAnalyzerProviders.Where(x => x.Metadata.Name == incrementalAnalyzerName).Single(provider => provider.Metadata.WorkspaceKinds is null).Value;
                var incrementalAnalyzer = incrementalAnalyzerProvider.CreateIncrementalAnalyzer(_workspace);
                solutionCrawlerRegistrationService.GetTestAccessor().WaitUntilCompletion(_workspace, ImmutableArray.Create(incrementalAnalyzer));

                switch (incrementalAnalyzerName)
                {
                    case nameof(SymbolTreeInfoIncrementalAnalyzerProvider):
                        var symbolTreeInfoCacheService = _workspace.Services.GetRequiredService<ISymbolTreeInfoCacheService>();
                        var symbolTreeInfo = await symbolTreeInfoCacheService.TryGetSourceSymbolTreeInfoAsync(_workspace.CurrentSolution.Projects.First(), cancellationToken).ConfigureAwait(false);
                        if (symbolTreeInfo is null)
                        {
                            throw new InvalidOperationException("Benchmark failed to calculate symbol tree info.");
                        }

                        break;

                    default:
                        // No additional actions required
                        break;
                }
            }
        }
    }
}<|MERGE_RESOLUTION|>--- conflicted
+++ resolved
@@ -54,13 +54,8 @@
 
             if (usePersistentStorage)
             {
-<<<<<<< HEAD
-                var persistentStorageService = _workspace.Services.GetRequiredService<IPersistentStorageService>();
-                await using var persistentStorage = await persistentStorageService.GetStorageAsync(_workspace.CurrentSolution, cancellationToken).ConfigureAwait(false);
-=======
                 var persistentStorageService = _workspace.Services.GetPersistentStorageService(_workspace.CurrentSolution.Options);
                 await using var persistentStorage = await persistentStorageService.GetStorageAsync(SolutionKey.ToSolutionKey(_workspace.CurrentSolution), cancellationToken).ConfigureAwait(false);
->>>>>>> 67d940c4
                 if (persistentStorage is NoOpPersistentStorage)
                 {
                     throw new InvalidOperationException("Benchmark is not configured to use persistent storage.");
