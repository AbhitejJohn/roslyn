--- conflicted
+++ resolved
@@ -328,12 +328,9 @@
         public const string SystemConvert = "System.Convert";
         public const string SystemSecurityCryptographySymmetricAlgorithm = "System.Security.Cryptography.SymmetricAlgorithm";
         public const string NewtonsoftJsonTypeNameHandling = "Newtonsoft.Json.TypeNameHandling";
-<<<<<<< HEAD
-        public const string SystemTextEncoding = "System.Text.Encoding";
-=======
         public const string SystemNetServicePointManager = "System.Net.ServicePointManager";
         public const string SystemRandom = "System.Random";
         public const string SystemSecurityAuthenticationSslProtocols = "System.Security.Authentication.SslProtocols";
->>>>>>> 7cad38d1
+        public const string SystemTextEncoding = "System.Text.Encoding";
     }
 }