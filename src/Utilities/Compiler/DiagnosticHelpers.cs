﻿// Copyright (c) Microsoft.  All Rights Reserved.  Licensed under the Apache License, Version 2.0.  See License.txt in the project root for license information.

using System.Collections.Generic;
using System.Diagnostics;
using Microsoft.CodeAnalysis;

namespace Analyzer.Utilities
{
    internal static class DiagnosticHelpers
    {
        public const DiagnosticSeverity DefaultDiagnosticSeverity =
#if BUILDING_VSIX
            DiagnosticSeverity.Info;
#else
            DiagnosticSeverity.Warning;
#endif

        public const bool EnabledByDefaultIfNotBuildingVSIX =
#if BUILDING_VSIX
            false;
#else
            true;
#endif

        public const bool EnabledByDefaultOnlyIfBuildingVSIX =
#if BUILDING_VSIX
            true;
#else
            false;
#endif

        public const bool EnabledByDefaultForVsixAndNuget = true;

        public static bool TryConvertToUInt64(object value, SpecialType specialType, out ulong convertedValue)
        {
            bool success = false;
            convertedValue = 0;
            if (value != null)
            {
                switch (specialType)
                {
                    case SpecialType.System_Int16:
                        convertedValue = unchecked((ulong)((short)value));
                        success = true;
                        break;
                    case SpecialType.System_Int32:
                        convertedValue = unchecked((ulong)((int)value));
                        success = true;
                        break;
                    case SpecialType.System_Int64:
                        convertedValue = unchecked((ulong)((long)value));
                        success = true;
                        break;
                    case SpecialType.System_UInt16:
                        convertedValue = (ushort)value;
                        success = true;
                        break;
                    case SpecialType.System_UInt32:
                        convertedValue = (uint)value;
                        success = true;
                        break;
                    case SpecialType.System_UInt64:
                        convertedValue = (ulong)value;
                        success = true;
                        break;
                    case SpecialType.System_Byte:
                        convertedValue = (byte)value;
                        success = true;
                        break;
                    case SpecialType.System_SByte:
                        convertedValue = unchecked((ulong)((sbyte)value));
                        success = true;
                        break;
                    case SpecialType.System_Char:
                        convertedValue = (char)value;
                        success = true;
                        break;
                    case SpecialType.System_Boolean:
                        convertedValue = (ulong)((bool)value == true ? 1 : 0);
                        success = true;
                        break;
                }
            }

            return success;
        }

<<<<<<< HEAD
=======
        internal static bool TryGetEnumMemberValues(INamedTypeSymbol enumType, out IList<ulong> values)
        {
            Debug.Assert(enumType.TypeKind == TypeKind.Enum);

            values = new List<ulong>();
            foreach (var member in enumType.GetMembers())
            {
                if (!member.IsImplicitlyDeclared && member is IFieldSymbol field)
                {
                    if (!field.HasConstantValue)
                    {
                        return false;
                    }

                    if (!TryConvertToUInt64(field.ConstantValue, enumType.EnumUnderlyingType.SpecialType, out ulong convertedValue))
                    {
                        return false;
                    }

                    values.Add(convertedValue);
                }
            }

            return true;
        }

>>>>>>> c582c97c
        public static string GetMemberName(ISymbol symbol)
        {
            // For Types
            if (symbol is INamedTypeSymbol namedType &&
                namedType.IsGenericType)
            {
                return symbol.MetadataName;
            }

            // For other language constructs
            return symbol.Name;
        }
    }
}<|MERGE_RESOLUTION|>--- conflicted
+++ resolved
@@ -85,35 +85,6 @@
             return success;
         }
 
-<<<<<<< HEAD
-=======
-        internal static bool TryGetEnumMemberValues(INamedTypeSymbol enumType, out IList<ulong> values)
-        {
-            Debug.Assert(enumType.TypeKind == TypeKind.Enum);
-
-            values = new List<ulong>();
-            foreach (var member in enumType.GetMembers())
-            {
-                if (!member.IsImplicitlyDeclared && member is IFieldSymbol field)
-                {
-                    if (!field.HasConstantValue)
-                    {
-                        return false;
-                    }
-
-                    if (!TryConvertToUInt64(field.ConstantValue, enumType.EnumUnderlyingType.SpecialType, out ulong convertedValue))
-                    {
-                        return false;
-                    }
-
-                    values.Add(convertedValue);
-                }
-            }
-
-            return true;
-        }
-
->>>>>>> c582c97c
         public static string GetMemberName(ISymbol symbol)
         {
             // For Types
