--- conflicted
+++ resolved
@@ -249,8 +249,6 @@
         /// <summary>
         /// Gets the <see cref="DisposeMethodKind"/> for the given method.
         /// </summary>
-<<<<<<< HEAD
-=======
         public static DisposeMethodKind GetDisposeMethodKind(this IMethodSymbol method, Compilation compilation)
         {
             INamedTypeSymbol? iDisposable = compilation.GetOrCreateTypeByMetadataName(WellKnownTypeNames.SystemIDisposable);
@@ -263,7 +261,6 @@
         /// <summary>
         /// Gets the <see cref="DisposeMethodKind"/> for the given method.
         /// </summary>
->>>>>>> 3af9b935
         public static DisposeMethodKind GetDisposeMethodKind(
             this IMethodSymbol method,
             INamedTypeSymbol? iDisposable,
