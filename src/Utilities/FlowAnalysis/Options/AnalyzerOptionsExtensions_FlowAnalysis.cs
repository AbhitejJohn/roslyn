--- conflicted
+++ resolved
@@ -104,18 +104,10 @@
             DiagnosticDescriptor rule,
             ISymbol symbol,
             Compilation compilation,
-<<<<<<< HEAD
-            PointsToAnalysisKind defaultValue,
-            CancellationToken cancellationToken)
-            => TryGetSyntaxTreeForOption(symbol, out var tree)
-                ? options.GetPointsToAnalysisKindOption(rule, tree, compilation, defaultValue, cancellationToken)
-                : defaultValue;
-=======
             PointsToAnalysisKind defaultValue)
         => TryGetSyntaxTreeForOption(symbol, out var tree)
             ? options.GetPointsToAnalysisKindOption(rule, tree, compilation, defaultValue)
             : defaultValue;
->>>>>>> d83e554f
 
         public static PointsToAnalysisKind GetPointsToAnalysisKindOption(
             this AnalyzerOptions options,
