--- conflicted
+++ resolved
@@ -229,12 +229,8 @@
                     break;
 
                 case SinkKind.HardcodedEncryptionKey:
-<<<<<<< HEAD
-                    sourceInfo = HardcodedBytesSources.SourceInfos.AddRange(StringTranferSources.SourceInfos);
-                    break;
-=======
-                    return HardcodedSymmetricAlgorithmKeysSources.SourceInfos.AddRange(StringTranferSources.SourceInfos);
->>>>>>> 0375ba5e
+                    sourceInfo = HardcodedSymmetricAlgorithmKeysSources.SourceInfos.AddRange(StringTranferSources.SourceInfos);
+                    break;
 
                 case SinkKind.HardcodedCertificate:
                     sourceInfo = HardcodedCertificateSources.SourceInfos.AddRange(HardcodedBytesSources.SourceInfos).AddRange(StringTranferSources.SourceInfos);
