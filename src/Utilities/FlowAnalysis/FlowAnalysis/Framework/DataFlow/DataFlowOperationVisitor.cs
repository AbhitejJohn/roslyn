--- conflicted
+++ resolved
@@ -3239,27 +3239,8 @@
                 }
                 else
                 {
-<<<<<<< HEAD
                     Debug.Assert(targetMethod.MethodKind is MethodKind.LambdaMethod or
                         MethodKind.DelegateInvoke);
-=======
-                    Debug.Assert(operation.TargetMethod.MethodKind is MethodKind.LambdaMethod or
-                        MethodKind.DelegateInvoke);
-
-                    var invocationTarget = GetPointsToAbstractValue(operation.Instance);
-                    if (invocationTarget.Kind == PointsToAbstractValueKind.KnownLocations)
-                    {
-                        knownTargetInvocations = true;
-                        foreach (var location in invocationTarget.Locations)
-                        {
-                            if (!HandleCreationOpt(location.CreationOpt))
-                            {
-                                knownTargetInvocations = false;
-                                break;
-                            }
-                        }
-                    }
->>>>>>> f6a32abd
                 }
             }
             else
