--- conflicted
+++ resolved
@@ -208,12 +208,12 @@
             }
 
             // Now perform slow check that compares individual hash code parts sequences.
-            return SymbolOpt.GetHashCodeOrDefault() == other.SymbolOpt.GetHashCodeOrDefault()
+            return Symbol.GetHashCodeOrDefault() == other.Symbol.GetHashCodeOrDefault()
                 && HashUtilities.Combine(Indices) == HashUtilities.Combine(other.Indices)
-                && InstanceReferenceOperationSyntaxOpt.GetHashCodeOrDefault() == other.InstanceReferenceOperationSyntaxOpt.GetHashCodeOrDefault()
-                && CaptureIdOpt.GetHashCodeOrDefault() == other.CaptureIdOpt.GetHashCodeOrDefault()
+                && InstanceReferenceOperationSyntax.GetHashCodeOrDefault() == other.InstanceReferenceOperationSyntax.GetHashCodeOrDefault()
+                && CaptureId.GetHashCodeOrDefault() == other.CaptureId.GetHashCodeOrDefault()
                 && Type.GetHashCodeOrDefault() == other.Type.GetHashCodeOrDefault()
-                && ParentOpt.GetHashCodeOrDefault() == other.ParentOpt.GetHashCodeOrDefault()
+                && Parent.GetHashCodeOrDefault() == other.Parent.GetHashCodeOrDefault()
                 && IsThisOrMeInstance.GetHashCodeOrDefault() == other.IsThisOrMeInstance.GetHashCodeOrDefault();
         }
 
@@ -227,29 +227,19 @@
 
         protected override bool ComputeEqualsByHashCodeParts(CacheBasedEquatable<AnalysisEntity> obj)
         {
-<<<<<<< HEAD
-            addPart(Symbol.GetHashCodeOrDefault());
-            addPart(HashUtilities.Combine(Indices));
-            addPart(InstanceReferenceOperationSyntax.GetHashCodeOrDefault());
-            addPart(CaptureId.GetHashCodeOrDefault());
-            addPart(Type.GetHashCode());
-            addPart(Parent.GetHashCodeOrDefault());
-            addPart(IsThisOrMeInstance.GetHashCode());
-=======
             var other = (AnalysisEntity)obj;
             return InstanceLocation.GetHashCode() == other.InstanceLocation.GetHashCode()
                 && EqualsIgnoringInstanceLocation(other);
->>>>>>> 7afb23da
         }
 
         private void ComputeHashCodePartsIgnoringLocation(ref RoslynHashCode hashCode)
         {
-            hashCode.Add(SymbolOpt.GetHashCodeOrDefault());
+            hashCode.Add(Symbol.GetHashCodeOrDefault());
             hashCode.Add(HashUtilities.Combine(Indices));
-            hashCode.Add(InstanceReferenceOperationSyntaxOpt.GetHashCodeOrDefault());
-            hashCode.Add(CaptureIdOpt.GetHashCodeOrDefault());
+            hashCode.Add(InstanceReferenceOperationSyntax.GetHashCodeOrDefault());
+            hashCode.Add(CaptureId.GetHashCodeOrDefault());
             hashCode.Add(Type.GetHashCode());
-            hashCode.Add(ParentOpt.GetHashCodeOrDefault());
+            hashCode.Add(Parent.GetHashCodeOrDefault());
             hashCode.Add(IsThisOrMeInstance.GetHashCode());
         }
 
