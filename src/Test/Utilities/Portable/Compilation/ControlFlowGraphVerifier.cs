﻿// Copyright (c) Microsoft.  All Rights Reserved.  Licensed under the Apache License, Version 2.0.  See License.txt in the project root for license information.

using System.Collections.Generic;
using System.Collections.Immutable;
using System.Linq;
using Microsoft.CodeAnalysis.FlowAnalysis;
using Microsoft.CodeAnalysis.Operations;
using Microsoft.CodeAnalysis.PooledObjects;
using Microsoft.CodeAnalysis.Test.Extensions;
using Roslyn.Utilities;
using Xunit;

namespace Microsoft.CodeAnalysis.Test.Utilities
{
    public static class ControlFlowGraphVerifier
    {
        public static ControlFlowGraph GetControlFlowGraph(SyntaxNode syntaxNode, SemanticModel model)
        {
            IOperation operationRoot = model.GetOperation(syntaxNode);

            // Workaround for unit tests designed to work on IBlockOperation with ConstructorBodyOperation/MethodBodyOperation parent.
            operationRoot = operationRoot.Kind == OperationKind.Block &&
                (operationRoot.Parent?.Kind == OperationKind.ConstructorBodyOperation ||
                operationRoot.Parent?.Kind == OperationKind.MethodBodyOperation) ?
                    operationRoot.Parent :
                    operationRoot;

            TestOperationVisitor.VerifySubTree(operationRoot);

            ControlFlowGraph graph;
            switch (operationRoot)
            {
                case IBlockOperation blockOperation:
                    graph = SemanticModel.GetControlFlowGraph(blockOperation);
                    break;

                case IMethodBodyOperation methodBodyOperation:
                    graph = SemanticModel.GetControlFlowGraph(methodBodyOperation);
                    break;

                case IConstructorBodyOperation constructorBodyOperation:
                    graph = SemanticModel.GetControlFlowGraph(constructorBodyOperation);
                    break;

                case IFieldInitializerOperation fieldInitializerOperation:
                    graph = SemanticModel.GetControlFlowGraph(fieldInitializerOperation);
                    break;

                case IPropertyInitializerOperation propertyInitializerOperation:
                    graph = SemanticModel.GetControlFlowGraph(propertyInitializerOperation);
                    break;

                case IParameterInitializerOperation parameterInitializerOperation:
                    graph = SemanticModel.GetControlFlowGraph(parameterInitializerOperation);
                    break;

                default:
                    return null;
            }

            Assert.NotNull(graph);
            Assert.Same(operationRoot, graph.OriginalOperation);
            return graph;
        }

        public static void VerifyGraph(Compilation compilation, string expectedFlowGraph, ControlFlowGraph graph)
        {
            var actualFlowGraph = GetFlowGraph(compilation, graph);
            OperationTreeVerifier.Verify(expectedFlowGraph, actualFlowGraph);
        }

        public static string GetFlowGraph(Compilation compilation, ControlFlowGraph graph)
        {
            var pooledBuilder = PooledObjects.PooledStringBuilder.GetInstance();
            var stringBuilder = pooledBuilder.Builder;

            GetFlowGraph(pooledBuilder.Builder, compilation, graph, enclosing: null, idSuffix: "", indent: 0);

            return pooledBuilder.ToStringAndFree();
        }

        private static void GetFlowGraph(System.Text.StringBuilder stringBuilder, Compilation compilation, ControlFlowGraph graph,
                                         ControlFlowRegion enclosing, string idSuffix, int indent)
        {
            ImmutableArray<BasicBlock> blocks = graph.Blocks;

            var visitor = TestOperationVisitor.Singleton;
            ControlFlowRegion currentRegion = graph.Root;
            bool lastPrintedBlockIsInCurrentRegion = true;
            PooledObjects.PooledDictionary<ControlFlowRegion, int> regionMap = buildRegionMap();
            var methodsMap = PooledObjects.PooledDictionary<IMethodSymbol, ControlFlowGraph>.GetInstance();

            for (int i = 0; i < blocks.Length; i++)
            {
                var block = blocks[i];

                Assert.Equal(i, block.Ordinal);

                switch (block.Kind)
                {
                    case BasicBlockKind.Block:
                        Assert.NotEqual(0, i);
                        Assert.NotEqual(blocks.Length - 1, i);
                        break;

                    case BasicBlockKind.Entry:
                        Assert.Equal(0, i);
                        Assert.Empty(block.Operations);
                        Assert.Empty(block.Predecessors);
                        Assert.Null(block.Condition);
                        Assert.Null(block.Value);
                        Assert.NotNull(block.FallThroughSuccessor);
                        Assert.NotNull(block.FallThroughSuccessor.Destination);
                        Assert.Null(block.ConditionalSuccessor);
                        Assert.Same(graph.Root, currentRegion);
                        Assert.Same(currentRegion, block.EnclosingRegion);
                        Assert.Equal(0, currentRegion.FirstBlockOrdinal);
                        Assert.Same(enclosing, currentRegion.EnclosingRegion);
                        Assert.Null(currentRegion.ExceptionType);
                        Assert.Empty(currentRegion.Locals);
                        Assert.Empty(currentRegion.NestedMethods);
                        Assert.Equal(ControlFlowRegionKind.Root, currentRegion.Kind);
                        Assert.True(block.IsReachable);
                        break;

                    case BasicBlockKind.Exit:
                        Assert.Equal(blocks.Length - 1, i);
                        Assert.Empty(block.Operations);
                        Assert.Null(block.FallThroughSuccessor);
                        Assert.Null(block.ConditionalSuccessor);
                        Assert.Null(block.Condition);
                        Assert.Null(block.Value);
                        Assert.Same(graph.Root, currentRegion);
                        Assert.Same(currentRegion, block.EnclosingRegion);
                        Assert.Equal(i, currentRegion.LastBlockOrdinal);
                        break;

                    default:
                        Assert.False(true, $"Unexpected block kind {block.Kind}");
                        break;
                }

                if (block.EnclosingRegion != currentRegion)
                {
                    enterRegions(block.EnclosingRegion, block.Ordinal);
                }

                if (!lastPrintedBlockIsInCurrentRegion)
                {
                    stringBuilder.AppendLine();
                }

                appendLine($"Block[{getBlockId(block)}] - {block.Kind}{(block.IsReachable ? "" : " [UnReachable]")}");

                var predecessors = block.Predecessors;

                if (!predecessors.IsEmpty)
                {
                    appendIndent();
                    stringBuilder.Append("    Predecessors:");
                    var visitedPredecessors = new Dictionary<int, ControlFlowBranch>();
                    foreach (ControlFlowBranch predecessorBranch in predecessors)
                    {
                        Assert.Same(block, predecessorBranch.Destination);
                        var predecessor = predecessorBranch.Source;
                        Assert.Same(blocks[predecessor.Ordinal], predecessor);
                        Assert.True(predecessor.ConditionalSuccessor?.Destination == block || predecessor.FallThroughSuccessor?.Destination == block);

                        if (block.Kind != BasicBlockKind.Exit && predecessor.FallThroughSuccessor?.Destination == block)
                        {
                            Assert.Null(predecessor.Value);
                        }

                        if (visitedPredecessors.TryGetValue(predecessor.Ordinal, out ControlFlowBranch visitedBranch))
                        {
                            // Multiple branches from same predecessor - one must be conditional and other fall through.
                            Assert.NotNull(predecessor.Condition);
                            Assert.NotEqual(ControlFlowConditionKind.None, predecessor.ConditionKind);

                            if (visitedBranch.IsConditionalSuccessor)
                            {
                                Assert.False(predecessorBranch.IsConditionalSuccessor);
                                Assert.Same(visitedBranch, predecessor.ConditionalSuccessor);
                                Assert.Same(predecessorBranch, predecessor.FallThroughSuccessor);
                            }
                            else
                            {
                                Assert.True(predecessorBranch.IsConditionalSuccessor);
                                Assert.Same(visitedBranch, predecessor.FallThroughSuccessor);
                                Assert.Same(predecessorBranch, predecessor.ConditionalSuccessor);
                            }
                        }
                        else
                        {
                            stringBuilder.Append($" [{getBlockId(predecessor)}]");
                            visitedPredecessors.Add(predecessor.Ordinal, predecessorBranch);
                        }
                    }

                    stringBuilder.AppendLine();
                }
                else if (block.Kind != BasicBlockKind.Entry)
                {
                    appendLine("    Predecessors (0)");
                }

                var statements = block.Operations;
                appendLine($"    Statements ({statements.Length})");
                foreach (var statement in statements)
                {
                    validateRoot(statement);
                    stringBuilder.AppendLine(OperationTreeVerifier.GetOperationTree(compilation, statement, initialIndent: 8 + indent));
                }

                ControlFlowBranch conditionalBranch = block.ConditionalSuccessor;

                if (block.Condition != null)
                {
                    Assert.NotNull(conditionalBranch);
                    Assert.True(conditionalBranch.IsConditionalSuccessor);

                    Assert.Same(block, conditionalBranch.Source);
                    if (conditionalBranch.Destination != null)
                    {
                        Assert.Same(blocks[conditionalBranch.Destination.Ordinal], conditionalBranch.Destination);
                    }

                    Assert.NotEqual(ControlFlowBranchSemantics.Return, conditionalBranch.Semantics);
                    Assert.NotEqual(ControlFlowBranchSemantics.Throw, conditionalBranch.Semantics);
                    Assert.NotEqual(ControlFlowBranchSemantics.StructuredExceptionHandling, conditionalBranch.Semantics);

                    Assert.True(block.ConditionKind == ControlFlowConditionKind.WhenTrue || block.ConditionKind == ControlFlowConditionKind.WhenFalse);
                    string jumpIfTrue = block.ConditionKind == ControlFlowConditionKind.WhenTrue ? "True" : "False";
                    appendLine($"    Jump if {jumpIfTrue} ({conditionalBranch.Semantics}) to Block[{getDestinationString(ref conditionalBranch)}]");

                    IOperation value = block.Condition;
                    validateRoot(value);
                    stringBuilder.Append(OperationTreeVerifier.GetOperationTree(compilation, value, initialIndent: 8 + indent));
                    validateBranch(block, conditionalBranch);
                    stringBuilder.AppendLine();
                }
                else
                {
                    Assert.Null(conditionalBranch);
                    Assert.Equal(ControlFlowConditionKind.None, block.ConditionKind);
                }

                ControlFlowBranch nextBranch = block.FallThroughSuccessor;

                if (block.Kind == BasicBlockKind.Exit)
                {
                    Assert.Null(nextBranch);
                    Assert.Null(block.Value);
                }
                else
                {
                    Assert.NotNull(nextBranch);
                    Assert.False(nextBranch.IsConditionalSuccessor);

                    Assert.Same(block, nextBranch.Source);
                    if (nextBranch.Destination != null)
                    {
                        Assert.Same(blocks[nextBranch.Destination.Ordinal], nextBranch.Destination);
                    }

                    if (nextBranch.Semantics == ControlFlowBranchSemantics.StructuredExceptionHandling)
                    {
                        Assert.Null(nextBranch.Destination);
                        Assert.Equal(block.EnclosingRegion.LastBlockOrdinal, block.Ordinal);
                        Assert.True(block.EnclosingRegion.Kind == ControlFlowRegionKind.Filter || block.EnclosingRegion.Kind == ControlFlowRegionKind.Finally);
                    }

                    appendLine($"    Next ({nextBranch.Semantics}) Block[{getDestinationString(ref nextBranch)}]");
                    IOperation value = block.Value;

                    if (value != null)
                    {
                        Assert.True(ControlFlowBranchSemantics.Return == nextBranch.Semantics || ControlFlowBranchSemantics.Throw == nextBranch.Semantics);
                        validateRoot(value);
                        stringBuilder.Append(OperationTreeVerifier.GetOperationTree(compilation, value, initialIndent: 8 + indent));
                    }
                    else
                    {
                        Assert.NotEqual(ControlFlowBranchSemantics.Return, nextBranch.Semantics);
                        Assert.NotEqual(ControlFlowBranchSemantics.Throw, nextBranch.Semantics);
                    }

                    validateBranch(block, nextBranch);
                }

                validateLocalsAndMethodsLifetime(block);

                if (currentRegion.LastBlockOrdinal == block.Ordinal && i != blocks.Length - 1)
                {
                    leaveRegions(block.EnclosingRegion, block.Ordinal);
                }
                else
                {
                    lastPrintedBlockIsInCurrentRegion = true;
                }
            }

            foreach (IMethodSymbol m in graph.NestedMethods)
            {
                ControlFlowGraph g = methodsMap[m];
                Assert.Same(g, graph.GetNestedControlFlowGraph(m));
            }

            Assert.Equal(graph.NestedMethods.Length, methodsMap.Count);

            regionMap.Free();
            methodsMap.Free();
            return;

            string getDestinationString(ref ControlFlowBranch branch)
            {
                return branch.Destination != null ? getBlockId(branch.Destination) : "null";
            }

            PooledObjects.PooledDictionary<ControlFlowRegion, int> buildRegionMap()
            {
                var result = PooledObjects.PooledDictionary<ControlFlowRegion, int>.GetInstance();
                int ordinal = 0;
                visit(graph.Root);

                void visit(ControlFlowRegion region)
                {
                    result.Add(region, ordinal++);

                    foreach (ControlFlowRegion r in region.NestedRegions)
                    {
                        visit(r);
                    }
                }

                return result;
            }

            void appendLine(string line)
            {
                appendIndent();
                stringBuilder.AppendLine(line);
            }

            void appendIndent()
            {
                stringBuilder.Append(' ', indent);
            }

            void printLocals(ControlFlowRegion region)
            {
                if (!region.Locals.IsEmpty)
                {
                    appendIndent();
                    stringBuilder.Append("Locals:");
                    foreach (ILocalSymbol local in region.Locals)
                    {
                        stringBuilder.Append($" [{local.ToTestDisplayString()}]");
                    }
                    stringBuilder.AppendLine();
                }

                if (!region.NestedMethods.IsEmpty)
                {
                    appendIndent();
                    stringBuilder.Append("Methods:");
                    foreach (IMethodSymbol method in region.NestedMethods)
                    {
                        // PROTOTYPE(dataflow): For C# lambdas this prints [lambda expression], which is not very helpful if we want to tell lambdas apart.
                        //                      That is how symbol display is implemented for C#.
                        stringBuilder.Append($" [{method.ToTestDisplayString()}]");
                    }
                    stringBuilder.AppendLine();
                }
            }

            void enterRegions(ControlFlowRegion region, int firstBlockOrdinal)
            {
                if (region.FirstBlockOrdinal != firstBlockOrdinal)
                {
                    Assert.Same(currentRegion, region);

                    if (lastPrintedBlockIsInCurrentRegion)
                    {
                        stringBuilder.AppendLine();
                    }

                    return;
                }

                enterRegions(region.EnclosingRegion, firstBlockOrdinal);
                currentRegion = region;
                lastPrintedBlockIsInCurrentRegion = true;

                switch (region.Kind)
                {
                    case ControlFlowRegionKind.Filter:
                        Assert.Empty(region.Locals);
<<<<<<< HEAD
                        Assert.Empty(region.NestedMethods);
                        Assert.Equal(firstBlockOrdinal, region.EnclosingRegion.FirstBlockOrdinal);
                        Assert.Same(region.ExceptionType, region.EnclosingRegion.ExceptionType);
=======
                        Assert.True(region.Methods.All(m => m.MethodKind == MethodKind.AnonymousFunction));
                        Assert.Equal(firstBlockOrdinal, region.Enclosing.FirstBlockOrdinal);
                        Assert.Same(region.ExceptionType, region.Enclosing.ExceptionType);
>>>>>>> 8378ef14
                        enterRegion($".filter {{{getRegionId(region)}}}");
                        break;
                    case ControlFlowRegionKind.Try:
                        Assert.Null(region.ExceptionType);
                        Assert.Equal(firstBlockOrdinal, region.EnclosingRegion.FirstBlockOrdinal);
                        enterRegion($".try {{{getRegionId(region.EnclosingRegion)}, {getRegionId(region)}}}");
                        break;
                    case ControlFlowRegionKind.FilterAndHandler:
                        enterRegion($".catch {{{getRegionId(region)}}} ({region.ExceptionType?.ToTestDisplayString() ?? "null"})");
                        break;
                    case ControlFlowRegionKind.Finally:
                        Assert.Null(region.ExceptionType);
                        enterRegion($".finally {{{getRegionId(region)}}}");
                        break;
                    case ControlFlowRegionKind.Catch:
                        switch (region.EnclosingRegion.Kind)
                        {
                            case ControlFlowRegionKind.FilterAndHandler:
                                Assert.Same(region.ExceptionType, region.EnclosingRegion.ExceptionType);
                                enterRegion($".handler {{{getRegionId(region)}}}");
                                break;
                            case ControlFlowRegionKind.TryAndCatch:
                                enterRegion($".catch {{{getRegionId(region)}}} ({region.ExceptionType?.ToTestDisplayString() ?? "null"})");
                                break;
                            default:
                                Assert.False(true, $"Unexpected region kind {region.EnclosingRegion.Kind}");
                                break;
                        }
                        break;
                    case ControlFlowRegionKind.LocalLifetime:
                        Assert.Null(region.ExceptionType);
                        Assert.False(region.Locals.IsEmpty && region.NestedMethods.IsEmpty);
                        enterRegion($".locals {{{getRegionId(region)}}}");
                        break;

                    case ControlFlowRegionKind.TryAndCatch:
                    case ControlFlowRegionKind.TryAndFinally:
                        Assert.Empty(region.Locals);
                        Assert.Empty(region.NestedMethods);
                        Assert.Null(region.ExceptionType);
                        break;

                    case ControlFlowRegionKind.StaticLocalInitializer:
                        Assert.Null(region.ExceptionType);
                        Assert.Empty(region.Locals);
                        enterRegion($".static initializer {{{getRegionId(region)}}}");
                        break;

                    case ControlFlowRegionKind.ErroneousBody:
                        Assert.Null(region.ExceptionType);
                        enterRegion($".erroneous body {{{getRegionId(region)}}}");
                        break;

                    default:
                        Assert.False(true, $"Unexpected region kind {region.Kind}");
                        break;
                }

                void enterRegion(string header)
                {
                    appendLine(header);
                    appendLine("{");
                    indent += 4;
                    printLocals(region);
                }
            }

            void leaveRegions(ControlFlowRegion region, int lastBlockOrdinal)
            {
                if (region.LastBlockOrdinal != lastBlockOrdinal)
                {
                    currentRegion = region;
                    lastPrintedBlockIsInCurrentRegion = false;
                    return;
                }

<<<<<<< HEAD
                leaveRegions(region.EnclosingRegion, lastBlockOrdinal);

=======
>>>>>>> 8378ef14
                string regionId = getRegionId(region);
                for (var i = 0; i < region.NestedMethods.Length; i++)
                {
                    var method = region.NestedMethods[i];
                    appendLine("");
                    // PROTOTYPE(dataflow): For C# lambdas this prints "lambda expression", which is not very helpful if we want to tell lambdas apart.
                    //                      That is how symbol display is implemented for C#.
                    appendLine("{   " + method.ToTestDisplayString());
                    appendLine("");
                    var g = graph.GetNestedControlFlowGraph(method);
                    methodsMap.Add(method, g);
                    GetFlowGraph(stringBuilder, compilation, g, region, $"#{i}{regionId}", indent + 4);
                    appendLine("}");
                }

                switch (region.Kind)
                {
                    case ControlFlowRegionKind.LocalLifetime:
                    case ControlFlowRegionKind.Filter:
                    case ControlFlowRegionKind.Try:
                    case ControlFlowRegionKind.Finally:
                    case ControlFlowRegionKind.FilterAndHandler:
                    case ControlFlowRegionKind.StaticLocalInitializer:
                    case ControlFlowRegionKind.ErroneousBody:
                        indent -= 4;
                        appendLine("}");
                        break;
                    case ControlFlowRegionKind.Catch:
                        switch (region.EnclosingRegion.Kind)
                        {
                            case ControlFlowRegionKind.FilterAndHandler:
                            case ControlFlowRegionKind.TryAndCatch:
                                goto endRegion;

                            default:
                                Assert.False(true, $"Unexpected region kind {region.EnclosingRegion.Kind}");
                                break;
                        }

                        break;

endRegion:
                        goto case ControlFlowRegionKind.Filter;

                    case ControlFlowRegionKind.TryAndCatch:
                    case ControlFlowRegionKind.TryAndFinally:
                        break;
                    default:
                        Assert.False(true, $"Unexpected region kind {region.Kind}");
                        break;
                }

                leaveRegions(region.Enclosing, lastBlockOrdinal);
            }

            void validateBranch(BasicBlock fromBlock, ControlFlowBranch branch)
            {
                if (branch.Destination == null)
                {
                    Assert.Empty(branch.FinallyRegions);
                    Assert.Empty(branch.LeavingRegions);
                    Assert.Empty(branch.EnteringRegions);
                    Assert.True(ControlFlowBranchSemantics.None == branch.Semantics || ControlFlowBranchSemantics.Throw == branch.Semantics ||
                                ControlFlowBranchSemantics.Rethrow == branch.Semantics || ControlFlowBranchSemantics.StructuredExceptionHandling == branch.Semantics ||
                                ControlFlowBranchSemantics.ProgramTermination == branch.Semantics || ControlFlowBranchSemantics.Error == branch.Semantics);
                    return;
                }

                Assert.True(ControlFlowBranchSemantics.Regular == branch.Semantics || ControlFlowBranchSemantics.Return == branch.Semantics);
                Assert.True(branch.Destination.Predecessors.Contains(p => p.Source == fromBlock));

                if (!branch.FinallyRegions.IsEmpty)
                {
                    appendLine($"        Finalizing:" + buildList(branch.FinallyRegions));
                }

                ControlFlowRegion remainedIn1 = fromBlock.EnclosingRegion;
                if (!branch.LeavingRegions.IsEmpty)
                {
                    appendLine($"        Leaving:" + buildList(branch.LeavingRegions));
                    foreach (ControlFlowRegion r in branch.LeavingRegions)
                    {
                        Assert.Same(remainedIn1, r);
                        remainedIn1 = r.EnclosingRegion;
                    }
                }

                ControlFlowRegion remainedIn2 = branch.Destination.EnclosingRegion;
                if (!branch.EnteringRegions.IsEmpty)
                {
                    appendLine($"        Entering:" + buildList(branch.EnteringRegions));
                    for (int j = branch.EnteringRegions.Length - 1; j >= 0; j--)
                    {
                        ControlFlowRegion r = branch.EnteringRegions[j];
                        Assert.Same(remainedIn2, r);
                        remainedIn2 = r.EnclosingRegion;
                    }
                }

                Assert.Same(remainedIn1.EnclosingRegion, remainedIn2.EnclosingRegion);

                string buildList(ImmutableArray<ControlFlowRegion> list)
                {
                    var builder = PooledObjects.PooledStringBuilder.GetInstance();

                    foreach (ControlFlowRegion r in list)
                    {
                        builder.Builder.Append($" {{{getRegionId(r)}}}");
                    }

                    return builder.ToStringAndFree();
                }
            }

            void validateRoot(IOperation root)
            {
                visitor.Visit(root);
                Assert.Null(root.Parent);
                Assert.Null(((Operation)root).SemanticModel);
                Assert.True(CanBeInControlFlowGraph(root), $"Unexpected node kind OperationKind.{root.Kind}");

                foreach (var operation in root.Descendants())
                {
                    visitor.Visit(operation);
                    Assert.NotNull(operation.Parent);
                    Assert.Null(((Operation)operation).SemanticModel);
                    Assert.True(CanBeInControlFlowGraph(operation), $"Unexpected node kind OperationKind.{operation.Kind}");
                }
            }

            void validateLocalsAndMethodsLifetime(BasicBlock block)
            {
                ISymbol[] localsOrMethodsInBlock = Enumerable.Concat(block.Operations, new[] { block.Condition, block.Value }).
                                                   Where(o => o != null).
                                                   SelectMany(o => o.DescendantsAndSelf().
                                                                   Select(node =>
                                                                          {
                                                                              IMethodSymbol method;

                                                                              switch (node.Kind)
                                                                              {
                                                                                  case OperationKind.LocalReference:
                                                                                      return ((ILocalReferenceOperation)node).Local;
                                                                                  case OperationKind.MethodReference:
                                                                                      method = ((IMethodReferenceOperation)node).Method;
                                                                                      return method.MethodKind == MethodKind.LocalFunction ? method.OriginalDefinition : null;
                                                                                  case OperationKind.Invocation:
                                                                                      method = ((IInvocationOperation)node).TargetMethod;
                                                                                      return method.MethodKind == MethodKind.LocalFunction ? method.OriginalDefinition : null;
                                                                                  case OperationKind.FlowAnonymousFunction:
                                                                                      return ((IFlowAnonymousFunctionOperation)node).Symbol;
                                                                                  default:
                                                                                      return (ISymbol)null;
                                                                              }
                                                                          }).
                                                                    Where(s => s != null)).
                                                   Distinct().ToArray();

                if (localsOrMethodsInBlock.Length == 0)
                {
                    return;
                }

                var localsAndMethodsInRegions = PooledHashSet<ISymbol>.GetInstance();
                ControlFlowRegion region = block.EnclosingRegion;

                do
                {
                    foreach(ILocalSymbol l in region.Locals)
                    {
                        Assert.True(localsAndMethodsInRegions.Add(l));
                    }

                    foreach (IMethodSymbol m in region.NestedMethods)
                    {
                        Assert.True(localsAndMethodsInRegions.Add(m));
                    }

                    region = region.EnclosingRegion;
                }
                while (region != null);

                foreach (ISymbol l in localsOrMethodsInBlock)
                {
                    Assert.False(localsAndMethodsInRegions.Add(l), $"Local/method without owning region {l.ToTestDisplayString()} in [{getBlockId(block)}]");
                }

                localsAndMethodsInRegions.Free();
            }

            string getBlockId(BasicBlock block)
            {
                return $"B{block.Ordinal}{idSuffix}";
            }

            string getRegionId(ControlFlowRegion region)
            {
                return $"R{regionMap[region]}{idSuffix}";
            }
        }

        private static bool CanBeInControlFlowGraph(IOperation n)
        {
            switch (n.Kind)
            {
                case OperationKind.Block:
                case OperationKind.Switch:
                case OperationKind.Loop:
                case OperationKind.Branch:
                case OperationKind.Lock:
                case OperationKind.Try:
                case OperationKind.Using:
                case OperationKind.Conditional:
                case OperationKind.Coalesce:
                case OperationKind.ConditionalAccess:
                case OperationKind.ConditionalAccessInstance:
                case OperationKind.MemberInitializer:
                case OperationKind.FieldInitializer:
                case OperationKind.PropertyInitializer:
                case OperationKind.ParameterInitializer:
                case OperationKind.CatchClause:
                case OperationKind.SwitchCase:
                case OperationKind.CaseClause:
                case OperationKind.VariableDeclarationGroup:
                case OperationKind.VariableDeclaration:
                case OperationKind.VariableDeclarator:
                case OperationKind.VariableInitializer:
                case OperationKind.Return:
                case OperationKind.YieldBreak:
                case OperationKind.Labeled:
                case OperationKind.Throw:
                case OperationKind.End:
                case OperationKind.Empty:
                case OperationKind.NameOf:
                case OperationKind.AnonymousFunction:
                    return false;

                case OperationKind.BinaryOperator:
                    var binary = (IBinaryOperation)n;
                    return (binary.OperatorKind != Operations.BinaryOperatorKind.ConditionalAnd && binary.OperatorKind != Operations.BinaryOperatorKind.ConditionalOr) ||
                            (binary.OperatorMethod == null && 
                             !ITypeSymbolHelpers.IsBooleanType(binary.Type) &&
                             !ITypeSymbolHelpers.IsNullableOfBoolean(binary.Type) &&
                             !ITypeSymbolHelpers.IsObjectType(binary.Type) &&
                             !ITypeSymbolHelpers.IsDynamicType(binary.Type));

                case OperationKind.InstanceReference:
                    // Implicit instance receivers are expected to have been removed when dealing with creations.
                    return ((IInstanceReferenceOperation)n).ReferenceKind == InstanceReferenceKind.ContainingTypeInstance;

                case OperationKind.None:
                case OperationKind.Invalid:
                case OperationKind.YieldReturn:
                case OperationKind.ExpressionStatement:
                case OperationKind.LocalFunction:
                case OperationKind.Stop:
                case OperationKind.RaiseEvent:
                case OperationKind.Literal:
                case OperationKind.Conversion:
                case OperationKind.Invocation:
                case OperationKind.ArrayElementReference:
                case OperationKind.LocalReference:
                case OperationKind.ParameterReference:
                case OperationKind.FieldReference:
                case OperationKind.MethodReference:
                case OperationKind.PropertyReference:
                case OperationKind.EventReference:
                case OperationKind.FlowAnonymousFunction:
                case OperationKind.ObjectCreation:
                case OperationKind.TypeParameterObjectCreation:
                case OperationKind.ArrayCreation:
                case OperationKind.ArrayInitializer:
                case OperationKind.IsType:
                case OperationKind.Await:
                case OperationKind.SimpleAssignment:
                case OperationKind.CompoundAssignment:
                case OperationKind.Parenthesized:
                case OperationKind.EventAssignment:
                case OperationKind.InterpolatedString:
                case OperationKind.AnonymousObjectCreation:
                case OperationKind.Tuple:
                case OperationKind.TupleBinaryOperator:
                case OperationKind.DynamicObjectCreation:
                case OperationKind.DynamicMemberReference:
                case OperationKind.DynamicInvocation:
                case OperationKind.DynamicIndexerAccess:
                case OperationKind.TranslatedQuery:
                case OperationKind.DelegateCreation:
                case OperationKind.DefaultValue:
                case OperationKind.TypeOf:
                case OperationKind.SizeOf:
                case OperationKind.AddressOf:
                case OperationKind.IsPattern:
                case OperationKind.Increment:
                case OperationKind.Decrement:
                case OperationKind.DeconstructionAssignment:
                case OperationKind.DeclarationExpression:
                case OperationKind.OmittedArgument:
                case OperationKind.Argument:
                case OperationKind.InterpolatedStringText:
                case OperationKind.Interpolation:
                case OperationKind.ConstantPattern:
                case OperationKind.DeclarationPattern:
                case OperationKind.UnaryOperator:
                case OperationKind.FlowCapture:
                case OperationKind.FlowCaptureReference:
                case OperationKind.IsNull:
                case OperationKind.CaughtException:
                case OperationKind.StaticLocalInitializationSemaphore:
                case OperationKind.Discard:
                case OperationKind.ObjectOrCollectionInitializer: // PROTOTYPE(dataflow): it looks like this node is leaking through in some error scenarios, at least for now.
                                                                  // PROTOTYPE(dataflow): It looks like there is a bug in IOperation tree generation for non-error scenario in
                                                                  //                      Microsoft.CodeAnalysis.CSharp.UnitTests.SemanticModelGetSemanticInfoTests.ObjectCreation3
                    return true;
            }

            Assert.True(false, $"Unhandled node kind OperationKind.{n.Kind}");
            return false;
        }
    }
}<|MERGE_RESOLUTION|>--- conflicted
+++ resolved
@@ -396,15 +396,9 @@
                 {
                     case ControlFlowRegionKind.Filter:
                         Assert.Empty(region.Locals);
-<<<<<<< HEAD
-                        Assert.Empty(region.NestedMethods);
+                        Assert.True(region.NestedMethods.All(m => m.MethodKind == MethodKind.AnonymousFunction));
                         Assert.Equal(firstBlockOrdinal, region.EnclosingRegion.FirstBlockOrdinal);
                         Assert.Same(region.ExceptionType, region.EnclosingRegion.ExceptionType);
-=======
-                        Assert.True(region.Methods.All(m => m.MethodKind == MethodKind.AnonymousFunction));
-                        Assert.Equal(firstBlockOrdinal, region.Enclosing.FirstBlockOrdinal);
-                        Assert.Same(region.ExceptionType, region.Enclosing.ExceptionType);
->>>>>>> 8378ef14
                         enterRegion($".filter {{{getRegionId(region)}}}");
                         break;
                     case ControlFlowRegionKind.Try:
@@ -481,11 +475,6 @@
                     return;
                 }
 
-<<<<<<< HEAD
-                leaveRegions(region.EnclosingRegion, lastBlockOrdinal);
-
-=======
->>>>>>> 8378ef14
                 string regionId = getRegionId(region);
                 for (var i = 0; i < region.NestedMethods.Length; i++)
                 {
@@ -538,7 +527,7 @@
                         break;
                 }
 
-                leaveRegions(region.Enclosing, lastBlockOrdinal);
+                leaveRegions(region.EnclosingRegion, lastBlockOrdinal);
             }
 
             void validateBranch(BasicBlock fromBlock, ControlFlowBranch branch)
