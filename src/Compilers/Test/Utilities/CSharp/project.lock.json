{
  "locked": false,
  "version": 1,
  "targets": {
    ".NETPlatform,Version=v5.4": {
      "Microsoft.CSharp/4.0.0": {
        "dependencies": {
          "System.Collections": "4.0.10",
          "System.Diagnostics.Debug": "4.0.10",
          "System.Dynamic.Runtime": "4.0.0",
          "System.Globalization": "4.0.10",
          "System.Linq": "4.0.0",
          "System.Linq.Expressions": "4.0.0",
          "System.ObjectModel": "4.0.10",
          "System.Reflection": "4.0.10",
          "System.Reflection.Extensions": "4.0.0",
          "System.Reflection.Primitives": "4.0.0",
          "System.Reflection.TypeExtensions": "4.0.0",
          "System.Resources.ResourceManager": "4.0.0",
          "System.Runtime": "4.0.20",
          "System.Runtime.Extensions": "4.0.10",
          "System.Runtime.InteropServices": "4.0.20",
          "System.Threading": "4.0.10"
        },
        "compile": {
          "ref/dotnet/Microsoft.CSharp.dll": {}
        },
        "runtime": {
          "lib/dotnet/Microsoft.CSharp.dll": {}
        }
      },
      "Microsoft.DiaSymReader/1.0.7": {
        "compile": {
          "lib/portable-net45+win8/Microsoft.DiaSymReader.dll": {}
        },
        "runtime": {
          "lib/portable-net45+win8/Microsoft.DiaSymReader.dll": {}
        }
      },
      "Microsoft.DiaSymReader.Native/1.3.3": {},
      "Microsoft.NETCore.Platforms/1.0.0": {},
      "Microsoft.NETCore.Portable.Compatibility/1.0.1-beta-23504": {
        "compile": {
          "ref/dotnet/System.ComponentModel.DataAnnotations.dll": {},
          "ref/dotnet/System.Core.dll": {},
          "ref/dotnet/System.Net.dll": {},
          "ref/dotnet/System.Numerics.dll": {},
          "ref/dotnet/System.Runtime.Serialization.dll": {},
          "ref/dotnet/System.ServiceModel.Web.dll": {},
          "ref/dotnet/System.ServiceModel.dll": {},
          "ref/dotnet/System.Windows.dll": {},
          "ref/dotnet/System.Xml.Linq.dll": {},
          "ref/dotnet/System.Xml.Serialization.dll": {},
          "ref/dotnet/System.Xml.dll": {},
          "ref/dotnet/System.dll": {},
          "ref/dotnet/mscorlib.dll": {}
        }
      },
      "System.Collections/4.0.10": {
        "dependencies": {
          "System.Runtime": "4.0.0"
        },
        "compile": {
          "ref/dotnet/System.Collections.dll": {}
        }
      },
      "System.Collections.Concurrent/4.0.10": {
        "dependencies": {
          "System.Collections": "4.0.10",
          "System.Diagnostics.Debug": "4.0.10",
          "System.Diagnostics.Tracing": "4.0.20",
          "System.Globalization": "4.0.10",
          "System.Resources.ResourceManager": "4.0.0",
          "System.Runtime": "4.0.20",
          "System.Runtime.Extensions": "4.0.10",
          "System.Threading": "4.0.10",
          "System.Threading.Tasks": "4.0.10"
        },
        "compile": {
          "ref/dotnet/System.Collections.Concurrent.dll": {}
        },
        "runtime": {
          "lib/dotnet/System.Collections.Concurrent.dll": {}
        }
      },
      "System.Collections.Immutable/1.1.37": {
        "dependencies": {
          "System.Collections": "4.0.0",
          "System.Diagnostics.Debug": "4.0.0",
          "System.Globalization": "4.0.0",
          "System.Linq": "4.0.0",
          "System.Resources.ResourceManager": "4.0.0",
          "System.Runtime": "4.0.0",
          "System.Runtime.Extensions": "4.0.0",
          "System.Threading": "4.0.0"
        },
        "compile": {
          "lib/dotnet/System.Collections.Immutable.dll": {}
        },
        "runtime": {
          "lib/dotnet/System.Collections.Immutable.dll": {}
        }
      },
      "System.Console/4.0.0-beta-23504": {
        "dependencies": {
          "System.IO": "4.0.0",
          "System.Runtime": "4.0.0"
        },
        "compile": {
          "ref/dotnet5.4/System.Console.dll": {}
        }
      },
      "System.Diagnostics.Debug/4.0.10": {
        "dependencies": {
          "System.Runtime": "4.0.0"
        },
        "compile": {
          "ref/dotnet/System.Diagnostics.Debug.dll": {}
        }
      },
      "System.Diagnostics.Tools/4.0.0": {
        "dependencies": {
          "System.Runtime": "4.0.0"
        },
        "compile": {
          "ref/dotnet/System.Diagnostics.Tools.dll": {}
        }
      },
      "System.Diagnostics.Tracing/4.0.20": {
        "dependencies": {
          "System.Runtime": "4.0.0"
        },
        "compile": {
          "ref/dotnet/System.Diagnostics.Tracing.dll": {}
        }
      },
      "System.Dynamic.Runtime/4.0.0": {
        "dependencies": {
          "System.Linq.Expressions": "4.0.0",
          "System.ObjectModel": "4.0.0",
          "System.Reflection": "4.0.0",
          "System.Runtime": "4.0.0"
        },
        "compile": {
          "ref/dotnet/System.Dynamic.Runtime.dll": {}
        }
      },
      "System.Globalization/4.0.10": {
        "dependencies": {
          "System.Runtime": "4.0.0"
        },
        "compile": {
          "ref/dotnet/System.Globalization.dll": {}
        }
      },
      "System.IO/4.0.10": {
        "dependencies": {
          "System.Runtime": "4.0.20",
          "System.Text.Encoding": "4.0.0",
          "System.Threading.Tasks": "4.0.0"
        },
        "compile": {
          "ref/dotnet/System.IO.dll": {}
        }
      },
      "System.IO.FileSystem/4.0.0": {
        "dependencies": {
          "System.IO": "4.0.0",
          "System.IO.FileSystem.Primitives": "4.0.0",
          "System.Runtime": "4.0.0",
          "System.Runtime.Handles": "4.0.0",
          "System.Text.Encoding": "4.0.0",
          "System.Threading.Tasks": "4.0.0"
        },
        "compile": {
          "ref/dotnet/System.IO.FileSystem.dll": {}
        }
      },
      "System.IO.FileSystem.Primitives/4.0.0": {
        "dependencies": {
          "System.Runtime": "4.0.20"
        },
        "compile": {
          "ref/dotnet/System.IO.FileSystem.Primitives.dll": {}
        },
        "runtime": {
          "lib/dotnet/System.IO.FileSystem.Primitives.dll": {}
        }
      },
      "System.Linq/4.0.0": {
        "dependencies": {
          "System.Collections": "4.0.10",
          "System.Diagnostics.Debug": "4.0.10",
          "System.Resources.ResourceManager": "4.0.0",
          "System.Runtime": "4.0.20",
          "System.Runtime.Extensions": "4.0.10"
        },
        "compile": {
          "ref/dotnet/System.Linq.dll": {}
        },
        "runtime": {
          "lib/dotnet/System.Linq.dll": {}
        }
      },
      "System.Linq.Expressions/4.0.0": {
        "dependencies": {
          "System.Reflection": "4.0.0",
          "System.Runtime": "4.0.0"
        },
        "compile": {
          "ref/dotnet/System.Linq.Expressions.dll": {}
        }
      },
      "System.ObjectModel/4.0.10": {
        "dependencies": {
          "System.Collections": "4.0.10",
          "System.Diagnostics.Debug": "4.0.10",
          "System.Resources.ResourceManager": "4.0.0",
          "System.Runtime": "4.0.20",
          "System.Threading": "4.0.10"
        },
        "compile": {
          "ref/dotnet/System.ObjectModel.dll": {}
        },
        "runtime": {
          "lib/dotnet/System.ObjectModel.dll": {}
        }
      },
      "System.Reflection/4.0.10": {
        "dependencies": {
          "System.IO": "4.0.0",
          "System.Reflection.Primitives": "4.0.0",
          "System.Runtime": "4.0.20"
        },
        "compile": {
          "ref/dotnet/System.Reflection.dll": {}
        }
      },
      "System.Reflection.Extensions/4.0.0": {
        "dependencies": {
          "System.Reflection": "4.0.0",
          "System.Runtime": "4.0.0"
        },
        "compile": {
          "ref/dotnet/System.Reflection.Extensions.dll": {}
        }
      },
      "System.Reflection.Metadata/1.2.0": {
        "dependencies": {
<<<<<<< HEAD
          "System.Collections": "4.0.0",
          "System.Collections.Immutable": "1.1.37",
          "System.Diagnostics.Debug": "4.0.0",
          "System.IO": "4.0.0",
          "System.Linq": "4.0.0",
          "System.Reflection": "4.0.0",
          "System.Reflection.Extensions": "4.0.0",
          "System.Reflection.Primitives": "4.0.0",
          "System.Resources.ResourceManager": "4.0.0",
          "System.Runtime": "4.0.0",
          "System.Runtime.Extensions": "4.0.0",
          "System.Runtime.InteropServices": "4.0.0",
          "System.Text.Encoding": "4.0.0",
          "System.Text.Encoding.Extensions": "4.0.0",
          "System.Threading": "4.0.0"
=======
          "System.Collections.Immutable": "1.1.37"
>>>>>>> f6d2d85d
        },
        "compile": {
          "lib/portable-net45+win8/System.Reflection.Metadata.dll": {}
        },
        "runtime": {
          "lib/portable-net45+win8/System.Reflection.Metadata.dll": {}
        }
      },
      "System.Reflection.Primitives/4.0.0": {
        "dependencies": {
          "System.Runtime": "4.0.0"
        },
        "compile": {
          "ref/dotnet/System.Reflection.Primitives.dll": {}
        }
      },
      "System.Reflection.TypeExtensions/4.0.0": {
        "dependencies": {
          "System.Reflection": "4.0.0",
          "System.Runtime": "4.0.0"
        },
        "compile": {
          "ref/dotnet/System.Reflection.TypeExtensions.dll": {}
        }
      },
      "System.Reflection.Primitives/4.0.0": {
        "dependencies": {
          "System.Runtime": "4.0.0"
        },
        "compile": {
          "ref/dotnet/System.Reflection.Primitives.dll": {}
        }
      },
      "System.Reflection.TypeExtensions/4.0.0": {
        "dependencies": {
          "System.Reflection": "4.0.0",
          "System.Runtime": "4.0.0"
        },
        "compile": {
          "ref/dotnet/System.Reflection.TypeExtensions.dll": {}
        }
      },
      "System.Resources.ResourceManager/4.0.0": {
        "dependencies": {
          "System.Globalization": "4.0.0",
          "System.Reflection": "4.0.0",
          "System.Runtime": "4.0.0"
        },
        "compile": {
          "ref/dotnet/System.Resources.ResourceManager.dll": {}
        }
      },
      "System.Runtime/4.0.20": {
        "compile": {
          "ref/dotnet/System.Runtime.dll": {}
        }
      },
      "System.Runtime.Extensions/4.0.10": {
        "dependencies": {
          "System.Runtime": "4.0.20"
        },
        "compile": {
          "ref/dotnet/System.Runtime.Extensions.dll": {}
        }
      },
      "System.Runtime.Handles/4.0.0": {
        "dependencies": {
          "System.Runtime": "4.0.0"
        },
        "compile": {
          "ref/dotnet/System.Runtime.Handles.dll": {}
        }
      },
      "System.Runtime.InteropServices/4.0.20": {
        "dependencies": {
          "System.Reflection": "4.0.0",
          "System.Reflection.Primitives": "4.0.0",
          "System.Runtime": "4.0.0",
          "System.Runtime.Handles": "4.0.0"
        },
        "compile": {
          "ref/dotnet/System.Runtime.InteropServices.dll": {}
        }
      },
      "System.Text.Encoding/4.0.10": {
        "dependencies": {
          "System.Runtime": "4.0.0"
        },
        "compile": {
          "ref/dotnet/System.Text.Encoding.dll": {}
        }
      },
      "System.Text.Encoding.Extensions/4.0.10": {
        "dependencies": {
          "System.Runtime": "4.0.0",
          "System.Text.Encoding": "4.0.10"
        },
        "compile": {
          "ref/dotnet/System.Text.Encoding.Extensions.dll": {}
        }
      },
      "System.Text.RegularExpressions/4.0.10": {
        "dependencies": {
          "System.Collections": "4.0.10",
          "System.Globalization": "4.0.10",
          "System.Resources.ResourceManager": "4.0.0",
          "System.Runtime": "4.0.20",
          "System.Runtime.Extensions": "4.0.10",
          "System.Threading": "4.0.10"
        },
        "compile": {
          "ref/dotnet/System.Text.RegularExpressions.dll": {}
        },
        "runtime": {
          "lib/dotnet/System.Text.RegularExpressions.dll": {}
        }
      },
      "System.Threading/4.0.10": {
        "dependencies": {
          "System.Runtime": "4.0.0",
          "System.Threading.Tasks": "4.0.0"
        },
        "compile": {
          "ref/dotnet/System.Threading.dll": {}
        }
      },
      "System.Threading.Tasks/4.0.10": {
        "dependencies": {
          "System.Runtime": "4.0.0"
        },
        "compile": {
          "ref/dotnet/System.Threading.Tasks.dll": {}
        }
      },
      "System.Threading.Thread/4.0.0-beta-23504": {
        "dependencies": {
          "System.Runtime": "4.0.0"
        },
        "compile": {
          "ref/dotnet5.4/System.Threading.Thread.dll": {}
        }
      },
      "System.Xml.ReaderWriter/4.0.10": {
        "dependencies": {
          "System.Collections": "4.0.10",
          "System.Diagnostics.Debug": "4.0.10",
          "System.Globalization": "4.0.10",
          "System.IO": "4.0.10",
          "System.IO.FileSystem": "4.0.0",
          "System.IO.FileSystem.Primitives": "4.0.0",
          "System.Resources.ResourceManager": "4.0.0",
          "System.Runtime": "4.0.20",
          "System.Runtime.Extensions": "4.0.10",
          "System.Runtime.InteropServices": "4.0.20",
          "System.Text.Encoding": "4.0.10",
          "System.Text.Encoding.Extensions": "4.0.10",
          "System.Text.RegularExpressions": "4.0.10",
          "System.Threading.Tasks": "4.0.10"
        },
        "compile": {
          "ref/dotnet/System.Xml.ReaderWriter.dll": {}
        },
        "runtime": {
          "lib/dotnet/System.Xml.ReaderWriter.dll": {}
        }
      },
      "System.Xml.XDocument/4.0.10": {
        "dependencies": {
          "System.Collections": "4.0.10",
          "System.Diagnostics.Debug": "4.0.10",
          "System.Globalization": "4.0.10",
          "System.IO": "4.0.10",
          "System.Reflection": "4.0.10",
          "System.Resources.ResourceManager": "4.0.0",
          "System.Runtime": "4.0.20",
          "System.Runtime.Extensions": "4.0.10",
          "System.Text.Encoding": "4.0.10",
          "System.Threading": "4.0.10",
          "System.Xml.ReaderWriter": "4.0.10"
        },
        "compile": {
          "ref/dotnet/System.Xml.XDocument.dll": {}
        },
        "runtime": {
          "lib/dotnet/System.Xml.XDocument.dll": {}
        }
      },
      "System.Xml.XmlDocument/4.0.0": {
        "dependencies": {
          "System.Collections": "4.0.10",
          "System.Diagnostics.Debug": "4.0.10",
          "System.Globalization": "4.0.10",
          "System.IO": "4.0.10",
          "System.Resources.ResourceManager": "4.0.0",
          "System.Runtime": "4.0.20",
          "System.Runtime.Extensions": "4.0.10",
          "System.Text.Encoding": "4.0.10",
          "System.Threading": "4.0.10",
          "System.Xml.ReaderWriter": "4.0.10"
        },
        "compile": {
          "ref/dotnet/System.Xml.XmlDocument.dll": {}
        },
        "runtime": {
          "lib/dotnet/System.Xml.XmlDocument.dll": {}
        }
      },
      "xunit/2.1.0": {
        "dependencies": {
          "xunit.assert": "[2.1.0]",
          "xunit.core": "[2.1.0]"
        }
      },
      "xunit.abstractions/2.0.0": {
        "compile": {
          "lib/portable-net45+win+wpa81+wp80+monotouch+monoandroid+Xamarin.iOS/xunit.abstractions.dll": {}
        },
        "runtime": {
          "lib/portable-net45+win+wpa81+wp80+monotouch+monoandroid+Xamarin.iOS/xunit.abstractions.dll": {}
        }
      },
      "xunit.assert/2.1.0": {
        "dependencies": {
          "System.Collections": "4.0.0",
          "System.Diagnostics.Debug": "4.0.0",
          "System.Globalization": "4.0.0",
          "System.Linq": "4.0.0",
          "System.ObjectModel": "4.0.0",
          "System.Reflection": "4.0.0",
          "System.Reflection.Extensions": "4.0.0",
          "System.Runtime": "4.0.0",
          "System.Runtime.Extensions": "4.0.0",
          "System.Text.RegularExpressions": "4.0.0",
          "System.Threading.Tasks": "4.0.0"
        },
        "compile": {
          "lib/dotnet/xunit.assert.dll": {}
        },
        "runtime": {
          "lib/dotnet/xunit.assert.dll": {}
        }
      },
      "xunit.core/2.1.0": {
        "dependencies": {
          "System.Collections": "4.0.0",
          "System.Diagnostics.Debug": "4.0.0",
          "System.Globalization": "4.0.0",
          "System.Linq": "4.0.0",
          "System.Reflection": "4.0.0",
          "System.Reflection.Extensions": "4.0.0",
          "System.Runtime": "4.0.0",
          "System.Runtime.Extensions": "4.0.0",
          "System.Threading.Tasks": "4.0.0",
          "xunit.abstractions": "2.0.0",
          "xunit.extensibility.core": "[2.1.0]",
          "xunit.extensibility.execution": "[2.1.0]"
        }
      },
      "xunit.extensibility.core/2.1.0": {
        "dependencies": {
          "xunit.abstractions": "[2.0.0]"
        },
        "compile": {
          "lib/dotnet/xunit.core.dll": {}
        },
        "runtime": {
          "lib/dotnet/xunit.core.dll": {}
        }
      },
      "xunit.extensibility.execution/2.1.0": {
        "dependencies": {
          "System.Collections": "4.0.0",
          "System.Diagnostics.Debug": "4.0.0",
          "System.Globalization": "4.0.0",
          "System.IO": "4.0.0",
          "System.Linq": "4.0.0",
          "System.Linq.Expressions": "4.0.0",
          "System.Reflection": "4.0.0",
          "System.Reflection.Extensions": "4.0.0",
          "System.Runtime": "4.0.0",
          "System.Runtime.Extensions": "4.0.0",
          "System.Text.Encoding": "4.0.0",
          "System.Threading": "4.0.0",
          "System.Threading.Tasks": "4.0.0",
          "xunit.abstractions": "2.0.0",
          "xunit.extensibility.core": "[2.1.0]"
        },
        "compile": {
          "lib/dotnet/xunit.execution.dotnet.dll": {}
        },
        "runtime": {
          "lib/dotnet/xunit.execution.dotnet.dll": {}
        }
      }
    }
  },
  "libraries": {
    "Microsoft.CSharp/4.0.0": {
      "sha512": "oWqeKUxHXdK6dL2CFjgMcaBISbkk+AqEg+yvJHE4DElNzS4QaTsCflgkkqZwVlWby1Dg9zo9n+iCAMFefFdJ/A==",
      "type": "package",
      "files": [
        "Microsoft.CSharp.4.0.0.nupkg.sha512",
        "Microsoft.CSharp.nuspec",
        "lib/MonoAndroid10/_._",
        "lib/MonoTouch10/_._",
        "lib/dotnet/Microsoft.CSharp.dll",
        "lib/net45/_._",
        "lib/netcore50/Microsoft.CSharp.dll",
        "lib/win8/_._",
        "lib/wp80/_._",
        "lib/wpa81/_._",
        "lib/xamarinios10/_._",
        "lib/xamarinmac20/_._",
        "ref/MonoAndroid10/_._",
        "ref/MonoTouch10/_._",
        "ref/dotnet/Microsoft.CSharp.dll",
        "ref/dotnet/Microsoft.CSharp.xml",
        "ref/dotnet/de/Microsoft.CSharp.xml",
        "ref/dotnet/es/Microsoft.CSharp.xml",
        "ref/dotnet/fr/Microsoft.CSharp.xml",
        "ref/dotnet/it/Microsoft.CSharp.xml",
        "ref/dotnet/ja/Microsoft.CSharp.xml",
        "ref/dotnet/ko/Microsoft.CSharp.xml",
        "ref/dotnet/ru/Microsoft.CSharp.xml",
        "ref/dotnet/zh-hans/Microsoft.CSharp.xml",
        "ref/dotnet/zh-hant/Microsoft.CSharp.xml",
        "ref/net45/_._",
        "ref/netcore50/Microsoft.CSharp.dll",
        "ref/netcore50/Microsoft.CSharp.xml",
        "ref/win8/_._",
        "ref/wp80/_._",
        "ref/wpa81/_._",
        "ref/xamarinios10/_._",
        "ref/xamarinmac20/_._"
      ]
    },
    "Microsoft.DiaSymReader/1.0.7": {
      "sha512": "4tPrkKu02w87HEvoubBGm7Hqjps69DucsBWQvGezwvDV5RJt+eZqdmdC/jNH1qn6hIem9JpJnLBK0abBzhErOg==",
      "type": "package",
      "files": [
        "Microsoft.DiaSymReader.1.0.7.nupkg.sha512",
        "Microsoft.DiaSymReader.nuspec",
        "lib/net20/Microsoft.DiaSymReader.dll",
        "lib/net20/Microsoft.DiaSymReader.xml",
        "lib/portable-net45+win8/Microsoft.DiaSymReader.dll",
        "lib/portable-net45+win8/Microsoft.DiaSymReader.xml"
      ]
    },
    "Microsoft.DiaSymReader.Native/1.3.3": {
      "sha512": "mjATkm+L2UlP35gO/ExNutLDfgX4iiwz1l/8sYVoeGHp5WnkEDu0NfIEsC4Oy/pCYeRw0/6SGB+kArJVNNvENQ==",
      "type": "package",
      "files": [
        "Microsoft.DiaSymReader.Native.1.3.3.nupkg.sha512",
        "Microsoft.DiaSymReader.Native.nuspec",
        "build/Microsoft.DiaSymReader.Native.props",
        "runtimes/win-x64/native/Microsoft.DiaSymReader.Native.amd64.dll",
        "runtimes/win-x86/native/Microsoft.DiaSymReader.Native.x86.dll",
        "runtimes/win/native/Microsoft.DiaSymReader.Native.amd64.dll",
        "runtimes/win/native/Microsoft.DiaSymReader.Native.arm.dll",
        "runtimes/win/native/Microsoft.DiaSymReader.Native.x86.dll",
        "runtimes/win8-arm/native/Microsoft.DiaSymReader.Native.arm.dll"
      ]
    },
    "Microsoft.NETCore.Platforms/1.0.0": {
      "sha512": "0N77OwGZpXqUco2C/ynv1os7HqdFYifvNIbveLDKqL5PZaz05Rl9enCwVBjF61aumHKueLWIJ3prnmdAXxww4A==",
      "type": "package",
      "files": [
        "Microsoft.NETCore.Platforms.1.0.0.nupkg.sha512",
        "Microsoft.NETCore.Platforms.nuspec",
        "runtime.json"
      ]
    },
    "Microsoft.NETCore.Portable.Compatibility/1.0.1-beta-23504": {
      "sha512": "/12zABXWCTHNRBN6bNHxoqvmnJ1UKVaDSOR1BsAM+sv2aXjGMEM7bcDecvT/1zMKilWDmJpiPJJNCxjdZPQRTA==",
      "type": "package",
      "files": [
        "Microsoft.NETCore.Portable.Compatibility.1.0.1-beta-23504.nupkg.sha512",
        "Microsoft.NETCore.Portable.Compatibility.nuspec",
        "lib/dnxcore50/System.ComponentModel.DataAnnotations.dll",
        "lib/dnxcore50/System.Core.dll",
        "lib/dnxcore50/System.Net.dll",
        "lib/dnxcore50/System.Numerics.dll",
        "lib/dnxcore50/System.Runtime.Serialization.dll",
        "lib/dnxcore50/System.ServiceModel.Web.dll",
        "lib/dnxcore50/System.ServiceModel.dll",
        "lib/dnxcore50/System.Windows.dll",
        "lib/dnxcore50/System.Xml.Linq.dll",
        "lib/dnxcore50/System.Xml.Serialization.dll",
        "lib/dnxcore50/System.Xml.dll",
        "lib/dnxcore50/System.dll",
        "lib/net45/_._",
        "lib/netcore50/System.ComponentModel.DataAnnotations.dll",
        "lib/netcore50/System.Core.dll",
        "lib/netcore50/System.Net.dll",
        "lib/netcore50/System.Numerics.dll",
        "lib/netcore50/System.Runtime.Serialization.dll",
        "lib/netcore50/System.ServiceModel.Web.dll",
        "lib/netcore50/System.ServiceModel.dll",
        "lib/netcore50/System.Windows.dll",
        "lib/netcore50/System.Xml.Linq.dll",
        "lib/netcore50/System.Xml.Serialization.dll",
        "lib/netcore50/System.Xml.dll",
        "lib/netcore50/System.dll",
        "lib/win8/_._",
        "lib/wp80/_._",
        "lib/wpa81/_._",
        "ref/dotnet/System.ComponentModel.DataAnnotations.dll",
        "ref/dotnet/System.Core.dll",
        "ref/dotnet/System.Net.dll",
        "ref/dotnet/System.Numerics.dll",
        "ref/dotnet/System.Runtime.Serialization.dll",
        "ref/dotnet/System.ServiceModel.Web.dll",
        "ref/dotnet/System.ServiceModel.dll",
        "ref/dotnet/System.Windows.dll",
        "ref/dotnet/System.Xml.Linq.dll",
        "ref/dotnet/System.Xml.Serialization.dll",
        "ref/dotnet/System.Xml.dll",
        "ref/dotnet/System.dll",
        "ref/dotnet/mscorlib.dll",
        "ref/net45/_._",
        "ref/netcore50/System.ComponentModel.DataAnnotations.dll",
        "ref/netcore50/System.Core.dll",
        "ref/netcore50/System.Net.dll",
        "ref/netcore50/System.Numerics.dll",
        "ref/netcore50/System.Runtime.Serialization.dll",
        "ref/netcore50/System.ServiceModel.Web.dll",
        "ref/netcore50/System.ServiceModel.dll",
        "ref/netcore50/System.Windows.dll",
        "ref/netcore50/System.Xml.Linq.dll",
        "ref/netcore50/System.Xml.Serialization.dll",
        "ref/netcore50/System.Xml.dll",
        "ref/netcore50/System.dll",
        "ref/netcore50/mscorlib.dll",
        "ref/win8/_._",
        "ref/wp80/_._",
        "ref/wpa81/_._",
        "runtimes/aot/lib/netcore50/System.ComponentModel.DataAnnotations.dll",
        "runtimes/aot/lib/netcore50/System.Core.dll",
        "runtimes/aot/lib/netcore50/System.Net.dll",
        "runtimes/aot/lib/netcore50/System.Numerics.dll",
        "runtimes/aot/lib/netcore50/System.Runtime.Serialization.dll",
        "runtimes/aot/lib/netcore50/System.ServiceModel.Web.dll",
        "runtimes/aot/lib/netcore50/System.ServiceModel.dll",
        "runtimes/aot/lib/netcore50/System.Windows.dll",
        "runtimes/aot/lib/netcore50/System.Xml.Linq.dll",
        "runtimes/aot/lib/netcore50/System.Xml.Serialization.dll",
        "runtimes/aot/lib/netcore50/System.Xml.dll",
        "runtimes/aot/lib/netcore50/System.dll",
        "runtimes/aot/lib/netcore50/mscorlib.dll"
      ]
    },
    "System.Collections/4.0.10": {
      "sha512": "ux6ilcZZjV/Gp7JEZpe+2V1eTueq6NuoGRM3eZCFuPM25hLVVgCRuea6STW8hvqreIOE59irJk5/ovpA5xQipw==",
      "type": "package",
      "files": [
        "System.Collections.4.0.10.nupkg.sha512",
        "System.Collections.nuspec",
        "lib/DNXCore50/System.Collections.dll",
        "lib/MonoAndroid10/_._",
        "lib/MonoTouch10/_._",
        "lib/net46/_._",
        "lib/netcore50/System.Collections.dll",
        "lib/xamarinios10/_._",
        "lib/xamarinmac20/_._",
        "ref/MonoAndroid10/_._",
        "ref/MonoTouch10/_._",
        "ref/dotnet/System.Collections.dll",
        "ref/dotnet/System.Collections.xml",
        "ref/dotnet/de/System.Collections.xml",
        "ref/dotnet/es/System.Collections.xml",
        "ref/dotnet/fr/System.Collections.xml",
        "ref/dotnet/it/System.Collections.xml",
        "ref/dotnet/ja/System.Collections.xml",
        "ref/dotnet/ko/System.Collections.xml",
        "ref/dotnet/ru/System.Collections.xml",
        "ref/dotnet/zh-hans/System.Collections.xml",
        "ref/dotnet/zh-hant/System.Collections.xml",
        "ref/net46/_._",
        "ref/xamarinios10/_._",
        "ref/xamarinmac20/_._",
        "runtimes/win8-aot/lib/netcore50/System.Collections.dll"
      ]
    },
    "System.Collections.Concurrent/4.0.10": {
      "sha512": "ZtMEqOPAjAIqR8fqom9AOKRaB94a+emO2O8uOP6vyJoNswSPrbiwN7iH53rrVpvjMVx0wr4/OMpI7486uGZjbw==",
      "type": "package",
      "files": [
        "System.Collections.Concurrent.4.0.10.nupkg.sha512",
        "System.Collections.Concurrent.nuspec",
        "lib/MonoAndroid10/_._",
        "lib/MonoTouch10/_._",
        "lib/dotnet/System.Collections.Concurrent.dll",
        "lib/net46/_._",
        "lib/xamarinios10/_._",
        "lib/xamarinmac20/_._",
        "ref/MonoAndroid10/_._",
        "ref/MonoTouch10/_._",
        "ref/dotnet/System.Collections.Concurrent.dll",
        "ref/dotnet/System.Collections.Concurrent.xml",
        "ref/dotnet/de/System.Collections.Concurrent.xml",
        "ref/dotnet/es/System.Collections.Concurrent.xml",
        "ref/dotnet/fr/System.Collections.Concurrent.xml",
        "ref/dotnet/it/System.Collections.Concurrent.xml",
        "ref/dotnet/ja/System.Collections.Concurrent.xml",
        "ref/dotnet/ko/System.Collections.Concurrent.xml",
        "ref/dotnet/ru/System.Collections.Concurrent.xml",
        "ref/dotnet/zh-hans/System.Collections.Concurrent.xml",
        "ref/dotnet/zh-hant/System.Collections.Concurrent.xml",
        "ref/net46/_._",
        "ref/xamarinios10/_._",
        "ref/xamarinmac20/_._"
      ]
    },
    "System.Collections.Immutable/1.1.37": {
      "sha512": "fTpqwZYBzoklTT+XjTRK8KxvmrGkYHzBiylCcKyQcxiOM8k+QvhNBxRvFHDWzy4OEP5f8/9n+xQ9mEgEXY+muA==",
      "type": "package",
      "files": [
        "System.Collections.Immutable.1.1.37.nupkg.sha512",
        "System.Collections.Immutable.nuspec",
        "lib/dotnet/System.Collections.Immutable.dll",
        "lib/dotnet/System.Collections.Immutable.xml",
        "lib/portable-net45+win8+wp8+wpa81/System.Collections.Immutable.dll",
        "lib/portable-net45+win8+wp8+wpa81/System.Collections.Immutable.xml"
      ]
    },
    "System.Console/4.0.0-beta-23504": {
      "sha512": "fuAquEM/2DrY8axtMIbEw1Qk8oX2WCPyd2ws2W0u7PDWlxtFMuFSI4rAOW2hs/S5aGsl5qcpJ2A8ELJW0c/JOw==",
      "type": "package",
      "files": [
        "System.Console.4.0.0-beta-23504.nupkg.sha512",
        "System.Console.nuspec",
        "lib/MonoAndroid10/_._",
        "lib/MonoTouch10/_._",
        "lib/net46/System.Console.dll",
        "lib/xamarinios10/_._",
        "lib/xamarinmac20/_._",
        "ref/MonoAndroid10/_._",
        "ref/MonoTouch10/_._",
        "ref/dotnet5.4/System.Console.dll",
        "ref/dotnet5.4/System.Console.xml",
        "ref/dotnet5.4/de/System.Console.xml",
        "ref/dotnet5.4/es/System.Console.xml",
        "ref/dotnet5.4/fr/System.Console.xml",
        "ref/dotnet5.4/it/System.Console.xml",
        "ref/dotnet5.4/ja/System.Console.xml",
        "ref/dotnet5.4/ko/System.Console.xml",
        "ref/dotnet5.4/ru/System.Console.xml",
        "ref/dotnet5.4/zh-hans/System.Console.xml",
        "ref/dotnet5.4/zh-hant/System.Console.xml",
        "ref/net46/System.Console.dll",
        "ref/xamarinios10/_._",
        "ref/xamarinmac20/_._",
        "runtime.json"
      ]
    },
    "System.Diagnostics.Debug/4.0.10": {
      "sha512": "pi2KthuvI2LWV2c2V+fwReDsDiKpNl040h6DcwFOb59SafsPT/V1fCy0z66OKwysurJkBMmp5j5CBe3Um+ub0g==",
      "type": "package",
      "files": [
        "System.Diagnostics.Debug.4.0.10.nupkg.sha512",
        "System.Diagnostics.Debug.nuspec",
        "lib/DNXCore50/System.Diagnostics.Debug.dll",
        "lib/MonoAndroid10/_._",
        "lib/MonoTouch10/_._",
        "lib/net46/_._",
        "lib/netcore50/System.Diagnostics.Debug.dll",
        "lib/xamarinios10/_._",
        "lib/xamarinmac20/_._",
        "ref/MonoAndroid10/_._",
        "ref/MonoTouch10/_._",
        "ref/dotnet/System.Diagnostics.Debug.dll",
        "ref/dotnet/System.Diagnostics.Debug.xml",
        "ref/dotnet/de/System.Diagnostics.Debug.xml",
        "ref/dotnet/es/System.Diagnostics.Debug.xml",
        "ref/dotnet/fr/System.Diagnostics.Debug.xml",
        "ref/dotnet/it/System.Diagnostics.Debug.xml",
        "ref/dotnet/ja/System.Diagnostics.Debug.xml",
        "ref/dotnet/ko/System.Diagnostics.Debug.xml",
        "ref/dotnet/ru/System.Diagnostics.Debug.xml",
        "ref/dotnet/zh-hans/System.Diagnostics.Debug.xml",
        "ref/dotnet/zh-hant/System.Diagnostics.Debug.xml",
        "ref/net46/_._",
        "ref/xamarinios10/_._",
        "ref/xamarinmac20/_._",
        "runtimes/win8-aot/lib/netcore50/System.Diagnostics.Debug.dll"
      ]
    },
    "System.Diagnostics.Tools/4.0.0": {
      "sha512": "uw5Qi2u5Cgtv4xv3+8DeB63iaprPcaEHfpeJqlJiLjIVy6v0La4ahJ6VW9oPbJNIjcavd24LKq0ctT9ssuQXsw==",
      "type": "package",
      "files": [
        "System.Diagnostics.Tools.4.0.0.nupkg.sha512",
        "System.Diagnostics.Tools.nuspec",
        "lib/DNXCore50/System.Diagnostics.Tools.dll",
        "lib/net45/_._",
        "lib/netcore50/System.Diagnostics.Tools.dll",
        "lib/win8/_._",
        "lib/wp80/_._",
        "lib/wpa81/_._",
        "ref/dotnet/System.Diagnostics.Tools.dll",
        "ref/dotnet/System.Diagnostics.Tools.xml",
        "ref/dotnet/de/System.Diagnostics.Tools.xml",
        "ref/dotnet/es/System.Diagnostics.Tools.xml",
        "ref/dotnet/fr/System.Diagnostics.Tools.xml",
        "ref/dotnet/it/System.Diagnostics.Tools.xml",
        "ref/dotnet/ja/System.Diagnostics.Tools.xml",
        "ref/dotnet/ko/System.Diagnostics.Tools.xml",
        "ref/dotnet/ru/System.Diagnostics.Tools.xml",
        "ref/dotnet/zh-hans/System.Diagnostics.Tools.xml",
        "ref/dotnet/zh-hant/System.Diagnostics.Tools.xml",
        "ref/net45/_._",
        "ref/netcore50/System.Diagnostics.Tools.dll",
        "ref/netcore50/System.Diagnostics.Tools.xml",
        "ref/win8/_._",
        "ref/wp80/_._",
        "ref/wpa81/_._",
        "runtimes/win8-aot/lib/netcore50/System.Diagnostics.Tools.dll"
      ]
    },
    "System.Diagnostics.Tracing/4.0.20": {
      "sha512": "gn/wexGHc35Fv++5L1gYHMY5g25COfiZ0PGrL+3PfwzoJd4X2LbTAm/U8d385SI6BKQBI/z4dQfvneS9J27+Tw==",
      "type": "package",
      "files": [
        "System.Diagnostics.Tracing.4.0.20.nupkg.sha512",
        "System.Diagnostics.Tracing.nuspec",
        "lib/DNXCore50/System.Diagnostics.Tracing.dll",
        "lib/MonoAndroid10/_._",
        "lib/MonoTouch10/_._",
        "lib/net46/_._",
        "lib/netcore50/System.Diagnostics.Tracing.dll",
        "lib/xamarinios10/_._",
        "lib/xamarinmac20/_._",
        "ref/MonoAndroid10/_._",
        "ref/MonoTouch10/_._",
        "ref/dotnet/System.Diagnostics.Tracing.dll",
        "ref/dotnet/System.Diagnostics.Tracing.xml",
        "ref/dotnet/de/System.Diagnostics.Tracing.xml",
        "ref/dotnet/es/System.Diagnostics.Tracing.xml",
        "ref/dotnet/fr/System.Diagnostics.Tracing.xml",
        "ref/dotnet/it/System.Diagnostics.Tracing.xml",
        "ref/dotnet/ja/System.Diagnostics.Tracing.xml",
        "ref/dotnet/ko/System.Diagnostics.Tracing.xml",
        "ref/dotnet/ru/System.Diagnostics.Tracing.xml",
        "ref/dotnet/zh-hans/System.Diagnostics.Tracing.xml",
        "ref/dotnet/zh-hant/System.Diagnostics.Tracing.xml",
        "ref/net46/_._",
        "ref/xamarinios10/_._",
        "ref/xamarinmac20/_._",
        "runtimes/win8-aot/lib/netcore50/System.Diagnostics.Tracing.dll"
      ]
    },
    "System.Dynamic.Runtime/4.0.0": {
      "sha512": "33os71rQUCLjM5pbhQqCopq9/YcqBHPBQ8WylrzNk3oJmfAR0SFwzZIKJRN2JcrkBYdzC/NtWrYVU8oroyZieA==",
      "type": "package",
      "files": [
        "License.rtf",
        "System.Dynamic.Runtime.4.0.0.nupkg.sha512",
        "System.Dynamic.Runtime.nuspec",
        "lib/MonoAndroid10/_._",
        "lib/MonoTouch10/_._",
        "lib/net45/_._",
        "lib/win8/_._",
        "lib/wp80/_._",
        "lib/wpa81/_._",
        "lib/xamarinios10/_._",
        "lib/xamarinmac20/_._",
        "ref/MonoAndroid10/_._",
        "ref/MonoTouch10/_._",
        "ref/dotnet/System.Dynamic.Runtime.dll",
        "ref/dotnet/System.Dynamic.Runtime.xml",
        "ref/dotnet/de/System.Dynamic.Runtime.xml",
        "ref/dotnet/es/System.Dynamic.Runtime.xml",
        "ref/dotnet/fr/System.Dynamic.Runtime.xml",
        "ref/dotnet/it/System.Dynamic.Runtime.xml",
        "ref/dotnet/ja/System.Dynamic.Runtime.xml",
        "ref/dotnet/ko/System.Dynamic.Runtime.xml",
        "ref/dotnet/ru/System.Dynamic.Runtime.xml",
        "ref/dotnet/zh-hans/System.Dynamic.Runtime.xml",
        "ref/dotnet/zh-hant/System.Dynamic.Runtime.xml",
        "ref/net45/_._",
        "ref/netcore50/System.Dynamic.Runtime.dll",
        "ref/netcore50/System.Dynamic.Runtime.xml",
        "ref/netcore50/de/System.Dynamic.Runtime.xml",
        "ref/netcore50/es/System.Dynamic.Runtime.xml",
        "ref/netcore50/fr/System.Dynamic.Runtime.xml",
        "ref/netcore50/it/System.Dynamic.Runtime.xml",
        "ref/netcore50/ja/System.Dynamic.Runtime.xml",
        "ref/netcore50/ko/System.Dynamic.Runtime.xml",
        "ref/netcore50/ru/System.Dynamic.Runtime.xml",
        "ref/netcore50/zh-hans/System.Dynamic.Runtime.xml",
        "ref/netcore50/zh-hant/System.Dynamic.Runtime.xml",
        "ref/win8/_._",
        "ref/wp80/_._",
        "ref/wpa81/_._",
        "ref/xamarinios10/_._",
        "ref/xamarinmac20/_._"
      ]
    },
    "System.Globalization/4.0.10": {
      "sha512": "kzRtbbCNAxdafFBDogcM36ehA3th8c1PGiz8QRkZn8O5yMBorDHSK8/TGJPYOaCS5zdsGk0u9qXHnW91nqy7fw==",
      "type": "package",
      "files": [
        "System.Globalization.4.0.10.nupkg.sha512",
        "System.Globalization.nuspec",
        "lib/DNXCore50/System.Globalization.dll",
        "lib/MonoAndroid10/_._",
        "lib/MonoTouch10/_._",
        "lib/net46/_._",
        "lib/netcore50/System.Globalization.dll",
        "lib/xamarinios10/_._",
        "lib/xamarinmac20/_._",
        "ref/MonoAndroid10/_._",
        "ref/MonoTouch10/_._",
        "ref/dotnet/System.Globalization.dll",
        "ref/dotnet/System.Globalization.xml",
        "ref/dotnet/de/System.Globalization.xml",
        "ref/dotnet/es/System.Globalization.xml",
        "ref/dotnet/fr/System.Globalization.xml",
        "ref/dotnet/it/System.Globalization.xml",
        "ref/dotnet/ja/System.Globalization.xml",
        "ref/dotnet/ko/System.Globalization.xml",
        "ref/dotnet/ru/System.Globalization.xml",
        "ref/dotnet/zh-hans/System.Globalization.xml",
        "ref/dotnet/zh-hant/System.Globalization.xml",
        "ref/net46/_._",
        "ref/xamarinios10/_._",
        "ref/xamarinmac20/_._",
        "runtimes/win8-aot/lib/netcore50/System.Globalization.dll"
      ]
    },
    "System.IO/4.0.10": {
      "sha512": "kghf1CeYT+W2lw8a50/GxFz5HR9t6RkL4BvjxtTp1NxtEFWywnMA9W8FH/KYXiDNThcw9u/GOViDON4iJFGXIQ==",
      "type": "package",
      "files": [
        "System.IO.4.0.10.nupkg.sha512",
        "System.IO.nuspec",
        "lib/DNXCore50/System.IO.dll",
        "lib/MonoAndroid10/_._",
        "lib/MonoTouch10/_._",
        "lib/net46/_._",
        "lib/netcore50/System.IO.dll",
        "lib/xamarinios10/_._",
        "lib/xamarinmac20/_._",
        "ref/MonoAndroid10/_._",
        "ref/MonoTouch10/_._",
        "ref/dotnet/System.IO.dll",
        "ref/dotnet/System.IO.xml",
        "ref/dotnet/de/System.IO.xml",
        "ref/dotnet/es/System.IO.xml",
        "ref/dotnet/fr/System.IO.xml",
        "ref/dotnet/it/System.IO.xml",
        "ref/dotnet/ja/System.IO.xml",
        "ref/dotnet/ko/System.IO.xml",
        "ref/dotnet/ru/System.IO.xml",
        "ref/dotnet/zh-hans/System.IO.xml",
        "ref/dotnet/zh-hant/System.IO.xml",
        "ref/net46/_._",
        "ref/xamarinios10/_._",
        "ref/xamarinmac20/_._",
        "runtimes/win8-aot/lib/netcore50/System.IO.dll"
      ]
    },
    "System.IO.FileSystem/4.0.0": {
      "sha512": "eo05SPWfG+54UA0wxgRIYOuOslq+2QrJLXZaJDDsfLXG15OLguaItW39NYZTqUb4DeGOkU4R0wpOLOW4ynMUDQ==",
      "type": "package",
      "files": [
        "System.IO.FileSystem.4.0.0.nupkg.sha512",
        "System.IO.FileSystem.nuspec",
        "lib/DNXCore50/System.IO.FileSystem.dll",
        "lib/MonoAndroid10/_._",
        "lib/MonoTouch10/_._",
        "lib/net46/System.IO.FileSystem.dll",
        "lib/netcore50/System.IO.FileSystem.dll",
        "lib/xamarinios10/_._",
        "lib/xamarinmac20/_._",
        "ref/MonoAndroid10/_._",
        "ref/MonoTouch10/_._",
        "ref/dotnet/System.IO.FileSystem.dll",
        "ref/dotnet/System.IO.FileSystem.xml",
        "ref/dotnet/de/System.IO.FileSystem.xml",
        "ref/dotnet/es/System.IO.FileSystem.xml",
        "ref/dotnet/fr/System.IO.FileSystem.xml",
        "ref/dotnet/it/System.IO.FileSystem.xml",
        "ref/dotnet/ja/System.IO.FileSystem.xml",
        "ref/dotnet/ko/System.IO.FileSystem.xml",
        "ref/dotnet/ru/System.IO.FileSystem.xml",
        "ref/dotnet/zh-hans/System.IO.FileSystem.xml",
        "ref/dotnet/zh-hant/System.IO.FileSystem.xml",
        "ref/net46/System.IO.FileSystem.dll",
        "ref/xamarinios10/_._",
        "ref/xamarinmac20/_._"
      ]
    },
    "System.IO.FileSystem.Primitives/4.0.0": {
      "sha512": "7pJUvYi/Yq3A5nagqCCiOw3+aJp3xXc/Cjr8dnJDnER3/6kX3LEencfqmXUcPl9+7OvRNyPMNhqsLAcMK6K/KA==",
      "type": "package",
      "files": [
        "System.IO.FileSystem.Primitives.4.0.0.nupkg.sha512",
        "System.IO.FileSystem.Primitives.nuspec",
        "lib/MonoAndroid10/_._",
        "lib/MonoTouch10/_._",
        "lib/dotnet/System.IO.FileSystem.Primitives.dll",
        "lib/net46/System.IO.FileSystem.Primitives.dll",
        "lib/xamarinios10/_._",
        "lib/xamarinmac20/_._",
        "ref/MonoAndroid10/_._",
        "ref/MonoTouch10/_._",
        "ref/dotnet/System.IO.FileSystem.Primitives.dll",
        "ref/dotnet/System.IO.FileSystem.Primitives.xml",
        "ref/dotnet/de/System.IO.FileSystem.Primitives.xml",
        "ref/dotnet/es/System.IO.FileSystem.Primitives.xml",
        "ref/dotnet/fr/System.IO.FileSystem.Primitives.xml",
        "ref/dotnet/it/System.IO.FileSystem.Primitives.xml",
        "ref/dotnet/ja/System.IO.FileSystem.Primitives.xml",
        "ref/dotnet/ko/System.IO.FileSystem.Primitives.xml",
        "ref/dotnet/ru/System.IO.FileSystem.Primitives.xml",
        "ref/dotnet/zh-hans/System.IO.FileSystem.Primitives.xml",
        "ref/dotnet/zh-hant/System.IO.FileSystem.Primitives.xml",
        "ref/net46/System.IO.FileSystem.Primitives.dll",
        "ref/xamarinios10/_._",
        "ref/xamarinmac20/_._"
      ]
    },
    "System.Linq/4.0.0": {
      "sha512": "r6Hlc+ytE6m/9UBr+nNRRdoJEWjoeQiT3L3lXYFDHoXk3VYsRBCDNXrawcexw7KPLaH0zamQLiAb6avhZ50cGg==",
      "type": "package",
      "files": [
        "System.Linq.4.0.0.nupkg.sha512",
        "System.Linq.nuspec",
        "lib/dotnet/System.Linq.dll",
        "lib/net45/_._",
        "lib/netcore50/System.Linq.dll",
        "lib/win8/_._",
        "lib/wp80/_._",
        "lib/wpa81/_._",
        "ref/dotnet/System.Linq.dll",
        "ref/dotnet/System.Linq.xml",
        "ref/dotnet/de/System.Linq.xml",
        "ref/dotnet/es/System.Linq.xml",
        "ref/dotnet/fr/System.Linq.xml",
        "ref/dotnet/it/System.Linq.xml",
        "ref/dotnet/ja/System.Linq.xml",
        "ref/dotnet/ko/System.Linq.xml",
        "ref/dotnet/ru/System.Linq.xml",
        "ref/dotnet/zh-hans/System.Linq.xml",
        "ref/dotnet/zh-hant/System.Linq.xml",
        "ref/net45/_._",
        "ref/netcore50/System.Linq.dll",
        "ref/netcore50/System.Linq.xml",
        "ref/win8/_._",
        "ref/wp80/_._",
        "ref/wpa81/_._"
      ]
    },
    "System.Linq.Expressions/4.0.0": {
      "sha512": "wlfVllrKi+evu4Hi8yoJP1dSOVXbvsy7Hs1+oz4Cykfdf6MQTPlD3LI4WKWhprn8FpU5MS3spPSbcMX5sAoJSw==",
      "type": "package",
      "files": [
        "License.rtf",
        "System.Linq.Expressions.4.0.0.nupkg.sha512",
        "System.Linq.Expressions.nuspec",
        "lib/MonoAndroid10/_._",
        "lib/MonoTouch10/_._",
        "lib/net45/_._",
        "lib/win8/_._",
        "lib/wp80/_._",
        "lib/wpa81/_._",
        "lib/xamarinios10/_._",
        "lib/xamarinmac20/_._",
        "ref/MonoAndroid10/_._",
        "ref/MonoTouch10/_._",
        "ref/dotnet/System.Linq.Expressions.dll",
        "ref/dotnet/System.Linq.Expressions.xml",
        "ref/dotnet/de/System.Linq.Expressions.xml",
        "ref/dotnet/es/System.Linq.Expressions.xml",
        "ref/dotnet/fr/System.Linq.Expressions.xml",
        "ref/dotnet/it/System.Linq.Expressions.xml",
        "ref/dotnet/ja/System.Linq.Expressions.xml",
        "ref/dotnet/ko/System.Linq.Expressions.xml",
        "ref/dotnet/ru/System.Linq.Expressions.xml",
        "ref/dotnet/zh-hans/System.Linq.Expressions.xml",
        "ref/dotnet/zh-hant/System.Linq.Expressions.xml",
        "ref/net45/_._",
        "ref/netcore50/System.Linq.Expressions.dll",
        "ref/netcore50/System.Linq.Expressions.xml",
        "ref/netcore50/de/System.Linq.Expressions.xml",
        "ref/netcore50/es/System.Linq.Expressions.xml",
        "ref/netcore50/fr/System.Linq.Expressions.xml",
        "ref/netcore50/it/System.Linq.Expressions.xml",
        "ref/netcore50/ja/System.Linq.Expressions.xml",
        "ref/netcore50/ko/System.Linq.Expressions.xml",
        "ref/netcore50/ru/System.Linq.Expressions.xml",
        "ref/netcore50/zh-hans/System.Linq.Expressions.xml",
        "ref/netcore50/zh-hant/System.Linq.Expressions.xml",
        "ref/win8/_._",
        "ref/wp80/_._",
        "ref/wpa81/_._",
        "ref/xamarinios10/_._",
        "ref/xamarinmac20/_._"
      ]
    },
    "System.ObjectModel/4.0.10": {
      "sha512": "Djn1wb0vP662zxbe+c3mOhvC4vkQGicsFs1Wi0/GJJpp3Eqp+oxbJ+p2Sx3O0efYueggAI5SW+BqEoczjfr1cA==",
      "type": "package",
      "files": [
        "System.ObjectModel.4.0.10.nupkg.sha512",
        "System.ObjectModel.nuspec",
        "lib/MonoAndroid10/_._",
        "lib/MonoTouch10/_._",
        "lib/dotnet/System.ObjectModel.dll",
        "lib/net46/_._",
        "lib/xamarinios10/_._",
        "lib/xamarinmac20/_._",
        "ref/MonoAndroid10/_._",
        "ref/MonoTouch10/_._",
        "ref/dotnet/System.ObjectModel.dll",
        "ref/dotnet/System.ObjectModel.xml",
        "ref/dotnet/de/System.ObjectModel.xml",
        "ref/dotnet/es/System.ObjectModel.xml",
        "ref/dotnet/fr/System.ObjectModel.xml",
        "ref/dotnet/it/System.ObjectModel.xml",
        "ref/dotnet/ja/System.ObjectModel.xml",
        "ref/dotnet/ko/System.ObjectModel.xml",
        "ref/dotnet/ru/System.ObjectModel.xml",
        "ref/dotnet/zh-hans/System.ObjectModel.xml",
        "ref/dotnet/zh-hant/System.ObjectModel.xml",
        "ref/net46/_._",
        "ref/xamarinios10/_._",
        "ref/xamarinmac20/_._"
      ]
    },
    "System.Reflection/4.0.10": {
      "sha512": "WZ+4lEE4gqGx6mrqLhSiW4oi6QLPWwdNjzhhTONmhELOrW8Cw9phlO9tltgvRUuQUqYtBiliFwhO5S5fCJElVw==",
      "type": "package",
      "files": [
        "System.Reflection.4.0.10.nupkg.sha512",
        "System.Reflection.nuspec",
        "lib/DNXCore50/System.Reflection.dll",
        "lib/MonoAndroid10/_._",
        "lib/MonoTouch10/_._",
        "lib/net46/_._",
        "lib/netcore50/System.Reflection.dll",
        "lib/xamarinios10/_._",
        "lib/xamarinmac20/_._",
        "ref/MonoAndroid10/_._",
        "ref/MonoTouch10/_._",
        "ref/dotnet/System.Reflection.dll",
        "ref/dotnet/System.Reflection.xml",
        "ref/dotnet/de/System.Reflection.xml",
        "ref/dotnet/es/System.Reflection.xml",
        "ref/dotnet/fr/System.Reflection.xml",
        "ref/dotnet/it/System.Reflection.xml",
        "ref/dotnet/ja/System.Reflection.xml",
        "ref/dotnet/ko/System.Reflection.xml",
        "ref/dotnet/ru/System.Reflection.xml",
        "ref/dotnet/zh-hans/System.Reflection.xml",
        "ref/dotnet/zh-hant/System.Reflection.xml",
        "ref/net46/_._",
        "ref/xamarinios10/_._",
        "ref/xamarinmac20/_._",
        "runtimes/win8-aot/lib/netcore50/System.Reflection.dll"
<<<<<<< HEAD
      ]
    },
    "System.Reflection.Extensions/4.0.0": {
      "sha512": "dbYaZWCyFAu1TGYUqR2n+Q+1casSHPR2vVW0WVNkXpZbrd2BXcZ7cpvpu9C98CTHtNmyfMWCLpCclDqly23t6A==",
      "type": "package",
      "files": [
        "System.Reflection.Extensions.4.0.0.nupkg.sha512",
        "System.Reflection.Extensions.nuspec",
        "lib/DNXCore50/System.Reflection.Extensions.dll",
        "lib/net45/_._",
        "lib/netcore50/System.Reflection.Extensions.dll",
        "lib/win8/_._",
        "lib/wp80/_._",
        "lib/wpa81/_._",
        "ref/dotnet/System.Reflection.Extensions.dll",
        "ref/dotnet/System.Reflection.Extensions.xml",
        "ref/dotnet/de/System.Reflection.Extensions.xml",
        "ref/dotnet/es/System.Reflection.Extensions.xml",
        "ref/dotnet/fr/System.Reflection.Extensions.xml",
        "ref/dotnet/it/System.Reflection.Extensions.xml",
        "ref/dotnet/ja/System.Reflection.Extensions.xml",
        "ref/dotnet/ko/System.Reflection.Extensions.xml",
        "ref/dotnet/ru/System.Reflection.Extensions.xml",
        "ref/dotnet/zh-hans/System.Reflection.Extensions.xml",
        "ref/dotnet/zh-hant/System.Reflection.Extensions.xml",
        "ref/net45/_._",
        "ref/netcore50/System.Reflection.Extensions.dll",
        "ref/netcore50/System.Reflection.Extensions.xml",
        "ref/win8/_._",
        "ref/wp80/_._",
        "ref/wpa81/_._",
        "runtimes/win8-aot/lib/netcore50/System.Reflection.Extensions.dll"
      ]
    },
    "System.Reflection.Metadata/1.2.0-rc2-23826": {
      "sha512": "iaq5zpluF7mUMd5hFyhmZGyCSzF6glZjvNI2VAhLFQEp8sGA/tROj6NoZL42q6HhoHxi1XyGeoIXPi5hyw0+5w==",
      "type": "package",
      "files": [
        "System.Reflection.Metadata.1.2.0-rc2-23826.nupkg.sha512",
=======
      ]
    },
    "System.Reflection.Extensions/4.0.0": {
      "sha512": "dbYaZWCyFAu1TGYUqR2n+Q+1casSHPR2vVW0WVNkXpZbrd2BXcZ7cpvpu9C98CTHtNmyfMWCLpCclDqly23t6A==",
      "type": "package",
      "files": [
        "System.Reflection.Extensions.4.0.0.nupkg.sha512",
        "System.Reflection.Extensions.nuspec",
        "lib/DNXCore50/System.Reflection.Extensions.dll",
        "lib/net45/_._",
        "lib/netcore50/System.Reflection.Extensions.dll",
        "lib/win8/_._",
        "lib/wp80/_._",
        "lib/wpa81/_._",
        "ref/dotnet/System.Reflection.Extensions.dll",
        "ref/dotnet/System.Reflection.Extensions.xml",
        "ref/dotnet/de/System.Reflection.Extensions.xml",
        "ref/dotnet/es/System.Reflection.Extensions.xml",
        "ref/dotnet/fr/System.Reflection.Extensions.xml",
        "ref/dotnet/it/System.Reflection.Extensions.xml",
        "ref/dotnet/ja/System.Reflection.Extensions.xml",
        "ref/dotnet/ko/System.Reflection.Extensions.xml",
        "ref/dotnet/ru/System.Reflection.Extensions.xml",
        "ref/dotnet/zh-hans/System.Reflection.Extensions.xml",
        "ref/dotnet/zh-hant/System.Reflection.Extensions.xml",
        "ref/net45/_._",
        "ref/netcore50/System.Reflection.Extensions.dll",
        "ref/netcore50/System.Reflection.Extensions.xml",
        "ref/win8/_._",
        "ref/wp80/_._",
        "ref/wpa81/_._",
        "runtimes/win8-aot/lib/netcore50/System.Reflection.Extensions.dll"
      ]
    },
    "System.Reflection.Metadata/1.2.0": {
      "sha512": "3LjvW/Gr3f3+O8adWT04bV1nvbgQ3X1NYZHgRC76L/VdJ78nUCkwIcHguEH85fHIQ1TGldRpMJ3nqlMqaRwReA==",
      "type": "package",
      "files": [
        "System.Reflection.Metadata.1.2.0.nupkg.sha512",
>>>>>>> f6d2d85d
        "System.Reflection.Metadata.nuspec",
        "ThirdPartyNotices.txt",
        "dotnet_library_license.txt",
        "lib/netstandard1.1/System.Reflection.Metadata.dll",
        "lib/netstandard1.1/System.Reflection.Metadata.xml",
        "lib/portable-net45+win8/System.Reflection.Metadata.dll",
        "lib/portable-net45+win8/System.Reflection.Metadata.xml"
      ]
    },
    "System.Reflection.Primitives/4.0.0": {
      "sha512": "n9S0XpKv2ruc17FSnaiX6nV47VfHTZ1wLjKZlAirUZCvDQCH71mVp+Ohabn0xXLh5pK2PKp45HCxkqu5Fxn/lA==",
      "type": "package",
      "files": [
        "System.Reflection.Primitives.4.0.0.nupkg.sha512",
        "System.Reflection.Primitives.nuspec",
        "lib/DNXCore50/System.Reflection.Primitives.dll",
        "lib/net45/_._",
        "lib/netcore50/System.Reflection.Primitives.dll",
        "lib/win8/_._",
        "lib/wp80/_._",
        "lib/wpa81/_._",
        "ref/dotnet/System.Reflection.Primitives.dll",
        "ref/dotnet/System.Reflection.Primitives.xml",
        "ref/dotnet/de/System.Reflection.Primitives.xml",
        "ref/dotnet/es/System.Reflection.Primitives.xml",
        "ref/dotnet/fr/System.Reflection.Primitives.xml",
        "ref/dotnet/it/System.Reflection.Primitives.xml",
        "ref/dotnet/ja/System.Reflection.Primitives.xml",
        "ref/dotnet/ko/System.Reflection.Primitives.xml",
        "ref/dotnet/ru/System.Reflection.Primitives.xml",
        "ref/dotnet/zh-hans/System.Reflection.Primitives.xml",
        "ref/dotnet/zh-hant/System.Reflection.Primitives.xml",
        "ref/net45/_._",
        "ref/netcore50/System.Reflection.Primitives.dll",
        "ref/netcore50/System.Reflection.Primitives.xml",
        "ref/win8/_._",
        "ref/wp80/_._",
        "ref/wpa81/_._",
        "runtimes/win8-aot/lib/netcore50/System.Reflection.Primitives.dll"
      ]
    },
    "System.Reflection.TypeExtensions/4.0.0": {
      "sha512": "YRM/msNAM86hdxPyXcuZSzmTO0RQFh7YMEPBLTY8cqXvFPYIx2x99bOyPkuU81wRYQem1c1HTkImQ2DjbOBfew==",
      "type": "package",
      "files": [
        "System.Reflection.TypeExtensions.4.0.0.nupkg.sha512",
        "System.Reflection.TypeExtensions.nuspec",
        "lib/DNXCore50/System.Reflection.TypeExtensions.dll",
        "lib/MonoAndroid10/_._",
        "lib/MonoTouch10/_._",
        "lib/net46/System.Reflection.TypeExtensions.dll",
        "lib/netcore50/System.Reflection.TypeExtensions.dll",
        "lib/xamarinios10/_._",
        "lib/xamarinmac20/_._",
        "ref/MonoAndroid10/_._",
        "ref/MonoTouch10/_._",
        "ref/dotnet/System.Reflection.TypeExtensions.dll",
        "ref/dotnet/System.Reflection.TypeExtensions.xml",
        "ref/dotnet/de/System.Reflection.TypeExtensions.xml",
        "ref/dotnet/es/System.Reflection.TypeExtensions.xml",
        "ref/dotnet/fr/System.Reflection.TypeExtensions.xml",
        "ref/dotnet/it/System.Reflection.TypeExtensions.xml",
        "ref/dotnet/ja/System.Reflection.TypeExtensions.xml",
        "ref/dotnet/ko/System.Reflection.TypeExtensions.xml",
        "ref/dotnet/ru/System.Reflection.TypeExtensions.xml",
        "ref/dotnet/zh-hans/System.Reflection.TypeExtensions.xml",
        "ref/dotnet/zh-hant/System.Reflection.TypeExtensions.xml",
        "ref/net46/System.Reflection.TypeExtensions.dll",
        "ref/xamarinios10/_._",
        "ref/xamarinmac20/_._",
        "runtimes/win8-aot/lib/netcore50/System.Reflection.TypeExtensions.dll"
      ]
    },
    "System.Resources.ResourceManager/4.0.0": {
      "sha512": "qmqeZ4BJgjfU+G2JbrZt4Dk1LsMxO4t+f/9HarNY6w8pBgweO6jT+cknUH7c3qIrGvyUqraBhU45Eo6UtA0fAw==",
      "type": "package",
      "files": [
        "System.Resources.ResourceManager.4.0.0.nupkg.sha512",
        "System.Resources.ResourceManager.nuspec",
        "lib/DNXCore50/System.Resources.ResourceManager.dll",
        "lib/net45/_._",
        "lib/netcore50/System.Resources.ResourceManager.dll",
        "lib/win8/_._",
        "lib/wp80/_._",
        "lib/wpa81/_._",
        "ref/dotnet/System.Resources.ResourceManager.dll",
        "ref/dotnet/System.Resources.ResourceManager.xml",
        "ref/dotnet/de/System.Resources.ResourceManager.xml",
        "ref/dotnet/es/System.Resources.ResourceManager.xml",
        "ref/dotnet/fr/System.Resources.ResourceManager.xml",
        "ref/dotnet/it/System.Resources.ResourceManager.xml",
        "ref/dotnet/ja/System.Resources.ResourceManager.xml",
        "ref/dotnet/ko/System.Resources.ResourceManager.xml",
        "ref/dotnet/ru/System.Resources.ResourceManager.xml",
        "ref/dotnet/zh-hans/System.Resources.ResourceManager.xml",
        "ref/dotnet/zh-hant/System.Resources.ResourceManager.xml",
        "ref/net45/_._",
        "ref/netcore50/System.Resources.ResourceManager.dll",
        "ref/netcore50/System.Resources.ResourceManager.xml",
        "ref/win8/_._",
        "ref/wp80/_._",
        "ref/wpa81/_._",
        "runtimes/win8-aot/lib/netcore50/System.Resources.ResourceManager.dll"
      ]
    },
    "System.Runtime/4.0.20": {
      "sha512": "X7N/9Bz7jVPorqdVFO86ns1sX6MlQM+WTxELtx+Z4VG45x9+LKmWH0GRqjgKprUnVuwmfB9EJ9DQng14Z7/zwg==",
      "type": "package",
      "files": [
        "System.Runtime.4.0.20.nupkg.sha512",
        "System.Runtime.nuspec",
        "lib/DNXCore50/System.Runtime.dll",
        "lib/MonoAndroid10/_._",
        "lib/MonoTouch10/_._",
        "lib/net46/_._",
        "lib/netcore50/System.Runtime.dll",
        "lib/xamarinios10/_._",
        "lib/xamarinmac20/_._",
        "ref/MonoAndroid10/_._",
        "ref/MonoTouch10/_._",
        "ref/dotnet/System.Runtime.dll",
        "ref/dotnet/System.Runtime.xml",
        "ref/dotnet/de/System.Runtime.xml",
        "ref/dotnet/es/System.Runtime.xml",
        "ref/dotnet/fr/System.Runtime.xml",
        "ref/dotnet/it/System.Runtime.xml",
        "ref/dotnet/ja/System.Runtime.xml",
        "ref/dotnet/ko/System.Runtime.xml",
        "ref/dotnet/ru/System.Runtime.xml",
        "ref/dotnet/zh-hans/System.Runtime.xml",
        "ref/dotnet/zh-hant/System.Runtime.xml",
        "ref/net46/_._",
        "ref/xamarinios10/_._",
        "ref/xamarinmac20/_._",
        "runtimes/win8-aot/lib/netcore50/System.Runtime.dll"
      ]
    },
    "System.Runtime.Extensions/4.0.10": {
      "sha512": "5dsEwf3Iml7d5OZeT20iyOjT+r+okWpN7xI2v+R4cgd3WSj4DeRPTvPFjDpacbVW4skCAZ8B9hxXJYgkCFKJ1A==",
      "type": "package",
      "files": [
        "System.Runtime.Extensions.4.0.10.nupkg.sha512",
        "System.Runtime.Extensions.nuspec",
        "lib/DNXCore50/System.Runtime.Extensions.dll",
        "lib/MonoAndroid10/_._",
        "lib/MonoTouch10/_._",
        "lib/net46/_._",
        "lib/netcore50/System.Runtime.Extensions.dll",
        "lib/xamarinios10/_._",
        "lib/xamarinmac20/_._",
        "ref/MonoAndroid10/_._",
        "ref/MonoTouch10/_._",
        "ref/dotnet/System.Runtime.Extensions.dll",
        "ref/dotnet/System.Runtime.Extensions.xml",
        "ref/dotnet/de/System.Runtime.Extensions.xml",
        "ref/dotnet/es/System.Runtime.Extensions.xml",
        "ref/dotnet/fr/System.Runtime.Extensions.xml",
        "ref/dotnet/it/System.Runtime.Extensions.xml",
        "ref/dotnet/ja/System.Runtime.Extensions.xml",
        "ref/dotnet/ko/System.Runtime.Extensions.xml",
        "ref/dotnet/ru/System.Runtime.Extensions.xml",
        "ref/dotnet/zh-hans/System.Runtime.Extensions.xml",
        "ref/dotnet/zh-hant/System.Runtime.Extensions.xml",
        "ref/net46/_._",
        "ref/xamarinios10/_._",
        "ref/xamarinmac20/_._",
        "runtimes/win8-aot/lib/netcore50/System.Runtime.Extensions.dll"
      ]
    },
    "System.Runtime.Handles/4.0.0": {
      "sha512": "638VhpRq63tVcQ6HDb3um3R/J2BtR1Sa96toHo6PcJGPXEPEsleCuqhBgX2gFCz0y0qkutANwW6VPPY5wQu1XQ==",
      "type": "package",
      "files": [
        "System.Runtime.Handles.4.0.0.nupkg.sha512",
        "System.Runtime.Handles.nuspec",
        "lib/DNXCore50/System.Runtime.Handles.dll",
        "lib/MonoAndroid10/_._",
        "lib/MonoTouch10/_._",
        "lib/net46/_._",
        "lib/netcore50/System.Runtime.Handles.dll",
        "lib/xamarinios10/_._",
        "lib/xamarinmac20/_._",
        "ref/MonoAndroid10/_._",
        "ref/MonoTouch10/_._",
        "ref/dotnet/System.Runtime.Handles.dll",
        "ref/dotnet/System.Runtime.Handles.xml",
        "ref/dotnet/de/System.Runtime.Handles.xml",
        "ref/dotnet/es/System.Runtime.Handles.xml",
        "ref/dotnet/fr/System.Runtime.Handles.xml",
        "ref/dotnet/it/System.Runtime.Handles.xml",
        "ref/dotnet/ja/System.Runtime.Handles.xml",
        "ref/dotnet/ko/System.Runtime.Handles.xml",
        "ref/dotnet/ru/System.Runtime.Handles.xml",
        "ref/dotnet/zh-hans/System.Runtime.Handles.xml",
        "ref/dotnet/zh-hant/System.Runtime.Handles.xml",
        "ref/net46/_._",
        "ref/xamarinios10/_._",
        "ref/xamarinmac20/_._",
        "runtimes/win8-aot/lib/netcore50/System.Runtime.Handles.dll"
      ]
    },
    "System.Runtime.InteropServices/4.0.20": {
      "sha512": "ZgDyBYfEnjWoz/viS6VOswA6XOkDSH2DzgbpczbW50RywhnCgTl+w3JEvtAiOGyIh8cyx1NJq80jsNBSUr8Pig==",
      "type": "package",
      "files": [
        "System.Runtime.InteropServices.4.0.20.nupkg.sha512",
        "System.Runtime.InteropServices.nuspec",
        "lib/DNXCore50/System.Runtime.InteropServices.dll",
        "lib/MonoAndroid10/_._",
        "lib/MonoTouch10/_._",
        "lib/net46/_._",
        "lib/netcore50/System.Runtime.InteropServices.dll",
        "lib/xamarinios10/_._",
        "lib/xamarinmac20/_._",
        "ref/MonoAndroid10/_._",
        "ref/MonoTouch10/_._",
        "ref/dotnet/System.Runtime.InteropServices.dll",
        "ref/dotnet/System.Runtime.InteropServices.xml",
        "ref/dotnet/de/System.Runtime.InteropServices.xml",
        "ref/dotnet/es/System.Runtime.InteropServices.xml",
        "ref/dotnet/fr/System.Runtime.InteropServices.xml",
        "ref/dotnet/it/System.Runtime.InteropServices.xml",
        "ref/dotnet/ja/System.Runtime.InteropServices.xml",
        "ref/dotnet/ko/System.Runtime.InteropServices.xml",
        "ref/dotnet/ru/System.Runtime.InteropServices.xml",
        "ref/dotnet/zh-hans/System.Runtime.InteropServices.xml",
        "ref/dotnet/zh-hant/System.Runtime.InteropServices.xml",
        "ref/net46/_._",
        "ref/xamarinios10/_._",
        "ref/xamarinmac20/_._",
        "runtimes/win8-aot/lib/netcore50/System.Runtime.InteropServices.dll"
      ]
    },
    "System.Text.Encoding/4.0.10": {
      "sha512": "fNlSFgy4OuDlJrP9SFFxMlaLazq6ipv15sU5TiEgg9UCVnA/OgoVUfymFp4AOk1jOkW5SVxWbeeIUptcM+m/Vw==",
      "type": "package",
      "files": [
        "System.Text.Encoding.4.0.10.nupkg.sha512",
        "System.Text.Encoding.nuspec",
        "lib/DNXCore50/System.Text.Encoding.dll",
        "lib/MonoAndroid10/_._",
        "lib/MonoTouch10/_._",
        "lib/net46/_._",
        "lib/netcore50/System.Text.Encoding.dll",
        "lib/xamarinios10/_._",
        "lib/xamarinmac20/_._",
        "ref/MonoAndroid10/_._",
        "ref/MonoTouch10/_._",
        "ref/dotnet/System.Text.Encoding.dll",
        "ref/dotnet/System.Text.Encoding.xml",
        "ref/dotnet/de/System.Text.Encoding.xml",
        "ref/dotnet/es/System.Text.Encoding.xml",
        "ref/dotnet/fr/System.Text.Encoding.xml",
        "ref/dotnet/it/System.Text.Encoding.xml",
        "ref/dotnet/ja/System.Text.Encoding.xml",
        "ref/dotnet/ko/System.Text.Encoding.xml",
        "ref/dotnet/ru/System.Text.Encoding.xml",
        "ref/dotnet/zh-hans/System.Text.Encoding.xml",
        "ref/dotnet/zh-hant/System.Text.Encoding.xml",
        "ref/net46/_._",
        "ref/xamarinios10/_._",
        "ref/xamarinmac20/_._",
        "runtimes/win8-aot/lib/netcore50/System.Text.Encoding.dll"
      ]
    },
    "System.Text.Encoding.Extensions/4.0.10": {
      "sha512": "TZvlwXMxKo3bSRIcsWZLCIzIhLbvlz+mGeKYRZv/zUiSoQzGOwkYeBu6hOw2XPQgKqT0F4Rv8zqKdvmp2fWKYg==",
      "type": "package",
      "files": [
        "System.Text.Encoding.Extensions.4.0.10.nupkg.sha512",
        "System.Text.Encoding.Extensions.nuspec",
        "lib/DNXCore50/System.Text.Encoding.Extensions.dll",
        "lib/MonoAndroid10/_._",
        "lib/MonoTouch10/_._",
        "lib/net46/_._",
        "lib/netcore50/System.Text.Encoding.Extensions.dll",
        "lib/xamarinios10/_._",
        "lib/xamarinmac20/_._",
        "ref/MonoAndroid10/_._",
        "ref/MonoTouch10/_._",
        "ref/dotnet/System.Text.Encoding.Extensions.dll",
        "ref/dotnet/System.Text.Encoding.Extensions.xml",
        "ref/dotnet/de/System.Text.Encoding.Extensions.xml",
        "ref/dotnet/es/System.Text.Encoding.Extensions.xml",
        "ref/dotnet/fr/System.Text.Encoding.Extensions.xml",
        "ref/dotnet/it/System.Text.Encoding.Extensions.xml",
        "ref/dotnet/ja/System.Text.Encoding.Extensions.xml",
        "ref/dotnet/ko/System.Text.Encoding.Extensions.xml",
        "ref/dotnet/ru/System.Text.Encoding.Extensions.xml",
        "ref/dotnet/zh-hans/System.Text.Encoding.Extensions.xml",
        "ref/dotnet/zh-hant/System.Text.Encoding.Extensions.xml",
        "ref/net46/_._",
        "ref/xamarinios10/_._",
        "ref/xamarinmac20/_._",
        "runtimes/win8-aot/lib/netcore50/System.Text.Encoding.Extensions.dll"
      ]
    },
    "System.Text.RegularExpressions/4.0.10": {
      "sha512": "0vDuHXJePpfMCecWBNOabOKCvzfTbFMNcGgklt3l5+RqHV5SzmF7RUVpuet8V0rJX30ROlL66xdehw2Rdsn2DA==",
      "type": "package",
      "files": [
        "System.Text.RegularExpressions.4.0.10.nupkg.sha512",
        "System.Text.RegularExpressions.nuspec",
        "lib/MonoAndroid10/_._",
        "lib/MonoTouch10/_._",
        "lib/dotnet/System.Text.RegularExpressions.dll",
        "lib/net46/_._",
        "lib/xamarinios10/_._",
        "lib/xamarinmac20/_._",
        "ref/MonoAndroid10/_._",
        "ref/MonoTouch10/_._",
        "ref/dotnet/System.Text.RegularExpressions.dll",
        "ref/dotnet/System.Text.RegularExpressions.xml",
        "ref/dotnet/de/System.Text.RegularExpressions.xml",
        "ref/dotnet/es/System.Text.RegularExpressions.xml",
        "ref/dotnet/fr/System.Text.RegularExpressions.xml",
        "ref/dotnet/it/System.Text.RegularExpressions.xml",
        "ref/dotnet/ja/System.Text.RegularExpressions.xml",
        "ref/dotnet/ko/System.Text.RegularExpressions.xml",
        "ref/dotnet/ru/System.Text.RegularExpressions.xml",
        "ref/dotnet/zh-hans/System.Text.RegularExpressions.xml",
        "ref/dotnet/zh-hant/System.Text.RegularExpressions.xml",
        "ref/net46/_._",
        "ref/xamarinios10/_._",
        "ref/xamarinmac20/_._"
      ]
    },
    "System.Threading/4.0.10": {
      "sha512": "0w6pRxIEE7wuiOJeKabkDgeIKmqf4ER1VNrs6qFwHnooEE78yHwi/bKkg5Jo8/pzGLm0xQJw0nEmPXt1QBAIUA==",
      "type": "package",
      "files": [
        "System.Threading.4.0.10.nupkg.sha512",
        "System.Threading.nuspec",
        "lib/DNXCore50/System.Threading.dll",
        "lib/MonoAndroid10/_._",
        "lib/MonoTouch10/_._",
        "lib/net46/_._",
        "lib/netcore50/System.Threading.dll",
        "lib/xamarinios10/_._",
        "lib/xamarinmac20/_._",
        "ref/MonoAndroid10/_._",
        "ref/MonoTouch10/_._",
        "ref/dotnet/System.Threading.dll",
        "ref/dotnet/System.Threading.xml",
        "ref/dotnet/de/System.Threading.xml",
        "ref/dotnet/es/System.Threading.xml",
        "ref/dotnet/fr/System.Threading.xml",
        "ref/dotnet/it/System.Threading.xml",
        "ref/dotnet/ja/System.Threading.xml",
        "ref/dotnet/ko/System.Threading.xml",
        "ref/dotnet/ru/System.Threading.xml",
        "ref/dotnet/zh-hans/System.Threading.xml",
        "ref/dotnet/zh-hant/System.Threading.xml",
        "ref/net46/_._",
        "ref/xamarinios10/_._",
        "ref/xamarinmac20/_._",
        "runtimes/win8-aot/lib/netcore50/System.Threading.dll"
      ]
    },
    "System.Threading.Tasks/4.0.10": {
      "sha512": "NOwJGDfk79jR0bnzosbXLVD/PdI8KzBeESoa3CofEM5v9R5EBfcI0Jyf18stx+0IYV9okmDIDxVtxq9TbnR9bQ==",
      "type": "package",
      "files": [
        "System.Threading.Tasks.4.0.10.nupkg.sha512",
        "System.Threading.Tasks.nuspec",
        "lib/DNXCore50/System.Threading.Tasks.dll",
        "lib/MonoAndroid10/_._",
        "lib/MonoTouch10/_._",
        "lib/net46/_._",
        "lib/netcore50/System.Threading.Tasks.dll",
        "lib/xamarinios10/_._",
        "lib/xamarinmac20/_._",
        "ref/MonoAndroid10/_._",
        "ref/MonoTouch10/_._",
        "ref/dotnet/System.Threading.Tasks.dll",
        "ref/dotnet/System.Threading.Tasks.xml",
        "ref/dotnet/de/System.Threading.Tasks.xml",
        "ref/dotnet/es/System.Threading.Tasks.xml",
        "ref/dotnet/fr/System.Threading.Tasks.xml",
        "ref/dotnet/it/System.Threading.Tasks.xml",
        "ref/dotnet/ja/System.Threading.Tasks.xml",
        "ref/dotnet/ko/System.Threading.Tasks.xml",
        "ref/dotnet/ru/System.Threading.Tasks.xml",
        "ref/dotnet/zh-hans/System.Threading.Tasks.xml",
        "ref/dotnet/zh-hant/System.Threading.Tasks.xml",
        "ref/net46/_._",
        "ref/xamarinios10/_._",
        "ref/xamarinmac20/_._",
        "runtimes/win8-aot/lib/netcore50/System.Threading.Tasks.dll"
      ]
    },
    "System.Threading.Thread/4.0.0-beta-23504": {
      "sha512": "D3zvCZDSjODrr0TjaPErBitArzcfqnTCU2tnXodFpLXncU/7SSIaVSyir7eTb9nAsGje9IEu2C4HDNQppgStRQ==",
      "type": "package",
      "files": [
        "System.Threading.Thread.4.0.0-beta-23504.nupkg.sha512",
        "System.Threading.Thread.nuspec",
        "lib/DNXCore50/System.Threading.Thread.dll",
        "lib/MonoAndroid10/_._",
        "lib/MonoTouch10/_._",
        "lib/net46/System.Threading.Thread.dll",
        "lib/xamarinios10/_._",
        "lib/xamarinmac20/_._",
        "ref/MonoAndroid10/_._",
        "ref/MonoTouch10/_._",
        "ref/dotnet5.4/System.Threading.Thread.dll",
        "ref/dotnet5.4/System.Threading.Thread.xml",
        "ref/dotnet5.4/de/System.Threading.Thread.xml",
        "ref/dotnet5.4/es/System.Threading.Thread.xml",
        "ref/dotnet5.4/fr/System.Threading.Thread.xml",
        "ref/dotnet5.4/it/System.Threading.Thread.xml",
        "ref/dotnet5.4/ja/System.Threading.Thread.xml",
        "ref/dotnet5.4/ko/System.Threading.Thread.xml",
        "ref/dotnet5.4/ru/System.Threading.Thread.xml",
        "ref/dotnet5.4/zh-hans/System.Threading.Thread.xml",
        "ref/dotnet5.4/zh-hant/System.Threading.Thread.xml",
        "ref/net46/System.Threading.Thread.dll",
        "ref/xamarinios10/_._",
        "ref/xamarinmac20/_._"
      ]
    },
    "System.Xml.ReaderWriter/4.0.10": {
      "sha512": "VdmWWMH7otrYV7D+cviUo7XjX0jzDnD/lTGSZTlZqfIQ5PhXk85j+6P0TK9od3PnOd5ZIM+pOk01G/J+3nh9/w==",
      "type": "package",
      "files": [
        "System.Xml.ReaderWriter.4.0.10.nupkg.sha512",
        "System.Xml.ReaderWriter.nuspec",
        "lib/MonoAndroid10/_._",
        "lib/MonoTouch10/_._",
        "lib/dotnet/System.Xml.ReaderWriter.dll",
        "lib/net46/_._",
        "lib/xamarinios10/_._",
        "lib/xamarinmac20/_._",
        "ref/MonoAndroid10/_._",
        "ref/MonoTouch10/_._",
        "ref/dotnet/System.Xml.ReaderWriter.dll",
        "ref/dotnet/System.Xml.ReaderWriter.xml",
        "ref/dotnet/de/System.Xml.ReaderWriter.xml",
        "ref/dotnet/es/System.Xml.ReaderWriter.xml",
        "ref/dotnet/fr/System.Xml.ReaderWriter.xml",
        "ref/dotnet/it/System.Xml.ReaderWriter.xml",
        "ref/dotnet/ja/System.Xml.ReaderWriter.xml",
        "ref/dotnet/ko/System.Xml.ReaderWriter.xml",
        "ref/dotnet/ru/System.Xml.ReaderWriter.xml",
        "ref/dotnet/zh-hans/System.Xml.ReaderWriter.xml",
        "ref/dotnet/zh-hant/System.Xml.ReaderWriter.xml",
        "ref/net46/_._",
        "ref/xamarinios10/_._",
        "ref/xamarinmac20/_._"
      ]
    },
    "System.Xml.XDocument/4.0.10": {
      "sha512": "+ej0g0INnXDjpS2tDJsLO7/BjyBzC+TeBXLeoGnvRrm4AuBH9PhBjjZ1IuKWOhCkxPkFognUOKhZHS2glIOlng==",
      "type": "package",
      "files": [
        "System.Xml.XDocument.4.0.10.nupkg.sha512",
        "System.Xml.XDocument.nuspec",
        "lib/MonoAndroid10/_._",
        "lib/MonoTouch10/_._",
        "lib/dotnet/System.Xml.XDocument.dll",
        "lib/net46/_._",
        "lib/xamarinios10/_._",
        "lib/xamarinmac20/_._",
        "ref/MonoAndroid10/_._",
        "ref/MonoTouch10/_._",
        "ref/dotnet/System.Xml.XDocument.dll",
        "ref/dotnet/System.Xml.XDocument.xml",
        "ref/dotnet/de/System.Xml.XDocument.xml",
        "ref/dotnet/es/System.Xml.XDocument.xml",
        "ref/dotnet/fr/System.Xml.XDocument.xml",
        "ref/dotnet/it/System.Xml.XDocument.xml",
        "ref/dotnet/ja/System.Xml.XDocument.xml",
        "ref/dotnet/ko/System.Xml.XDocument.xml",
        "ref/dotnet/ru/System.Xml.XDocument.xml",
        "ref/dotnet/zh-hans/System.Xml.XDocument.xml",
        "ref/dotnet/zh-hant/System.Xml.XDocument.xml",
        "ref/net46/_._",
        "ref/xamarinios10/_._",
        "ref/xamarinmac20/_._"
      ]
    },
    "System.Xml.XmlDocument/4.0.0": {
      "sha512": "H5qTx2+AXgaKE5wehU1ZYeYPFpp/rfFh69/937NvwCrDqbIkvJRmIFyKKpkoMI6gl9hGfuVizfIudVTMyowCXw==",
      "type": "package",
      "files": [
        "System.Xml.XmlDocument.4.0.0.nupkg.sha512",
        "System.Xml.XmlDocument.nuspec",
        "lib/MonoAndroid10/_._",
        "lib/MonoTouch10/_._",
        "lib/dotnet/System.Xml.XmlDocument.dll",
        "lib/net46/System.Xml.XmlDocument.dll",
        "lib/xamarinios10/_._",
        "lib/xamarinmac20/_._",
        "ref/MonoAndroid10/_._",
        "ref/MonoTouch10/_._",
        "ref/dotnet/System.Xml.XmlDocument.dll",
        "ref/dotnet/System.Xml.XmlDocument.xml",
        "ref/dotnet/de/System.Xml.XmlDocument.xml",
        "ref/dotnet/es/System.Xml.XmlDocument.xml",
        "ref/dotnet/fr/System.Xml.XmlDocument.xml",
        "ref/dotnet/it/System.Xml.XmlDocument.xml",
        "ref/dotnet/ja/System.Xml.XmlDocument.xml",
        "ref/dotnet/ko/System.Xml.XmlDocument.xml",
        "ref/dotnet/ru/System.Xml.XmlDocument.xml",
        "ref/dotnet/zh-hans/System.Xml.XmlDocument.xml",
        "ref/dotnet/zh-hant/System.Xml.XmlDocument.xml",
        "ref/net46/System.Xml.XmlDocument.dll",
        "ref/xamarinios10/_._",
        "ref/xamarinmac20/_._"
      ]
    },
    "xunit/2.1.0": {
      "sha512": "u/7VQSOSXa7kSG4iK6Lcn7RqKZQ3hk7cnyMNVMpXHSP0RI5VQEtc44hvkG3LyWOVsx1dhUDD3rPAHAxyOUDQJw==",
      "type": "package",
      "files": [
        "xunit.2.1.0.nupkg.sha512",
        "xunit.nuspec"
      ]
    },
    "xunit.abstractions/2.0.0": {
      "sha512": "NAdxKQRzuLnCZ0g++x6i87/8rMBpQoRiRlRNLAqfODm2zJPbteHRoSER3DXfxnqrHXyBJT8rFaZ8uveBeQyaMA==",
      "type": "package",
      "files": [
        "lib/net35/xunit.abstractions.dll",
        "lib/net35/xunit.abstractions.xml",
        "lib/portable-net45+win+wpa81+wp80+monotouch+monoandroid+Xamarin.iOS/xunit.abstractions.dll",
        "lib/portable-net45+win+wpa81+wp80+monotouch+monoandroid+Xamarin.iOS/xunit.abstractions.xml",
        "xunit.abstractions.2.0.0.nupkg.sha512",
        "xunit.abstractions.nuspec"
      ]
    },
    "xunit.assert/2.1.0": {
      "sha512": "Hhhw+YaTe+BGhbr57dxVE+6VJk8BfThqFFii1XIsSZ4qx+SSCixprJC10JkiLRVSTfWyT8W/4nAf6NQgIrmBxA==",
      "type": "package",
      "files": [
        "lib/dotnet/xunit.assert.dll",
        "lib/dotnet/xunit.assert.pdb",
        "lib/dotnet/xunit.assert.xml",
        "lib/portable-net45+win8+wp8+wpa81/xunit.assert.dll",
        "lib/portable-net45+win8+wp8+wpa81/xunit.assert.pdb",
        "lib/portable-net45+win8+wp8+wpa81/xunit.assert.xml",
        "xunit.assert.2.1.0.nupkg.sha512",
        "xunit.assert.nuspec"
      ]
    },
    "xunit.core/2.1.0": {
      "sha512": "jlbYdPbnkPIRwJllcT/tQZCNsSElVDEymdpJfH79uTUrPARkELVYw9o/zhAjKZXmeikGqGK5C2Yny4gTNoEu0Q==",
      "type": "package",
      "files": [
        "build/_desktop/xunit.execution.desktop.dll",
        "build/dnx451/_._",
        "build/monoandroid/_._",
        "build/monotouch/_._",
        "build/net45/_._",
        "build/portable-net45+win8+wp8+wpa81/xunit.core.props",
        "build/win8/_._",
        "build/win81/xunit.core.props",
        "build/wp8/_._",
        "build/wpa81/xunit.core.props",
        "build/xamarinios/_._",
        "xunit.core.2.1.0.nupkg.sha512",
        "xunit.core.nuspec"
      ]
    },
    "xunit.extensibility.core/2.1.0": {
      "sha512": "ANWM3WxeaeHjACLRlmrv+xOc0WAcr3cvIiJE+gqbdzTv1NCH4p1VDyT+8WmmdCc9db0WFiJLaDy4YTYsL1wWXw==",
      "type": "package",
      "files": [
        "lib/dotnet/xunit.core.dll",
        "lib/dotnet/xunit.core.dll.tdnet",
        "lib/dotnet/xunit.core.pdb",
        "lib/dotnet/xunit.core.xml",
        "lib/dotnet/xunit.runner.tdnet.dll",
        "lib/dotnet/xunit.runner.utility.desktop.dll",
        "lib/portable-net45+win8+wp8+wpa81/xunit.core.dll",
        "lib/portable-net45+win8+wp8+wpa81/xunit.core.dll.tdnet",
        "lib/portable-net45+win8+wp8+wpa81/xunit.core.pdb",
        "lib/portable-net45+win8+wp8+wpa81/xunit.core.xml",
        "lib/portable-net45+win8+wp8+wpa81/xunit.runner.tdnet.dll",
        "lib/portable-net45+win8+wp8+wpa81/xunit.runner.utility.desktop.dll",
        "xunit.extensibility.core.2.1.0.nupkg.sha512",
        "xunit.extensibility.core.nuspec"
      ]
    },
    "xunit.extensibility.execution/2.1.0": {
      "sha512": "tAoNafoVknKa3sZJPMvtZRnhOSk3gasEGeceSm7w/gyGwsR/OXFxndWJB1xSHeoy33d3Z6jFqn4A3j+pWCF0Ew==",
      "type": "package",
      "files": [
        "lib/dnx451/xunit.execution.dotnet.dll",
        "lib/dnx451/xunit.execution.dotnet.pdb",
        "lib/dnx451/xunit.execution.dotnet.xml",
        "lib/dotnet/xunit.execution.dotnet.dll",
        "lib/dotnet/xunit.execution.dotnet.pdb",
        "lib/dotnet/xunit.execution.dotnet.xml",
        "lib/monoandroid/xunit.execution.dotnet.dll",
        "lib/monoandroid/xunit.execution.dotnet.pdb",
        "lib/monoandroid/xunit.execution.dotnet.xml",
        "lib/monotouch/xunit.execution.dotnet.dll",
        "lib/monotouch/xunit.execution.dotnet.pdb",
        "lib/monotouch/xunit.execution.dotnet.xml",
        "lib/net45/xunit.execution.desktop.dll",
        "lib/net45/xunit.execution.desktop.pdb",
        "lib/net45/xunit.execution.desktop.xml",
        "lib/portable-net45+win8+wp8+wpa81/xunit.execution.dotnet.dll",
        "lib/portable-net45+win8+wp8+wpa81/xunit.execution.dotnet.pdb",
        "lib/portable-net45+win8+wp8+wpa81/xunit.execution.dotnet.xml",
        "lib/win8/xunit.execution.dotnet.dll",
        "lib/win8/xunit.execution.dotnet.pdb",
        "lib/win8/xunit.execution.dotnet.xml",
        "lib/wp8/xunit.execution.dotnet.dll",
        "lib/wp8/xunit.execution.dotnet.pdb",
        "lib/wp8/xunit.execution.dotnet.xml",
        "lib/wpa81/xunit.execution.dotnet.dll",
        "lib/wpa81/xunit.execution.dotnet.pdb",
        "lib/wpa81/xunit.execution.dotnet.xml",
        "lib/xamarinios/xunit.execution.dotnet.dll",
        "lib/xamarinios/xunit.execution.dotnet.pdb",
        "lib/xamarinios/xunit.execution.dotnet.xml",
        "xunit.extensibility.execution.2.1.0.nupkg.sha512",
        "xunit.extensibility.execution.nuspec"
      ]
    }
  },
  "projectFileDependencyGroups": {
    "": [
      "System.Reflection.TypeExtensions >= 4.0.0"
    ],
    ".NETPlatform,Version=v5.4": []
  }
}<|MERGE_RESOLUTION|>--- conflicted
+++ resolved
@@ -247,48 +247,13 @@
       },
       "System.Reflection.Metadata/1.2.0": {
         "dependencies": {
-<<<<<<< HEAD
-          "System.Collections": "4.0.0",
-          "System.Collections.Immutable": "1.1.37",
-          "System.Diagnostics.Debug": "4.0.0",
-          "System.IO": "4.0.0",
-          "System.Linq": "4.0.0",
-          "System.Reflection": "4.0.0",
-          "System.Reflection.Extensions": "4.0.0",
-          "System.Reflection.Primitives": "4.0.0",
-          "System.Resources.ResourceManager": "4.0.0",
-          "System.Runtime": "4.0.0",
-          "System.Runtime.Extensions": "4.0.0",
-          "System.Runtime.InteropServices": "4.0.0",
-          "System.Text.Encoding": "4.0.0",
-          "System.Text.Encoding.Extensions": "4.0.0",
-          "System.Threading": "4.0.0"
-=======
           "System.Collections.Immutable": "1.1.37"
->>>>>>> f6d2d85d
         },
         "compile": {
           "lib/portable-net45+win8/System.Reflection.Metadata.dll": {}
         },
         "runtime": {
           "lib/portable-net45+win8/System.Reflection.Metadata.dll": {}
-        }
-      },
-      "System.Reflection.Primitives/4.0.0": {
-        "dependencies": {
-          "System.Runtime": "4.0.0"
-        },
-        "compile": {
-          "ref/dotnet/System.Reflection.Primitives.dll": {}
-        }
-      },
-      "System.Reflection.TypeExtensions/4.0.0": {
-        "dependencies": {
-          "System.Reflection": "4.0.0",
-          "System.Runtime": "4.0.0"
-        },
-        "compile": {
-          "ref/dotnet/System.Reflection.TypeExtensions.dll": {}
         }
       },
       "System.Reflection.Primitives/4.0.0": {
@@ -1227,7 +1192,6 @@
         "ref/xamarinios10/_._",
         "ref/xamarinmac20/_._",
         "runtimes/win8-aot/lib/netcore50/System.Reflection.dll"
-<<<<<<< HEAD
       ]
     },
     "System.Reflection.Extensions/4.0.0": {
@@ -1262,52 +1226,11 @@
         "runtimes/win8-aot/lib/netcore50/System.Reflection.Extensions.dll"
       ]
     },
-    "System.Reflection.Metadata/1.2.0-rc2-23826": {
-      "sha512": "iaq5zpluF7mUMd5hFyhmZGyCSzF6glZjvNI2VAhLFQEp8sGA/tROj6NoZL42q6HhoHxi1XyGeoIXPi5hyw0+5w==",
-      "type": "package",
-      "files": [
-        "System.Reflection.Metadata.1.2.0-rc2-23826.nupkg.sha512",
-=======
-      ]
-    },
-    "System.Reflection.Extensions/4.0.0": {
-      "sha512": "dbYaZWCyFAu1TGYUqR2n+Q+1casSHPR2vVW0WVNkXpZbrd2BXcZ7cpvpu9C98CTHtNmyfMWCLpCclDqly23t6A==",
-      "type": "package",
-      "files": [
-        "System.Reflection.Extensions.4.0.0.nupkg.sha512",
-        "System.Reflection.Extensions.nuspec",
-        "lib/DNXCore50/System.Reflection.Extensions.dll",
-        "lib/net45/_._",
-        "lib/netcore50/System.Reflection.Extensions.dll",
-        "lib/win8/_._",
-        "lib/wp80/_._",
-        "lib/wpa81/_._",
-        "ref/dotnet/System.Reflection.Extensions.dll",
-        "ref/dotnet/System.Reflection.Extensions.xml",
-        "ref/dotnet/de/System.Reflection.Extensions.xml",
-        "ref/dotnet/es/System.Reflection.Extensions.xml",
-        "ref/dotnet/fr/System.Reflection.Extensions.xml",
-        "ref/dotnet/it/System.Reflection.Extensions.xml",
-        "ref/dotnet/ja/System.Reflection.Extensions.xml",
-        "ref/dotnet/ko/System.Reflection.Extensions.xml",
-        "ref/dotnet/ru/System.Reflection.Extensions.xml",
-        "ref/dotnet/zh-hans/System.Reflection.Extensions.xml",
-        "ref/dotnet/zh-hant/System.Reflection.Extensions.xml",
-        "ref/net45/_._",
-        "ref/netcore50/System.Reflection.Extensions.dll",
-        "ref/netcore50/System.Reflection.Extensions.xml",
-        "ref/win8/_._",
-        "ref/wp80/_._",
-        "ref/wpa81/_._",
-        "runtimes/win8-aot/lib/netcore50/System.Reflection.Extensions.dll"
-      ]
-    },
     "System.Reflection.Metadata/1.2.0": {
-      "sha512": "3LjvW/Gr3f3+O8adWT04bV1nvbgQ3X1NYZHgRC76L/VdJ78nUCkwIcHguEH85fHIQ1TGldRpMJ3nqlMqaRwReA==",
+      "sha512": "ubQKFCNYPwhqPXPLjRKCvTDR2UvL5L5+Tm181D/5kl/df7264AuXDi2j2Bf5DxplBxevq8eUH9LRomcFCXTQKw==",
       "type": "package",
       "files": [
         "System.Reflection.Metadata.1.2.0.nupkg.sha512",
->>>>>>> f6d2d85d
         "System.Reflection.Metadata.nuspec",
         "ThirdPartyNotices.txt",
         "dotnet_library_license.txt",
