--- conflicted
+++ resolved
@@ -393,7 +393,24 @@
         }
 
         [Fact]
-<<<<<<< HEAD
+        [WorkItem(29252, "https://github.com/dotnet/roslyn/issues/29252")]
+        public void SdkPath()
+        {
+            var vbc = new Vbc();
+            vbc.SdkPath = @"path\to\sdk";
+            Assert.Equal(@"/optionstrict:custom /sdkpath:path\to\sdk", vbc.GenerateResponseFileContents());
+        }
+
+        [Fact]
+        [WorkItem(29252, "https://github.com/dotnet/roslyn/issues/29252")]
+        public void DisableSdkPath()
+        {
+            var vbc = new Vbc();
+            vbc.DisableSdkPath = true;
+            Assert.Equal(@"/optionstrict:custom /nosdkpath", vbc.GenerateResponseFileContents());
+        }
+
+        [Fact]
         public void EditorConfig()
         {
             var vbc = new Vbc();
@@ -410,23 +427,6 @@
             vbc.Sources = MSBuildUtil.CreateTaskItems("test.vb");
             vbc.AnalyzerConfigFiles = MSBuildUtil.CreateTaskItems("..\\.editorconfig", "sub dir\\.editorconfig");
             Assert.Equal(@"/optionstrict:custom /out:test.exe /analyzerconfig:..\.editorconfig /analyzerconfig:""sub dir\.editorconfig"" test.vb", vbc.GenerateResponseFileContents());
-=======
-        [WorkItem(29252, "https://github.com/dotnet/roslyn/issues/29252")]
-        public void SdkPath()
-        {
-            var vbc = new Vbc();
-            vbc.SdkPath = @"path\to\sdk";
-            Assert.Equal(@"/optionstrict:custom /sdkpath:path\to\sdk", vbc.GenerateResponseFileContents());
-        }
-
-        [Fact]
-        [WorkItem(29252, "https://github.com/dotnet/roslyn/issues/29252")]
-        public void DisableSdkPath()
-        {
-            var vbc = new Vbc();
-            vbc.DisableSdkPath = true;
-            Assert.Equal(@"/optionstrict:custom /nosdkpath", vbc.GenerateResponseFileContents());
->>>>>>> bc76684e
         }
     }
 }