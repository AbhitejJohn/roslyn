--- conflicted
+++ resolved
@@ -3301,14 +3301,11 @@
 
             static bool isConditionalAccessInstancePresentInChildren(IOperation operation)
             {
-<<<<<<< HEAD
-=======
                 if (operation is InvalidOperation invalidOperation)
                 {
                     return checkInvalidChildren(invalidOperation);
                 }
 
->>>>>>> beffac2b
                 // The conditional access should always be first leaf node in the subtree when performing a depth-first search. Visit the first child recursively
                 // until we either reach the bottom, or find the conditional access.
                 Operation currentOperation = (Operation)operation;
@@ -3318,21 +3315,16 @@
                     {
                         return true;
                     }
-<<<<<<< HEAD
-=======
                     else if (enumerator.Current is InvalidOperation invalidChild)
                     {
                         return checkInvalidChildren(invalidChild);
                     }
->>>>>>> beffac2b
 
                     currentOperation = (Operation)enumerator.Current;
                 }
 
                 return false;
             }
-<<<<<<< HEAD
-=======
 
             static bool checkInvalidChildren(InvalidOperation operation)
             {
@@ -3348,7 +3340,6 @@
 
                 return false;
             }
->>>>>>> beffac2b
         }
 
         public override IOperation VisitConditionalAccessInstance(IConditionalAccessInstanceOperation operation, int? captureIdForResult)
