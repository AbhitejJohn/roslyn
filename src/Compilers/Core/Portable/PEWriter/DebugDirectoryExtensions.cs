﻿// Copyright (c) Microsoft.  All Rights Reserved.  Licensed under the Apache License, Version 2.0.  See License.txt in the project root for license information.

using System;
using System.Collections.Immutable;
using System.Diagnostics;
using System.IO;
using System.Reflection;
using System.Reflection.Metadata;
using System.Reflection.PortableExecutable;
using Roslyn.Utilities;

namespace Roslyn.Reflection.PortableExecutable
{
    // TODO: move to SRM: https://github.com/dotnet/roslyn/issues/24712
    internal static class DebugDirectoryExtensions
    {
        private static Lazy<(FieldInfo, Action<DebugDirectoryBuilder, DebugDirectoryEntryType, uint, uint, int>)> s_debugDirectoryBuilderMembers 
            = new Lazy<(FieldInfo, Action<DebugDirectoryBuilder, DebugDirectoryEntryType, uint, uint, int>)>(() =>
            {
                var type = typeof(DebugDirectoryBuilder).GetTypeInfo();
<<<<<<< HEAD
                s_dataBuilderField = type.GetDeclaredField("_dataBuilder");
                s_addEntry = (Action<DebugDirectoryBuilder, DebugDirectoryEntryType, uint, uint, int>)
                    type.GetDeclaredMethod("AddEntry", typeof(DebugDirectoryEntryType), typeof(uint), typeof(uint), typeof(int)).
                    CreateDelegate(typeof(Action<DebugDirectoryBuilder, DebugDirectoryEntryType, uint, uint, int>));
            }
        }
=======
                return (
                    type.GetDeclaredField("_dataBuilder"),
                    (Action<DebugDirectoryBuilder, DebugDirectoryEntryType, uint, uint, int>)
                        type.GetDeclaredMethod("AddEntry", typeof(DebugDirectoryEntryType), typeof(uint), typeof(uint), typeof(int)).
                        CreateDelegate(typeof(Action<DebugDirectoryBuilder, DebugDirectoryEntryType, uint, uint, int>)));
            });

        internal const DebugDirectoryEntryType PdbChecksumEntryType = (DebugDirectoryEntryType)19;
>>>>>>> 62bb55cf

        public static void AddPdbChecksumEntry(this DebugDirectoryBuilder builder, string algorithmName, ImmutableArray<byte> checksum)
        {
            var (dataBuilder, addEntry) = s_debugDirectoryBuilderMembers.Value;
            int dataSize = WritePdbChecksumData((BlobBuilder)dataBuilder.GetValue(builder), algorithmName, checksum);
            addEntry(builder, PdbChecksumEntryType, 0x00000001, 0x00000000, dataSize);
        }

        private static int WritePdbChecksumData(BlobBuilder builder, string algorithmName, ImmutableArray<byte> checksum)
        {
            int start = builder.Count;

            // NUL-terminated algorithm name:
            builder.WriteUTF8(algorithmName, allowUnpairedSurrogates: true);
            builder.WriteByte(0);

            // checksum:
            builder.WriteBytes(checksum);

            return builder.Count - start;
        }

        /// <summary>
        /// Reads the data pointed to by the specified Debug Directory entry and interprets them as PDB Checksum entry.
        /// </summary>
        /// <exception cref="ArgumentException"><paramref name="entry"/> is not a PDB Checksum entry.</exception>
        /// <exception cref="BadImageFormatException">Bad format of the data.</exception>
        /// <exception cref="IOException">IO error while reading from the underlying stream.</exception>
        /// <exception cref="InvalidOperationException">PE image not available.</exception>
        internal static PdbChecksumDebugDirectoryData ReadPdbChecksumDebugDirectoryData(this PEReader peReader, DebugDirectoryEntry entry)
        {
            if (entry.Type != PdbChecksumEntryType)
            {
                throw new ArgumentException("Unexpected debug directory entry type", nameof(entry));
            }

            var peImage = peReader.GetEntireImage();

            int dataOffset = peReader.IsLoadedImage ? entry.DataRelativeVirtualAddress : entry.DataPointer;
            var reader = peImage.GetReader(dataOffset, entry.DataSize);

            int nameLength = reader.IndexOf(0);
            if (nameLength <= 0)
            {
                throw new BadImageFormatException("Invalid PDB Checksum data format");
            }

            string algorithmName = reader.ReadUTF8(nameLength);

            // NUL
            reader.Offset += 1;

            var checksum = reader.ReadBytes(reader.RemainingBytes).ToImmutableArray();
            if (checksum.Length == 0)
            {
                throw new BadImageFormatException("Invalid PDB Checksum data format");
            }

            return new PdbChecksumDebugDirectoryData(algorithmName, checksum);
        }
    }

    internal readonly struct PdbChecksumDebugDirectoryData
    {
        /// <summary>
        /// Checksum algorithm name.
        /// </summary>
        public string AlgorithmName { get; }

        /// <summary>
        /// Checksum of the associated PDB.
        /// </summary>
        public ImmutableArray<byte> Checksum { get; }

        internal PdbChecksumDebugDirectoryData(string algorithmName, ImmutableArray<byte> checksum)
        {
            Debug.Assert(!string.IsNullOrEmpty(algorithmName));
            Debug.Assert(!checksum.IsDefaultOrEmpty);

            AlgorithmName = algorithmName;
            Checksum = checksum;
        }
    }
}<|MERGE_RESOLUTION|>--- conflicted
+++ resolved
@@ -18,14 +18,6 @@
             = new Lazy<(FieldInfo, Action<DebugDirectoryBuilder, DebugDirectoryEntryType, uint, uint, int>)>(() =>
             {
                 var type = typeof(DebugDirectoryBuilder).GetTypeInfo();
-<<<<<<< HEAD
-                s_dataBuilderField = type.GetDeclaredField("_dataBuilder");
-                s_addEntry = (Action<DebugDirectoryBuilder, DebugDirectoryEntryType, uint, uint, int>)
-                    type.GetDeclaredMethod("AddEntry", typeof(DebugDirectoryEntryType), typeof(uint), typeof(uint), typeof(int)).
-                    CreateDelegate(typeof(Action<DebugDirectoryBuilder, DebugDirectoryEntryType, uint, uint, int>));
-            }
-        }
-=======
                 return (
                     type.GetDeclaredField("_dataBuilder"),
                     (Action<DebugDirectoryBuilder, DebugDirectoryEntryType, uint, uint, int>)
@@ -34,7 +26,6 @@
             });
 
         internal const DebugDirectoryEntryType PdbChecksumEntryType = (DebugDirectoryEntryType)19;
->>>>>>> 62bb55cf
 
         public static void AddPdbChecksumEntry(this DebugDirectoryBuilder builder, string algorithmName, ImmutableArray<byte> checksum)
         {
