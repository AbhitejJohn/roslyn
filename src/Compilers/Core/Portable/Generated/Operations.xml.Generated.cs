--- conflicted
+++ resolved
@@ -368,13 +368,8 @@
     /// </summary>
     internal abstract partial class AssignmentExpression : Operation, IAssignmentExpression
     {
-<<<<<<< HEAD
-        protected BaseAssignmentExpression(OperationKind kind, SyntaxNode syntax, ITypeSymbol type, Optional<object> constantValue) :
+        protected AssignmentExpression(OperationKind kind, SyntaxNode syntax, ITypeSymbol type, Optional<object> constantValue) :
             base(kind, syntax, type, constantValue)
-=======
-        protected AssignmentExpression(OperationKind kind, bool isInvalid, SyntaxNode syntax, ITypeSymbol type, Optional<object> constantValue) :
-            base(kind, isInvalid, syntax, type, constantValue)
->>>>>>> 49a56935
         {
         }
         /// <summary>
@@ -392,12 +387,8 @@
     /// </summary>
     internal abstract partial class BaseSimpleAssignmentExpression : AssignmentExpression, ISimpleAssignmentExpression
     {
-<<<<<<< HEAD
-        public AssignmentExpression(IOperation target, IOperation value, SyntaxNode syntax, ITypeSymbol type, Optional<object> constantValue) :
-            base(OperationKind.AssignmentExpression, syntax, type, constantValue)
-=======
-        public BaseSimpleAssignmentExpression(bool isInvalid, SyntaxNode syntax, ITypeSymbol type, Optional<object> constantValue) :
-            base(OperationKind.SimpleAssignmentExpression, isInvalid, syntax, type, constantValue)
+        public BaseSimpleAssignmentExpression(SyntaxNode syntax, ITypeSymbol type, Optional<object> constantValue) :
+            base(OperationKind.SimpleAssignmentExpression, syntax, type, constantValue)
         {
         }
         public override void Accept(OperationVisitor visitor)
@@ -415,9 +406,8 @@
     /// </summary>
     internal sealed partial class SimpleAssignmentExpression : BaseSimpleAssignmentExpression, ISimpleAssignmentExpression
     {
-        public SimpleAssignmentExpression(IOperation target, IOperation value, bool isInvalid, SyntaxNode syntax, ITypeSymbol type, Optional<object> constantValue) :
-            base(isInvalid, syntax, type, constantValue)
->>>>>>> 49a56935
+        public SimpleAssignmentExpression(IOperation target, IOperation value, SyntaxNode syntax, ITypeSymbol type, Optional<object> constantValue) :
+            base(syntax, type, constantValue)
         {
             Target = target;
             Value = value;
@@ -440,12 +430,8 @@
         private readonly Lazy<IOperation> _lazyTarget;
         private readonly Lazy<IOperation> _lazyValue;
 
-<<<<<<< HEAD
-        public LazyAssignmentExpression(Lazy<IOperation> target, Lazy<IOperation> value, SyntaxNode syntax, ITypeSymbol type, Optional<object> constantValue) : base(OperationKind.AssignmentExpression, syntax, type, constantValue)
-=======
-        public LazySimpleAssignmentExpression(Lazy<IOperation> target, Lazy<IOperation> value, bool isInvalid, SyntaxNode syntax, ITypeSymbol type, Optional<object> constantValue) :
-            base(isInvalid, syntax, type, constantValue)
->>>>>>> 49a56935
+        public LazySimpleAssignmentExpression(Lazy<IOperation> target, Lazy<IOperation> value, SyntaxNode syntax, ITypeSymbol type, Optional<object> constantValue) :
+            base(syntax, type, constantValue)
         {
             _lazyTarget = target ?? throw new System.ArgumentNullException(nameof(target));
             _lazyValue = value ?? throw new System.ArgumentNullException(nameof(value));
@@ -797,13 +783,8 @@
     /// </summary>
     internal abstract partial class BaseCompoundAssignmentExpression : AssignmentExpression, IHasOperatorMethodExpression, ICompoundAssignmentExpression
     {
-<<<<<<< HEAD
-        protected BaseCompoundAssignmentExpression(BinaryOperationKind binaryOperationKind, bool usesOperatorMethod, IMethodSymbol operatorMethod, OperationKind kind, SyntaxNode syntax, ITypeSymbol type, Optional<object> constantValue) :
-            base(kind, syntax, type, constantValue)
-=======
-        protected BaseCompoundAssignmentExpression(BinaryOperationKind binaryOperationKind, bool usesOperatorMethod, IMethodSymbol operatorMethod, bool isInvalid, SyntaxNode syntax, ITypeSymbol type, Optional<object> constantValue) :
-            base(OperationKind.CompoundAssignmentExpression, isInvalid, syntax, type, constantValue)
->>>>>>> 49a56935
+        protected BaseCompoundAssignmentExpression(BinaryOperationKind binaryOperationKind, bool usesOperatorMethod, IMethodSymbol operatorMethod, SyntaxNode syntax, ITypeSymbol type, Optional<object> constantValue) :
+            base(OperationKind.CompoundAssignmentExpression, syntax, type, constantValue)
         {
             BinaryOperationKind = binaryOperationKind;
             UsesOperatorMethod = usesOperatorMethod;
@@ -837,13 +818,8 @@
     /// </summary>
     internal sealed partial class CompoundAssignmentExpression : BaseCompoundAssignmentExpression, IHasOperatorMethodExpression, ICompoundAssignmentExpression
     {
-<<<<<<< HEAD
         public CompoundAssignmentExpression(BinaryOperationKind binaryOperationKind, IOperation target, IOperation value, bool usesOperatorMethod, IMethodSymbol operatorMethod, SyntaxNode syntax, ITypeSymbol type, Optional<object> constantValue) :
-            base(binaryOperationKind, usesOperatorMethod, operatorMethod, OperationKind.CompoundAssignmentExpression, syntax, type, constantValue)
-=======
-        public CompoundAssignmentExpression(BinaryOperationKind binaryOperationKind, IOperation target, IOperation value, bool usesOperatorMethod, IMethodSymbol operatorMethod, bool isInvalid, SyntaxNode syntax, ITypeSymbol type, Optional<object> constantValue) :
-            base(binaryOperationKind, usesOperatorMethod, operatorMethod, isInvalid, syntax, type, constantValue)
->>>>>>> 49a56935
+            base(binaryOperationKind, usesOperatorMethod, operatorMethod, syntax, type, constantValue)
         {
             Target = target;
             Value = value;
@@ -866,12 +842,8 @@
         private readonly Lazy<IOperation> _lazyTarget;
         private readonly Lazy<IOperation> _lazyValue;
 
-<<<<<<< HEAD
-        public LazyCompoundAssignmentExpression(BinaryOperationKind binaryOperationKind, Lazy<IOperation> target, Lazy<IOperation> value, bool usesOperatorMethod, IMethodSymbol operatorMethod, SyntaxNode syntax, ITypeSymbol type, Optional<object> constantValue) : base(binaryOperationKind, usesOperatorMethod, operatorMethod, OperationKind.CompoundAssignmentExpression, syntax, type, constantValue)
-=======
-        public LazyCompoundAssignmentExpression(BinaryOperationKind binaryOperationKind, Lazy<IOperation> target, Lazy<IOperation> value, bool usesOperatorMethod, IMethodSymbol operatorMethod, bool isInvalid, SyntaxNode syntax, ITypeSymbol type, Optional<object> constantValue) :
-            base(binaryOperationKind, usesOperatorMethod, operatorMethod, isInvalid, syntax, type, constantValue)
->>>>>>> 49a56935
+        public LazyCompoundAssignmentExpression(BinaryOperationKind binaryOperationKind, Lazy<IOperation> target, Lazy<IOperation> value, bool usesOperatorMethod, IMethodSymbol operatorMethod, SyntaxNode syntax, ITypeSymbol type, Optional<object> constantValue) :
+            base(binaryOperationKind, usesOperatorMethod, operatorMethod, syntax, type, constantValue)
         {
             _lazyTarget = target ?? throw new System.ArgumentNullException(nameof(target));
             _lazyValue = value ?? throw new System.ArgumentNullException(nameof(value));
@@ -1293,62 +1265,51 @@
     /// </summary>
     internal abstract partial class BaseEventReferenceExpression : MemberReferenceExpression, IEventReferenceExpression
     {
-<<<<<<< HEAD
+        public BaseEventReferenceExpression(IEventSymbol @event, ISymbol member, SyntaxNode syntax, ITypeSymbol type, Optional<object> constantValue) :
+            base(member, OperationKind.EventReferenceExpression, syntax, type, constantValue)
+        {
+            Event = @event;
+        }
+        /// <summary>
+        /// Referenced event.
+        /// </summary>
+        public IEventSymbol Event { get; }
+
+        public override void Accept(OperationVisitor visitor)
+        {
+            visitor.VisitEventReferenceExpression(this);
+        }
+        public override TResult Accept<TArgument, TResult>(OperationVisitor<TArgument, TResult> visitor, TArgument argument)
+        {
+            return visitor.VisitEventReferenceExpression(this, argument);
+        }
+    }
+
+    /// <summary>
+    /// Represents a reference to an event.
+    /// </summary>
+    internal sealed partial class EventReferenceExpression : BaseEventReferenceExpression, IEventReferenceExpression
+    {
         public EventReferenceExpression(IEventSymbol @event, IOperation instance, ISymbol member, SyntaxNode syntax, ITypeSymbol type, Optional<object> constantValue) :
-            base(member, OperationKind.EventReferenceExpression, syntax, type, constantValue)
-=======
-        public BaseEventReferenceExpression(IEventSymbol @event, ISymbol member, bool isInvalid, SyntaxNode syntax, ITypeSymbol type, Optional<object> constantValue) :
-            base(member, OperationKind.EventReferenceExpression, isInvalid, syntax, type, constantValue)
->>>>>>> 49a56935
-        {
-            Event = @event;
-        }
-        /// <summary>
-        /// Referenced event.
-        /// </summary>
-        public IEventSymbol Event { get; }
-
-        public override void Accept(OperationVisitor visitor)
-        {
-            visitor.VisitEventReferenceExpression(this);
-        }
-        public override TResult Accept<TArgument, TResult>(OperationVisitor<TArgument, TResult> visitor, TArgument argument)
-        {
-            return visitor.VisitEventReferenceExpression(this, argument);
-        }
+            base(@event, member, syntax, type, constantValue)
+        {
+            Instance = instance;
+        }
+        /// <summary>
+        /// Instance of the type. Null if the reference is to a static/shared member.
+        /// </summary>
+        public override IOperation Instance { get; }
     }
 
     /// <summary>
     /// Represents a reference to an event.
     /// </summary>
-    internal sealed partial class EventReferenceExpression : BaseEventReferenceExpression, IEventReferenceExpression
-    {
-<<<<<<< HEAD
+    internal sealed partial class LazyEventReferenceExpression : BaseEventReferenceExpression, IEventReferenceExpression
+    {
         private readonly Lazy<IOperation> _lazyInstance;
 
-        public LazyEventReferenceExpression(IEventSymbol @event, Lazy<IOperation> instance, ISymbol member, SyntaxNode syntax, ITypeSymbol type, Optional<object> constantValue) : base(member, OperationKind.EventReferenceExpression, syntax, type, constantValue)
-=======
-        public EventReferenceExpression(IEventSymbol @event, IOperation instance, ISymbol member, bool isInvalid, SyntaxNode syntax, ITypeSymbol type, Optional<object> constantValue) :
-            base(@event, member, isInvalid, syntax, type, constantValue)
->>>>>>> 49a56935
-        {
-            Instance = instance;
-        }
-        /// <summary>
-        /// Instance of the type. Null if the reference is to a static/shared member.
-        /// </summary>
-        public override IOperation Instance { get; }
-    }
-
-    /// <summary>
-    /// Represents a reference to an event.
-    /// </summary>
-    internal sealed partial class LazyEventReferenceExpression : BaseEventReferenceExpression, IEventReferenceExpression
-    {
-        private readonly Lazy<IOperation> _lazyInstance;
-
-        public LazyEventReferenceExpression(IEventSymbol @event, Lazy<IOperation> instance, ISymbol member, bool isInvalid, SyntaxNode syntax, ITypeSymbol type, Optional<object> constantValue) :
-            base(@event, member, isInvalid, syntax, type, constantValue)
+        public LazyEventReferenceExpression(IEventSymbol @event, Lazy<IOperation> instance, ISymbol member, SyntaxNode syntax, ITypeSymbol type, Optional<object> constantValue) :
+            base(@event, member, syntax, type, constantValue)
         {
             _lazyInstance = instance ?? throw new System.ArgumentNullException(nameof(instance));
         }
@@ -1419,59 +1380,48 @@
     /// </summary>
     internal abstract partial class BaseFieldInitializer : SymbolInitializer, IFieldInitializer
     {
-<<<<<<< HEAD
+        public BaseFieldInitializer(ImmutableArray<IFieldSymbol> initializedFields, OperationKind kind, SyntaxNode syntax, ITypeSymbol type, Optional<object> constantValue) :
+            base(kind, syntax, type, constantValue)
+        {
+            InitializedFields = initializedFields;
+        }
+        /// <summary>
+        /// Initialized fields. There can be multiple fields for Visual Basic fields declared with As New.
+        /// </summary>
+        public ImmutableArray<IFieldSymbol> InitializedFields { get; }
+
+        public override void Accept(OperationVisitor visitor)
+        {
+            visitor.VisitFieldInitializer(this);
+        }
+        public override TResult Accept<TArgument, TResult>(OperationVisitor<TArgument, TResult> visitor, TArgument argument)
+        {
+            return visitor.VisitFieldInitializer(this, argument);
+        }
+    }
+
+    /// <summary>
+    /// Represents an initialization of a field.
+    /// </summary>
+    internal sealed partial class FieldInitializer : BaseFieldInitializer, IFieldInitializer
+    {
         public FieldInitializer(ImmutableArray<IFieldSymbol> initializedFields, IOperation value, OperationKind kind, SyntaxNode syntax, ITypeSymbol type, Optional<object> constantValue) :
-            base(kind, syntax, type, constantValue)
-=======
-        public BaseFieldInitializer(ImmutableArray<IFieldSymbol> initializedFields, OperationKind kind, bool isInvalid, SyntaxNode syntax, ITypeSymbol type, Optional<object> constantValue) :
-            base(kind, isInvalid, syntax, type, constantValue)
->>>>>>> 49a56935
-        {
-            InitializedFields = initializedFields;
-        }
-        /// <summary>
-        /// Initialized fields. There can be multiple fields for Visual Basic fields declared with As New.
-        /// </summary>
-        public ImmutableArray<IFieldSymbol> InitializedFields { get; }
-
-        public override void Accept(OperationVisitor visitor)
-        {
-            visitor.VisitFieldInitializer(this);
-        }
-        public override TResult Accept<TArgument, TResult>(OperationVisitor<TArgument, TResult> visitor, TArgument argument)
-        {
-            return visitor.VisitFieldInitializer(this, argument);
-        }
+            base(initializedFields, kind, syntax, type, constantValue)
+        {
+            Value = value;
+        }
+        public override IOperation Value { get; }
     }
 
     /// <summary>
     /// Represents an initialization of a field.
     /// </summary>
-    internal sealed partial class FieldInitializer : BaseFieldInitializer, IFieldInitializer
-    {
-<<<<<<< HEAD
+    internal sealed partial class LazyFieldInitializer : BaseFieldInitializer, IFieldInitializer
+    {
         private readonly Lazy<IOperation> _lazyValue;
 
-        public LazyFieldInitializer(ImmutableArray<IFieldSymbol> initializedFields, Lazy<IOperation> value, OperationKind kind, SyntaxNode syntax, ITypeSymbol type, Optional<object> constantValue) : base(kind, syntax, type, constantValue)
-=======
-        public FieldInitializer(ImmutableArray<IFieldSymbol> initializedFields, IOperation value, OperationKind kind, bool isInvalid, SyntaxNode syntax, ITypeSymbol type, Optional<object> constantValue) :
-            base(initializedFields, kind, isInvalid, syntax, type, constantValue)
->>>>>>> 49a56935
-        {
-            Value = value;
-        }
-        public override IOperation Value { get; }
-    }
-
-    /// <summary>
-    /// Represents an initialization of a field.
-    /// </summary>
-    internal sealed partial class LazyFieldInitializer : BaseFieldInitializer, IFieldInitializer
-    {
-        private readonly Lazy<IOperation> _lazyValue;
-
-        public LazyFieldInitializer(ImmutableArray<IFieldSymbol> initializedFields, Lazy<IOperation> value, OperationKind kind, bool isInvalid, SyntaxNode syntax, ITypeSymbol type, Optional<object> constantValue) :
-            base(initializedFields, kind, isInvalid, syntax, type, constantValue)
+        public LazyFieldInitializer(ImmutableArray<IFieldSymbol> initializedFields, Lazy<IOperation> value, OperationKind kind, SyntaxNode syntax, ITypeSymbol type, Optional<object> constantValue) :
+            base(initializedFields, kind, syntax, type, constantValue)
         {
             _lazyValue = value ?? throw new System.ArgumentNullException(nameof(value));
         }
@@ -1483,62 +1433,51 @@
     /// </summary>
     internal abstract partial class BaseFieldReferenceExpression : MemberReferenceExpression, IFieldReferenceExpression
     {
-<<<<<<< HEAD
+        public BaseFieldReferenceExpression(IFieldSymbol field, ISymbol member, SyntaxNode syntax, ITypeSymbol type, Optional<object> constantValue) :
+            base(member, OperationKind.FieldReferenceExpression, syntax, type, constantValue)
+        {
+            Field = field;
+        }
+        /// <summary>
+        /// Referenced field.
+        /// </summary>
+        public IFieldSymbol Field { get; }
+
+        public override void Accept(OperationVisitor visitor)
+        {
+            visitor.VisitFieldReferenceExpression(this);
+        }
+        public override TResult Accept<TArgument, TResult>(OperationVisitor<TArgument, TResult> visitor, TArgument argument)
+        {
+            return visitor.VisitFieldReferenceExpression(this, argument);
+        }
+    }
+
+    /// <summary>
+    /// Represents a reference to a field.
+    /// </summary>
+    internal sealed partial class FieldReferenceExpression : BaseFieldReferenceExpression, IFieldReferenceExpression
+    {
         public FieldReferenceExpression(IFieldSymbol field, IOperation instance, ISymbol member, SyntaxNode syntax, ITypeSymbol type, Optional<object> constantValue) :
-            base(member, OperationKind.FieldReferenceExpression, syntax, type, constantValue)
-=======
-        public BaseFieldReferenceExpression(IFieldSymbol field, ISymbol member, bool isInvalid, SyntaxNode syntax, ITypeSymbol type, Optional<object> constantValue) :
-            base(member, OperationKind.FieldReferenceExpression, isInvalid, syntax, type, constantValue)
->>>>>>> 49a56935
-        {
-            Field = field;
-        }
-        /// <summary>
-        /// Referenced field.
-        /// </summary>
-        public IFieldSymbol Field { get; }
-
-        public override void Accept(OperationVisitor visitor)
-        {
-            visitor.VisitFieldReferenceExpression(this);
-        }
-        public override TResult Accept<TArgument, TResult>(OperationVisitor<TArgument, TResult> visitor, TArgument argument)
-        {
-            return visitor.VisitFieldReferenceExpression(this, argument);
-        }
+            base(field, member, syntax, type, constantValue)
+        {
+            Instance = instance;
+        }
+        /// <summary>
+        /// Instance of the type. Null if the reference is to a static/shared member.
+        /// </summary>
+        public override IOperation Instance { get; }
     }
 
     /// <summary>
     /// Represents a reference to a field.
     /// </summary>
-    internal sealed partial class FieldReferenceExpression : BaseFieldReferenceExpression, IFieldReferenceExpression
-    {
-<<<<<<< HEAD
+    internal sealed partial class LazyFieldReferenceExpression : BaseFieldReferenceExpression, IFieldReferenceExpression
+    {
         private readonly Lazy<IOperation> _lazyInstance;
 
-        public LazyFieldReferenceExpression(IFieldSymbol field, Lazy<IOperation> instance, ISymbol member, SyntaxNode syntax, ITypeSymbol type, Optional<object> constantValue) : base(member, OperationKind.FieldReferenceExpression, syntax, type, constantValue)
-=======
-        public FieldReferenceExpression(IFieldSymbol field, IOperation instance, ISymbol member, bool isInvalid, SyntaxNode syntax, ITypeSymbol type, Optional<object> constantValue) :
-            base(field, member, isInvalid, syntax, type, constantValue)
->>>>>>> 49a56935
-        {
-            Instance = instance;
-        }
-        /// <summary>
-        /// Instance of the type. Null if the reference is to a static/shared member.
-        /// </summary>
-        public override IOperation Instance { get; }
-    }
-
-    /// <summary>
-    /// Represents a reference to a field.
-    /// </summary>
-    internal sealed partial class LazyFieldReferenceExpression : BaseFieldReferenceExpression, IFieldReferenceExpression
-    {
-        private readonly Lazy<IOperation> _lazyInstance;
-
-        public LazyFieldReferenceExpression(IFieldSymbol field, Lazy<IOperation> instance, ISymbol member, bool isInvalid, SyntaxNode syntax, ITypeSymbol type, Optional<object> constantValue) :
-            base(field, member, isInvalid, syntax, type, constantValue)
+        public LazyFieldReferenceExpression(IFieldSymbol field, Lazy<IOperation> instance, ISymbol member, SyntaxNode syntax, ITypeSymbol type, Optional<object> constantValue) :
+            base(field, member, syntax, type, constantValue)
         {
             _lazyInstance = instance ?? throw new System.ArgumentNullException(nameof(instance));
         }
@@ -1625,42 +1564,37 @@
     /// </summary>
     internal abstract partial class BaseForEachLoopStatement : LoopStatement, IForEachLoopStatement
     {
-<<<<<<< HEAD
+        public BaseForEachLoopStatement(ILocalSymbol iterationVariable, LoopKind loopKind, SyntaxNode syntax, ITypeSymbol type, Optional<object> constantValue) :
+            base(loopKind, OperationKind.LoopStatement, syntax, type, constantValue)
+        {
+            IterationVariable = iterationVariable;
+        }
+        /// <summary>
+        /// Iteration variable of the loop.
+        /// </summary>
+        public ILocalSymbol IterationVariable { get; }
+        /// <summary>
+        /// Collection value over which the loop iterates.
+        /// </summary>
+        public abstract IOperation Collection { get; }
+
+        public override void Accept(OperationVisitor visitor)
+        {
+            visitor.VisitForEachLoopStatement(this);
+        }
+        public override TResult Accept<TArgument, TResult>(OperationVisitor<TArgument, TResult> visitor, TArgument argument)
+        {
+            return visitor.VisitForEachLoopStatement(this, argument);
+        }
+    }
+
+    /// <summary>
+    /// Represents a C# foreach statement or a VB For Each statement.
+    /// </summary>
+    internal sealed partial class ForEachLoopStatement : BaseForEachLoopStatement, IForEachLoopStatement
+    {
         public ForEachLoopStatement(ILocalSymbol iterationVariable, IOperation collection, LoopKind loopKind, IOperation body, SyntaxNode syntax, ITypeSymbol type, Optional<object> constantValue) :
-            base(loopKind, OperationKind.LoopStatement, syntax, type, constantValue)
-=======
-        public BaseForEachLoopStatement(ILocalSymbol iterationVariable, LoopKind loopKind, bool isInvalid, SyntaxNode syntax, ITypeSymbol type, Optional<object> constantValue) :
-            base(loopKind, OperationKind.LoopStatement, isInvalid, syntax, type, constantValue)
->>>>>>> 49a56935
-        {
-            IterationVariable = iterationVariable;
-        }
-        /// <summary>
-        /// Iteration variable of the loop.
-        /// </summary>
-        public ILocalSymbol IterationVariable { get; }
-        /// <summary>
-        /// Collection value over which the loop iterates.
-        /// </summary>
-        public abstract IOperation Collection { get; }
-
-        public override void Accept(OperationVisitor visitor)
-        {
-            visitor.VisitForEachLoopStatement(this);
-        }
-        public override TResult Accept<TArgument, TResult>(OperationVisitor<TArgument, TResult> visitor, TArgument argument)
-        {
-            return visitor.VisitForEachLoopStatement(this, argument);
-        }
-    }
-
-    /// <summary>
-    /// Represents a C# foreach statement or a VB For Each statement.
-    /// </summary>
-    internal sealed partial class ForEachLoopStatement : BaseForEachLoopStatement, IForEachLoopStatement
-    {
-        public ForEachLoopStatement(ILocalSymbol iterationVariable, IOperation collection, LoopKind loopKind, IOperation body, bool isInvalid, SyntaxNode syntax, ITypeSymbol type, Optional<object> constantValue) :
-            base(iterationVariable, loopKind, isInvalid, syntax, type, constantValue)
+            base(iterationVariable, loopKind, syntax, type, constantValue)
         {
             Collection = collection;
             Body = body;
@@ -1683,12 +1617,8 @@
         private readonly Lazy<IOperation> _lazyCollection;
         private readonly Lazy<IOperation> _lazyBody;
 
-<<<<<<< HEAD
-        public LazyForEachLoopStatement(ILocalSymbol iterationVariable, Lazy<IOperation> collection, LoopKind loopKind, Lazy<IOperation> body, SyntaxNode syntax, ITypeSymbol type, Optional<object> constantValue) : base(loopKind, OperationKind.LoopStatement, syntax, type, constantValue)
-=======
-        public LazyForEachLoopStatement(ILocalSymbol iterationVariable, Lazy<IOperation> collection, LoopKind loopKind, Lazy<IOperation> body, bool isInvalid, SyntaxNode syntax, ITypeSymbol type, Optional<object> constantValue) :
-            base(iterationVariable, loopKind, isInvalid, syntax, type, constantValue)
->>>>>>> 49a56935
+        public LazyForEachLoopStatement(ILocalSymbol iterationVariable, Lazy<IOperation> collection, LoopKind loopKind, Lazy<IOperation> body, SyntaxNode syntax, ITypeSymbol type, Optional<object> constantValue) :
+            base(iterationVariable, loopKind, syntax, type, constantValue)
         {
             _lazyCollection = collection ?? throw new System.ArgumentNullException(nameof(collection));
             _lazyBody = body ?? throw new System.ArgumentNullException(nameof(body));
@@ -1708,8 +1638,8 @@
     /// </summary>
     internal abstract partial class BaseForLoopStatement : ForWhileUntilLoopStatement, IForLoopStatement
     {
-        public BaseForLoopStatement(ImmutableArray<ILocalSymbol> locals, LoopKind loopKind, bool isInvalid, SyntaxNode syntax, ITypeSymbol type, Optional<object> constantValue) :
-            base(loopKind, OperationKind.LoopStatement, isInvalid, syntax, type, constantValue)
+        public BaseForLoopStatement(ImmutableArray<ILocalSymbol> locals, LoopKind loopKind, SyntaxNode syntax, ITypeSymbol type, Optional<object> constantValue) :
+            base(loopKind, OperationKind.LoopStatement, syntax, type, constantValue)
         {
             Locals = locals;
         }
@@ -1741,13 +1671,8 @@
     /// </summary>
     internal sealed partial class ForLoopStatement : BaseForLoopStatement, IForLoopStatement
     {
-<<<<<<< HEAD
         public ForLoopStatement(ImmutableArray<IOperation> before, ImmutableArray<IOperation> atLoopBottom, ImmutableArray<ILocalSymbol> locals, IOperation condition, LoopKind loopKind, IOperation body, SyntaxNode syntax, ITypeSymbol type, Optional<object> constantValue) :
-            base(loopKind, OperationKind.LoopStatement, syntax, type, constantValue)
-=======
-        public ForLoopStatement(ImmutableArray<IOperation> before, ImmutableArray<IOperation> atLoopBottom, ImmutableArray<ILocalSymbol> locals, IOperation condition, LoopKind loopKind, IOperation body, bool isInvalid, SyntaxNode syntax, ITypeSymbol type, Optional<object> constantValue) :
-            base(locals, loopKind, isInvalid, syntax, type, constantValue)
->>>>>>> 49a56935
+            base(locals, loopKind, syntax, type, constantValue)
         {
             Before = before;
             AtLoopBottom = atLoopBottom;
@@ -1782,12 +1707,8 @@
         private readonly Lazy<IOperation> _lazyCondition;
         private readonly Lazy<IOperation> _lazyBody;
 
-<<<<<<< HEAD
-        public LazyForLoopStatement(Lazy<ImmutableArray<IOperation>> before, Lazy<ImmutableArray<IOperation>> atLoopBottom, ImmutableArray<ILocalSymbol> locals, Lazy<IOperation> condition, LoopKind loopKind, Lazy<IOperation> body, SyntaxNode syntax, ITypeSymbol type, Optional<object> constantValue) : base(loopKind, OperationKind.LoopStatement, syntax, type, constantValue)
-=======
-        public LazyForLoopStatement(Lazy<ImmutableArray<IOperation>> before, Lazy<ImmutableArray<IOperation>> atLoopBottom, ImmutableArray<ILocalSymbol> locals, Lazy<IOperation> condition, LoopKind loopKind, Lazy<IOperation> body, bool isInvalid, SyntaxNode syntax, ITypeSymbol type, Optional<object> constantValue) :
-            base(locals, loopKind, isInvalid, syntax, type, constantValue)
->>>>>>> 49a56935
+        public LazyForLoopStatement(Lazy<ImmutableArray<IOperation>> before, Lazy<ImmutableArray<IOperation>> atLoopBottom, ImmutableArray<ILocalSymbol> locals, Lazy<IOperation> condition, LoopKind loopKind, Lazy<IOperation> body, SyntaxNode syntax, ITypeSymbol type, Optional<object> constantValue) :
+            base(locals, loopKind, syntax, type, constantValue)
         {
             _lazyBefore = before;
             _lazyAtLoopBottom = atLoopBottom;
@@ -1923,13 +1844,8 @@
     /// </summary>
     internal abstract partial class BaseIncrementExpression : Operation, IIncrementExpression
     {
-<<<<<<< HEAD
-        public IncrementExpression(UnaryOperationKind incrementOperationKind, BinaryOperationKind binaryOperationKind, IOperation target, IOperation value, bool usesOperatorMethod, IMethodSymbol operatorMethod, SyntaxNode syntax, ITypeSymbol type, Optional<object> constantValue) :
-            base(binaryOperationKind, usesOperatorMethod, operatorMethod, OperationKind.IncrementExpression, syntax, type, constantValue)
-=======
-        public BaseIncrementExpression(UnaryOperationKind incrementOperationKind, bool usesOperatorMethod, IMethodSymbol operatorMethod, bool isInvalid, SyntaxNode syntax, ITypeSymbol type, Optional<object> constantValue) :
-            base(OperationKind.IncrementExpression, isInvalid, syntax, type, constantValue)
->>>>>>> 49a56935
+        public BaseIncrementExpression(UnaryOperationKind incrementOperationKind, bool usesOperatorMethod, IMethodSymbol operatorMethod, SyntaxNode syntax, ITypeSymbol type, Optional<object> constantValue) :
+            base(OperationKind.IncrementExpression, syntax, type, constantValue)
         {
             IncrementOperationKind = incrementOperationKind;
             UsesOperatorMethod = usesOperatorMethod;
@@ -1942,96 +1858,51 @@
         /// <summary>
         /// Target of the assignment.
         /// </summary>
-<<<<<<< HEAD
+        public abstract IOperation Target { get; }
+        /// <summary>
+        /// True if and only if the operation is performed by an operator method.
+        /// </summary>
+        public bool UsesOperatorMethod { get; }
+        /// <summary>
+        /// Operation method used by the operation, null if the operation does not use an operator method.
+        /// </summary>
+        public IMethodSymbol OperatorMethod { get; }
+
+        public override void Accept(OperationVisitor visitor)
+        {
+            visitor.VisitIncrementExpression(this);
+        }
+        public override TResult Accept<TArgument, TResult>(OperationVisitor<TArgument, TResult> visitor, TArgument argument)
+        {
+            return visitor.VisitIncrementExpression(this, argument);
+        }
+    }
+
+    /// <summary>
+    /// Represents an increment expression.
+    /// </summary>
+    internal sealed partial class IncrementExpression : BaseIncrementExpression, IIncrementExpression
+    {
+        public IncrementExpression(UnaryOperationKind incrementOperationKind, IOperation target, bool usesOperatorMethod, IMethodSymbol operatorMethod, SyntaxNode syntax, ITypeSymbol type, Optional<object> constantValue) :
+            base(incrementOperationKind, usesOperatorMethod, operatorMethod, syntax, type, constantValue)
+        {
+            Target = target;
+        }
+        /// <summary>
+        /// Target of the assignment.
+        /// </summary>
         public override IOperation Target { get; }
-        /// <summary>
-        /// Value to be assigned to the target of the assignment.
-        /// </summary>
-        public override IOperation Value { get; }
-        public override void Accept(OperationVisitor visitor)
-        {
-            visitor.VisitIncrementExpression(this);
-        }
-        public override TResult Accept<TArgument, TResult>(OperationVisitor<TArgument, TResult> visitor, TArgument argument)
-        {
-            return visitor.VisitIncrementExpression(this, argument);
-        }
     }
 
     /// <summary>
     /// Represents an increment expression.
     /// </summary>
-    internal sealed partial class LazyIncrementExpression : BaseCompoundAssignmentExpression, IIncrementExpression
+    internal sealed partial class LazyIncrementExpression : BaseIncrementExpression, IIncrementExpression
     {
         private readonly Lazy<IOperation> _lazyTarget;
-        private readonly Lazy<IOperation> _lazyValue;
-
-        public LazyIncrementExpression(UnaryOperationKind incrementOperationKind, BinaryOperationKind binaryOperationKind, Lazy<IOperation> target, Lazy<IOperation> value, bool usesOperatorMethod, IMethodSymbol operatorMethod, SyntaxNode syntax, ITypeSymbol type, Optional<object> constantValue) : base(binaryOperationKind, usesOperatorMethod, operatorMethod, OperationKind.IncrementExpression, syntax, type, constantValue)
-        {
-            IncrementOperationKind = incrementOperationKind;
-            _lazyTarget = target ?? throw new System.ArgumentNullException("target");
-            _lazyValue = value ?? throw new System.ArgumentNullException("value");
-        }
-        /// <summary>
-        /// Kind of increment.
-        /// </summary>
-        public UnaryOperationKind IncrementOperationKind { get; }
-=======
-        public abstract IOperation Target { get; }
->>>>>>> 49a56935
-        /// <summary>
-        /// True if and only if the operation is performed by an operator method.
-        /// </summary>
-        public bool UsesOperatorMethod { get; }
-        /// <summary>
-        /// Operation method used by the operation, null if the operation does not use an operator method.
-        /// </summary>
-        public IMethodSymbol OperatorMethod { get; }
-
-        public override void Accept(OperationVisitor visitor)
-        {
-            visitor.VisitIncrementExpression(this);
-        }
-        public override TResult Accept<TArgument, TResult>(OperationVisitor<TArgument, TResult> visitor, TArgument argument)
-        {
-            return visitor.VisitIncrementExpression(this, argument);
-        }
-    }
-
-    /// <summary>
-    /// Represents an increment expression.
-    /// </summary>
-    internal sealed partial class IncrementExpression : BaseIncrementExpression, IIncrementExpression
-    {
-<<<<<<< HEAD
-        public IndexedPropertyReferenceExpression(IPropertySymbol property, IOperation instance, ISymbol member, ImmutableArray<IArgument> argumentsInEvaluationOrder, SyntaxNode syntax, ITypeSymbol type, Optional<object> constantValue) :
-            base(property, member, OperationKind.IndexedPropertyReferenceExpression, syntax, type, constantValue)
-=======
-        public IncrementExpression(UnaryOperationKind incrementOperationKind, IOperation target, bool usesOperatorMethod, IMethodSymbol operatorMethod, bool isInvalid, SyntaxNode syntax, ITypeSymbol type, Optional<object> constantValue) :
-            base(incrementOperationKind, usesOperatorMethod, operatorMethod, isInvalid, syntax, type, constantValue)
->>>>>>> 49a56935
-        {
-            Target = target;
-        }
-        /// <summary>
-        /// Target of the assignment.
-        /// </summary>
-        public override IOperation Target { get; }
-    }
-
-    /// <summary>
-    /// Represents an increment expression.
-    /// </summary>
-    internal sealed partial class LazyIncrementExpression : BaseIncrementExpression, IIncrementExpression
-    {
-        private readonly Lazy<IOperation> _lazyTarget;
-
-<<<<<<< HEAD
-        public LazyIndexedPropertyReferenceExpression(IPropertySymbol property, Lazy<IOperation> instance, ISymbol member, Lazy<ImmutableArray<IArgument>> argumentsInEvaluationOrder, SyntaxNode syntax, ITypeSymbol type, Optional<object> constantValue) : base(property, member, OperationKind.IndexedPropertyReferenceExpression, syntax, type, constantValue)
-=======
-        public LazyIncrementExpression(UnaryOperationKind incrementOperationKind, Lazy<IOperation> target, bool usesOperatorMethod, IMethodSymbol operatorMethod, bool isInvalid, SyntaxNode syntax, ITypeSymbol type, Optional<object> constantValue) :
-            base(incrementOperationKind, usesOperatorMethod, operatorMethod, isInvalid, syntax, type, constantValue)
->>>>>>> 49a56935
+
+        public LazyIncrementExpression(UnaryOperationKind incrementOperationKind, Lazy<IOperation> target, bool usesOperatorMethod, IMethodSymbol operatorMethod, SyntaxNode syntax, ITypeSymbol type, Optional<object> constantValue) :
+            base(incrementOperationKind, usesOperatorMethod, operatorMethod, syntax, type, constantValue)
         {
             _lazyTarget = target ?? throw new System.ArgumentNullException(nameof(target));
         }
@@ -2884,13 +2755,8 @@
     /// </summary>
     internal abstract partial class BaseMethodBindingExpression : MemberReferenceExpression, IMethodBindingExpression
     {
-<<<<<<< HEAD
-        public MethodBindingExpression(IMethodSymbol method, bool isVirtual, IOperation instance, ISymbol member, SyntaxNode syntax, ITypeSymbol type, Optional<object> constantValue) :
+        public BaseMethodBindingExpression(IMethodSymbol method, bool isVirtual, ISymbol member, SyntaxNode syntax, ITypeSymbol type, Optional<object> constantValue) :
             base(member, OperationKind.MethodBindingExpression, syntax, type, constantValue)
-=======
-        public BaseMethodBindingExpression(IMethodSymbol method, bool isVirtual, ISymbol member, bool isInvalid, SyntaxNode syntax, ITypeSymbol type, Optional<object> constantValue) :
-            base(member, OperationKind.MethodBindingExpression, isInvalid, syntax, type, constantValue)
->>>>>>> 49a56935
         {
             Method = method;
             IsVirtual = isVirtual;
@@ -2920,8 +2786,8 @@
     /// </summary>
     internal sealed partial class MethodBindingExpression : BaseMethodBindingExpression, IMethodBindingExpression
     {
-        public MethodBindingExpression(IMethodSymbol method, bool isVirtual, IOperation instance, ISymbol member, bool isInvalid, SyntaxNode syntax, ITypeSymbol type, Optional<object> constantValue) :
-            base(method, isVirtual, member, isInvalid, syntax, type, constantValue)
+        public MethodBindingExpression(IMethodSymbol method, bool isVirtual, IOperation instance, ISymbol member, SyntaxNode syntax, ITypeSymbol type, Optional<object> constantValue) :
+            base(method, isVirtual, member, syntax, type, constantValue)
         {
             Instance = instance;
         }
@@ -2938,12 +2804,8 @@
     {
         private readonly Lazy<IOperation> _lazyInstance;
 
-<<<<<<< HEAD
-        public LazyMethodBindingExpression(IMethodSymbol method, bool isVirtual, Lazy<IOperation> instance, ISymbol member, SyntaxNode syntax, ITypeSymbol type, Optional<object> constantValue) : base(member, OperationKind.MethodBindingExpression, syntax, type, constantValue)
-=======
-        public LazyMethodBindingExpression(IMethodSymbol method, bool isVirtual, Lazy<IOperation> instance, ISymbol member, bool isInvalid, SyntaxNode syntax, ITypeSymbol type, Optional<object> constantValue) :
-            base(method, isVirtual, member, isInvalid, syntax, type, constantValue)
->>>>>>> 49a56935
+        public LazyMethodBindingExpression(IMethodSymbol method, bool isVirtual, Lazy<IOperation> instance, ISymbol member, SyntaxNode syntax, ITypeSymbol type, Optional<object> constantValue) :
+            base(method, isVirtual, member, syntax, type, constantValue)
         {
             _lazyInstance = instance ?? throw new System.ArgumentNullException(nameof(instance));
         }
@@ -3138,59 +3000,48 @@
     /// </summary>
     internal abstract partial class BaseParameterInitializer : SymbolInitializer, IParameterInitializer
     {
-<<<<<<< HEAD
+        public BaseParameterInitializer(IParameterSymbol parameter, OperationKind kind, SyntaxNode syntax, ITypeSymbol type, Optional<object> constantValue) :
+            base(kind, syntax, type, constantValue)
+        {
+            Parameter = parameter;
+        }
+        /// <summary>
+        /// Initialized parameter.
+        /// </summary>
+        public IParameterSymbol Parameter { get; }
+
+        public override void Accept(OperationVisitor visitor)
+        {
+            visitor.VisitParameterInitializer(this);
+        }
+        public override TResult Accept<TArgument, TResult>(OperationVisitor<TArgument, TResult> visitor, TArgument argument)
+        {
+            return visitor.VisitParameterInitializer(this, argument);
+        }
+    }
+
+    /// <summary>
+    /// Represents an initialization of a parameter at the point of declaration.
+    /// </summary>
+    internal sealed partial class ParameterInitializer : BaseParameterInitializer, IParameterInitializer
+    {
         public ParameterInitializer(IParameterSymbol parameter, IOperation value, OperationKind kind, SyntaxNode syntax, ITypeSymbol type, Optional<object> constantValue) :
-            base(kind, syntax, type, constantValue)
-=======
-        public BaseParameterInitializer(IParameterSymbol parameter, OperationKind kind, bool isInvalid, SyntaxNode syntax, ITypeSymbol type, Optional<object> constantValue) :
-            base(kind, isInvalid, syntax, type, constantValue)
->>>>>>> 49a56935
-        {
-            Parameter = parameter;
-        }
-        /// <summary>
-        /// Initialized parameter.
-        /// </summary>
-        public IParameterSymbol Parameter { get; }
-
-        public override void Accept(OperationVisitor visitor)
-        {
-            visitor.VisitParameterInitializer(this);
-        }
-        public override TResult Accept<TArgument, TResult>(OperationVisitor<TArgument, TResult> visitor, TArgument argument)
-        {
-            return visitor.VisitParameterInitializer(this, argument);
-        }
+            base(parameter, kind, syntax, type, constantValue)
+        {
+            Value = value;
+        }
+        public override IOperation Value { get; }
     }
 
     /// <summary>
     /// Represents an initialization of a parameter at the point of declaration.
     /// </summary>
-    internal sealed partial class ParameterInitializer : BaseParameterInitializer, IParameterInitializer
-    {
-<<<<<<< HEAD
+    internal sealed partial class LazyParameterInitializer : BaseParameterInitializer, IParameterInitializer
+    {
         private readonly Lazy<IOperation> _lazyValue;
 
-        public LazyParameterInitializer(IParameterSymbol parameter, Lazy<IOperation> value, OperationKind kind, SyntaxNode syntax, ITypeSymbol type, Optional<object> constantValue) : base(kind, syntax, type, constantValue)
-=======
-        public ParameterInitializer(IParameterSymbol parameter, IOperation value, OperationKind kind, bool isInvalid, SyntaxNode syntax, ITypeSymbol type, Optional<object> constantValue) :
-            base(parameter, kind, isInvalid, syntax, type, constantValue)
->>>>>>> 49a56935
-        {
-            Value = value;
-        }
-        public override IOperation Value { get; }
-    }
-
-    /// <summary>
-    /// Represents an initialization of a parameter at the point of declaration.
-    /// </summary>
-    internal sealed partial class LazyParameterInitializer : BaseParameterInitializer, IParameterInitializer
-    {
-        private readonly Lazy<IOperation> _lazyValue;
-
-        public LazyParameterInitializer(IParameterSymbol parameter, Lazy<IOperation> value, OperationKind kind, bool isInvalid, SyntaxNode syntax, ITypeSymbol type, Optional<object> constantValue) :
-            base(parameter, kind, isInvalid, syntax, type, constantValue)
+        public LazyParameterInitializer(IParameterSymbol parameter, Lazy<IOperation> value, OperationKind kind, SyntaxNode syntax, ITypeSymbol type, Optional<object> constantValue) :
+            base(parameter, kind, syntax, type, constantValue)
         {
             _lazyValue = value ?? throw new System.ArgumentNullException(nameof(value));
         }
@@ -3358,59 +3209,48 @@
     /// </summary>
     internal abstract partial class BasePropertyInitializer : SymbolInitializer, IPropertyInitializer
     {
-<<<<<<< HEAD
+        public BasePropertyInitializer(IPropertySymbol initializedProperty, OperationKind kind, SyntaxNode syntax, ITypeSymbol type, Optional<object> constantValue) :
+            base(kind, syntax, type, constantValue)
+        {
+            InitializedProperty = initializedProperty;
+        }
+        /// <summary>
+        /// Set method used to initialize the property.
+        /// </summary>
+        public IPropertySymbol InitializedProperty { get; }
+
+        public override void Accept(OperationVisitor visitor)
+        {
+            visitor.VisitPropertyInitializer(this);
+        }
+        public override TResult Accept<TArgument, TResult>(OperationVisitor<TArgument, TResult> visitor, TArgument argument)
+        {
+            return visitor.VisitPropertyInitializer(this, argument);
+        }
+    }
+
+    /// <summary>
+    /// Represents an initialization of a property.
+    /// </summary>
+    internal sealed partial class PropertyInitializer : BasePropertyInitializer, IPropertyInitializer
+    {
         public PropertyInitializer(IPropertySymbol initializedProperty, IOperation value, OperationKind kind, SyntaxNode syntax, ITypeSymbol type, Optional<object> constantValue) :
-            base(kind, syntax, type, constantValue)
-=======
-        public BasePropertyInitializer(IPropertySymbol initializedProperty, OperationKind kind, bool isInvalid, SyntaxNode syntax, ITypeSymbol type, Optional<object> constantValue) :
-            base(kind, isInvalid, syntax, type, constantValue)
->>>>>>> 49a56935
-        {
-            InitializedProperty = initializedProperty;
-        }
-        /// <summary>
-        /// Set method used to initialize the property.
-        /// </summary>
-        public IPropertySymbol InitializedProperty { get; }
-
-        public override void Accept(OperationVisitor visitor)
-        {
-            visitor.VisitPropertyInitializer(this);
-        }
-        public override TResult Accept<TArgument, TResult>(OperationVisitor<TArgument, TResult> visitor, TArgument argument)
-        {
-            return visitor.VisitPropertyInitializer(this, argument);
-        }
+            base(initializedProperty, kind, syntax, type, constantValue)
+        {
+            Value = value;
+        }
+        public override IOperation Value { get; }
     }
 
     /// <summary>
     /// Represents an initialization of a property.
     /// </summary>
-    internal sealed partial class PropertyInitializer : BasePropertyInitializer, IPropertyInitializer
-    {
-<<<<<<< HEAD
+    internal sealed partial class LazyPropertyInitializer : BasePropertyInitializer, IPropertyInitializer
+    {
         private readonly Lazy<IOperation> _lazyValue;
 
-        public LazyPropertyInitializer(IPropertySymbol initializedProperty, Lazy<IOperation> value, OperationKind kind, SyntaxNode syntax, ITypeSymbol type, Optional<object> constantValue) : base(kind, syntax, type, constantValue)
-=======
-        public PropertyInitializer(IPropertySymbol initializedProperty, IOperation value, OperationKind kind, bool isInvalid, SyntaxNode syntax, ITypeSymbol type, Optional<object> constantValue) :
-            base(initializedProperty, kind, isInvalid, syntax, type, constantValue)
->>>>>>> 49a56935
-        {
-            Value = value;
-        }
-        public override IOperation Value { get; }
-    }
-
-    /// <summary>
-    /// Represents an initialization of a property.
-    /// </summary>
-    internal sealed partial class LazyPropertyInitializer : BasePropertyInitializer, IPropertyInitializer
-    {
-        private readonly Lazy<IOperation> _lazyValue;
-
-        public LazyPropertyInitializer(IPropertySymbol initializedProperty, Lazy<IOperation> value, OperationKind kind, bool isInvalid, SyntaxNode syntax, ITypeSymbol type, Optional<object> constantValue) :
-            base(initializedProperty, kind, isInvalid, syntax, type, constantValue)
+        public LazyPropertyInitializer(IPropertySymbol initializedProperty, Lazy<IOperation> value, OperationKind kind, SyntaxNode syntax, ITypeSymbol type, Optional<object> constantValue) :
+            base(initializedProperty, kind, syntax, type, constantValue)
         {
             _lazyValue = value ?? throw new System.ArgumentNullException(nameof(value));
         }
@@ -3422,13 +3262,8 @@
     /// </summary>
     internal abstract partial class BasePropertyReferenceExpression : MemberReferenceExpression, IPropertyReferenceExpression, IHasArgumentsExpression
     {
-<<<<<<< HEAD
-        protected BasePropertyReferenceExpression(IPropertySymbol property, ISymbol member, OperationKind kind, SyntaxNode syntax, ITypeSymbol type, Optional<object> constantValue) :
-            base(member, kind, syntax, type, constantValue)
-=======
-        protected BasePropertyReferenceExpression(IPropertySymbol property, ISymbol member, bool isInvalid, SyntaxNode syntax, ITypeSymbol type, Optional<object> constantValue) :
-            base(member, OperationKind.PropertyReferenceExpression, isInvalid, syntax, type, constantValue)
->>>>>>> 49a56935
+        protected BasePropertyReferenceExpression(IPropertySymbol property, ISymbol member, SyntaxNode syntax, ITypeSymbol type, Optional<object> constantValue) :
+            base(member, OperationKind.PropertyReferenceExpression, syntax, type, constantValue)
         {
             Property = property;
         }
@@ -3460,13 +3295,8 @@
     /// </summary>
     internal sealed partial class PropertyReferenceExpression : BasePropertyReferenceExpression, IPropertyReferenceExpression, IHasArgumentsExpression
     {
-<<<<<<< HEAD
-        public PropertyReferenceExpression(IPropertySymbol property, IOperation instance, ISymbol member, SyntaxNode syntax, ITypeSymbol type, Optional<object> constantValue) :
-            base(property, member, OperationKind.PropertyReferenceExpression, syntax, type, constantValue)
-=======
-        public PropertyReferenceExpression(IPropertySymbol property, IOperation instance, ISymbol member, ImmutableArray<IArgument> argumentsInEvaluationOrder, bool isInvalid, SyntaxNode syntax, ITypeSymbol type, Optional<object> constantValue) :
-            base(property, member, isInvalid, syntax, type, constantValue)
->>>>>>> 49a56935
+        public PropertyReferenceExpression(IPropertySymbol property, IOperation instance, ISymbol member, ImmutableArray<IArgument> argumentsInEvaluationOrder, SyntaxNode syntax, ITypeSymbol type, Optional<object> constantValue) :
+            base(property, member, syntax, type, constantValue)
         {
             Instance = instance;
             ArgumentsInEvaluationOrder = argumentsInEvaluationOrder;
@@ -3502,12 +3332,8 @@
         private readonly Lazy<IOperation> _lazyInstance;
         private readonly Lazy<ImmutableArray<IArgument>> _lazyArgumentsInEvaluationOrder;
 
-<<<<<<< HEAD
-        public LazyPropertyReferenceExpression(IPropertySymbol property, Lazy<IOperation> instance, ISymbol member, SyntaxNode syntax, ITypeSymbol type, Optional<object> constantValue) : base(property, member, OperationKind.PropertyReferenceExpression, syntax, type, constantValue)
-=======
-        public LazyPropertyReferenceExpression(IPropertySymbol property, Lazy<IOperation> instance, ISymbol member, Lazy<ImmutableArray<IArgument>> argumentsInEvaluationOrder, bool isInvalid, SyntaxNode syntax, ITypeSymbol type, Optional<object> constantValue) :
-            base(property, member, isInvalid, syntax, type, constantValue)
->>>>>>> 49a56935
+        public LazyPropertyReferenceExpression(IPropertySymbol property, Lazy<IOperation> instance, ISymbol member, Lazy<ImmutableArray<IArgument>> argumentsInEvaluationOrder, SyntaxNode syntax, ITypeSymbol type, Optional<object> constantValue) :
+            base(property, member, syntax, type, constantValue)
         {
             _lazyInstance = instance ?? throw new System.ArgumentNullException(nameof(instance));
             _lazyArgumentsInEvaluationOrder = argumentsInEvaluationOrder ?? throw new System.ArgumentNullException(nameof(argumentsInEvaluationOrder));
@@ -3540,41 +3366,36 @@
     /// </summary>
     internal abstract partial class BaseRangeCaseClause : CaseClause, IRangeCaseClause
     {
-<<<<<<< HEAD
+        public BaseRangeCaseClause(CaseKind caseKind, SyntaxNode syntax, ITypeSymbol type, Optional<object> constantValue) :
+            base(caseKind, OperationKind.RangeCaseClause, syntax, type, constantValue)
+        {
+        }
+        /// <summary>
+        /// Minimum value of the case range.
+        /// </summary>
+        public abstract IOperation MinimumValue { get; }
+        /// <summary>
+        /// Maximum value of the case range.
+        /// </summary>
+        public abstract IOperation MaximumValue { get; }
+
+        public override void Accept(OperationVisitor visitor)
+        {
+            visitor.VisitRangeCaseClause(this);
+        }
+        public override TResult Accept<TArgument, TResult>(OperationVisitor<TArgument, TResult> visitor, TArgument argument)
+        {
+            return visitor.VisitRangeCaseClause(this, argument);
+        }
+    }
+
+    /// <summary>
+    /// Represents Case x To y in VB.
+    /// </summary>
+    internal sealed partial class RangeCaseClause : BaseRangeCaseClause, IRangeCaseClause
+    {
         public RangeCaseClause(IOperation minimumValue, IOperation maximumValue, CaseKind caseKind, SyntaxNode syntax, ITypeSymbol type, Optional<object> constantValue) :
-            base(caseKind, OperationKind.RangeCaseClause, syntax, type, constantValue)
-=======
-        public BaseRangeCaseClause(CaseKind caseKind, bool isInvalid, SyntaxNode syntax, ITypeSymbol type, Optional<object> constantValue) :
-            base(caseKind, OperationKind.RangeCaseClause, isInvalid, syntax, type, constantValue)
->>>>>>> 49a56935
-        {
-        }
-        /// <summary>
-        /// Minimum value of the case range.
-        /// </summary>
-        public abstract IOperation MinimumValue { get; }
-        /// <summary>
-        /// Maximum value of the case range.
-        /// </summary>
-        public abstract IOperation MaximumValue { get; }
-
-        public override void Accept(OperationVisitor visitor)
-        {
-            visitor.VisitRangeCaseClause(this);
-        }
-        public override TResult Accept<TArgument, TResult>(OperationVisitor<TArgument, TResult> visitor, TArgument argument)
-        {
-            return visitor.VisitRangeCaseClause(this, argument);
-        }
-    }
-
-    /// <summary>
-    /// Represents Case x To y in VB.
-    /// </summary>
-    internal sealed partial class RangeCaseClause : BaseRangeCaseClause, IRangeCaseClause
-    {
-        public RangeCaseClause(IOperation minimumValue, IOperation maximumValue, CaseKind caseKind, bool isInvalid, SyntaxNode syntax, ITypeSymbol type, Optional<object> constantValue) :
-            base(caseKind, isInvalid, syntax, type, constantValue)
+            base(caseKind, syntax, type, constantValue)
         {
             MinimumValue = minimumValue;
             MaximumValue = maximumValue;
@@ -3597,12 +3418,8 @@
         private readonly Lazy<IOperation> _lazyMinimumValue;
         private readonly Lazy<IOperation> _lazyMaximumValue;
 
-<<<<<<< HEAD
-        public LazyRangeCaseClause(Lazy<IOperation> minimumValue, Lazy<IOperation> maximumValue, CaseKind caseKind, SyntaxNode syntax, ITypeSymbol type, Optional<object> constantValue) : base(caseKind, OperationKind.RangeCaseClause, syntax, type, constantValue)
-=======
-        public LazyRangeCaseClause(Lazy<IOperation> minimumValue, Lazy<IOperation> maximumValue, CaseKind caseKind, bool isInvalid, SyntaxNode syntax, ITypeSymbol type, Optional<object> constantValue) :
-            base(caseKind, isInvalid, syntax, type, constantValue)
->>>>>>> 49a56935
+        public LazyRangeCaseClause(Lazy<IOperation> minimumValue, Lazy<IOperation> maximumValue, CaseKind caseKind, SyntaxNode syntax, ITypeSymbol type, Optional<object> constantValue) :
+            base(caseKind, syntax, type, constantValue)
         {
             _lazyMinimumValue = minimumValue ?? throw new System.ArgumentNullException(nameof(minimumValue));
             _lazyMaximumValue = maximumValue ?? throw new System.ArgumentNullException(nameof(maximumValue));
@@ -3623,66 +3440,55 @@
     /// </summary>
     internal abstract partial class BaseRelationalCaseClause : CaseClause, IRelationalCaseClause
     {
-<<<<<<< HEAD
+        public BaseRelationalCaseClause(BinaryOperationKind relation, CaseKind caseKind, SyntaxNode syntax, ITypeSymbol type, Optional<object> constantValue) :
+            base(caseKind, OperationKind.RelationalCaseClause, syntax, type, constantValue)
+        {
+            Relation = relation;
+        }
+        /// <summary>
+        /// Case value.
+        /// </summary>
+        public abstract IOperation Value { get; }
+        /// <summary>
+        /// Relational operator used to compare the switch value with the case value.
+        /// </summary>
+        public BinaryOperationKind Relation { get; }
+
+        public override void Accept(OperationVisitor visitor)
+        {
+            visitor.VisitRelationalCaseClause(this);
+        }
+        public override TResult Accept<TArgument, TResult>(OperationVisitor<TArgument, TResult> visitor, TArgument argument)
+        {
+            return visitor.VisitRelationalCaseClause(this, argument);
+        }
+    }
+
+    /// <summary>
+    /// Represents Case Is op x in VB.
+    /// </summary>
+    internal sealed partial class RelationalCaseClause : BaseRelationalCaseClause, IRelationalCaseClause
+    {
         public RelationalCaseClause(IOperation value, BinaryOperationKind relation, CaseKind caseKind, SyntaxNode syntax, ITypeSymbol type, Optional<object> constantValue) :
-            base(caseKind, OperationKind.RelationalCaseClause, syntax, type, constantValue)
-=======
-        public BaseRelationalCaseClause(BinaryOperationKind relation, CaseKind caseKind, bool isInvalid, SyntaxNode syntax, ITypeSymbol type, Optional<object> constantValue) :
-            base(caseKind, OperationKind.RelationalCaseClause, isInvalid, syntax, type, constantValue)
->>>>>>> 49a56935
-        {
-            Relation = relation;
+            base(relation, caseKind, syntax, type, constantValue)
+        {
+            Value = value;
         }
         /// <summary>
         /// Case value.
         /// </summary>
-        public abstract IOperation Value { get; }
-        /// <summary>
-        /// Relational operator used to compare the switch value with the case value.
-        /// </summary>
-        public BinaryOperationKind Relation { get; }
-
-        public override void Accept(OperationVisitor visitor)
-        {
-            visitor.VisitRelationalCaseClause(this);
-        }
-        public override TResult Accept<TArgument, TResult>(OperationVisitor<TArgument, TResult> visitor, TArgument argument)
-        {
-            return visitor.VisitRelationalCaseClause(this, argument);
-        }
+        public override IOperation Value { get; }
     }
 
     /// <summary>
     /// Represents Case Is op x in VB.
     /// </summary>
-    internal sealed partial class RelationalCaseClause : BaseRelationalCaseClause, IRelationalCaseClause
-    {
-<<<<<<< HEAD
+    internal sealed partial class LazyRelationalCaseClause : BaseRelationalCaseClause, IRelationalCaseClause
+    {
         private readonly Lazy<IOperation> _lazyValue;
 
-        public LazyRelationalCaseClause(Lazy<IOperation> value, BinaryOperationKind relation, CaseKind caseKind, SyntaxNode syntax, ITypeSymbol type, Optional<object> constantValue) : base(caseKind, OperationKind.RelationalCaseClause, syntax, type, constantValue)
-=======
-        public RelationalCaseClause(IOperation value, BinaryOperationKind relation, CaseKind caseKind, bool isInvalid, SyntaxNode syntax, ITypeSymbol type, Optional<object> constantValue) :
-            base(relation, caseKind, isInvalid, syntax, type, constantValue)
->>>>>>> 49a56935
-        {
-            Value = value;
-        }
-        /// <summary>
-        /// Case value.
-        /// </summary>
-        public override IOperation Value { get; }
-    }
-
-    /// <summary>
-    /// Represents Case Is op x in VB.
-    /// </summary>
-    internal sealed partial class LazyRelationalCaseClause : BaseRelationalCaseClause, IRelationalCaseClause
-    {
-        private readonly Lazy<IOperation> _lazyValue;
-
-        public LazyRelationalCaseClause(Lazy<IOperation> value, BinaryOperationKind relation, CaseKind caseKind, bool isInvalid, SyntaxNode syntax, ITypeSymbol type, Optional<object> constantValue) :
-            base(relation, caseKind, isInvalid, syntax, type, constantValue)
+        public LazyRelationalCaseClause(Lazy<IOperation> value, BinaryOperationKind relation, CaseKind caseKind, SyntaxNode syntax, ITypeSymbol type, Optional<object> constantValue) :
+            base(relation, caseKind, syntax, type, constantValue)
         {
             _lazyValue = value ?? throw new System.ArgumentNullException(nameof(value));
         }
@@ -3770,66 +3576,55 @@
     /// </summary>
     internal abstract partial class BaseSingleValueCaseClause : CaseClause, ISingleValueCaseClause
     {
-<<<<<<< HEAD
+        public BaseSingleValueCaseClause(BinaryOperationKind equality, CaseKind caseKind, SyntaxNode syntax, ITypeSymbol type, Optional<object> constantValue) :
+            base(caseKind, OperationKind.SingleValueCaseClause, syntax, type, constantValue)
+        {
+            Equality = equality;
+        }
+        /// <summary>
+        /// Case value.
+        /// </summary>
+        public abstract IOperation Value { get; }
+        /// <summary>
+        /// Relational operator used to compare the switch value with the case value.
+        /// </summary>
+        public BinaryOperationKind Equality { get; }
+
+        public override void Accept(OperationVisitor visitor)
+        {
+            visitor.VisitSingleValueCaseClause(this);
+        }
+        public override TResult Accept<TArgument, TResult>(OperationVisitor<TArgument, TResult> visitor, TArgument argument)
+        {
+            return visitor.VisitSingleValueCaseClause(this, argument);
+        }
+    }
+
+    /// <summary>
+    /// Represents case x in C# or Case x in VB.
+    /// </summary>
+    internal sealed partial class SingleValueCaseClause : BaseSingleValueCaseClause, ISingleValueCaseClause
+    {
         public SingleValueCaseClause(IOperation value, BinaryOperationKind equality, CaseKind caseKind, SyntaxNode syntax, ITypeSymbol type, Optional<object> constantValue) :
-            base(caseKind, OperationKind.SingleValueCaseClause, syntax, type, constantValue)
-=======
-        public BaseSingleValueCaseClause(BinaryOperationKind equality, CaseKind caseKind, bool isInvalid, SyntaxNode syntax, ITypeSymbol type, Optional<object> constantValue) :
-            base(caseKind, OperationKind.SingleValueCaseClause, isInvalid, syntax, type, constantValue)
->>>>>>> 49a56935
-        {
-            Equality = equality;
+            base(equality, caseKind, syntax, type, constantValue)
+        {
+            Value = value;
         }
         /// <summary>
         /// Case value.
         /// </summary>
-        public abstract IOperation Value { get; }
-        /// <summary>
-        /// Relational operator used to compare the switch value with the case value.
-        /// </summary>
-        public BinaryOperationKind Equality { get; }
-
-        public override void Accept(OperationVisitor visitor)
-        {
-            visitor.VisitSingleValueCaseClause(this);
-        }
-        public override TResult Accept<TArgument, TResult>(OperationVisitor<TArgument, TResult> visitor, TArgument argument)
-        {
-            return visitor.VisitSingleValueCaseClause(this, argument);
-        }
+        public override IOperation Value { get; }
     }
 
     /// <summary>
     /// Represents case x in C# or Case x in VB.
     /// </summary>
-    internal sealed partial class SingleValueCaseClause : BaseSingleValueCaseClause, ISingleValueCaseClause
-    {
-<<<<<<< HEAD
+    internal sealed partial class LazySingleValueCaseClause : BaseSingleValueCaseClause, ISingleValueCaseClause
+    {
         private readonly Lazy<IOperation> _lazyValue;
 
-        public LazySingleValueCaseClause(Lazy<IOperation> value, BinaryOperationKind equality, CaseKind caseKind, SyntaxNode syntax, ITypeSymbol type, Optional<object> constantValue) : base(caseKind, OperationKind.SingleValueCaseClause, syntax, type, constantValue)
-=======
-        public SingleValueCaseClause(IOperation value, BinaryOperationKind equality, CaseKind caseKind, bool isInvalid, SyntaxNode syntax, ITypeSymbol type, Optional<object> constantValue) :
-            base(equality, caseKind, isInvalid, syntax, type, constantValue)
->>>>>>> 49a56935
-        {
-            Value = value;
-        }
-        /// <summary>
-        /// Case value.
-        /// </summary>
-        public override IOperation Value { get; }
-    }
-
-    /// <summary>
-    /// Represents case x in C# or Case x in VB.
-    /// </summary>
-    internal sealed partial class LazySingleValueCaseClause : BaseSingleValueCaseClause, ISingleValueCaseClause
-    {
-        private readonly Lazy<IOperation> _lazyValue;
-
-        public LazySingleValueCaseClause(Lazy<IOperation> value, BinaryOperationKind equality, CaseKind caseKind, bool isInvalid, SyntaxNode syntax, ITypeSymbol type, Optional<object> constantValue) :
-            base(equality, caseKind, isInvalid, syntax, type, constantValue)
+        public LazySingleValueCaseClause(Lazy<IOperation> value, BinaryOperationKind equality, CaseKind caseKind, SyntaxNode syntax, ITypeSymbol type, Optional<object> constantValue) :
+            base(equality, caseKind, syntax, type, constantValue)
         {
             _lazyValue = value ?? throw new System.ArgumentNullException(nameof(value));
         }
@@ -4582,13 +4377,8 @@
     /// </summary>
     internal abstract partial class BaseWhileUntilLoopStatement : ForWhileUntilLoopStatement, IWhileUntilLoopStatement
     {
-<<<<<<< HEAD
-        public WhileUntilLoopStatement(bool isTopTest, bool isWhile, IOperation condition, LoopKind loopKind, IOperation body, SyntaxNode syntax, ITypeSymbol type, Optional<object> constantValue) :
+        public BaseWhileUntilLoopStatement(bool isTopTest, bool isWhile, LoopKind loopKind, SyntaxNode syntax, ITypeSymbol type, Optional<object> constantValue) :
             base(loopKind, OperationKind.LoopStatement, syntax, type, constantValue)
-=======
-        public BaseWhileUntilLoopStatement(bool isTopTest, bool isWhile, LoopKind loopKind, bool isInvalid, SyntaxNode syntax, ITypeSymbol type, Optional<object> constantValue) :
-            base(loopKind, OperationKind.LoopStatement, isInvalid, syntax, type, constantValue)
->>>>>>> 49a56935
         {
             IsTopTest = isTopTest;
             IsWhile = isWhile;
@@ -4617,39 +4407,32 @@
     /// </summary>
     internal sealed partial class WhileUntilLoopStatement : BaseWhileUntilLoopStatement, IWhileUntilLoopStatement
     {
-<<<<<<< HEAD
+        public WhileUntilLoopStatement(bool isTopTest, bool isWhile, IOperation condition, LoopKind loopKind, IOperation body, SyntaxNode syntax, ITypeSymbol type, Optional<object> constantValue) :
+            base(isTopTest, isWhile, loopKind, syntax, type, constantValue)
+        {
+            Condition = condition;
+            Body = body;
+        }
+        /// <summary>
+        /// Condition of the loop.
+        /// </summary>
+        public override IOperation Condition { get; }
+        /// <summary>
+        /// Body of the loop.
+        /// </summary>
+        public override IOperation Body { get; }
+    }
+
+    /// <summary>
+    /// Represents a C# while or do statement, or a VB While or Do statement.
+    /// </summary>
+    internal sealed partial class LazyWhileUntilLoopStatement : BaseWhileUntilLoopStatement, IWhileUntilLoopStatement
+    {
         private readonly Lazy<IOperation> _lazyCondition;
         private readonly Lazy<IOperation> _lazyBody;
 
-        public LazyWhileUntilLoopStatement(bool isTopTest, bool isWhile, Lazy<IOperation> condition, LoopKind loopKind, Lazy<IOperation> body, SyntaxNode syntax, ITypeSymbol type, Optional<object> constantValue) : base(loopKind, OperationKind.LoopStatement, syntax, type, constantValue)
-=======
-        public WhileUntilLoopStatement(bool isTopTest, bool isWhile, IOperation condition, LoopKind loopKind, IOperation body, bool isInvalid, SyntaxNode syntax, ITypeSymbol type, Optional<object> constantValue) :
-            base(isTopTest, isWhile, loopKind, isInvalid, syntax, type, constantValue)
->>>>>>> 49a56935
-        {
-            Condition = condition;
-            Body = body;
-        }
-        /// <summary>
-        /// Condition of the loop.
-        /// </summary>
-        public override IOperation Condition { get; }
-        /// <summary>
-        /// Body of the loop.
-        /// </summary>
-        public override IOperation Body { get; }
-    }
-
-    /// <summary>
-    /// Represents a C# while or do statement, or a VB While or Do statement.
-    /// </summary>
-    internal sealed partial class LazyWhileUntilLoopStatement : BaseWhileUntilLoopStatement, IWhileUntilLoopStatement
-    {
-        private readonly Lazy<IOperation> _lazyCondition;
-        private readonly Lazy<IOperation> _lazyBody;
-
-        public LazyWhileUntilLoopStatement(bool isTopTest, bool isWhile, Lazy<IOperation> condition, LoopKind loopKind, Lazy<IOperation> body, bool isInvalid, SyntaxNode syntax, ITypeSymbol type, Optional<object> constantValue) :
-            base(isTopTest, isWhile, loopKind, isInvalid, syntax, type, constantValue)
+        public LazyWhileUntilLoopStatement(bool isTopTest, bool isWhile, Lazy<IOperation> condition, LoopKind loopKind, Lazy<IOperation> body, SyntaxNode syntax, ITypeSymbol type, Optional<object> constantValue) :
+            base(isTopTest, isWhile, loopKind, syntax, type, constantValue)
         {
             _lazyCondition = condition ?? throw new System.ArgumentNullException(nameof(condition));
             _lazyBody = body ?? throw new System.ArgumentNullException(nameof(body));
@@ -5012,13 +4795,8 @@
         private readonly Lazy<IOperation> _lazyExpression;
         private readonly Lazy<IPattern> _lazyPattern;
 
-<<<<<<< HEAD
         public LazyIsPatternExpression(Lazy<IOperation> lazyExpression, Lazy<IPattern> lazyPattern, SyntaxNode syntax, ITypeSymbol type, Optional<object> constantValue)
             : base(syntax, type, constantValue)
-=======
-        public LazyIsPatternExpression(Lazy<IOperation> lazyExpression, Lazy<IPattern> lazyPattern, bool isInvalid, SyntaxNode syntax, ITypeSymbol type, Optional<object> constantValue)
-            : base(isInvalid, syntax, type, constantValue)
->>>>>>> 49a56935
         {
             _lazyExpression = lazyExpression ?? throw new System.ArgumentNullException(nameof(lazyExpression));
             _lazyPattern = lazyPattern ?? throw new System.ArgumentNullException(nameof(lazyPattern));
