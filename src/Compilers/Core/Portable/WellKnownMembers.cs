--- conflicted
+++ resolved
@@ -2973,7 +2973,64 @@
                  (byte)WellKnownType.ExtSentinel, (byte)(WellKnownType.System_Runtime_CompilerServices_IsUnmanagedAttribute - WellKnownType.ExtSentinel),       // DeclaringTypeId
                  0,                                                                                                                                             // Arity
                      0,                                                                                                                                         // Method Signature
-<<<<<<< HEAD
+                     (byte)SignatureTypeCode.TypeHandle, (byte)SpecialType.System_Void, // Return Type
+
+                 // Microsoft_VisualBasic_Conversion__FixSingle
+                (byte)(MemberFlags.Method | MemberFlags.Static),                                                                                    // Flags
+                (byte)WellKnownType.ExtSentinel, (byte)(WellKnownType.Microsoft_VisualBasic_Conversion - WellKnownType.ExtSentinel),                // DeclaringTypeId
+                0,                                                                                                                                  // Arity
+                    1,                                                                                                                              // Method Signature
+                    (byte)SignatureTypeCode.TypeHandle, (byte)SpecialType.System_Single, // Return type
+                    (byte)SignatureTypeCode.TypeHandle, (byte)SpecialType.System_Single, // Number As System.Single
+
+                // Microsoft_VisualBasic_Conversion__FixDouble
+                (byte)(MemberFlags.Method | MemberFlags.Static),                                                                                    // Flags
+                (byte)WellKnownType.ExtSentinel, (byte)(WellKnownType.Microsoft_VisualBasic_Conversion - WellKnownType.ExtSentinel),                // DeclaringTypeId
+                0,                                                                                                                                  // Arity
+                    1,                                                                                                                              // Method Signature
+                    (byte)SignatureTypeCode.TypeHandle, (byte)SpecialType.System_Double, // Return type
+                    (byte)SignatureTypeCode.TypeHandle, (byte)SpecialType.System_Double, // Number As System.Double
+
+                 // Microsoft_VisualBasic_Conversion__IntSingle
+                (byte)(MemberFlags.Method | MemberFlags.Static),                                                                                    // Flags
+                (byte)WellKnownType.ExtSentinel, (byte)(WellKnownType.Microsoft_VisualBasic_Conversion - WellKnownType.ExtSentinel),                // DeclaringTypeId
+                0,                                                                                                                                  // Arity
+                    1,                                                                                                                              // Method Signature
+                    (byte)SignatureTypeCode.TypeHandle, (byte)SpecialType.System_Single, // Return type
+                    (byte)SignatureTypeCode.TypeHandle, (byte)SpecialType.System_Single, // Number As System.Single
+
+                // Microsoft_VisualBasic_Conversion__IntDouble
+                (byte)(MemberFlags.Method | MemberFlags.Static),                                                                                    // Flags
+                (byte)WellKnownType.ExtSentinel, (byte)(WellKnownType.Microsoft_VisualBasic_Conversion - WellKnownType.ExtSentinel),                // DeclaringTypeId
+                0,                                                                                                                                  // Arity
+                    1,                                                                                                                              // Method Signature
+                    (byte)SignatureTypeCode.TypeHandle, (byte)SpecialType.System_Double, // Return type
+                    (byte)SignatureTypeCode.TypeHandle, (byte)SpecialType.System_Double, // Number As System.Double
+
+                // System_Math__CeilingDouble
+                (byte)(MemberFlags.Method | MemberFlags.Static),                                                            // Flags
+                (byte)WellKnownType.System_Math,                                                                            // DeclaringTypeId
+                0,                                                                                                          // Arity
+                    1,                                                                                                      // Method Signature
+                    (byte)SignatureTypeCode.TypeHandle, (byte)SpecialType.System_Double, // Return Type
+                    (byte)SignatureTypeCode.TypeHandle, (byte)SpecialType.System_Double,
+
+                // System_Math__FloorDouble
+                (byte)(MemberFlags.Method | MemberFlags.Static),                                                            // Flags
+                (byte)WellKnownType.System_Math,                                                                            // DeclaringTypeId
+                0,                                                                                                          // Arity
+                    1,                                                                                                      // Method Signature
+                    (byte)SignatureTypeCode.TypeHandle, (byte)SpecialType.System_Double, // Return Type
+                    (byte)SignatureTypeCode.TypeHandle, (byte)SpecialType.System_Double,
+
+                // System_Math__TruncateDouble
+                (byte)(MemberFlags.Method | MemberFlags.Static),                                                            // Flags
+                (byte)WellKnownType.System_Math,                                                                            // DeclaringTypeId
+                0,                                                                                                          // Arity
+                    1,                                                                                                      // Method Signature
+                    (byte)SignatureTypeCode.TypeHandle, (byte)SpecialType.System_Double, // Return Type
+                    (byte)SignatureTypeCode.TypeHandle, (byte)SpecialType.System_Double,
+
                      (byte)SignatureTypeCode.TypeHandle, (byte)SpecialType.System_Void,
                      
                  // System_Index__ctor
@@ -3016,66 +3073,6 @@
                  0,                                                                                                                                             // Arity
                      0,                                                                                                                                         // Method Signature
                      (byte)SignatureTypeCode.TypeHandle, (byte)WellKnownType.ExtSentinel, (byte)(WellKnownType.System_Range - WellKnownType.ExtSentinel),
-=======
-                     (byte)SignatureTypeCode.TypeHandle, (byte)SpecialType.System_Void, // Return Type
-
-                 // Microsoft_VisualBasic_Conversion__FixSingle
-                (byte)(MemberFlags.Method | MemberFlags.Static),                                                                                    // Flags
-                (byte)WellKnownType.ExtSentinel, (byte)(WellKnownType.Microsoft_VisualBasic_Conversion - WellKnownType.ExtSentinel),                // DeclaringTypeId
-                0,                                                                                                                                  // Arity
-                    1,                                                                                                                              // Method Signature
-                    (byte)SignatureTypeCode.TypeHandle, (byte)SpecialType.System_Single, // Return type
-                    (byte)SignatureTypeCode.TypeHandle, (byte)SpecialType.System_Single, // Number As System.Single
-
-                // Microsoft_VisualBasic_Conversion__FixDouble
-                (byte)(MemberFlags.Method | MemberFlags.Static),                                                                                    // Flags
-                (byte)WellKnownType.ExtSentinel, (byte)(WellKnownType.Microsoft_VisualBasic_Conversion - WellKnownType.ExtSentinel),                // DeclaringTypeId
-                0,                                                                                                                                  // Arity
-                    1,                                                                                                                              // Method Signature
-                    (byte)SignatureTypeCode.TypeHandle, (byte)SpecialType.System_Double, // Return type
-                    (byte)SignatureTypeCode.TypeHandle, (byte)SpecialType.System_Double, // Number As System.Double
-
-                 // Microsoft_VisualBasic_Conversion__IntSingle
-                (byte)(MemberFlags.Method | MemberFlags.Static),                                                                                    // Flags
-                (byte)WellKnownType.ExtSentinel, (byte)(WellKnownType.Microsoft_VisualBasic_Conversion - WellKnownType.ExtSentinel),                // DeclaringTypeId
-                0,                                                                                                                                  // Arity
-                    1,                                                                                                                              // Method Signature
-                    (byte)SignatureTypeCode.TypeHandle, (byte)SpecialType.System_Single, // Return type
-                    (byte)SignatureTypeCode.TypeHandle, (byte)SpecialType.System_Single, // Number As System.Single
-
-                // Microsoft_VisualBasic_Conversion__IntDouble
-                (byte)(MemberFlags.Method | MemberFlags.Static),                                                                                    // Flags
-                (byte)WellKnownType.ExtSentinel, (byte)(WellKnownType.Microsoft_VisualBasic_Conversion - WellKnownType.ExtSentinel),                // DeclaringTypeId
-                0,                                                                                                                                  // Arity
-                    1,                                                                                                                              // Method Signature
-                    (byte)SignatureTypeCode.TypeHandle, (byte)SpecialType.System_Double, // Return type
-                    (byte)SignatureTypeCode.TypeHandle, (byte)SpecialType.System_Double, // Number As System.Double
-
-                // System_Math__CeilingDouble
-                (byte)(MemberFlags.Method | MemberFlags.Static),                                                            // Flags
-                (byte)WellKnownType.System_Math,                                                                            // DeclaringTypeId
-                0,                                                                                                          // Arity
-                    1,                                                                                                      // Method Signature
-                    (byte)SignatureTypeCode.TypeHandle, (byte)SpecialType.System_Double, // Return Type
-                    (byte)SignatureTypeCode.TypeHandle, (byte)SpecialType.System_Double,
-
-                // System_Math__FloorDouble
-                (byte)(MemberFlags.Method | MemberFlags.Static),                                                            // Flags
-                (byte)WellKnownType.System_Math,                                                                            // DeclaringTypeId
-                0,                                                                                                          // Arity
-                    1,                                                                                                      // Method Signature
-                    (byte)SignatureTypeCode.TypeHandle, (byte)SpecialType.System_Double, // Return Type
-                    (byte)SignatureTypeCode.TypeHandle, (byte)SpecialType.System_Double,
-
-                // System_Math__TruncateDouble
-                (byte)(MemberFlags.Method | MemberFlags.Static),                                                            // Flags
-                (byte)WellKnownType.System_Math,                                                                            // DeclaringTypeId
-                0,                                                                                                          // Arity
-                    1,                                                                                                      // Method Signature
-                    (byte)SignatureTypeCode.TypeHandle, (byte)SpecialType.System_Double, // Return Type
-                    (byte)SignatureTypeCode.TypeHandle, (byte)SpecialType.System_Double,
-
->>>>>>> 6f3c1f14
             };
 
             string[] allNames = new string[(int)WellKnownMember.Count]
@@ -3447,14 +3444,6 @@
                 "get_Item",                                 // System_ReadOnlySpan__get_Item
                 "get_Length",                               // System_ReadOnlySpan__get_Length
                 ".ctor",                                    // System_Runtime_CompilerServices_IsUnmanagedAttribute__ctor
-<<<<<<< HEAD
-
-                ".ctor",                                    // System_Index__ctor
-                "Create",                                   // System_Range__Create
-                "ToEnd",                                    // System_Range__ToEnd
-                "FromStart",                                // System_Range__FromStart
-                "All",                                      // System_Range__All
-=======
                 "Fix",                                      // Microsoft_VisualBasic_Conversion__FixSingle
                 "Fix",                                      // Microsoft_VisualBasic_Conversion__FixDouble
                 "Int",                                      // Microsoft_VisualBasic_Conversion__IntSingle
@@ -3462,7 +3451,12 @@
                 "Ceiling",                                  // System_Math__CeilingDouble
                 "Floor",                                    // System_Math__FloorDouble
                 "Truncate",                                 // System_Math__TruncateDouble
->>>>>>> 6f3c1f14
+
+                ".ctor",                                    // System_Index__ctor
+                "Create",                                   // System_Range__Create
+                "ToEnd",                                    // System_Range__ToEnd
+                "FromStart",                                // System_Range__FromStart
+                "All",                                      // System_Range__All
             };
 
             s_descriptors = MemberDescriptor.InitializeFromStream(new System.IO.MemoryStream(initializationBytes, writable: false), allNames);
