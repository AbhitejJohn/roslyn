﻿// Licensed to the .NET Foundation under one or more agreements.
// The .NET Foundation licenses this file to you under the MIT license.
// See the LICENSE file in the project root for more information.

using System;
using System.Collections.Generic;
using System.Collections.Immutable;
using System.Diagnostics;
using System.Linq;
using System.Threading;
using Microsoft.CodeAnalysis.Text;
using Roslyn.Utilities;

namespace Microsoft.CodeAnalysis.Diagnostics
{
    /// <summary>
    /// Scope for analyzer execution.
    /// This scope could either be the entire compilation for all analyzers (command line build) or
    /// could be scoped to a specific tree/span and/or a subset of analyzers (CompilationWithAnalyzers).
    /// </summary>
    internal class AnalysisScope
    {
        private readonly Lazy<ImmutableHashSet<DiagnosticAnalyzer>> _lazyAnalyzersSet;

        public SourceOrAdditionalFile? FilterFileOpt { get; }
        public TextSpan? FilterSpanOpt { get; }

        // Original filter file and filter span for the input analysis scope.
        // Normally, these are the same as the above FilterFileOpt and FilterSpanOpt,
        // except for SymbolStart/End action execution where original input
        // file/span for diagnostic request can require analyzing other files/spans
        // which have partial definitions for the symbol being analyzed.
        // Below properties are used to ensure that SymbolStart action and SymbolEnd
        // action both receive this same original filter file and span.
        public SourceOrAdditionalFile? OriginalFilterFile { get; }
        public TextSpan? OriginalFilterSpan { get; }

        public ImmutableArray<DiagnosticAnalyzer> Analyzers { get; }

        /// <summary>
        /// Syntax trees on which we need to perform syntax analysis.
        /// </summary>
        public ImmutableArray<SyntaxTree> SyntaxTrees { get; }

        /// <summary>
        /// Non-source files on which we need to perform analysis.
        /// </summary>
        public ImmutableArray<AdditionalText> AdditionalFiles { get; }

        public bool ConcurrentAnalysis { get; }

        /// <summary>
        /// True if we need to perform only syntax analysis for a single source or additional file.
        /// </summary>
        public bool IsSyntacticSingleFileAnalysis { get; }

        /// <summary>
        /// True if we need to perform analysis for a single source or additional file.
        /// </summary>
        public bool IsSingleFileAnalysis => FilterFileOpt != null;

        /// <summary>
        /// Flag indicating if this analysis scope contains all analyzers from the corresponding <see cref="CompilationWithAnalyzers"/>,
        /// i.e. <see cref="Analyzers"/> is the same set as <see cref="CompilationWithAnalyzers.Analyzers"/>.
        /// This flag is used to improve the performance for <see cref="Contains(DiagnosticAnalyzer)"/> check for
        /// batch compilation scenario, where this flag is always true.
        /// </summary>
        private bool HasAllAnalyzers { get; }

        /// <summary>
        /// True if we are performing syntactic or semantic analysis for a single source file with a single analyzer in scope,
        /// which is a <see cref="CompilerDiagnosticAnalyzer"/>.
        /// </summary>
        public bool IsSingleFileAnalysisForCompilerAnalyzer =>
            IsSingleFileAnalysis && Analyzers is [CompilerDiagnosticAnalyzer];

        /// <summary>
        /// True if we are performing semantic analysis for a single source file with a single analyzer in scope,
        /// which is a <see cref="CompilerDiagnosticAnalyzer"/>.
        /// </summary>
        public bool IsSemanticSingleFileAnalysisForCompilerAnalyzer =>
            IsSingleFileAnalysisForCompilerAnalyzer && !IsSyntacticSingleFileAnalysis;

        public static AnalysisScope Create(Compilation compilation, ImmutableArray<DiagnosticAnalyzer> analyzers, CompilationWithAnalyzers compilationWithAnalyzers)
        {
            var analyzerOptions = compilationWithAnalyzers.AnalysisOptions.Options;
            var hasAllAnalyzers = ComputeHasAllAnalyzers(analyzers, compilationWithAnalyzers);
            var concurrentAnalysis = compilationWithAnalyzers.AnalysisOptions.ConcurrentAnalysis;
            return Create(compilation, analyzerOptions, analyzers, hasAllAnalyzers, concurrentAnalysis);
        }

        public static AnalysisScope CreateForBatchCompile(Compilation compilation, AnalyzerOptions analyzerOptions, ImmutableArray<DiagnosticAnalyzer> analyzers)
        {
            return Create(compilation, analyzerOptions, analyzers, hasAllAnalyzers: true, concurrentAnalysis: compilation.Options.ConcurrentBuild);
        }

        private static AnalysisScope Create(Compilation compilation, AnalyzerOptions? analyzerOptions, ImmutableArray<DiagnosticAnalyzer> analyzers, bool hasAllAnalyzers, bool concurrentAnalysis)
        {
            var additionalFiles = analyzerOptions?.AdditionalFiles ?? ImmutableArray<AdditionalText>.Empty;
<<<<<<< HEAD
            return new AnalysisScope(compilation.SyntaxTrees, additionalFiles,
                   analyzers, hasAllAnalyzers, filterFile: null, filterSpanOpt: null,
                   originalFilterFile: null, originalFilterSpan: null, isSyntacticSingleFileAnalysis: false,
=======
            return new AnalysisScope(compilation.CommonSyntaxTrees, additionalFiles,
                   analyzers, hasAllAnalyzers, filterFile: null, filterSpanOpt: null, isSyntacticSingleFileAnalysis: false,
>>>>>>> 32b91569
                   concurrentAnalysis: concurrentAnalysis);
        }

        public static AnalysisScope Create(ImmutableArray<DiagnosticAnalyzer> analyzers, SourceOrAdditionalFile filterFile, TextSpan? filterSpan, bool isSyntacticSingleFileAnalysis, CompilationWithAnalyzers compilationWithAnalyzers)
            => Create(analyzers, filterFile, filterSpan, originalFilterFile: filterFile, originalFilterSpan: filterSpan, isSyntacticSingleFileAnalysis, compilationWithAnalyzers);

        public static AnalysisScope Create(ImmutableArray<DiagnosticAnalyzer> analyzers, SourceOrAdditionalFile filterFile, TextSpan? filterSpan, SourceOrAdditionalFile originalFilterFile, TextSpan? originalFilterSpan, bool isSyntacticSingleFileAnalysis, CompilationWithAnalyzers compilationWithAnalyzers)
        {
            var trees = filterFile.SourceTree != null ? ImmutableArray.Create(filterFile.SourceTree) : ImmutableArray<SyntaxTree>.Empty;
            var additionalFiles = filterFile.AdditionalFile != null ? ImmutableArray.Create(filterFile.AdditionalFile) : ImmutableArray<AdditionalText>.Empty;
            var hasAllAnalyzers = ComputeHasAllAnalyzers(analyzers, compilationWithAnalyzers);
            var concurrentAnalysis = compilationWithAnalyzers.AnalysisOptions.ConcurrentAnalysis;
            return new AnalysisScope(trees, additionalFiles, analyzers, hasAllAnalyzers, filterFile, filterSpan, originalFilterFile, originalFilterSpan, isSyntacticSingleFileAnalysis, concurrentAnalysis);
        }

<<<<<<< HEAD
        private AnalysisScope(
            IEnumerable<SyntaxTree> trees,
            IEnumerable<AdditionalText> additionalFiles,
            ImmutableArray<DiagnosticAnalyzer> analyzers,
            bool hasAllAnalyzers,
            SourceOrAdditionalFile? filterFile,
            TextSpan? filterSpanOpt,
            SourceOrAdditionalFile? originalFilterFile,
            TextSpan? originalFilterSpan,
            bool isSyntacticSingleFileAnalysis,
            bool concurrentAnalysis)
=======
        private AnalysisScope(ImmutableArray<SyntaxTree> trees, ImmutableArray<AdditionalText> additionalFiles, ImmutableArray<DiagnosticAnalyzer> analyzers, bool hasAllAnalyzers, SourceOrAdditionalFile? filterFile, TextSpan? filterSpanOpt, bool isSyntacticSingleFileAnalysis, bool concurrentAnalysis)
>>>>>>> 32b91569
        {
            Debug.Assert(!isSyntacticSingleFileAnalysis || filterFile.HasValue);

            SyntaxTrees = trees;
            AdditionalFiles = additionalFiles;
            Analyzers = analyzers;
            HasAllAnalyzers = hasAllAnalyzers;
            FilterFileOpt = filterFile;
            FilterSpanOpt = GetEffectiveFilterSpan(filterSpanOpt, filterFile);
            OriginalFilterFile = originalFilterFile;
            OriginalFilterSpan = GetEffectiveFilterSpan(originalFilterSpan, originalFilterFile);
            IsSyntacticSingleFileAnalysis = isSyntacticSingleFileAnalysis;
            ConcurrentAnalysis = concurrentAnalysis;

            _lazyAnalyzersSet = new Lazy<ImmutableHashSet<DiagnosticAnalyzer>>(CreateAnalyzersSet);
        }

        private static TextSpan? GetEffectiveFilterSpan(TextSpan? filterSpan, SourceOrAdditionalFile? filterFile)
        {
            Debug.Assert(!filterSpan.HasValue || filterFile.HasValue);

            if (filterSpan.HasValue && filterFile.GetValueOrDefault().SourceTree != null)
            {
                Debug.Assert(filterFile.HasValue);

                // PERF: Clear out filter span if the span length is equal to the entire tree span, and the filter span starts at 0.
                //       We are basically analyzing the entire tree, and clearing out the filter span
                //       avoids span intersection checks for each symbol/node/operation in the tree
                //       to determine if it falls in the analysis scope.
                if (filterSpan.GetValueOrDefault().Start == 0 && filterSpan.GetValueOrDefault().Length == filterFile.GetValueOrDefault().SourceTree!.Length)
                {
                    return null;
                }
            }

            return filterSpan;
        }

        private ImmutableHashSet<DiagnosticAnalyzer> CreateAnalyzersSet() => Analyzers.ToImmutableHashSet();

        public bool Contains(DiagnosticAnalyzer analyzer)
        {
            if (HasAllAnalyzers)
            {
                Debug.Assert(_lazyAnalyzersSet.Value.Contains(analyzer));
                return true;
            }

            return _lazyAnalyzersSet.Value.Contains(analyzer);
        }

        public AnalysisScope WithAnalyzers(ImmutableArray<DiagnosticAnalyzer> analyzers, CompilationWithAnalyzers compilationWithAnalyzers)
        {
            var hasAllAnalyzers = ComputeHasAllAnalyzers(analyzers, compilationWithAnalyzers);
            return new AnalysisScope(SyntaxTrees, AdditionalFiles, analyzers, hasAllAnalyzers, FilterFileOpt, FilterSpanOpt, OriginalFilterFile, OriginalFilterSpan, IsSyntacticSingleFileAnalysis, ConcurrentAnalysis);
        }

        private static bool ComputeHasAllAnalyzers(ImmutableArray<DiagnosticAnalyzer> analyzers, CompilationWithAnalyzers compilationWithAnalyzers)
        {
#if DEBUG
            foreach (var analyzer in analyzers)
            {
                Debug.Assert(compilationWithAnalyzers.Analyzers.Contains(analyzer));
            }
#endif

            return compilationWithAnalyzers.Analyzers.Length == analyzers.Length;
        }

        public AnalysisScope WithFilterSpan(TextSpan? filterSpan)
            => new AnalysisScope(SyntaxTrees, AdditionalFiles, Analyzers, HasAllAnalyzers, FilterFileOpt, filterSpan, OriginalFilterFile, OriginalFilterSpan, IsSyntacticSingleFileAnalysis, ConcurrentAnalysis);

        public static bool ShouldSkipSymbolAnalysis(SymbolDeclaredCompilationEvent symbolEvent)
        {
            // Skip symbol actions for implicitly declared symbols and non-source symbols.
            return symbolEvent.Symbol.IsImplicitlyDeclared || symbolEvent.DeclaringSyntaxReferences.All(s => s.SyntaxTree == null);
        }

        public static bool ShouldSkipDeclarationAnalysis(ISymbol symbol)
        {
            // Skip syntax actions for implicitly declared symbols, except for implicitly declared global namespace symbols.
            return symbol.IsImplicitlyDeclared &&
                !((symbol.Kind == SymbolKind.Namespace && ((INamespaceSymbol)symbol).IsGlobalNamespace));
        }

        public bool ShouldAnalyze(SyntaxTree tree)
        {
            return !FilterFileOpt.HasValue || FilterFileOpt.GetValueOrDefault().SourceTree == tree;
        }

        public bool ShouldAnalyze(AdditionalText file)
        {
            return !FilterFileOpt.HasValue || FilterFileOpt.GetValueOrDefault().AdditionalFile == file;
        }

        public bool ShouldAnalyze(
            SymbolDeclaredCompilationEvent symbolEvent,
            Func<ISymbol, SyntaxReference, Compilation, CancellationToken, SyntaxNode> getTopmostNodeForAnalysis,
            CancellationToken cancellationToken)
        {
            if (!FilterFileOpt.HasValue)
            {
                return true;
            }

            var filterTree = FilterFileOpt.GetValueOrDefault().SourceTree;
            if (filterTree == null)
            {
                return false;
            }

            foreach (var syntaxRef in symbolEvent.DeclaringSyntaxReferences)
            {
                if (syntaxRef.SyntaxTree == filterTree)
                {
                    var node = getTopmostNodeForAnalysis(symbolEvent.Symbol, syntaxRef, symbolEvent.Compilation, cancellationToken);
                    if (ShouldInclude(node.FullSpan))
                    {
                        return true;
                    }
                }
            }

            return false;
        }

        public bool ShouldAnalyze(SyntaxNode node)
        {
            if (!FilterFileOpt.HasValue)
            {
                return true;
            }

            if (FilterFileOpt.GetValueOrDefault().SourceTree == null)
            {
                return false;
            }

            return ShouldInclude(node.FullSpan);
        }

        public bool ShouldInclude(TextSpan filterSpan)
        {
            return !FilterSpanOpt.HasValue || FilterSpanOpt.GetValueOrDefault().IntersectsWith(filterSpan);
        }

        public bool ContainsSpan(TextSpan filterSpan)
        {
            return !FilterSpanOpt.HasValue || FilterSpanOpt.GetValueOrDefault().Contains(filterSpan);
        }

        public bool ShouldInclude(Diagnostic diagnostic)
        {
            if (!FilterFileOpt.HasValue)
            {
                return true;
            }

            var filterFile = FilterFileOpt.GetValueOrDefault();
            if (diagnostic.Location.IsInSource)
            {
                if (diagnostic.Location.SourceTree != filterFile.SourceTree)
                {
                    return false;
                }
            }
            else if (diagnostic.Location is ExternalFileLocation externalFileLocation)
            {
                if (filterFile.AdditionalFile == null ||
                    !PathUtilities.Comparer.Equals(externalFileLocation.GetLineSpan().Path, filterFile.AdditionalFile.Path))
                {
                    return false;
                }
            }

            return ShouldInclude(diagnostic.Location.SourceSpan);
        }
    }
}<|MERGE_RESOLUTION|>--- conflicted
+++ resolved
@@ -97,14 +97,9 @@
         private static AnalysisScope Create(Compilation compilation, AnalyzerOptions? analyzerOptions, ImmutableArray<DiagnosticAnalyzer> analyzers, bool hasAllAnalyzers, bool concurrentAnalysis)
         {
             var additionalFiles = analyzerOptions?.AdditionalFiles ?? ImmutableArray<AdditionalText>.Empty;
-<<<<<<< HEAD
-            return new AnalysisScope(compilation.SyntaxTrees, additionalFiles,
+            return new AnalysisScope(compilation.CommonSyntaxTrees, additionalFiles,
                    analyzers, hasAllAnalyzers, filterFile: null, filterSpanOpt: null,
                    originalFilterFile: null, originalFilterSpan: null, isSyntacticSingleFileAnalysis: false,
-=======
-            return new AnalysisScope(compilation.CommonSyntaxTrees, additionalFiles,
-                   analyzers, hasAllAnalyzers, filterFile: null, filterSpanOpt: null, isSyntacticSingleFileAnalysis: false,
->>>>>>> 32b91569
                    concurrentAnalysis: concurrentAnalysis);
         }
 
@@ -120,10 +115,9 @@
             return new AnalysisScope(trees, additionalFiles, analyzers, hasAllAnalyzers, filterFile, filterSpan, originalFilterFile, originalFilterSpan, isSyntacticSingleFileAnalysis, concurrentAnalysis);
         }
 
-<<<<<<< HEAD
         private AnalysisScope(
-            IEnumerable<SyntaxTree> trees,
-            IEnumerable<AdditionalText> additionalFiles,
+            ImmutableArray<SyntaxTree> trees,
+            ImmutableArray<AdditionalText> additionalFiles,
             ImmutableArray<DiagnosticAnalyzer> analyzers,
             bool hasAllAnalyzers,
             SourceOrAdditionalFile? filterFile,
@@ -132,9 +126,6 @@
             TextSpan? originalFilterSpan,
             bool isSyntacticSingleFileAnalysis,
             bool concurrentAnalysis)
-=======
-        private AnalysisScope(ImmutableArray<SyntaxTree> trees, ImmutableArray<AdditionalText> additionalFiles, ImmutableArray<DiagnosticAnalyzer> analyzers, bool hasAllAnalyzers, SourceOrAdditionalFile? filterFile, TextSpan? filterSpanOpt, bool isSyntacticSingleFileAnalysis, bool concurrentAnalysis)
->>>>>>> 32b91569
         {
             Debug.Assert(!isSyntacticSingleFileAnalysis || filterFile.HasValue);
 
