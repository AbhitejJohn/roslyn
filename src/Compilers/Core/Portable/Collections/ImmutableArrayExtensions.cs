--- conflicted
+++ resolved
@@ -949,9 +949,6 @@
             }
         }
 
-<<<<<<< HEAD
-            var dictionary = new Dictionary<K, ImmutableArray<T>>(accumulator.Count);
-=======
         internal static Dictionary<string, ImmutableArray<TNamedTypeSymbol>> GetTypesFromMemberMap
             <TNamespaceOrTypeSymbol, TNamedTypeSymbol
 #if DEBUG
@@ -966,7 +963,6 @@
 #endif
         {
             var dictionary = new Dictionary<string, ImmutableArray<TNamedTypeSymbol>>(comparer);
->>>>>>> e3f89a40
 
             foreach (var kvp in map)
             {
@@ -1011,8 +1007,6 @@
                 }
             }
 
-            accumulator.Free();
-
             return dictionary;
         }
 
