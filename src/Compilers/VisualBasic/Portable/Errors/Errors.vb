﻿' Copyright (c) Microsoft.  All Rights Reserved.  Licensed under the Apache License, Version 2.0.  See License.txt in the project root for license information.

'//-------------------------------------------------------------------------------------------------
'//
'//  Error code and strings for Compiler errors
'//
'//  ERRIDs should be defined in the following ranges:
'//
'//   500   -   999    - non localized ERRID (main DLL)
'//   30000 - 59999    - localized ERRID     (intl DLL)
'//
'//  The convention for naming ERRID's that take replacement strings is to give
'//  them a number following the name (from 1-9) that indicates how many
'//  arguments they expect.
'//
'//  DO NOT USE ANY NUMBERS EXCEPT THOSE EXPLICITLY LISTED AS BEING AVAILABLE.
'//  IF YOU REUSE A NUMBER, LOCALIZATION WILL BE SCREWED UP!
'//
'//-------------------------------------------------------------------------------------------------

' //-------------------------------------------------------------------------------------------------
' //
' //
' //  Manages the parse and compile errors.
' //
' //-------------------------------------------------------------------------------------------------

Namespace Microsoft.CodeAnalysis.VisualBasic

    Friend Enum ERRID
        Void = InternalErrorCode.Void
        Unknown = InternalErrorCode.Unknown
        ERR_None = 0
        ' ERR_InitError = 2000 unused in Roslyn
        ERR_FileNotFound = 2001
        ' WRN_FileAlreadyIncluded = 2002  'unused in Roslyn.
        'ERR_DuplicateResponseFile = 2003   unused in Roslyn.
        'ERR_NoMemory = 2004
        ERR_ArgumentRequired = 2006
        WRN_BadSwitch = 2007
        ERR_NoSources = 2008
        ERR_SwitchNeedsBool = 2009
        'ERR_CompileFailed = 2010       unused in Roslyn.
        ERR_NoResponseFile = 2011
        ERR_CantOpenFileWrite = 2012
        ERR_InvalidSwitchValue = 2014
        ERR_BinaryFile = 2015
        ERR_BadCodepage = 2016
        ERR_LibNotFound = 2017
        'ERR_MaximumErrors = 2020       unused in Roslyn.
        ERR_IconFileAndWin32ResFile = 2023
        'WRN_ReservedReference = 2024       ' unused by native compiler due to bug. 
        WRN_NoConfigInResponseFile = 2025
        ' WRN_InvalidWarningId = 2026       ' unused in Roslyn.
        'ERR_WatsonSendNotOptedIn = 2027
        ' WRN_SwitchNoBool = 2028     'unused in Roslyn
        ERR_NoSourcesOut = 2029
        ERR_NeedModule = 2030
        ERR_InvalidAssemblyName = 2031
        FTL_InputFileNameTooLong = 2032 ' new in Roslyn
        ERR_ConflictingManifestSwitches = 2033
        WRN_IgnoreModuleManifest = 2034
        'ERR_NoDefaultManifest = 2035
        'ERR_InvalidSwitchValue1 = 2036
        WRN_BadUILang = 2038 ' new in Roslyn
        ERR_VBCoreNetModuleConflict = 2042
        ERR_InvalidFormatForGuidForOption = 2043
        ERR_MissingGuidForOption = 2044
        ERR_BadChecksumAlgorithm = 2045
        ERR_MutuallyExclusiveOptions = 2046

        '// The naming convention is that if your error requires arguments, to append
        '// the number of args taken, e.g. AmbiguousName2
        '//
        ERR_InvalidInNamespace = 30001
        ERR_UndefinedType1 = 30002
        ERR_MissingNext = 30003
        ERR_IllegalCharConstant = 30004

        '//If you make any change involving these errors, such as creating more specific versions for use
        '//in other contexts, please make sure to appropriately modify Bindable::ResolveOverloadingShouldSkipBadMember
        ERR_UnreferencedAssemblyEvent3 = 30005
        ERR_UnreferencedModuleEvent3 = 30006
        ' ERR_UnreferencedAssemblyBase3 = 30007
        ERR_UnreferencedModuleBase3 = 30008
        ' ERR_UnreferencedAssemblyImplements3 = 30009
        ERR_UnreferencedModuleImplements3 = 30010

        'ERR_CodegenError = 30011
        ERR_LbExpectedEndIf = 30012
        ERR_LbNoMatchingIf = 30013
        ERR_LbBadElseif = 30014
        ERR_InheritsFromRestrictedType1 = 30015
        ERR_InvOutsideProc = 30016
        ERR_DelegateCantImplement = 30018
        ERR_DelegateCantHandleEvents = 30019
        ERR_IsOperatorRequiresReferenceTypes1 = 30020
        ERR_TypeOfRequiresReferenceType1 = 30021
        ERR_ReadOnlyHasSet = 30022
        ERR_WriteOnlyHasGet = 30023
        ERR_InvInsideProc = 30024
        ERR_EndProp = 30025
        ERR_EndSubExpected = 30026
        ERR_EndFunctionExpected = 30027
        ERR_LbElseNoMatchingIf = 30028
        ERR_CantRaiseBaseEvent = 30029
        ERR_TryWithoutCatchOrFinally = 30030
        ' ERR_FullyQualifiedNameTooLong1 = 30031 ' Deprecated in favor of ERR_TooLongMetadataName
        ERR_EventsCantBeFunctions = 30032
        ' ERR_IdTooLong = 30033 ' Deprecated in favor of ERR_TooLongMetadataName
        ERR_MissingEndBrack = 30034
        ERR_Syntax = 30035
        ERR_Overflow = 30036
        ERR_IllegalChar = 30037
        ERR_StrictDisallowsObjectOperand1 = 30038
        ERR_LoopControlMustNotBeProperty = 30039
        ERR_MethodBodyNotAtLineStart = 30040
        ERR_MaximumNumberOfErrors = 30041
        ERR_UseOfKeywordNotInInstanceMethod1 = 30043
        ERR_UseOfKeywordFromStructure1 = 30044
        ERR_BadAttributeConstructor1 = 30045
        ERR_ParamArrayWithOptArgs = 30046
        ERR_ExpectedArray1 = 30049
        ERR_ParamArrayNotArray = 30050
        ERR_ParamArrayRank = 30051
        ERR_ArrayRankLimit = 30052
        ERR_AsNewArray = 30053
        ERR_TooManyArgs1 = 30057
        ERR_ExpectedCase = 30058
        ERR_RequiredConstExpr = 30059
        ERR_RequiredConstConversion2 = 30060
        ERR_InvalidMe = 30062
        ERR_ReadOnlyAssignment = 30064
        ERR_ExitSubOfFunc = 30065
        ERR_ExitPropNot = 30066
        ERR_ExitFuncOfSub = 30067
        ERR_LValueRequired = 30068
        ERR_ForIndexInUse1 = 30069
        ERR_NextForMismatch1 = 30070
        ERR_CaseElseNoSelect = 30071
        ERR_CaseNoSelect = 30072
        ERR_CantAssignToConst = 30074
        ERR_NamedSubscript = 30075
        ERR_ExpectedEndIf = 30081
        ERR_ExpectedEndWhile = 30082
        ERR_ExpectedLoop = 30083
        ERR_ExpectedNext = 30084
        ERR_ExpectedEndWith = 30085
        ERR_ElseNoMatchingIf = 30086
        ERR_EndIfNoMatchingIf = 30087
        ERR_EndSelectNoSelect = 30088
        ERR_ExitDoNotWithinDo = 30089
        ERR_EndWhileNoWhile = 30090
        ERR_LoopNoMatchingDo = 30091
        ERR_NextNoMatchingFor = 30092
        ERR_EndWithWithoutWith = 30093
        ERR_MultiplyDefined1 = 30094
        ERR_ExpectedEndSelect = 30095
        ERR_ExitForNotWithinFor = 30096
        ERR_ExitWhileNotWithinWhile = 30097
        ERR_ReadOnlyProperty1 = 30098
        ERR_ExitSelectNotWithinSelect = 30099
        ERR_BranchOutOfFinally = 30101
        ERR_QualNotObjectRecord1 = 30103
        ERR_TooFewIndices = 30105
        ERR_TooManyIndices = 30106
        ERR_EnumNotExpression1 = 30107
        ERR_TypeNotExpression1 = 30108
        ERR_ClassNotExpression1 = 30109
        ERR_StructureNotExpression1 = 30110
        ERR_InterfaceNotExpression1 = 30111
        ERR_NamespaceNotExpression1 = 30112
        ERR_BadNamespaceName1 = 30113
        ERR_XmlPrefixNotExpression = 30114
        ERR_MultipleExtends = 30121
        'ERR_NoStopInDebugger = 30122
        'ERR_NoEndInDebugger = 30123
        ERR_PropMustHaveGetSet = 30124
        ERR_WriteOnlyHasNoWrite = 30125
        ERR_ReadOnlyHasNoGet = 30126
        ERR_BadAttribute1 = 30127
        ' ERR_BadSecurityAttribute1 = 30128 ' we're now reporting more detailed diagnostics: ERR_SecurityAttributeMissingAction or ERR_SecurityAttributeInvalidAction
        'ERR_BadAssemblyAttribute1 = 30129
        'ERR_BadModuleAttribute1 = 30130
        ' ERR_ModuleSecurityAttributeNotAllowed1 = 30131    ' We now report ERR_SecurityAttributeInvalidTarget instead.
        ERR_LabelNotDefined1 = 30132
        'ERR_NoGotosInDebugger = 30133
        'ERR_NoLabelsInDebugger = 30134
        'ERR_NoSyncLocksInDebugger = 30135
        ERR_ErrorCreatingWin32ResourceFile = 30136
        'ERR_ErrorSavingWin32ResourceFile = 30137   abandoned. no longer "saving" a temporary resource file.
        ERR_UnableToCreateTempFile = 30138  'changed from ERR_UnableToCreateTempFileInPath1. now takes only one argument
        'ERR_ErrorSettingManifestOption = 30139
        'ERR_ErrorCreatingManifest = 30140
        'ERR_UnableToCreateALinkAPI = 30141
        'ERR_UnableToGenerateRefToMetaDataFile1 = 30142
        'ERR_UnableToEmbedResourceFile1 = 30143 ' We now report ERR_UnableToOpenResourceFile1 instead.
        'ERR_UnableToLinkResourceFile1 = 30144 ' We now report ERR_UnableToOpenResourceFile1 instead.
        'ERR_UnableToEmitAssembly = 30145
        'ERR_UnableToSignAssembly = 30146
        'ERR_NoReturnsInDebugger = 30147
        ERR_RequiredNewCall2 = 30148
        ERR_UnimplementedMember3 = 30149
        ' ERR_UnimplementedProperty3 = 30154
        ERR_BadWithRef = 30157
        ' ERR_ExpectedNewableClass1 = 30166 unused in Roslyn. We now report nothing
        ' ERR_TypeConflict7 = 30175         unused in Roslyn. We now report BC30179
        ERR_DuplicateAccessCategoryUsed = 30176
        ERR_DuplicateModifierCategoryUsed = 30177
        ERR_DuplicateSpecifier = 30178
        ERR_TypeConflict6 = 30179
        ERR_UnrecognizedTypeKeyword = 30180
        ERR_ExtraSpecifiers = 30181
        ERR_UnrecognizedType = 30182
        ERR_InvalidUseOfKeyword = 30183
        ERR_InvalidEndEnum = 30184
        ERR_MissingEndEnum = 30185
        'ERR_NoUsingInDebugger = 30186
        ERR_ExpectedDeclaration = 30188
        ERR_ParamArrayMustBeLast = 30192
        ERR_SpecifiersInvalidOnInheritsImplOpt = 30193
        ERR_ExpectedSpecifier = 30195
        ERR_ExpectedComma = 30196
        ERR_ExpectedAs = 30197
        ERR_ExpectedRparen = 30198
        ERR_ExpectedLparen = 30199
        ERR_InvalidNewInType = 30200
        ERR_ExpectedExpression = 30201
        ERR_ExpectedOptional = 30202
        ERR_ExpectedIdentifier = 30203
        ERR_ExpectedIntLiteral = 30204
        ERR_ExpectedEOS = 30205
        ERR_ExpectedForOptionStmt = 30206
        ERR_InvalidOptionCompare = 30207
        ERR_ExpectedOptionCompare = 30208
        ERR_StrictDisallowImplicitObject = 30209
        ERR_StrictDisallowsImplicitProc = 30210
        ERR_StrictDisallowsImplicitArgs = 30211
        ERR_InvalidParameterSyntax = 30213
        ERR_ExpectedSubFunction = 30215
        ERR_ExpectedStringLiteral = 30217
        ERR_MissingLibInDeclare = 30218
        ERR_DelegateNoInvoke1 = 30220
        ERR_MissingIsInTypeOf = 30224
        ERR_DuplicateOption1 = 30225
        ERR_ModuleCantInherit = 30230
        ERR_ModuleCantImplement = 30231
        ERR_BadImplementsType = 30232
        ERR_BadConstFlags1 = 30233
        ERR_BadWithEventsFlags1 = 30234
        ERR_BadDimFlags1 = 30235
        ERR_DuplicateParamName1 = 30237
        ERR_LoopDoubleCondition = 30238
        ERR_ExpectedRelational = 30239
        ERR_ExpectedExitKind = 30240
        ERR_ExpectedNamedArgument = 30241
        ERR_BadMethodFlags1 = 30242
        ERR_BadEventFlags1 = 30243
        ERR_BadDeclareFlags1 = 30244
        ERR_BadLocalConstFlags1 = 30246
        ERR_BadLocalDimFlags1 = 30247
        ERR_ExpectedConditionalDirective = 30248
        ERR_ExpectedEQ = 30249
        ERR_ConstructorNotFound1 = 30251
        ERR_InvalidEndInterface = 30252
        ERR_MissingEndInterface = 30253
        ERR_InheritsFrom2 = 30256
        ERR_InheritanceCycle1 = 30257
        ERR_InheritsFromNonClass = 30258
        ERR_MultiplyDefinedType3 = 30260
        ERR_BadOverrideAccess2 = 30266
        ERR_CantOverrideNotOverridable2 = 30267
        ERR_DuplicateProcDef1 = 30269
        ERR_BadInterfaceMethodFlags1 = 30270
        ERR_NamedParamNotFound2 = 30272
        ERR_BadInterfacePropertyFlags1 = 30273
        ERR_NamedArgUsedTwice2 = 30274
        ERR_InterfaceCantUseEventSpecifier1 = 30275
        ERR_TypecharNoMatch2 = 30277
        ERR_ExpectedSubOrFunction = 30278
        ERR_BadEmptyEnum1 = 30280
        ERR_InvalidConstructorCall = 30282
        ERR_CantOverrideConstructor = 30283
        ERR_OverrideNotNeeded3 = 30284
        ERR_ExpectedDot = 30287
        ERR_DuplicateLocals1 = 30288
        ERR_InvInsideEndsProc = 30289
        ERR_LocalSameAsFunc = 30290
        ERR_RecordEmbeds2 = 30293
        ERR_RecordCycle2 = 30294
        ERR_InterfaceCycle1 = 30296
        ERR_SubNewCycle2 = 30297
        ERR_SubNewCycle1 = 30298
        ERR_InheritsFromCantInherit3 = 30299
        ERR_OverloadWithOptional2 = 30300
        ERR_OverloadWithReturnType2 = 30301
        ERR_TypeCharWithType1 = 30302
        ERR_TypeCharOnSub = 30303
        ERR_OverloadWithDefault2 = 30305
        ERR_MissingSubscript = 30306
        ERR_OverrideWithDefault2 = 30307
        ERR_OverrideWithOptional2 = 30308
        ERR_FieldOfValueFieldOfMarshalByRef3 = 30310
        ERR_TypeMismatch2 = 30311
        ERR_CaseAfterCaseElse = 30321
        ERR_ConvertArrayMismatch4 = 30332
        ERR_ConvertObjectArrayMismatch3 = 30333
        ERR_ForLoopType1 = 30337
        ERR_OverloadWithByref2 = 30345
        ERR_InheritsFromNonInterface = 30354
        ERR_BadInterfaceOrderOnInherits = 30357
        ERR_DuplicateDefaultProps1 = 30359
        ERR_DefaultMissingFromProperty2 = 30361
        ERR_OverridingPropertyKind2 = 30362
        ERR_NewInInterface = 30363
        ERR_BadFlagsOnNew1 = 30364
        ERR_OverloadingPropertyKind2 = 30366
        ERR_NoDefaultNotExtend1 = 30367
        ERR_OverloadWithArrayVsParamArray2 = 30368
        ERR_BadInstanceMemberAccess = 30369
        ERR_ExpectedRbrace = 30370
        ERR_ModuleAsType1 = 30371
        ERR_NewIfNullOnNonClass = 30375
        'ERR_NewIfNullOnAbstractClass1 = 30376
        ERR_CatchAfterFinally = 30379
        ERR_CatchNoMatchingTry = 30380
        ERR_FinallyAfterFinally = 30381
        ERR_FinallyNoMatchingTry = 30382
        ERR_EndTryNoTry = 30383
        ERR_ExpectedEndTry = 30384
        ERR_BadDelegateFlags1 = 30385
        ERR_NoConstructorOnBase2 = 30387
        ERR_InaccessibleSymbol2 = 30389
        ERR_InaccessibleMember3 = 30390
        ERR_CatchNotException1 = 30392
        ERR_ExitTryNotWithinTry = 30393
        ERR_BadRecordFlags1 = 30395
        ERR_BadEnumFlags1 = 30396
        ERR_BadInterfaceFlags1 = 30397
        ERR_OverrideWithByref2 = 30398
        ERR_MyBaseAbstractCall1 = 30399
        ERR_IdentNotMemberOfInterface4 = 30401
        '//We intentionally use argument '3' for the delegate name. This makes generating overload resolution errors
        '//easy. To make it more clear that were doing this, we name the message DelegateBindingMismatch3_2.
        '//This differentiates its from DelegateBindingMismatch3_3, which actually takes 3 parameters instead of 2.
        '//This is a workaround, but it makes the logic for reporting overload resolution errors easier error report more straight forward.
        'ERR_DelegateBindingMismatch3_2 = 30408
        ERR_WithEventsRequiresClass = 30412
        ERR_WithEventsAsStruct = 30413
        ERR_ConvertArrayRankMismatch2 = 30414
        ERR_RedimRankMismatch = 30415
        ERR_StartupCodeNotFound1 = 30420
        ERR_ConstAsNonConstant = 30424
        ERR_InvalidEndSub = 30429
        ERR_InvalidEndFunction = 30430
        ERR_InvalidEndProperty = 30431
        ERR_ModuleCantUseMethodSpecifier1 = 30433
        ERR_ModuleCantUseEventSpecifier1 = 30434
        ERR_StructCantUseVarSpecifier1 = 30435
        'ERR_ModuleCantUseMemberSpecifier1 = 30436 Now reporting BC30735
        ERR_InvalidOverrideDueToReturn2 = 30437
        ERR_ConstantWithNoValue = 30438
        ERR_ExpressionOverflow1 = 30439
        'ERR_ExpectedEndTryCatch = 30441 - No Longer Reported. Removed per bug 926779
        'ERR_ExpectedEndTryFinally = 30442 - No Longer Reported. Removed per bug 926779
        ERR_DuplicatePropertyGet = 30443
        ERR_DuplicatePropertySet = 30444
        ' ERR_ConstAggregate = 30445        Now giving BC30424
        ERR_NameNotDeclared1 = 30451
        ERR_BinaryOperands3 = 30452
        ERR_ExpectedProcedure = 30454
        ERR_OmittedArgument2 = 30455
        ERR_NameNotMember2 = 30456
        'ERR_NoTypeNamesAvailable = 30458
        ERR_EndClassNoClass = 30460
        ERR_BadClassFlags1 = 30461
        ERR_ImportsMustBeFirst = 30465
        ERR_NonNamespaceOrClassOnImport2 = 30467
        ERR_TypecharNotallowed = 30468
        ERR_ObjectReferenceNotSupplied = 30469
        ERR_MyClassNotInClass = 30470
        ERR_IndexedNotArrayOrProc = 30471
        ERR_EventSourceIsArray = 30476
        ERR_SharedConstructorWithParams = 30479
        ERR_SharedConstructorIllegalSpec1 = 30480
        ERR_ExpectedEndClass = 30481
        ERR_UnaryOperand2 = 30487
        ERR_BadFlagsWithDefault1 = 30490
        ERR_VoidValue = 30491
        ERR_ConstructorFunction = 30493
        'ERR_LineTooLong = 30494 - No longer reported. Removed per 926916
        ERR_InvalidLiteralExponent = 30495
        ERR_NewCannotHandleEvents = 30497
        ERR_CircularEvaluation1 = 30500
        ERR_BadFlagsOnSharedMeth1 = 30501
        ERR_BadFlagsOnSharedProperty1 = 30502
        ERR_BadFlagsOnStdModuleProperty1 = 30503
        ERR_SharedOnProcThatImpl = 30505
        ERR_NoWithEventsVarOnHandlesList = 30506
        ERR_AccessMismatch6 = 30508
        ERR_InheritanceAccessMismatch5 = 30509
        ERR_NarrowingConversionDisallowed2 = 30512
        ERR_NoArgumentCountOverloadCandidates1 = 30516
        ERR_NoViableOverloadCandidates1 = 30517
        ERR_NoCallableOverloadCandidates2 = 30518
        ERR_NoNonNarrowingOverloadCandidates2 = 30519
        ERR_ArgumentNarrowing3 = 30520
        ERR_NoMostSpecificOverload2 = 30521
        ERR_NotMostSpecificOverload = 30522
        ERR_OverloadCandidate2 = 30523
        ERR_NoGetProperty1 = 30524
        ERR_NoSetProperty1 = 30526
        'ERR_ArrayType2 = 30528
        ERR_ParamTypingInconsistency = 30529
        ERR_ParamNameFunctionNameCollision = 30530
        ERR_DateToDoubleConversion = 30532
        ERR_DoubleToDateConversion = 30533
        ERR_ZeroDivide = 30542
        ERR_TryAndOnErrorDoNotMix = 30544
        ERR_PropertyAccessIgnored = 30545
        ERR_InterfaceNoDefault1 = 30547
        ERR_InvalidAssemblyAttribute1 = 30548
        ERR_InvalidModuleAttribute1 = 30549
        ERR_AmbiguousInUnnamedNamespace1 = 30554
        ERR_DefaultMemberNotProperty1 = 30555
        ERR_AmbiguousInNamespace2 = 30560
        ERR_AmbiguousInImports2 = 30561
        ERR_AmbiguousInModules2 = 30562
        ' ERR_AmbiguousInApplicationObject2 = 30563 ' comment out in Dev10
        ERR_ArrayInitializerTooFewDimensions = 30565
        ERR_ArrayInitializerTooManyDimensions = 30566
        ERR_InitializerTooFewElements1 = 30567
        ERR_InitializerTooManyElements1 = 30568
        ERR_NewOnAbstractClass = 30569
        ERR_DuplicateNamedImportAlias1 = 30572
        ERR_DuplicatePrefix = 30573
        ERR_StrictDisallowsLateBinding = 30574
        ' ERR_PropertyMemberSyntax = 30576  unused in Roslyn
        ERR_AddressOfOperandNotMethod = 30577
        ERR_EndExternalSource = 30578
        ERR_ExpectedEndExternalSource = 30579
        ERR_NestedExternalSource = 30580
        ERR_AddressOfNotDelegate1 = 30581
        ERR_SyncLockRequiresReferenceType1 = 30582
        ERR_MethodAlreadyImplemented2 = 30583
        ERR_DuplicateInInherits1 = 30584
        ERR_NamedParamArrayArgument = 30587
        ERR_OmittedParamArrayArgument = 30588
        ERR_ParamArrayArgumentMismatch = 30589
        ERR_EventNotFound1 = 30590
        'ERR_NoDefaultSource = 30591
        ERR_ModuleCantUseVariableSpecifier1 = 30593
        ERR_SharedEventNeedsSharedHandler = 30594
        ERR_ExpectedMinus = 30601
        ERR_InterfaceMemberSyntax = 30602
        ERR_InvInsideInterface = 30603
        ERR_InvInsideEndsInterface = 30604
        ERR_BadFlagsInNotInheritableClass1 = 30607
        ERR_UnimplementedMustOverride = 30609 ' substituted into ERR_BaseOnlyClassesMustBeExplicit2
        ERR_BaseOnlyClassesMustBeExplicit2 = 30610
        ERR_NegativeArraySize = 30611
        ERR_MyClassAbstractCall1 = 30614
        ERR_EndDisallowedInDllProjects = 30615
        ERR_BlockLocalShadowing1 = 30616
        ERR_ModuleNotAtNamespace = 30617
        ERR_NamespaceNotAtNamespace = 30618
        ERR_InvInsideEndsEnum = 30619
        ERR_InvalidOptionStrict = 30620
        ERR_EndStructureNoStructure = 30621
        ERR_EndModuleNoModule = 30622
        ERR_EndNamespaceNoNamespace = 30623
        ERR_ExpectedEndStructure = 30624
        ERR_ExpectedEndModule = 30625
        ERR_ExpectedEndNamespace = 30626
        ERR_OptionStmtWrongOrder = 30627
        ERR_StructCantInherit = 30628
        ERR_NewInStruct = 30629
        ERR_InvalidEndGet = 30630
        ERR_MissingEndGet = 30631
        ERR_InvalidEndSet = 30632
        ERR_MissingEndSet = 30633
        ERR_InvInsideEndsProperty = 30634
        ERR_DuplicateWriteabilityCategoryUsed = 30635
        ERR_ExpectedGreater = 30636
        ERR_AttributeStmtWrongOrder = 30637
        ERR_NoExplicitArraySizes = 30638
        ERR_BadPropertyFlags1 = 30639
        ERR_InvalidOptionExplicit = 30640
        ERR_MultipleParameterSpecifiers = 30641
        ERR_MultipleOptionalParameterSpecifiers = 30642
        ERR_UnsupportedProperty1 = 30643
        ERR_InvalidOptionalParameterUsage1 = 30645
        ERR_ReturnFromNonFunction = 30647
        ERR_UnterminatedStringLiteral = 30648
        ERR_UnsupportedType1 = 30649
        ERR_InvalidEnumBase = 30650
        ERR_ByRefIllegal1 = 30651

        '//If you make any change involving these errors, such as creating more specific versions for use
        '//in other contexts, please make sure to appropriately modify Bindable::ResolveOverloadingShouldSkipBadMember
        ERR_UnreferencedAssembly3 = 30652
        ERR_UnreferencedModule3 = 30653

        ERR_ReturnWithoutValue = 30654
        ' ERR_CantLoadStdLibrary1 = 30655   roslyn doesn't use special messages when well-known assemblies cannot be loaded.
        ERR_UnsupportedField1 = 30656
        ERR_UnsupportedMethod1 = 30657
        ERR_NoNonIndexProperty1 = 30658
        ERR_BadAttributePropertyType1 = 30659
        ERR_LocalsCannotHaveAttributes = 30660
        ERR_PropertyOrFieldNotDefined1 = 30661
        ERR_InvalidAttributeUsage2 = 30662
        ERR_InvalidMultipleAttributeUsage1 = 30663
        ERR_CantThrowNonException = 30665
        ERR_MustBeInCatchToRethrow = 30666
        ERR_ParamArrayMustBeByVal = 30667
        ERR_UseOfObsoleteSymbol2 = 30668
        ERR_RedimNoSizes = 30670
        ERR_InitWithMultipleDeclarators = 30671
        ERR_InitWithExplicitArraySizes = 30672
        ERR_EndSyncLockNoSyncLock = 30674
        ERR_ExpectedEndSyncLock = 30675
        ERR_NameNotEvent2 = 30676
        ERR_AddOrRemoveHandlerEvent = 30677
        ERR_UnrecognizedEnd = 30678

        ERR_ArrayInitForNonArray2 = 30679

        ERR_EndRegionNoRegion = 30680
        ERR_ExpectedEndRegion = 30681
        ERR_InheritsStmtWrongOrder = 30683
        ERR_AmbiguousAcrossInterfaces3 = 30685
        ERR_DefaultPropertyAmbiguousAcrossInterfaces4 = 30686
        ERR_InterfaceEventCantUse1 = 30688
        ERR_ExecutableAsDeclaration = 30689
        ERR_StructureNoDefault1 = 30690
        ' ERR_TypeMemberAsExpression2 = 30691 Now giving BC30109
        ERR_MustShadow2 = 30695
        'ERR_OverloadWithOptionalTypes2 = 30696
        ERR_OverrideWithOptionalTypes2 = 30697
        'ERR_UnableToGetTempPath = 30698
        'ERR_NameNotDeclaredDebug1 = 30699
        '// This error should never be seen.
        'ERR_NoSideEffects = 30700
        'ERR_InvalidNothing = 30701
        'ERR_IndexOutOfRange1 = 30702
        'ERR_RuntimeException2 = 30703
        'ERR_RuntimeException = 30704
        'ERR_ObjectReferenceIsNothing1 = 30705
        '// This error should never be seen.
        'ERR_ExpressionNotValidInEE = 30706
        'ERR_UnableToEvaluateExpression = 30707
        'ERR_UnableToEvaluateLoops = 30708
        'ERR_NoDimsInDebugger = 30709
        ERR_ExpectedEndOfExpression = 30710
        'ERR_SetValueNotAllowedOnNonLeafFrame = 30711
        'ERR_UnableToClassInformation1 = 30712
        'ERR_NoExitInDebugger = 30713
        'ERR_NoResumeInDebugger = 30714
        'ERR_NoCatchInDebugger = 30715
        'ERR_NoFinallyInDebugger = 30716
        'ERR_NoTryInDebugger = 30717
        'ERR_NoSelectInDebugger = 30718
        'ERR_NoCaseInDebugger = 30719
        'ERR_NoOnErrorInDebugger = 30720
        'ERR_EvaluationAborted = 30721
        'ERR_EvaluationTimeout = 30722
        'ERR_EvaluationNoReturnValue = 30723
        'ERR_NoErrorStatementInDebugger = 30724
        'ERR_NoThrowStatementInDebugger = 30725
        'ERR_NoWithContextInDebugger = 30726
        ERR_StructsCannotHandleEvents = 30728
        ERR_OverridesImpliesOverridable = 30730
        'ERR_NoAddressOfInDebugger = 30731
        'ERR_EvaluationOfWebMethods = 30732
        ERR_LocalNamedSameAsParam1 = 30734
        ERR_ModuleCantUseTypeSpecifier1 = 30735
        'ERR_EvaluationBadStartPoint = 30736
        ERR_InValidSubMainsFound1 = 30737
        ERR_MoreThanOneValidMainWasFound2 = 30738
        'ERR_NoRaiseEventOfInDebugger = 30739
        'ERR_InvalidCast2 = 30741
        ERR_CannotConvertValue2 = 30742
        'ERR_ArrayElementIsNothing = 30744
        'ERR_InternalCompilerError = 30747
        'ERR_InvalidCast1 = 30748
        'ERR_UnableToGetValue = 30749
        'ERR_UnableToLoadType1 = 30750
        'ERR_UnableToGetTypeInformationFor1 = 30751
        ERR_OnErrorInSyncLock = 30752
        ERR_NarrowingConversionCollection2 = 30753
        ERR_GotoIntoTryHandler = 30754
        ERR_GotoIntoSyncLock = 30755
        ERR_GotoIntoWith = 30756
        ERR_GotoIntoFor = 30757
        ERR_BadAttributeNonPublicConstructor = 30758
        'ERR_ArrayElementIsNothing1 = 30759
        'ERR_ObjectReferenceIsNothing = 30760
        ' ERR_StarliteDisallowsLateBinding = 30762   
        ' ERR_StarliteBadDeclareFlags = 30763
        ' ERR_NoStarliteOverloadResolution = 30764
        'ERR_NoSupportFileIOKeywords1 = 30766
        ' ERR_NoSupportGetStatement = 30767 - starlite error message
        ' ERR_NoSupportLineKeyword = 30768      cut from Roslyn
        ' ERR_StarliteDisallowsEndStatement = 30769 cut from Roslyn
        ERR_DefaultEventNotFound1 = 30770
        ERR_InvalidNonSerializedUsage = 30772
        'ERR_NoContinueInDebugger = 30780
        ERR_ExpectedContinueKind = 30781
        ERR_ContinueDoNotWithinDo = 30782
        ERR_ContinueForNotWithinFor = 30783
        ERR_ContinueWhileNotWithinWhile = 30784
        ERR_DuplicateParameterSpecifier = 30785
        ERR_ModuleCantUseDLLDeclareSpecifier1 = 30786
        ERR_StructCantUseDLLDeclareSpecifier1 = 30791
        ERR_TryCastOfValueType1 = 30792
        ERR_TryCastOfUnconstrainedTypeParam1 = 30793
        ERR_AmbiguousDelegateBinding2 = 30794
        ERR_SharedStructMemberCannotSpecifyNew = 30795
        ERR_GenericSubMainsFound1 = 30796
        ERR_GeneralProjectImportsError3 = 30797
        ERR_InvalidTypeForAliasesImport2 = 30798

        ERR_UnsupportedConstant2 = 30799

        ERR_ObsoleteArgumentsNeedParens = 30800
        ERR_ObsoleteLineNumbersAreLabels = 30801
        ERR_ObsoleteStructureNotType = 30802
        'ERR_ObsoleteDecimalNotCurrency = 30803 cut from Roslyn
        ERR_ObsoleteObjectNotVariant = 30804
        'ERR_ObsoleteArrayBounds = 30805    unused in Roslyn
        ERR_ObsoleteLetSetNotNeeded = 30807
        ERR_ObsoletePropertyGetLetSet = 30808
        ERR_ObsoleteWhileWend = 30809
        'ERR_ObsoleteStaticMethod = 30810   cut from Roslyn
        ERR_ObsoleteRedimAs = 30811
        ERR_ObsoleteOptionalWithoutValue = 30812
        ERR_ObsoleteGosub = 30814
        'ERR_ObsoleteFileIOKeywords1 = 30815    cut from Roslyn
        'ERR_ObsoleteDebugKeyword1 = 30816      cut from Roslyn
        ERR_ObsoleteOnGotoGosub = 30817
        'ERR_ObsoleteMathCompatKeywords1 = 30818    cut from Roslyn
        'ERR_ObsoleteMathKeywords2 = 30819          cut from Roslyn
        'ERR_ObsoleteLsetKeyword1 = 30820           cut from Roslyn
        'ERR_ObsoleteRsetKeyword1 = 30821           cut from Roslyn
        'ERR_ObsoleteNullKeyword1 = 30822           cut from Roslyn
        'ERR_ObsoleteEmptyKeyword1 = 30823          cut from Roslyn
        ERR_ObsoleteEndIf = 30826
        ERR_ObsoleteExponent = 30827
        ERR_ObsoleteAsAny = 30828
        ERR_ObsoleteGetStatement = 30829
        'ERR_ObsoleteLineKeyword = 30830            cut from Roslyn
        ERR_OverrideWithArrayVsParamArray2 = 30906

        '// CONSIDER :harishk - improve this error message
        ERR_CircularBaseDependencies4 = 30907
        ERR_NestedBase2 = 30908
        ERR_AccessMismatchOutsideAssembly4 = 30909
        ERR_InheritanceAccessMismatchOutside3 = 30910
        ERR_UseOfObsoletePropertyAccessor3 = 30911
        ERR_UseOfObsoletePropertyAccessor2 = 30912
        ERR_AccessMismatchImplementedEvent6 = 30914
        ERR_AccessMismatchImplementedEvent4 = 30915
        ERR_InheritanceCycleInImportedType1 = 30916
        ERR_NoNonObsoleteConstructorOnBase3 = 30917
        ERR_NoNonObsoleteConstructorOnBase4 = 30918
        ERR_RequiredNonObsoleteNewCall3 = 30919
        ERR_RequiredNonObsoleteNewCall4 = 30920
        ERR_InheritsTypeArgAccessMismatch7 = 30921
        ERR_InheritsTypeArgAccessMismatchOutside5 = 30922
        'ERR_AccessMismatchTypeArgImplEvent7 = 30923    unused in Roslyn
        'ERR_AccessMismatchTypeArgImplEvent5 = 30924    unused in Roslyn
        ERR_PartialTypeAccessMismatch3 = 30925
        ERR_PartialTypeBadMustInherit1 = 30926
        ERR_MustOverOnNotInheritPartClsMem1 = 30927
        ERR_BaseMismatchForPartialClass3 = 30928
        ERR_PartialTypeTypeParamNameMismatch3 = 30931
        ERR_PartialTypeConstraintMismatch1 = 30932
        ERR_LateBoundOverloadInterfaceCall1 = 30933
        ERR_RequiredAttributeConstConversion2 = 30934
        ERR_AmbiguousOverrides3 = 30935
        ERR_OverriddenCandidate1 = 30936
        ERR_AmbiguousImplements3 = 30937
        ERR_AddressOfNotCreatableDelegate1 = 30939
        'ERR_ReturnFromEventMethod = 30940  unused in Roslyn
        'ERR_BadEmptyStructWithCustomEvent1 = 30941
        ERR_ComClassGenericMethod = 30943
        ERR_SyntaxInCastOp = 30944
        'ERR_UnimplementedBadMemberEvent = 30945    Cut in Roslyn
        'ERR_EvaluationStopRequested = 30946
        'ERR_EvaluationSuspendRequested = 30947
        'ERR_EvaluationUnscheduledFiber = 30948
        ERR_ArrayInitializerForNonConstDim = 30949
        ERR_DelegateBindingFailure3 = 30950
        'ERR_DelegateBindingTypeInferenceFails2 = 30952
        'ERR_ConstraintViolationError1 = 30953
        'ERR_ConstraintsFailedForInferredArgs2 = 30954
        'ERR_TypeMismatchDLLProjectMix6 = 30955
        'ERR_EvaluationPriorTimeout = 30957
        'ERR_EvaluationENCObjectOutdated = 30958
        ' Obsolete ERR_TypeRefFromMetadataToVBUndef = 30960
        'ERR_TypeMismatchMixedDLLs6 = 30961
        'ERR_ReferencedAssemblyCausesCycle3 = 30962
        'ERR_AssemblyRefAssembly2 = 30963
        'ERR_AssemblyRefProject2 = 30964
        'ERR_ProjectRefAssembly2 = 30965
        'ERR_ProjectRefProject2 = 30966
        'ERR_ReferencedAssembliesAmbiguous4 = 30967
        'ERR_ReferencedAssembliesAmbiguous6 = 30968
        'ERR_ReferencedProjectsAmbiguous4 = 30969
        'ERR_GeneralErrorMixedDLLs5 = 30970
        'ERR_GeneralErrorDLLProjectMix5 = 30971
        ERR_StructLayoutAttributeNotAllowed = 30972
        'ERR_ClassNotLoadedDuringDebugging = 30973
        'ERR_UnableToEvaluateComment = 30974
        'ERR_ForIndexInUse = 30975
        'ERR_NextForMismatch = 30976
        ERR_IterationVariableShadowLocal1 = 30978
        ERR_InvalidOptionInfer = 30979
        ERR_CircularInference1 = 30980
        ERR_InAccessibleOverridingMethod5 = 30981
        ERR_NoSuitableWidestType1 = 30982
        ERR_AmbiguousWidestType3 = 30983
        ERR_ExpectedAssignmentOperatorInInit = 30984
        ERR_ExpectedQualifiedNameInInit = 30985
        ERR_ExpectedLbrace = 30987
        ERR_UnrecognizedTypeOrWith = 30988
        ERR_DuplicateAggrMemberInit1 = 30989
        ERR_NonFieldPropertyAggrMemberInit1 = 30990
        ERR_SharedMemberAggrMemberInit1 = 30991
        ERR_ParameterizedPropertyInAggrInit1 = 30992
        ERR_NoZeroCountArgumentInitCandidates1 = 30993
        ERR_AggrInitInvalidForObject = 30994
        'ERR_BadWithRefInConstExpr = 30995
        ERR_InitializerExpected = 30996
        ERR_LineContWithCommentOrNoPrecSpace = 30999
        ' ERR_MemberNotFoundForNoPia = 31000    not used in Roslyn. This looks to be a VB EE message
        ERR_InvInsideEnum = 31001
        ERR_InvInsideBlock = 31002
        ERR_UnexpectedExpressionStatement = 31003
        ERR_WinRTEventWithoutDelegate = 31004
        ERR_SecurityCriticalAsyncInClassOrStruct = 31005
        ERR_SecurityCriticalAsync = 31006
        ERR_BadModuleFile1 = 31007
        ERR_BadRefLib1 = 31011
        'ERR_UnableToLoadDll1 = 31013
        'ERR_BadDllEntrypoint2 = 31014
        'ERR_BadOutputFile1 = 31019
        'ERR_BadOutputStream = 31020
        'ERR_DeadBackgroundThread = 31021
        'ERR_XMLParserError = 31023
        'ERR_UnableToCreateMetaDataAPI = 31024
        'ERR_UnableToOpenFile1 = 31027
        ERR_EventHandlerSignatureIncompatible2 = 31029
        ERR_ProjectCCError1 = 31030
        'ERR_ProjectCCError0 = 31031
        ERR_InterfaceImplementedTwice1 = 31033
        ERR_InterfaceNotImplemented1 = 31035
        ERR_AmbiguousImplementsMember3 = 31040
        'ERR_BadInterfaceMember = 31041
        ERR_ImplementsOnNew = 31042
        ERR_ArrayInitInStruct = 31043
        ERR_EventTypeNotDelegate = 31044
        ERR_ProtectedTypeOutsideClass = 31047
        ERR_DefaultPropertyWithNoParams = 31048
        ERR_InitializerInStruct = 31049
        ERR_DuplicateImport1 = 31051
        ERR_BadModuleFlags1 = 31052
        ERR_ImplementsStmtWrongOrder = 31053
        ERR_MemberConflictWithSynth4 = 31058
        ERR_SynthMemberClashesWithSynth7 = 31059
        ERR_SynthMemberClashesWithMember5 = 31060
        ERR_MemberClashesWithSynth6 = 31061
        ERR_SetHasOnlyOneParam = 31063
        ERR_SetValueNotPropertyType = 31064
        ERR_SetHasToBeByVal1 = 31065
        ERR_StructureCantUseProtected = 31067
        ERR_BadInterfaceDelegateSpecifier1 = 31068
        ERR_BadInterfaceEnumSpecifier1 = 31069
        ERR_BadInterfaceClassSpecifier1 = 31070
        ERR_BadInterfaceStructSpecifier1 = 31071
        'ERR_WarningTreatedAsError = 31072
        'ERR_DelegateConstructorMissing1 = 31074    unused in Roslyn
        ERR_UseOfObsoleteSymbolNoMessage1 = 31075
        ERR_MetaDataIsNotAssembly = 31076
        ERR_MetaDataIsNotModule = 31077
        ERR_ReferenceComparison3 = 31080
        ERR_CatchVariableNotLocal1 = 31082
        ERR_ModuleMemberCantImplement = 31083
        ERR_EventDelegatesCantBeFunctions = 31084
        ERR_InvalidDate = 31085
        ERR_CantOverride4 = 31086
        ERR_CantSpecifyArraysOnBoth = 31087
        ERR_NotOverridableRequiresOverrides = 31088
        ERR_PrivateTypeOutsideType = 31089
        ERR_TypeRefResolutionError3 = 31091
        ERR_ParamArrayWrongType = 31092
        ERR_CoClassMissing2 = 31094
        ERR_InvalidMeReference = 31095
        ERR_InvalidImplicitMeReference = 31096
        ERR_RuntimeMemberNotFound2 = 31097
        'ERR_RuntimeClassNotFound1 = 31098
        ERR_BadPropertyAccessorFlags = 31099
        ERR_BadPropertyAccessorFlagsRestrict = 31100
        ERR_OnlyOneAccessorForGetSet = 31101
        ERR_NoAccessibleSet = 31102
        ERR_NoAccessibleGet = 31103
        ERR_WriteOnlyNoAccessorFlag = 31104
        ERR_ReadOnlyNoAccessorFlag = 31105
        ERR_BadPropertyAccessorFlags1 = 31106
        ERR_BadPropertyAccessorFlags2 = 31107
        ERR_BadPropertyAccessorFlags3 = 31108
        ERR_InAccessibleCoClass3 = 31109
        ERR_MissingValuesForArraysInApplAttrs = 31110
        ERR_ExitEventMemberNotInvalid = 31111
        ERR_InvInsideEndsEvent = 31112
        'ERR_EventMemberSyntax = 31113  abandoned per KevinH analysis. Roslyn bug 1637
        ERR_MissingEndEvent = 31114
        ERR_MissingEndAddHandler = 31115
        ERR_MissingEndRemoveHandler = 31116
        ERR_MissingEndRaiseEvent = 31117
        'ERR_EndAddHandlerNotAtLineStart = 31118
        'ERR_EndRemoveHandlerNotAtLineStart = 31119
        'ERR_EndRaiseEventNotAtLineStart = 31120
        ERR_CustomEventInvInInterface = 31121
        ERR_CustomEventRequiresAs = 31122
        ERR_InvalidEndEvent = 31123
        ERR_InvalidEndAddHandler = 31124
        ERR_InvalidEndRemoveHandler = 31125
        ERR_InvalidEndRaiseEvent = 31126
        ERR_DuplicateAddHandlerDef = 31127
        ERR_DuplicateRemoveHandlerDef = 31128
        ERR_DuplicateRaiseEventDef = 31129
        ERR_MissingAddHandlerDef1 = 31130
        ERR_MissingRemoveHandlerDef1 = 31131
        ERR_MissingRaiseEventDef1 = 31132
        ERR_EventAddRemoveHasOnlyOneParam = 31133
        ERR_EventAddRemoveByrefParamIllegal = 31134
        ERR_SpecifiersInvOnEventMethod = 31135
        ERR_AddRemoveParamNotEventType = 31136
        ERR_RaiseEventShapeMismatch1 = 31137
        ERR_EventMethodOptionalParamIllegal1 = 31138
        ERR_CantReferToMyGroupInsideGroupType1 = 31139
        ERR_InvalidUseOfCustomModifier = 31140
        ERR_InvalidOptionStrictCustom = 31141
        ERR_ObsoleteInvalidOnEventMember = 31142
        ERR_DelegateBindingIncompatible2 = 31143
        ERR_ExpectedXmlName = 31146
        ERR_UndefinedXmlPrefix = 31148
        ERR_DuplicateXmlAttribute = 31149
        ERR_MismatchedXmlEndTag = 31150
        ERR_MissingXmlEndTag = 31151
        ERR_ReservedXmlPrefix = 31152
        ERR_MissingVersionInXmlDecl = 31153
        ERR_IllegalAttributeInXmlDecl = 31154
        ERR_QuotedEmbeddedExpression = 31155
        ERR_VersionMustBeFirstInXmlDecl = 31156
        ERR_AttributeOrder = 31157
        'ERR_UnexpectedXmlName = 31158
        ERR_ExpectedXmlEndEmbedded = 31159
        ERR_ExpectedXmlEndPI = 31160
        ERR_ExpectedXmlEndComment = 31161
        ERR_ExpectedXmlEndCData = 31162
        ERR_ExpectedSQuote = 31163
        ERR_ExpectedQuote = 31164
        ERR_ExpectedLT = 31165
        ERR_StartAttributeValue = 31166
        ERR_ExpectedDiv = 31167
        ERR_NoXmlAxesLateBinding = 31168
        ERR_IllegalXmlStartNameChar = 31169
        ERR_IllegalXmlNameChar = 31170
        ERR_IllegalXmlCommentChar = 31171
        ERR_EmbeddedExpression = 31172
        ERR_ExpectedXmlWhiteSpace = 31173
        ERR_IllegalProcessingInstructionName = 31174
        ERR_DTDNotSupported = 31175
        'ERR_IllegalXmlChar = 31176     unused in Dev10
        ERR_IllegalXmlWhiteSpace = 31177
        ERR_ExpectedSColon = 31178
        ERR_ExpectedXmlBeginEmbedded = 31179
        ERR_XmlEntityReference = 31180
        ERR_InvalidAttributeValue1 = 31181
        ERR_InvalidAttributeValue2 = 31182
        ERR_ReservedXmlNamespace = 31183
        ERR_IllegalDefaultNamespace = 31184
        'ERR_RequireAggregateInitializationImpl = 31185
        ERR_QualifiedNameNotAllowed = 31186
        ERR_ExpectedXmlns = 31187
        'ERR_DefaultNamespaceNotSupported = 31188 Not reported by Dev10.
        ERR_IllegalXmlnsPrefix = 31189
        ERR_XmlFeaturesNotAvailable = 31190
        'ERR_UnableToEmbedUacManifest = 31191   now reporting ErrorCreatingWin32ResourceFile
        ERR_UnableToReadUacManifest2 = 31192
        'ERR_UseValueForXmlExpression3 = 31193 ' Replaced by WRN_UseValueForXmlExpression3
        ERR_TypeMismatchForXml3 = 31194
        ERR_BinaryOperandsForXml4 = 31195
        'ERR_XmlFeaturesNotAvailableDebugger = 31196
        ERR_FullWidthAsXmlDelimiter = 31197
        'ERR_XmlRequiresParens = 31198 No Longer Reported. Removed per 926946.
        ERR_XmlEndCDataNotAllowedInContent = 31198
        'ERR_UacALink3Missing = 31199               not used in Roslyn.
        'ERR_XmlFeaturesNotSupported = 31200        not detected by the Roslyn compiler
        ERR_EventImplRemoveHandlerParamWrong = 31201
        ERR_MixingWinRTAndNETEvents = 31202
        ERR_AddParamWrongForWinRT = 31203
        ERR_RemoveParamWrongForWinRT = 31204
        ERR_ReImplementingWinRTInterface5 = 31205
        ERR_ReImplementingWinRTInterface4 = 31206
        ERR_XmlEndElementNoMatchingStart = 31207
        ERR_UndefinedTypeOrNamespace1 = 31208
        ERR_BadInterfaceInterfaceSpecifier1 = 31209
        ERR_TypeClashesWithVbCoreType4 = 31210
        ERR_SecurityAttributeMissingAction = 31211
        ERR_SecurityAttributeInvalidAction = 31212
        ERR_SecurityAttributeInvalidActionAssembly = 31213
        ERR_SecurityAttributeInvalidActionTypeOrMethod = 31214
        ERR_PrincipalPermissionInvalidAction = 31215
        ERR_PermissionSetAttributeInvalidFile = 31216
        ERR_PermissionSetAttributeFileReadError = 31217
        ERR_ExpectedWarningKeyword = 31218

        '// NOTE: If you add any new errors that may be attached to a symbol during meta-import when it is marked as bad,
        '//       particularly if it applies to method symbols, please appropriately modify Bindable::ResolveOverloadingShouldSkipBadMember.
        '//       Failure to do so may break customer code.
        '// AVAILABLE                             31219-31390

        ERR_InvalidSubsystemVersion = 31391
        ERR_LibAnycpu32bitPreferredConflict = 31392
        ERR_RestrictedAccess = 31393
        ERR_RestrictedConversion1 = 31394
        ERR_NoTypecharInLabel = 31395
        ERR_RestrictedType1 = 31396
        ERR_NoTypecharInAlias = 31398
        ERR_NoAccessibleConstructorOnBase = 31399
        ERR_BadStaticLocalInStruct = 31400
        ERR_DuplicateLocalStatic1 = 31401
        ERR_ImportAliasConflictsWithType2 = 31403
        ERR_CantShadowAMustOverride1 = 31404
        'ERR_OptionalsCantBeStructs = 31405 
        ERR_MultipleEventImplMismatch3 = 31407
        ERR_BadSpecifierCombo2 = 31408
        ERR_MustBeOverloads2 = 31409
        'ERR_CantOverloadOnMultipleInheritance = 31410
        ERR_MustOverridesInClass1 = 31411
        ERR_HandlesSyntaxInClass = 31412
        ERR_SynthMemberShadowsMustOverride5 = 31413
        'ERR_CantImplementNonVirtual3 = 31415   unused in Roslyn
        ' ERR_MemberShadowsSynthMustOverride5 = 31416   unused in Roslyn
        ERR_CannotOverrideInAccessibleMember = 31417
        ERR_HandlesSyntaxInModule = 31418
        ERR_IsNotOpRequiresReferenceTypes1 = 31419
        ERR_ClashWithReservedEnumMember1 = 31420
        ERR_MultiplyDefinedEnumMember2 = 31421
        ERR_BadUseOfVoid = 31422
        ERR_EventImplMismatch5 = 31423
        ERR_ForwardedTypeUnavailable3 = 31424
        ERR_TypeFwdCycle2 = 31425
        ERR_BadTypeInCCExpression = 31426
        ERR_BadCCExpression = 31427
        ERR_VoidArrayDisallowed = 31428
        ERR_MetadataMembersAmbiguous3 = 31429
        ERR_TypeOfExprAlwaysFalse2 = 31430
        ERR_OnlyPrivatePartialMethods1 = 31431
        ERR_PartialMethodsMustBePrivate = 31432
        ERR_OnlyOnePartialMethodAllowed2 = 31433
        ERR_OnlyOneImplementingMethodAllowed3 = 31434
        ERR_PartialMethodMustBeEmpty = 31435
        ERR_PartialMethodsMustBeSub1 = 31437
        ERR_PartialMethodGenericConstraints2 = 31438
        ERR_PartialDeclarationImplements1 = 31439
        ERR_NoPartialMethodInAddressOf1 = 31440
        ERR_ImplementationMustBePrivate2 = 31441
        ERR_PartialMethodParamNamesMustMatch3 = 31442
        ERR_PartialMethodTypeParamNameMismatch3 = 31443
        ERR_PropertyDoesntImplementAllAccessors = 31444
        ERR_InvalidAttributeUsageOnAccessor = 31445
        ERR_NestedTypeInInheritsClause2 = 31446
        ERR_TypeInItsInheritsClause1 = 31447
        ERR_BaseTypeReferences2 = 31448
        ERR_IllegalBaseTypeReferences3 = 31449
        ERR_InvalidCoClass1 = 31450
        ERR_InvalidOutputName = 31451
        ERR_InvalidFileAlignment = 31452
        ERR_InvalidDebugInformationFormat = 31453

        '// NOTE: If you add any new errors that may be attached to a symbol during meta-import when it is marked as bad,
        '//       particularly if it applies to method symbols, please appropriately modify Bindable::ResolveOverloadingShouldSkipBadMember.
        '//       Failure to do so may break customer code.

        '// AVAILABLE                             31451 - 31497
        ERR_ConstantStringTooLong = 31498
        ERR_MustInheritEventNotOverridden = 31499
        ERR_BadAttributeSharedProperty1 = 31500
        ERR_BadAttributeReadOnlyProperty1 = 31501
        ERR_DuplicateResourceName1 = 31502
        ERR_AttributeMustBeClassNotStruct1 = 31503
        ERR_AttributeMustInheritSysAttr = 31504
        'ERR_AttributeMustHaveAttrUsageAttr = 31505  unused in Roslyn.
        ERR_AttributeCannotBeAbstract = 31506
        ' ERR_AttributeCannotHaveMustOverride = 31507 - reported by dev10 but error is redundant. ERR_AttributeCannotBeAbstract covers this case.
        'ERR_CantFindCORSystemDirectory = 31508
        ERR_UnableToOpenResourceFile1 = 31509
        'ERR_BadAttributeConstField1 = 31510
        ERR_BadAttributeNonPublicProperty1 = 31511
        ERR_STAThreadAndMTAThread0 = 31512
        'ERR_STAThreadAndMTAThread1 = 31513

        '//If you make any change involving this error, such as creating a more specific version for use
        '//in a particular context, please make sure to appropriately modify Bindable::ResolveOverloadingShouldSkipBadMember
        ERR_IndirectUnreferencedAssembly4 = 31515

        ERR_BadAttributeNonPublicType1 = 31516
        ERR_BadAttributeNonPublicContType2 = 31517
        'ERR_AlinkManifestFilepathTooLong = 31518       this scenario reports a more generic error
        ERR_BadMetaDataReference1 = 31519
        ' ERR_ErrorApplyingSecurityAttribute1 = 31520 ' ' we're now reporting more detailed diagnostics: ERR_SecurityAttributeMissingAction,  ERR_SecurityAttributeInvalidAction, ERR_SecurityAttributeInvalidActionAssembly or ERR_SecurityAttributeInvalidActionTypeOrMethod
        'ERR_DuplicateModuleAttribute1 = 31521
        ERR_DllImportOnNonEmptySubOrFunction = 31522
        ERR_DllImportNotLegalOnDeclare = 31523
        ERR_DllImportNotLegalOnGetOrSet = 31524
        'ERR_TypeImportedFromDiffAssemVersions3 = 31525
        ERR_DllImportOnGenericSubOrFunction = 31526
        ERR_ComClassOnGeneric = 31527

        '//If you make any change involving this error, such as creating a more specific version for use
        '//in a particular context, please make sure to appropriately modify Bindable::ResolveOverloadingShouldSkipBadMember
        'ERR_IndirectUnreferencedAssembly3 = 31528

        ERR_DllImportOnInstanceMethod = 31529
        ERR_DllImportOnInterfaceMethod = 31530
        ERR_DllImportNotLegalOnEventMethod = 31531

        '//If you make any change involving these errors, such as creating more specific versions for use
        '//in other contexts, please make sure to appropriately modify Bindable::ResolveOverloadingShouldSkipBadMember
        'ERR_IndirectUnreferencedProject3 = 31532
        'ERR_IndirectUnreferencedProject2 = 31533

        ERR_FriendAssemblyBadArguments = 31534
        ERR_FriendAssemblyStrongNameRequired = 31535
        'ERR_FriendAssemblyRejectBinding = 31536    EDMAURER This has been replaced with two, more specific errors ERR_FriendRefNotEqualToThis and ERR_FriendRefSigningMismatch.

        ERR_FriendAssemblyNameInvalid = 31537
        ERR_FriendAssemblyBadAccessOverride2 = 31538

        ERR_AbsentReferenceToPIA1 = 31539
        'ERR_CorlibMissingPIAClasses1 = 31540       EDMAURER Roslyn uses the ordinary missing required type message
        ERR_CannotLinkClassWithNoPIA1 = 31541
        ERR_InvalidStructMemberNoPIA1 = 31542
        ERR_NoPIAAttributeMissing2 = 31543

        ERR_NestedGlobalNamespace = 31544

        'ERR_NewCoClassNoPIA = 31545                EDMAURER Roslyn gives 31541
        'ERR_EventNoPIANoDispID = 31546
        'ERR_EventNoPIANoGuid1 = 31547
        'ERR_EventNoPIANoComEventInterface1 = 31548
        ERR_PIAHasNoAssemblyGuid1 = 31549
        'ERR_StructureExplicitFieldLacksOffset = 31550
        'ERR_CannotLinkEventInterfaceWithNoPIA1 = 31551
        ERR_DuplicateLocalTypes3 = 31552
        ERR_PIAHasNoTypeLibAttribute1 = 31553
        ' ERR_NoPiaEventsMissingSystemCore = 31554      use ordinary missing required type
        ' ERR_SourceInterfaceMustExist = 31555
        ERR_SourceInterfaceMustBeInterface = 31556
        ERR_EventNoPIANoBackingMember = 31557
        ERR_NestedInteropType = 31558       ' used to be ERR_InvalidInteropType
        ERR_IsNestedIn2 = 31559
        ERR_LocalTypeNameClash2 = 31560
        ERR_InteropMethodWithBody1 = 31561

        ERR_UseOfLocalBeforeDeclaration1 = 32000
        ERR_UseOfKeywordFromModule1 = 32001
        'ERR_UseOfKeywordOutsideClass1 = 32002
        'ERR_SymbolFromUnreferencedProject3 = 32004
        ERR_BogusWithinLineIf = 32005
        ERR_CharToIntegralTypeMismatch1 = 32006
        ERR_IntegralToCharTypeMismatch1 = 32007
        ERR_NoDirectDelegateConstruction1 = 32008
        ERR_MethodMustBeFirstStatementOnLine = 32009
        ERR_AttrAssignmentNotFieldOrProp1 = 32010
        ERR_StrictDisallowsObjectComparison1 = 32013
        ERR_NoConstituentArraySizes = 32014
        ERR_FileAttributeNotAssemblyOrModule = 32015
        ERR_FunctionResultCannotBeIndexed1 = 32016
        ERR_ArgumentSyntax = 32017
        ERR_ExpectedResumeOrGoto = 32019
        ERR_ExpectedAssignmentOperator = 32020
        ERR_NamedArgAlsoOmitted2 = 32021
        ERR_CannotCallEvent1 = 32022
        ERR_ForEachCollectionDesignPattern1 = 32023
        ERR_DefaultValueForNonOptionalParam = 32024
        ' ERR_RegionWithinMethod = 32025    removed this limitation in Roslyn
        'ERR_SpecifiersInvalidOnNamespace = 32026   abandoned, now giving 'Specifiers and attributes are not valid on this statement.'
        ERR_ExpectedDotAfterMyBase = 32027
        ERR_ExpectedDotAfterMyClass = 32028
        ERR_StrictArgumentCopyBackNarrowing3 = 32029
        ERR_LbElseifAfterElse = 32030
        'ERR_EndSubNotAtLineStart = 32031
        'ERR_EndFunctionNotAtLineStart = 32032
        'ERR_EndGetNotAtLineStart = 32033
        'ERR_EndSetNotAtLineStart = 32034
        ERR_StandaloneAttribute = 32035
        ERR_NoUniqueConstructorOnBase2 = 32036
        ERR_ExtraNextVariable = 32037
        ERR_RequiredNewCallTooMany2 = 32038
        ERR_ForCtlVarArraySizesSpecified = 32039
        ERR_BadFlagsOnNewOverloads = 32040
        ERR_TypeCharOnGenericParam = 32041
        ERR_TooFewGenericArguments1 = 32042
        ERR_TooManyGenericArguments1 = 32043
        ERR_GenericConstraintNotSatisfied2 = 32044
        ERR_TypeOrMemberNotGeneric1 = 32045
        ERR_NewIfNullOnGenericParam = 32046
        ERR_MultipleClassConstraints1 = 32047
        ERR_ConstNotClassInterfaceOrTypeParam1 = 32048
        ERR_DuplicateTypeParamName1 = 32049
        ERR_UnboundTypeParam2 = 32050
        ERR_IsOperatorGenericParam1 = 32052
        ERR_ArgumentCopyBackNarrowing3 = 32053
        ERR_ShadowingGenericParamWithMember1 = 32054
        ERR_GenericParamBase2 = 32055
        ERR_ImplementsGenericParam = 32056
        'ERR_ExpressionCannotBeGeneric1 = 32058 unused in Roslyn
        ERR_OnlyNullLowerBound = 32059
        ERR_ClassConstraintNotInheritable1 = 32060
        ERR_ConstraintIsRestrictedType1 = 32061
        ERR_GenericParamsOnInvalidMember = 32065
        ERR_GenericArgsOnAttributeSpecifier = 32066
        ERR_AttrCannotBeGenerics = 32067
        ERR_BadStaticLocalInGenericMethod = 32068
        ERR_SyntMemberShadowsGenericParam3 = 32070
        ERR_ConstraintAlreadyExists1 = 32071
        ERR_InterfacePossiblyImplTwice2 = 32072
        ERR_ModulesCannotBeGeneric = 32073
        ERR_GenericClassCannotInheritAttr = 32074
        ERR_DeclaresCantBeInGeneric = 32075
        'ERR_GenericTypeRequiresTypeArgs1 = 32076
        ERR_OverrideWithConstraintMismatch2 = 32077
        ERR_ImplementsWithConstraintMismatch3 = 32078
        ERR_OpenTypeDisallowed = 32079
        ERR_HandlesInvalidOnGenericMethod = 32080
        ERR_MultipleNewConstraints = 32081
        ERR_MustInheritForNewConstraint2 = 32082
        ERR_NoSuitableNewForNewConstraint2 = 32083
        ERR_BadGenericParamForNewConstraint2 = 32084
        ERR_NewArgsDisallowedForTypeParam = 32085
        ERR_DuplicateRawGenericTypeImport1 = 32086
        ERR_NoTypeArgumentCountOverloadCand1 = 32087
        ERR_TypeArgsUnexpected = 32088
        ERR_NameSameAsMethodTypeParam1 = 32089
        ERR_TypeParamNameFunctionNameCollision = 32090
        'ERR_OverloadsMayUnify2 = 32091 unused in Roslyn
        ERR_BadConstraintSyntax = 32092
        ERR_OfExpected = 32093
        ERR_ArrayOfRawGenericInvalid = 32095
        ERR_ForEachAmbiguousIEnumerable1 = 32096
        ERR_IsNotOperatorGenericParam1 = 32097
        ERR_TypeParamQualifierDisallowed = 32098
        ERR_TypeParamMissingCommaOrRParen = 32099
        ERR_TypeParamMissingAsCommaOrRParen = 32100
        ERR_MultipleReferenceConstraints = 32101
        ERR_MultipleValueConstraints = 32102
        ERR_NewAndValueConstraintsCombined = 32103
        ERR_RefAndValueConstraintsCombined = 32104
        ERR_BadTypeArgForStructConstraint2 = 32105
        ERR_BadTypeArgForRefConstraint2 = 32106
        ERR_RefAndClassTypeConstrCombined = 32107
        ERR_ValueAndClassTypeConstrCombined = 32108
        ERR_ConstraintClashIndirectIndirect4 = 32109
        ERR_ConstraintClashDirectIndirect3 = 32110
        ERR_ConstraintClashIndirectDirect3 = 32111
        ERR_ConstraintCycleLink2 = 32112
        ERR_ConstraintCycle2 = 32113
        ERR_TypeParamWithStructConstAsConst = 32114
        ERR_NullableDisallowedForStructConstr1 = 32115
        'ERR_NoAccessibleNonGeneric1 = 32117
        'ERR_NoAccessibleGeneric1 = 32118
        ERR_ConflictingDirectConstraints3 = 32119
        ERR_InterfaceUnifiesWithInterface2 = 32120
        ERR_BaseUnifiesWithInterfaces3 = 32121
        ERR_InterfaceBaseUnifiesWithBase4 = 32122
        ERR_InterfaceUnifiesWithBase3 = 32123

        ERR_OptionalsCantBeStructGenericParams = 32124 'TODO: remove

        'ERR_InterfaceMethodImplsUnify3 = 32125
        ERR_AddressOfNullableMethod = 32126
        ERR_IsOperatorNullable1 = 32127
        ERR_IsNotOperatorNullable1 = 32128
        'ERR_NullableOnEnum = 32129
        'ERR_NoNullableType = 32130 unused in Roslyn

        ERR_ClassInheritsBaseUnifiesWithInterfaces3 = 32131
        ERR_ClassInheritsInterfaceBaseUnifiesWithBase4 = 32132
        ERR_ClassInheritsInterfaceUnifiesWithBase3 = 32133

        ERR_ShadowingTypeOutsideClass1 = 32200
        ERR_PropertySetParamCollisionWithValue = 32201
        'ERR_EventNameTooLong = 32204 ' Deprecated in favor of ERR_TooLongMetadataName
        'ERR_WithEventsNameTooLong = 32205 ' Deprecated in favor of ERR_TooLongMetadataName

        ERR_SxSIndirectRefHigherThanDirectRef3 = 32207
        ERR_DuplicateReference2 = 32208
        'ERR_SxSLowerVerIndirectRefNotEmitted4 = 32209  not used in Roslyn
        ERR_DuplicateReferenceStrong = 32210

        ERR_IllegalCallOrIndex = 32303
        ERR_ConflictDefaultPropertyAttribute = 32304

        'ERR_ClassCannotCreated = 32400

        ERR_BadAttributeUuid2 = 32500
        ERR_ComClassAndReservedAttribute1 = 32501
        ERR_ComClassRequiresPublicClass2 = 32504
        ERR_ComClassReservedDispIdZero1 = 32505
        ERR_ComClassReservedDispId1 = 32506
        ERR_ComClassDuplicateGuids1 = 32507
        ERR_ComClassCantBeAbstract0 = 32508
        ERR_ComClassRequiresPublicClass1 = 32509
        'ERR_DefaultCharSetAttributeNotSupported = 32510

        ERR_UnknownOperator = 33000
        ERR_DuplicateConversionCategoryUsed = 33001
        ERR_OperatorNotOverloadable = 33002
        ERR_InvalidHandles = 33003
        ERR_InvalidImplements = 33004
        ERR_EndOperatorExpected = 33005
        ERR_EndOperatorNotAtLineStart = 33006
        ERR_InvalidEndOperator = 33007
        ERR_ExitOperatorNotValid = 33008
        ERR_ParamArrayIllegal1 = 33009
        ERR_OptionalIllegal1 = 33010
        ERR_OperatorMustBePublic = 33011
        ERR_OperatorMustBeShared = 33012
        ERR_BadOperatorFlags1 = 33013
        ERR_OneParameterRequired1 = 33014
        ERR_TwoParametersRequired1 = 33015
        ERR_OneOrTwoParametersRequired1 = 33016
        ERR_ConvMustBeWideningOrNarrowing = 33017
        ERR_OperatorDeclaredInModule = 33018
        ERR_InvalidSpecifierOnNonConversion1 = 33019
        ERR_UnaryParamMustBeContainingType1 = 33020
        ERR_BinaryParamMustBeContainingType1 = 33021
        ERR_ConvParamMustBeContainingType1 = 33022
        ERR_OperatorRequiresBoolReturnType1 = 33023
        ERR_ConversionToSameType = 33024
        ERR_ConversionToInterfaceType = 33025
        ERR_ConversionToBaseType = 33026
        ERR_ConversionToDerivedType = 33027
        ERR_ConversionToObject = 33028
        ERR_ConversionFromInterfaceType = 33029
        ERR_ConversionFromBaseType = 33030
        ERR_ConversionFromDerivedType = 33031
        ERR_ConversionFromObject = 33032
        ERR_MatchingOperatorExpected2 = 33033
        ERR_UnacceptableLogicalOperator3 = 33034
        ERR_ConditionOperatorRequired3 = 33035
        ERR_CopyBackTypeMismatch3 = 33037
        ERR_ForLoopOperatorRequired2 = 33038
        ERR_UnacceptableForLoopOperator2 = 33039
        ERR_UnacceptableForLoopRelOperator2 = 33040
        ERR_OperatorRequiresIntegerParameter1 = 33041

        ERR_CantSpecifyNullableOnBoth = 33100
        ERR_BadTypeArgForStructConstraintNull = 33101
        ERR_CantSpecifyArrayAndNullableOnBoth = 33102
        ERR_CantSpecifyTypeCharacterOnIIF = 33103
        ERR_IllegalOperandInIIFCount = 33104
        ERR_IllegalOperandInIIFName = 33105
        ERR_IllegalOperandInIIFConversion = 33106
        ERR_IllegalCondTypeInIIF = 33107
        ERR_CantCallIIF = 33108
        ERR_CantSpecifyAsNewAndNullable = 33109
        ERR_IllegalOperandInIIFConversion2 = 33110
        ERR_BadNullTypeInCCExpression = 33111
        ERR_NullableImplicit = 33112

        '// NOTE: If you add any new errors that may be attached to a symbol during meta-import when it is marked as bad,
        '//       particularly if it applies to method symbols, please appropriately modify Bindable::ResolveOverloadingShouldSkipBadMember.
        '//       Failure to do so may break customer code.
        '// AVAILABLE                             33113 - 34999

        ERR_MissingRuntimeHelper = 35000
        'ERR_NoStdModuleAttribute = 35001 ' Note: we're now reporting a use site error in this case.
        'ERR_NoOptionTextAttribute = 35002
        ERR_DuplicateResourceFileName1 = 35003

        ERR_ExpectedDotAfterGlobalNameSpace = 36000
        ERR_NoGlobalExpectedIdentifier = 36001
        ERR_NoGlobalInHandles = 36002
        ERR_ElseIfNoMatchingIf = 36005
        ERR_BadAttributeConstructor2 = 36006
        ERR_EndUsingWithoutUsing = 36007
        ERR_ExpectedEndUsing = 36008
        ERR_GotoIntoUsing = 36009
        ERR_UsingRequiresDisposePattern = 36010
        ERR_UsingResourceVarNeedsInitializer = 36011
        ERR_UsingResourceVarCantBeArray = 36012
        ERR_OnErrorInUsing = 36013
        ERR_PropertyNameConflictInMyCollection = 36015
        ERR_InvalidImplicitVar = 36016

        ERR_ObjectInitializerRequiresFieldName = 36530
        ERR_ExpectedFrom = 36531
        ERR_LambdaBindingMismatch1 = 36532
        ERR_CannotLiftByRefParamQuery1 = 36533
        ERR_ExpressionTreeNotSupported = 36534
        ERR_CannotLiftStructureMeQuery = 36535
        ERR_InferringNonArrayType1 = 36536
        ERR_ByRefParamInExpressionTree = 36538
        'ERR_ObjectInitializerBadValue = 36543

        '// If you change this message, make sure to change message for QueryDuplicateAnonTypeMemberName1 as well!
        ERR_DuplicateAnonTypeMemberName1 = 36547

        ERR_BadAnonymousTypeForExprTree = 36548
        ERR_CannotLiftAnonymousType1 = 36549

        ERR_ExtensionOnlyAllowedOnModuleSubOrFunction = 36550
        ERR_ExtensionMethodNotInModule = 36551
        ERR_ExtensionMethodNoParams = 36552
        ERR_ExtensionMethodOptionalFirstArg = 36553
        ERR_ExtensionMethodParamArrayFirstArg = 36554
        '// If you change this message, make sure to change message for  QueryAnonymousTypeFieldNameInference as well!
        'ERR_BadOrCircularInitializerReference = 36555
        ERR_AnonymousTypeFieldNameInference = 36556
        ERR_NameNotMemberOfAnonymousType2 = 36557
        ERR_ExtensionAttributeInvalid = 36558
        ERR_AnonymousTypePropertyOutOfOrder1 = 36559
        '// If you change this message, make sure to change message for  QueryAnonymousTypeDisallowsTypeChar as well!
        ERR_AnonymousTypeDisallowsTypeChar = 36560
        ERR_ExtensionMethodUncallable1 = 36561
        ERR_ExtensionMethodOverloadCandidate3 = 36562
        ERR_DelegateBindingMismatch = 36563
        ERR_DelegateBindingTypeInferenceFails = 36564
        ERR_TooManyArgs = 36565
        ERR_NamedArgAlsoOmitted1 = 36566
        ERR_NamedArgUsedTwice1 = 36567
        ERR_NamedParamNotFound1 = 36568
        ERR_OmittedArgument1 = 36569
        ERR_UnboundTypeParam1 = 36572
        ERR_ExtensionMethodOverloadCandidate2 = 36573
        ERR_AnonymousTypeNeedField = 36574
        ERR_AnonymousTypeNameWithoutPeriod = 36575
        ERR_AnonymousTypeExpectedIdentifier = 36576
        'ERR_NoAnonymousTypeInitializersInDebugger = 36577
        'ERR_TooFewGenericArguments = 36578
        'ERR_TooManyGenericArguments = 36579
        'ERR_DelegateBindingMismatch3_3 = 36580 unused in Roslyn
        'ERR_DelegateBindingTypeInferenceFails3 = 36581
        ERR_TooManyArgs2 = 36582
        ERR_NamedArgAlsoOmitted3 = 36583
        ERR_NamedArgUsedTwice3 = 36584
        ERR_NamedParamNotFound3 = 36585
        ERR_OmittedArgument3 = 36586
        ERR_UnboundTypeParam3 = 36589
        ERR_TooFewGenericArguments2 = 36590
        ERR_TooManyGenericArguments2 = 36591

        ERR_ExpectedInOrEq = 36592
        ERR_ExpectedQueryableSource = 36593
        ERR_QueryOperatorNotFound = 36594

        ERR_CannotUseOnErrorGotoWithClosure = 36595
        ERR_CannotGotoNonScopeBlocksWithClosure = 36597
        ERR_CannotLiftRestrictedTypeQuery = 36598

        ERR_QueryAnonymousTypeFieldNameInference = 36599
        ERR_QueryDuplicateAnonTypeMemberName1 = 36600
        ERR_QueryAnonymousTypeDisallowsTypeChar = 36601
        ERR_ReadOnlyInClosure = 36602
        ERR_ExprTreeNoMultiDimArrayCreation = 36603
        ERR_ExprTreeNoLateBind = 36604

        ERR_ExpectedBy = 36605
        ERR_QueryInvalidControlVariableName1 = 36606

        ERR_ExpectedIn = 36607
        'ERR_QueryStartsWithLet = 36608
        'ERR_NoQueryExpressionsInDebugger = 36609
        ERR_QueryNameNotDeclared = 36610
        '// Available 36611

        ERR_NestedFunctionArgumentNarrowing3 = 36612

        '// If you change this message, make sure to change message for  QueryAnonTypeFieldXMLNameInference as well!
        ERR_AnonTypeFieldXMLNameInference = 36613
        ERR_QueryAnonTypeFieldXMLNameInference = 36614

        ERR_ExpectedInto = 36615
        'ERR_AggregateStartsWithLet = 36616
        ERR_TypeCharOnAggregation = 36617
        ERR_ExpectedOn = 36618
        ERR_ExpectedEquals = 36619
        ERR_ExpectedAnd = 36620
        ERR_EqualsTypeMismatch = 36621
        ERR_EqualsOperandIsBad = 36622
        '// see 30581 (lambda version of addressof)
        ERR_LambdaNotDelegate1 = 36625
        '// see 30939 (lambda version of addressof)
        ERR_LambdaNotCreatableDelegate1 = 36626
        'ERR_NoLambdaExpressionsInDebugger = 36627
        ERR_CannotInferNullableForVariable1 = 36628
        ERR_NullableTypeInferenceNotSupported = 36629
        ERR_ExpectedJoin = 36631
        ERR_NullableParameterMustSpecifyType = 36632
        ERR_IterationVariableShadowLocal2 = 36633
        ERR_LambdasCannotHaveAttributes = 36634
        ERR_LambdaInSelectCaseExpr = 36635
        ERR_AddressOfInSelectCaseExpr = 36636
        ERR_NullableCharNotSupported = 36637

        '// The follow error messages are paired with other query specific messages above.  Please
        '// make sure to keep the two in sync
        ERR_CannotLiftStructureMeLambda = 36638
        ERR_CannotLiftByRefParamLambda1 = 36639
        ERR_CannotLiftRestrictedTypeLambda = 36640

        ERR_LambdaParamShadowLocal1 = 36641
        ERR_StrictDisallowImplicitObjectLambda = 36642
        ERR_CantSpecifyParamsOnLambdaParamNoType = 36643

        ERR_TypeInferenceFailure1 = 36644
        ERR_TypeInferenceFailure2 = 36645
        ERR_TypeInferenceFailure3 = 36646
        ERR_TypeInferenceFailureNoExplicit1 = 36647
        ERR_TypeInferenceFailureNoExplicit2 = 36648
        ERR_TypeInferenceFailureNoExplicit3 = 36649

        ERR_TypeInferenceFailureAmbiguous1 = 36650
        ERR_TypeInferenceFailureAmbiguous2 = 36651
        ERR_TypeInferenceFailureAmbiguous3 = 36652
        ERR_TypeInferenceFailureNoExplicitAmbiguous1 = 36653
        ERR_TypeInferenceFailureNoExplicitAmbiguous2 = 36654
        ERR_TypeInferenceFailureNoExplicitAmbiguous3 = 36655

        ERR_TypeInferenceFailureNoBest1 = 36656
        ERR_TypeInferenceFailureNoBest2 = 36657
        ERR_TypeInferenceFailureNoBest3 = 36658
        ERR_TypeInferenceFailureNoExplicitNoBest1 = 36659
        ERR_TypeInferenceFailureNoExplicitNoBest2 = 36660
        ERR_TypeInferenceFailureNoExplicitNoBest3 = 36661

        ERR_DelegateBindingMismatchStrictOff2 = 36663
        'ERR_TooDeepNestingOfParensInLambdaParam = 36664 - No Longer Reported. Removed per 926942

        ' ERR_InaccessibleReturnTypeOfSymbol1 = 36665
        ERR_InaccessibleReturnTypeOfMember2 = 36666

        ERR_LocalNamedSameAsParamInLambda1 = 36667
        ERR_MultilineLambdasCannotContainOnError = 36668
        'ERR_BranchOutOfMultilineLambda = 36669 obsolete - was not even reported in Dev10 any more.
        ERR_LambdaBindingMismatch2 = 36670
        ERR_MultilineLambdaShadowLocal1 = 36671
        ERR_StaticInLambda = 36672
        ERR_MultilineLambdaMissingSub = 36673
        ERR_MultilineLambdaMissingFunction = 36674
        ERR_StatementLambdaInExpressionTree = 36675
        ' //ERR_StrictDisallowsImplicitLambda                 = 36676
        ' // replaced by LambdaNoType and LambdaNoTypeObjectDisallowed and LambdaTooManyTypesObjectDisallowed
        ERR_AttributeOnLambdaReturnType = 36677

        ERR_ExpectedIdentifierOrGroup = 36707
        ERR_UnexpectedGroup = 36708
        ERR_DelegateBindingMismatchStrictOff3 = 36709
        ERR_DelegateBindingIncompatible3 = 36710
        ERR_ArgumentNarrowing2 = 36711
        ERR_OverloadCandidate1 = 36712
        ERR_AutoPropertyInitializedInStructure = 36713
        ERR_InitializedExpandedProperty = 36714
        ERR_NewExpandedProperty = 36715

        ERR_LanguageVersion = 36716
        ERR_ArrayInitNoType = 36717
        ERR_NotACollection1 = 36718
        ERR_NoAddMethod1 = 36719
        ERR_CantCombineInitializers = 36720
        ERR_EmptyAggregateInitializer = 36721

        ERR_VarianceDisallowedHere = 36722
        ERR_VarianceInterfaceNesting = 36723
        ERR_VarianceOutParamDisallowed1 = 36724
        ERR_VarianceInParamDisallowed1 = 36725
        ERR_VarianceOutParamDisallowedForGeneric3 = 36726
        ERR_VarianceInParamDisallowedForGeneric3 = 36727
        ERR_VarianceOutParamDisallowedHere2 = 36728
        ERR_VarianceInParamDisallowedHere2 = 36729
        ERR_VarianceOutParamDisallowedHereForGeneric4 = 36730
        ERR_VarianceInParamDisallowedHereForGeneric4 = 36731
        ERR_VarianceTypeDisallowed2 = 36732
        ERR_VarianceTypeDisallowedForGeneric4 = 36733
        ERR_LambdaTooManyTypesObjectDisallowed = 36734
        ERR_VarianceTypeDisallowedHere3 = 36735
        ERR_VarianceTypeDisallowedHereForGeneric5 = 36736
        ERR_AmbiguousCastConversion2 = 36737
        ERR_VariancePreventsSynthesizedEvents2 = 36738
        ERR_NestingViolatesCLS1 = 36739
        ERR_VarianceOutNullableDisallowed2 = 36740
        ERR_VarianceInNullableDisallowed2 = 36741
        ERR_VarianceOutByValDisallowed1 = 36742
        ERR_VarianceInReturnDisallowed1 = 36743
        ERR_VarianceOutConstraintDisallowed1 = 36744
        ERR_VarianceInReadOnlyPropertyDisallowed1 = 36745
        ERR_VarianceOutWriteOnlyPropertyDisallowed1 = 36746
        ERR_VarianceOutPropertyDisallowed1 = 36747
        ERR_VarianceInPropertyDisallowed1 = 36748
        ERR_VarianceOutByRefDisallowed1 = 36749
        ERR_VarianceInByRefDisallowed1 = 36750
        ERR_LambdaNoType = 36751
        ' //ERR_NoReturnStatementsForMultilineLambda  = 36752 
        ' // replaced by LambdaNoType and LambdaNoTypeObjectDisallowed
        'ERR_CollectionInitializerArity2 = 36753
        ERR_VarianceConversionFailedOut6 = 36754
        ERR_VarianceConversionFailedIn6 = 36755
        ERR_VarianceIEnumerableSuggestion3 = 36756
        ERR_VarianceConversionFailedTryOut4 = 36757
        ERR_VarianceConversionFailedTryIn4 = 36758
        ERR_AutoPropertyCantHaveParams = 36759
        ERR_IdentityDirectCastForFloat = 36760

        ERR_TypeDisallowsElements = 36807
        ERR_TypeDisallowsAttributes = 36808
        ERR_TypeDisallowsDescendants = 36809
        'ERR_XmlSchemaCompileError = 36810

        ERR_TypeOrMemberNotGeneric2 = 36907
        ERR_ExtensionMethodCannotBeLateBound = 36908
        ERR_TypeInferenceArrayRankMismatch1 = 36909

        ERR_QueryStrictDisallowImplicitObject = 36910
        ERR_IfNoType = 36911
        ERR_IfNoTypeObjectDisallowed = 36912
        ERR_IfTooManyTypesObjectDisallowed = 36913
        ERR_ArrayInitNoTypeObjectDisallowed = 36914
        ERR_ArrayInitTooManyTypesObjectDisallowed = 36915
        ERR_LambdaNoTypeObjectDisallowed = 36916
        ERR_OverloadsModifierInModule = 36917
        ERR_SubRequiresSingleStatement = 36918
        ERR_SubDisallowsStatement = 36919
        ERR_SubRequiresParenthesesLParen = 36920
        ERR_SubRequiresParenthesesDot = 36921
        ERR_SubRequiresParenthesesBang = 36922
        ERR_CannotEmbedInterfaceWithGeneric = 36923
        ERR_CannotUseGenericTypeAcrossAssemblyBoundaries = 36924
        ERR_CannotUseGenericBaseTypeAcrossAssemblyBoundaries = 36925
        ERR_BadAsyncByRefParam = 36926
        ERR_BadIteratorByRefParam = 36927
        ERR_BadAsyncExpressionLambda = 36928
        ERR_BadAsyncInQuery = 36929
        ERR_BadGetAwaiterMethod1 = 36930
        'ERR_ExpressionTreeContainsAwait = 36931
        ERR_RestrictedResumableType1 = 36932
        ERR_BadAwaitNothing = 36933
        ERR_AsyncSubMain = 36934
        ERR_PartialMethodsMustNotBeAsync1 = 36935
        ERR_InvalidAsyncIteratorModifiers = 36936
        ERR_BadAwaitNotInAsyncMethodOrLambda = 36937
        ERR_BadIteratorReturn = 36938
        ERR_BadYieldInTryHandler = 36939
        ERR_BadYieldInNonIteratorMethod = 36940
        '// unused 36941
        ERR_BadReturnValueInIterator = 36942
        ERR_BadAwaitInTryHandler = 36943
        ERR_BadAwaitObject = 36944
        ERR_BadAsyncReturn = 36945
        ERR_BadResumableAccessReturnVariable = 36946
        ERR_BadIteratorExpressionLambda = 36947
        'ERR_AwaitLibraryMissing = 36948
        'ERR_AwaitPattern1 = 36949
        ERR_ConstructorAsync = 36950
        ERR_InvalidLambdaModifier = 36951
        ERR_ReturnFromNonGenericTaskAsync = 36952
        ERR_BadAutoPropertyFlags1 = 36953

        ERR_BadOverloadCandidates2 = 36954
        ERR_BadStaticInitializerInResumable = 36955
        ERR_ResumablesCannotContainOnError = 36956
        ERR_FriendRefNotEqualToThis = 36957
        ERR_FriendRefSigningMismatch = 36958
        ERR_FailureSigningAssembly = 36960
        ERR_SignButNoPrivateKey = 36961
        ERR_InvalidVersionFormat = 36962

        ERR_ExpectedSingleScript = 36963
        ERR_ReferenceDirectiveOnlyAllowedInScripts = 36964
        ERR_NamespaceNotAllowedInScript = 36965
        ERR_KeywordNotAllowedInScript = 36966

        ERR_ReservedAssemblyName = 36968

        ERR_ConstructorCannotBeDeclaredPartial = 36969
        ERR_ModuleEmitFailure = 36970

        ERR_ParameterNotValidForType = 36971
        ERR_MarshalUnmanagedTypeNotValidForFields = 36972
        ERR_MarshalUnmanagedTypeOnlyValidForFields = 36973
        ERR_AttributeParameterRequired1 = 36974
        ERR_AttributeParameterRequired2 = 36975
        ERR_InvalidVersionFormat2 = 36976
        ERR_InvalidAssemblyCultureForExe = 36977
        ERR_InvalidMultipleAttributeUsageInNetModule2 = 36978
        ERR_SecurityAttributeInvalidTarget = 36979

        ERR_PublicKeyFileFailure = 36980
        ERR_PublicKeyContainerFailure = 36981

        ERR_InvalidAssemblyCulture = 36982
        ERR_EncUpdateFailedMissingAttribute = 36983

        ERR_CantAwaitAsyncSub1 = 37001
        ERR_ResumableLambdaInExpressionTree = 37050
        ERR_DllImportOnResumableMethod = 37051
        ERR_CannotLiftRestrictedTypeResumable1 = 37052
        ERR_BadIsCompletedOnCompletedGetResult2 = 37053
        ERR_SynchronizedAsyncMethod = 37054
        ERR_BadAsyncReturnOperand1 = 37055
        ERR_DoesntImplementAwaitInterface2 = 37056
        ERR_BadAwaitInNonAsyncMethod = 37057
        ERR_BadAwaitInNonAsyncVoidMethod = 37058
        ERR_BadAwaitInNonAsyncLambda = 37059
        ERR_LoopControlMustNotAwait = 37060

        ERR_MyGroupCollectionAttributeCycle = 37201
        ERR_LiteralExpected = 37202
        ERR_PartialMethodDefaultParameterValueMismatch2 = 37203
        ERR_PartialMethodParamArrayMismatch2 = 37204

        ERR_NetModuleNameMismatch = 37205
        ERR_BadCompilationOption = 37206
        ERR_CmdOptionConflictsSource = 37207
        ' unused 37208   
        ERR_InvalidSignaturePublicKey = 37209
        ERR_CollisionWithPublicTypeInModule = 37210
        ERR_ExportedTypeConflictsWithDeclaration = 37211
        ERR_ExportedTypesConflict = 37212
        ERR_AgnosticToMachineModule = 37213
        ERR_ConflictingMachineModule = 37214
        ERR_CryptoHashFailed = 37215
        ERR_CantHaveWin32ResAndManifest = 37216

        ERR_ForwardedTypeConflictsWithDeclaration = 37217
        ERR_ForwardedTypeConflictsWithExportedType = 37218
        ERR_ForwardedTypesConflict = 37219

        ERR_TooLongMetadataName = 37220
        ERR_MissingNetModuleReference = 37221
        ERR_UnsupportedModule1 = 37222
        ERR_UnsupportedEvent1 = 37223
        ERR_NetModuleNameMustBeUnique = 37224
        ERR_PDBWritingFailed = 37225
        ERR_ParamDefaultValueDiffersFromAttribute = 37226
        ERR_ResourceInModule = 37227
        ERR_FieldHasMultipleDistinctConstantValues = 37228

        ERR_AmbiguousInNamespaces2 = 37229
        ERR_EncNoPIAReference = 37230
        ERR_LinkedNetmoduleMetadataMustProvideFullPEImage = 37231
        ERR_CantReadRulesetFile = 37232
        ERR_MetadataReferencesNotSupported = 37233
        ERR_PlatformDoesntSupport = 37234
        ERR_CantUseRequiredAttribute = 37235
        ERR_EncodinglessSyntaxTree = 37236

        ERR_InvalidFormatSpecifier = 37237

        ERR_CannotBeMadeNullable1 = 37238
        ERR_BadConditionalWithRef = 37239
        ERR_NullPropagatingOpInExpressionTree = 37240
        ERR_TooLongOrComplexExpression = 37241

        ERR_BadPdbData = 37242
        ERR_AutoPropertyCantBeWriteOnly = 37243

        ERR_ExpressionDoesntHaveName = 37244
        ERR_InvalidNameOfSubExpression = 37245
        ERR_MethodTypeArgsUnexpected = 37246
        ERR_InReferencedAssembly = 37247
        ERR_EncReferenceToAddedMember = 37248
        ERR_InterpolationFormatWhitespace = 37249
        ERR_InterpolationAlignmentOutOfRange = 37250
        ERR_InterpolatedStringFactoryError = 37251
        ERR_DebugEntryPointNotSourceMethodDefinition = 37252
        ERR_InvalidPathMap = 37253
        ERR_PublicSignNoKey = 37254
        ERR_TooManyUserStrings = 37255
        ERR_PeWritingFailure = 37256

        ERR_OptionMustBeAbsolutePath = 37257
        ERR_SourceLinkRequiresPortablePdb = 37258

<<<<<<< HEAD
        ERR_TupleExplicitNamesOnAllMembersOrNone = 37258
        ERR_TupleTooFewElements = 37259
        ERR_TupleReservedMemberNameAnyPosition = 37260
        ERR_TupleReservedMemberName = 37261
        ERR_TupleDuplicateMemberName = 37262
=======
        ERR_RefReturningCallInExpressionTree = 37259
>>>>>>> b4e6dbe3

        ERR_LastPlusOne


        '// WARNINGS BEGIN HERE
        WRN_UseOfObsoleteSymbol2 = 40000
        WRN_MustOverloadBase4 = 40003
        WRN_OverrideType5 = 40004
        WRN_MustOverride2 = 40005
        WRN_DefaultnessShadowed4 = 40007
        WRN_UseOfObsoleteSymbolNoMessage1 = 40008
        WRN_AssemblyGeneration0 = 40009
        WRN_AssemblyGeneration1 = 40010
        WRN_ComClassNoMembers1 = 40011
        WRN_SynthMemberShadowsMember5 = 40012
        WRN_MemberShadowsSynthMember6 = 40014
        WRN_SynthMemberShadowsSynthMember7 = 40018
        WRN_UseOfObsoletePropertyAccessor3 = 40019
        WRN_UseOfObsoletePropertyAccessor2 = 40020
        ' WRN_MemberShadowsMemberInModule5 = 40021      ' no repro in legacy test, most probably not reachable. Unused in Roslyn.
        ' WRN_SynthMemberShadowsMemberInModule5 = 40022 ' no repro in legacy test, most probably not reachable. Unused in Roslyn.
        ' WRN_MemberShadowsSynthMemberInModule6 = 40023 ' no repro in legacy test, most probably not reachable. Unused in Roslyn.
        ' WRN_SynthMemberShadowsSynthMemberMod7 = 40024 ' no repro in legacy test, most probably not reachable. Unused in Roslyn.
        WRN_FieldNotCLSCompliant1 = 40025
        WRN_BaseClassNotCLSCompliant2 = 40026
        WRN_ProcTypeNotCLSCompliant1 = 40027
        WRN_ParamNotCLSCompliant1 = 40028
        WRN_InheritedInterfaceNotCLSCompliant2 = 40029
        WRN_CLSMemberInNonCLSType3 = 40030
        WRN_NameNotCLSCompliant1 = 40031
        WRN_EnumUnderlyingTypeNotCLS1 = 40032
        WRN_NonCLSMemberInCLSInterface1 = 40033
        WRN_NonCLSMustOverrideInCLSType1 = 40034
        WRN_ArrayOverloadsNonCLS2 = 40035
        WRN_RootNamespaceNotCLSCompliant1 = 40038
        WRN_RootNamespaceNotCLSCompliant2 = 40039
        WRN_GenericConstraintNotCLSCompliant1 = 40040
        WRN_TypeNotCLSCompliant1 = 40041
        WRN_OptionalValueNotCLSCompliant1 = 40042
        WRN_CLSAttrInvalidOnGetSet = 40043
        WRN_TypeConflictButMerged6 = 40046
        ' WRN_TypeConflictButMerged7 = 40047  ' deprecated
        WRN_ShadowingGenericParamWithParam1 = 40048
        WRN_CannotFindStandardLibrary1 = 40049
        WRN_EventDelegateTypeNotCLSCompliant2 = 40050
        WRN_DebuggerHiddenIgnoredOnProperties = 40051
        WRN_SelectCaseInvalidRange = 40052
        WRN_CLSEventMethodInNonCLSType3 = 40053
        WRN_ExpectedInitComponentCall2 = 40054
        WRN_NamespaceCaseMismatch3 = 40055
        WRN_UndefinedOrEmptyNamespaceOrClass1 = 40056
        WRN_UndefinedOrEmptyProjectNamespaceOrClass1 = 40057
        'WRN_InterfacesWithNoPIAMustHaveGuid1 = 40058 ' Not reported by Dev11.
        WRN_IndirectRefToLinkedAssembly2 = 40059
        WRN_DelaySignButNoKey = 40060

        WRN_UnimplementedCommandLineSwitch = 40998

        ' WRN_DuplicateAssemblyAttribute1 = 41000   'unused in Roslyn
        WRN_NoNonObsoleteConstructorOnBase3 = 41001
        WRN_NoNonObsoleteConstructorOnBase4 = 41002
        WRN_RequiredNonObsoleteNewCall3 = 41003
        WRN_RequiredNonObsoleteNewCall4 = 41004
        WRN_MissingAsClauseinOperator = 41005

        WRN_ConstraintsFailedForInferredArgs2 = 41006
        WRN_ConditionalNotValidOnFunction = 41007
        WRN_UseSwitchInsteadOfAttribute = 41008

        '// AVAILABLE                             41009 - 41199
        WRN_ReferencedAssemblyDoesNotHaveStrongName = 41997
        WRN_RecursiveAddHandlerCall = 41998
        WRN_ImplicitConversionCopyBack = 41999
        WRN_MustShadowOnMultipleInheritance2 = 42000
        ' WRN_ObsoleteClassInitialize = 42001     ' deprecated
        ' WRN_ObsoleteClassTerminate = 42002      ' deprecated
        WRN_RecursiveOperatorCall = 42004
        ' WRN_IndirectlyImplementedBaseMember5 = 42014 ' deprecated
        ' WRN_ImplementedBaseMember4 = 42015 ' deprecated

        WRN_ImplicitConversionSubst1 = 42016 '// populated by 42350/42332/42336/42337/42338/42339/42340
        WRN_LateBindingResolution = 42017
        WRN_ObjectMath1 = 42018
        WRN_ObjectMath2 = 42019
        WRN_ObjectAssumedVar1 = 42020  ' // populated by 42111/42346
        WRN_ObjectAssumed1 = 42021  ' // populated by 42347/41005/42341/42342/42344/42345/42334/42343
        WRN_ObjectAssumedProperty1 = 42022  ' // populated by 42348

        '// AVAILABLE                             42023

        WRN_UnusedLocal = 42024
        WRN_SharedMemberThroughInstance = 42025
        WRN_RecursivePropertyCall = 42026

        WRN_OverlappingCatch = 42029
        WRN_DefAsgUseNullRefByRef = 42030
        WRN_DuplicateCatch = 42031
        WRN_ObjectMath1Not = 42032

        WRN_BadChecksumValExtChecksum = 42033
        WRN_MultipleDeclFileExtChecksum = 42034
        WRN_BadGUIDFormatExtChecksum = 42035
        WRN_ObjectMathSelectCase = 42036
        WRN_EqualToLiteralNothing = 42037
        WRN_NotEqualToLiteralNothing = 42038

        '// AVAILABLE                             42039 - 42098
        WRN_UnusedLocalConst = 42099

        '// UNAVAILABLE                           42100
        WRN_ComClassInterfaceShadows5 = 42101
        WRN_ComClassPropertySetObject1 = 42102
        '// only reference types are considered for definite assignment.
        '// DefAsg's are all under VB_advanced
        WRN_DefAsgUseNullRef = 42104
        WRN_DefAsgNoRetValFuncRef1 = 42105
        WRN_DefAsgNoRetValOpRef1 = 42106
        WRN_DefAsgNoRetValPropRef1 = 42107
        WRN_DefAsgUseNullRefByRefStr = 42108
        WRN_DefAsgUseNullRefStr = 42109
        ' WRN_FieldInForNotExplicit = 42110       'unused in Roslyn
        WRN_StaticLocalNoInference = 42111

        '// AVAILABLE                             42112 - 42202
        ' WRN_SxSHigherIndirectRefEmitted4 = 42203    'unused in Roslyn
        ' WRN_ReferencedAssembliesAmbiguous6 = 42204  'unused in Roslyn
        ' WRN_ReferencedAssembliesAmbiguous4 = 42205  'unused in Roslyn
        ' WRN_MaximumNumberOfWarnings = 42206     'unused in Roslyn
        WRN_InvalidAssemblyName = 42207

        '// AVAILABLE                             42209 - 42299
        WRN_XMLDocBadXMLLine = 42300
        WRN_XMLDocMoreThanOneCommentBlock = 42301
        WRN_XMLDocNotFirstOnLine = 42302
        WRN_XMLDocInsideMethod = 42303
        WRN_XMLDocParseError1 = 42304
        WRN_XMLDocDuplicateXMLNode1 = 42305
        WRN_XMLDocIllegalTagOnElement2 = 42306
        WRN_XMLDocBadParamTag2 = 42307
        WRN_XMLDocParamTagWithoutName = 42308
        WRN_XMLDocCrefAttributeNotFound1 = 42309
        WRN_XMLMissingFileOrPathAttribute1 = 42310
        WRN_XMLCannotWriteToXMLDocFile2 = 42311
        WRN_XMLDocWithoutLanguageElement = 42312
        WRN_XMLDocReturnsOnWriteOnlyProperty = 42313
        WRN_XMLDocOnAPartialType = 42314
        WRN_XMLDocReturnsOnADeclareSub = 42315
        WRN_XMLDocStartTagWithNoEndTag = 42316
        WRN_XMLDocBadGenericParamTag2 = 42317
        WRN_XMLDocGenericParamTagWithoutName = 42318
        WRN_XMLDocExceptionTagWithoutCRef = 42319
        WRN_XMLDocInvalidXMLFragment = 42320
        WRN_XMLDocBadFormedXML = 42321
        WRN_InterfaceConversion2 = 42322
        WRN_LiftControlVariableLambda = 42324
        ' 42325 unused, was abandoned, now used in unit test "EnsureLegacyWarningsAreMaintained". Please update test if you are going to use this number.
        WRN_LambdaPassedToRemoveHandler = 42326
        WRN_LiftControlVariableQuery = 42327
        WRN_RelDelegatePassedToRemoveHandler = 42328
        ' WRN_QueryMissingAsClauseinVarDecl = 42329     ' unused in Roslyn.

        ' WRN_LiftUsingVariableInLambda1 = 42330     ' unused in Roslyn.
        ' WRN_LiftUsingVariableInQuery1 = 42331     ' unused in Roslyn.
        WRN_AmbiguousCastConversion2 = 42332 '// substitutes into 42016
        WRN_VarianceDeclarationAmbiguous3 = 42333
        WRN_ArrayInitNoTypeObjectAssumed = 42334
        WRN_TypeInferenceAssumed3 = 42335
        WRN_VarianceConversionFailedOut6 = 42336 '// substitutes into 42016
        WRN_VarianceConversionFailedIn6 = 42337 '// substitutes into 42016
        WRN_VarianceIEnumerableSuggestion3 = 42338 '// substitutes into 42016
        WRN_VarianceConversionFailedTryOut4 = 42339 '// substitutes into 42016
        WRN_VarianceConversionFailedTryIn4 = 42340 '// substitutes into 42016
        WRN_IfNoTypeObjectAssumed = 42341
        WRN_IfTooManyTypesObjectAssumed = 42342
        WRN_ArrayInitTooManyTypesObjectAssumed = 42343
        WRN_LambdaNoTypeObjectAssumed = 42344
        WRN_LambdaTooManyTypesObjectAssumed = 42345
        WRN_MissingAsClauseinVarDecl = 42346
        WRN_MissingAsClauseinFunction = 42347
        WRN_MissingAsClauseinProperty = 42348

        WRN_ObsoleteIdentityDirectCastForValueType = 42349
        WRN_ImplicitConversion2 = 42350 ' // substitutes into 42016

        WRN_MutableStructureInUsing = 42351
        WRN_MutableGenericStructureInUsing = 42352

        WRN_DefAsgNoRetValFuncVal1 = 42353
        WRN_DefAsgNoRetValOpVal1 = 42354
        WRN_DefAsgNoRetValPropVal1 = 42355
        WRN_AsyncLacksAwaits = 42356
        WRN_AsyncSubCouldBeFunction = 42357
        WRN_UnobservedAwaitableExpression = 42358
        WRN_UnobservedAwaitableDelegate = 42359
        WRN_PrefixAndXmlnsLocalName = 42360
        WRN_UseValueForXmlExpression3 = 42361 ' Replaces ERR_UseValueForXmlExpression3

        'WRN_PDBConstantStringValueTooLong = 42363  we gave up on this warning. See comments in commonCompilation.Emit()
        WRN_ReturnTypeAttributeOnWriteOnlyProperty = 42364

        ' // AVAILABLE 42365

        WRN_InvalidVersionFormat = 42366
        WRN_MainIgnored = 42367
        WRN_EmptyPrefixAndXmlnsLocalName = 42368

        WRN_DefAsgNoRetValWinRtEventVal1 = 42369

        WRN_AssemblyAttributeFromModuleIsOverridden = 42370
        WRN_RefCultureMismatch = 42371
        WRN_ConflictingMachineAssembly = 42372

        WRN_PdbLocalNameTooLong = 42373
        WRN_PdbUsingNameTooLong = 42374

        WRN_XMLDocCrefToTypeParameter = 42375

        WRN_AnalyzerCannotBeCreated = 42376
        WRN_NoAnalyzerInAssembly = 42377
        WRN_UnableToLoadAnalyzer = 42378

        ' // AVAILABLE                             42379 - 49998
        ERRWRN_Last = WRN_UnableToLoadAnalyzer + 1

        '// HIDDENS AND INFOS BEGIN HERE
        HDN_UnusedImportClause = 50000
        HDN_UnusedImportStatement = 50001
        INF_UnableToLoadSomeTypesInAnalyzer = 50002

        ' // AVAILABLE                             50003 - 54999   

        ' Adding diagnostic arguments from resx file
        IDS_ProjectSettingsLocationName = 56000
        IDS_FunctionReturnType = 56001
        IDS_TheSystemCannotFindThePathSpecified = 56002
        ' available: 56003
        IDS_MSG_ADDMODULE = 56004
        IDS_MSG_ADDLINKREFERENCE = 56005
        IDS_MSG_ADDREFERENCE = 56006
        IDS_LogoLine1 = 56007
        IDS_LogoLine2 = 56008
        IDS_VBCHelp = 56009
        IDS_InvalidPreprocessorConstantType = 56010
        IDS_ToolName = 56011

        ' Feature codes
        FEATURE_AutoProperties
        FEATURE_LineContinuation
        FEATURE_StatementLambdas
        FEATURE_CoContraVariance
        FEATURE_CollectionInitializers
        FEATURE_SubLambdas
        FEATURE_ArrayLiterals
        FEATURE_AsyncExpressions
        FEATURE_Iterators
        FEATURE_GlobalNamespace
        FEATURE_NullPropagatingOperator
        FEATURE_NameOfExpressions
        FEATURE_ReadonlyAutoProperties
        FEATURE_RegionsEverywhere
        FEATURE_MultilineStringLiterals
        FEATURE_CObjInAttributeArguments
        FEATURE_LineContinuationComments
        FEATURE_TypeOfIsNot
        FEATURE_YearFirstDateLiterals
        FEATURE_WarningDirectives
        FEATURE_PartialModules
        FEATURE_PartialInterfaces
        FEATURE_ImplementingReadonlyOrWriteonlyPropertyWithReadwrite
        FEATURE_DigitSeparators
        FEATURE_BinaryLiterals
        FEATURE_Tuples
        FEATURE_IOperation
    End Enum
End Namespace<|MERGE_RESOLUTION|>--- conflicted
+++ resolved
@@ -1688,15 +1688,13 @@
         ERR_OptionMustBeAbsolutePath = 37257
         ERR_SourceLinkRequiresPortablePdb = 37258
 
-<<<<<<< HEAD
         ERR_TupleExplicitNamesOnAllMembersOrNone = 37258
         ERR_TupleTooFewElements = 37259
         ERR_TupleReservedMemberNameAnyPosition = 37260
         ERR_TupleReservedMemberName = 37261
         ERR_TupleDuplicateMemberName = 37262
-=======
-        ERR_RefReturningCallInExpressionTree = 37259
->>>>>>> b4e6dbe3
+
+        ERR_RefReturningCallInExpressionTree = 37263
 
         ERR_LastPlusOne
 
