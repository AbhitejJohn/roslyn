--- conflicted
+++ resolved
@@ -7196,7 +7196,6 @@
                        Sub(t) Assert.Equal(SpecialType.System_Int32, t.SpecialType))
         End Sub
 
-<<<<<<< HEAD
         <Fact>
         <WorkItem(258853, "https://devdiv.visualstudio.com/DevDiv/_workitems/edit/258853")>
         Public Sub BadOverloadWithTupleLiteralWithNaturalType()
@@ -7309,7 +7308,6 @@
 
         End Sub
 
-=======
         <Fact()>
         <WorkItem(13705, "https://github.com/dotnet/roslyn/issues/13705")>
         Public Sub TupleCoVariance()
@@ -7369,8 +7367,5 @@
                ~~~~~~~~~~~~
 </errors>)
         End Sub
-
->>>>>>> 464a955e
     End Class
-
-End Namespace
+End Namespace