--- conflicted
+++ resolved
@@ -17,17 +17,46 @@
         <target state="new">To use '@$' instead of '$@' for an interpolated verbatim string, please use language version {0} or greater.</target>
         <note />
       </trans-unit>
-<<<<<<< HEAD
+      <trans-unit id="ERR_AnnotationDisallowedInObjectCreation">
+        <source>Cannot use a nullable reference type in object creation.</source>
+        <target state="new">Cannot use a nullable reference type in object creation.</target>
+        <note />
+      </trans-unit>
       <trans-unit id="ERR_ArgumentNameInITuplePattern">
         <source>Element names are not permitted when pattern-matching via 'System.Runtime.CompilerServices.ITuple'.</source>
         <target state="new">Element names are not permitted when pattern-matching via 'System.Runtime.CompilerServices.ITuple'.</target>
         <note />
       </trans-unit>
+      <trans-unit id="ERR_AwaitForEachMissingMember">
+        <source>Async foreach statement cannot operate on variables of type '{0}' because '{0}' does not contain a public instance definition for '{1}'</source>
+        <target state="new">Async foreach statement cannot operate on variables of type '{0}' because '{0}' does not contain a public instance definition for '{1}'</target>
+        <note />
+      </trans-unit>
+      <trans-unit id="ERR_AwaitForEachMissingMemberWrongAsync">
+        <source>Async foreach statement cannot operate on variables of type '{0}' because '{0}' does not contain a public instance definition for '{1}'. Did you mean 'foreach' rather than 'await foreach'?</source>
+        <target state="new">Async foreach statement cannot operate on variables of type '{0}' because '{0}' does not contain a public instance definition for '{1}'. Did you mean 'foreach' rather than 'await foreach'?</target>
+        <note />
+      </trans-unit>
+      <trans-unit id="ERR_BadDynamicAwaitForEach">
+        <source>Cannot use a collection of dynamic type in an asynchronous foreach</source>
+        <target state="new">Cannot use a collection of dynamic type in an asynchronous foreach</target>
+        <note />
+      </trans-unit>
       <trans-unit id="ERR_BadPatternExpression">
         <source>Invalid operand for pattern match; value required, but found '{0}'.</source>
         <target state="new">Invalid operand for pattern match; value required, but found '{0}'.</target>
         <note />
       </trans-unit>
+      <trans-unit id="ERR_CantUseInOrOutInArglist">
+        <source>__arglist cannot have an argument passed by 'in' or 'out'</source>
+        <target state="new">__arglist cannot have an argument passed by 'in' or 'out'</target>
+        <note />
+      </trans-unit>
+      <trans-unit id="ERR_ConWithUnmanagedCon">
+        <source>Type parameter '{1}' has the 'unmanaged' constraint so '{1}' cannot be used as a constraint for '{0}'</source>
+        <target state="new">Type parameter '{1}' has the 'unmanaged' constraint so '{1}' cannot be used as a constraint for '{0}'</target>
+        <note />
+      </trans-unit>
       <trans-unit id="ERR_ConstantPatternNamedUnderscore">
         <source>A constant named '_' cannot be used as a pattern.</source>
         <target state="new">A constant named '_' cannot be used as a pattern.</target>
@@ -48,59 +77,29 @@
         <target state="new">The discard pattern is not permitted as a case label in a switch statement. Use 'case var _:' for a discard pattern, or 'case @_:' for a constant named '_'.</target>
         <note />
       </trans-unit>
+      <trans-unit id="ERR_ExplicitNonNullTypesAttribute">
+        <source>Explicit application of 'System.Runtime.CompilerServices.NonNullTypesAttribute' is not allowed.</source>
+        <target state="new">Explicit application of 'System.Runtime.CompilerServices.NonNullTypesAttribute' is not allowed.</target>
+        <note />
+      </trans-unit>
+      <trans-unit id="ERR_ExplicitNullableAttribute">
+        <source>Explicit application of 'System.Runtime.CompilerServices.NullableAttribute' is not allowed.</source>
+        <target state="new">Explicit application of 'System.Runtime.CompilerServices.NullableAttribute' is not allowed.</target>
+        <note />
+      </trans-unit>
+      <trans-unit id="ERR_ExprCannotBeFixed">
+        <source>The given expression cannot be used in a fixed statement</source>
+        <target state="new">The given expression cannot be used in a fixed statement</target>
+        <note />
+      </trans-unit>
       <trans-unit id="ERR_ExpressionTreeContainsSwitchExpression">
         <source>An expression tree may not contain a switch expression.</source>
         <target state="new">An expression tree may not contain a switch expression.</target>
-=======
-      <trans-unit id="ERR_AnnotationDisallowedInObjectCreation">
-        <source>Cannot use a nullable reference type in object creation.</source>
-        <target state="new">Cannot use a nullable reference type in object creation.</target>
-        <note />
-      </trans-unit>
-      <trans-unit id="ERR_AwaitForEachMissingMember">
-        <source>Async foreach statement cannot operate on variables of type '{0}' because '{0}' does not contain a public instance definition for '{1}'</source>
-        <target state="new">Async foreach statement cannot operate on variables of type '{0}' because '{0}' does not contain a public instance definition for '{1}'</target>
-        <note />
-      </trans-unit>
-      <trans-unit id="ERR_AwaitForEachMissingMemberWrongAsync">
-        <source>Async foreach statement cannot operate on variables of type '{0}' because '{0}' does not contain a public instance definition for '{1}'. Did you mean 'foreach' rather than 'await foreach'?</source>
-        <target state="new">Async foreach statement cannot operate on variables of type '{0}' because '{0}' does not contain a public instance definition for '{1}'. Did you mean 'foreach' rather than 'await foreach'?</target>
-        <note />
-      </trans-unit>
-      <trans-unit id="ERR_BadDynamicAwaitForEach">
-        <source>Cannot use a collection of dynamic type in an asynchronous foreach</source>
-        <target state="new">Cannot use a collection of dynamic type in an asynchronous foreach</target>
-        <note />
-      </trans-unit>
-      <trans-unit id="ERR_CantUseInOrOutInArglist">
-        <source>__arglist cannot have an argument passed by 'in' or 'out'</source>
-        <target state="new">__arglist cannot have an argument passed by 'in' or 'out'</target>
-        <note />
-      </trans-unit>
-      <trans-unit id="ERR_ConWithUnmanagedCon">
-        <source>Type parameter '{1}' has the 'unmanaged' constraint so '{1}' cannot be used as a constraint for '{0}'</source>
-        <target state="new">Type parameter '{1}' has the 'unmanaged' constraint so '{1}' cannot be used as a constraint for '{0}'</target>
-        <note />
-      </trans-unit>
-      <trans-unit id="ERR_ExplicitNonNullTypesAttribute">
-        <source>Explicit application of 'System.Runtime.CompilerServices.NonNullTypesAttribute' is not allowed.</source>
-        <target state="new">Explicit application of 'System.Runtime.CompilerServices.NonNullTypesAttribute' is not allowed.</target>
-        <note />
-      </trans-unit>
-      <trans-unit id="ERR_ExplicitNullableAttribute">
-        <source>Explicit application of 'System.Runtime.CompilerServices.NullableAttribute' is not allowed.</source>
-        <target state="new">Explicit application of 'System.Runtime.CompilerServices.NullableAttribute' is not allowed.</target>
-        <note />
-      </trans-unit>
-      <trans-unit id="ERR_ExprCannotBeFixed">
-        <source>The given expression cannot be used in a fixed statement</source>
-        <target state="new">The given expression cannot be used in a fixed statement</target>
         <note />
       </trans-unit>
       <trans-unit id="ERR_ExpressionTreeContainsTupleBinOp">
         <source>An expression tree may not contain a tuple == or != operator</source>
         <target state="new">An expression tree may not contain a tuple == or != operator</target>
->>>>>>> 156b1511
         <note />
       </trans-unit>
       <trans-unit id="ERR_FeatureIsExperimental">
@@ -113,17 +112,46 @@
         <target state="new">Feature '{0}' is not available in C# 8.0. Please use language version {1} or greater.</target>
         <note />
       </trans-unit>
-<<<<<<< HEAD
       <trans-unit id="ERR_FeatureNotAvailableInVersion8_0">
         <source>Feature '{0}' is not available in C# 8.0. Please use language version {1} or greater.</source>
         <target state="new">Feature '{0}' is not available in C# 8.0. Please use language version {1} or greater.</target>
         <note />
       </trans-unit>
+      <trans-unit id="ERR_ForEachMissingMemberWrongAsync">
+        <source>foreach statement cannot operate on variables of type '{0}' because '{0}' does not contain a public instance definition for '{1}'. Did you mean 'await foreach'?</source>
+        <target state="new">foreach statement cannot operate on variables of type '{0}' because '{0}' does not contain a public instance definition for '{1}'. Did you mean 'await foreach'?</target>
+        <note />
+      </trans-unit>
+      <trans-unit id="ERR_InDynamicMethodArg">
+        <source>Arguments with 'in' modifier cannot be used in dynamically dispatched expessions.</source>
+        <target state="new">Arguments with 'in' modifier cannot be used in dynamically dispatched expessions.</target>
+        <note />
+      </trans-unit>
       <trans-unit id="ERR_InferredRecursivePatternType">
         <source>The type 'var' is not permitted in recursive patterns. If you want the type inferred, just omit it.</source>
         <target state="new">The type 'var' is not permitted in recursive patterns. If you want the type inferred, just omit it.</target>
         <note />
       </trans-unit>
+      <trans-unit id="ERR_InterfaceImplementedImplicitlyByVariadic">
+        <source>'{0}' cannot implement interface member '{1}' in type '{2}' because it has an __arglist parameter</source>
+        <target state="new">'{0}' cannot implement interface member '{1}' in type '{2}' because it has an __arglist parameter</target>
+        <note />
+      </trans-unit>
+      <trans-unit id="ERR_InvalidHashAlgorithmName">
+        <source>Invalid hash algorithm name: '{0}'</source>
+        <target state="new">Invalid hash algorithm name: '{0}'</target>
+        <note />
+      </trans-unit>
+      <trans-unit id="ERR_InvalidObjectCreation">
+        <source>Invalid object creation</source>
+        <target state="new">Invalid object creation</target>
+        <note />
+      </trans-unit>
+      <trans-unit id="ERR_InvalidStackAllocArray">
+        <source>"Invalid rank specifier: expected ']'</source>
+        <target state="new">"Invalid rank specifier: expected ']'</target>
+        <note />
+      </trans-unit>
       <trans-unit id="ERR_IsPatternImpossible">
         <source>An expression of type '{0}' can never match the provided pattern.</source>
         <target state="new">An expression of type '{0}' can never match the provided pattern.</target>
@@ -132,35 +160,6 @@
       <trans-unit id="ERR_MissingPattern">
         <source>Pattern missing</source>
         <target state="new">Pattern missing</target>
-=======
-      <trans-unit id="ERR_ForEachMissingMemberWrongAsync">
-        <source>foreach statement cannot operate on variables of type '{0}' because '{0}' does not contain a public instance definition for '{1}'. Did you mean 'await foreach'?</source>
-        <target state="new">foreach statement cannot operate on variables of type '{0}' because '{0}' does not contain a public instance definition for '{1}'. Did you mean 'await foreach'?</target>
-        <note />
-      </trans-unit>
-      <trans-unit id="ERR_InDynamicMethodArg">
-        <source>Arguments with 'in' modifier cannot be used in dynamically dispatched expessions.</source>
-        <target state="new">Arguments with 'in' modifier cannot be used in dynamically dispatched expessions.</target>
-        <note />
-      </trans-unit>
-      <trans-unit id="ERR_InterfaceImplementedImplicitlyByVariadic">
-        <source>'{0}' cannot implement interface member '{1}' in type '{2}' because it has an __arglist parameter</source>
-        <target state="new">'{0}' cannot implement interface member '{1}' in type '{2}' because it has an __arglist parameter</target>
-        <note />
-      </trans-unit>
-      <trans-unit id="ERR_InvalidHashAlgorithmName">
-        <source>Invalid hash algorithm name: '{0}'</source>
-        <target state="new">Invalid hash algorithm name: '{0}'</target>
-        <note />
-      </trans-unit>
-      <trans-unit id="ERR_InvalidObjectCreation">
-        <source>Invalid object creation</source>
-        <target state="new">Invalid object creation</target>
-        <note />
-      </trans-unit>
-      <trans-unit id="ERR_InvalidStackAllocArray">
-        <source>"Invalid rank specifier: expected ']'</source>
-        <target state="new">"Invalid rank specifier: expected ']'</target>
         <note />
       </trans-unit>
       <trans-unit id="ERR_NewBoundWithUnmanaged">
@@ -181,7 +180,6 @@
       <trans-unit id="ERR_NullableUnconstrainedTypeParameter">
         <source>A nullable type parameter must be known to be a value type or non-nullable reference type. Consider adding a 'class', 'struct', or type constraint.</source>
         <target state="new">A nullable type parameter must be known to be a value type or non-nullable reference type. Consider adding a 'class', 'struct', or type constraint.</target>
->>>>>>> 156b1511
         <note />
       </trans-unit>
       <trans-unit id="ERR_OutVariableCannotBeByRef">
@@ -189,6 +187,16 @@
         <target state="new">An out variable cannot be declared as a ref local</target>
         <note />
       </trans-unit>
+      <trans-unit id="ERR_PointerTypeInPatternMatching">
+        <source>Pattern-matching is not permitted for pointer types.</source>
+        <target state="new">Pattern-matching is not permitted for pointer types.</target>
+        <note />
+      </trans-unit>
+      <trans-unit id="ERR_PropertyPatternNameMissing">
+        <source>A property subpattern requires a reference to the property or field to be matched, e.g. '{{ Name: {0}}}'</source>
+        <target state="new">A property subpattern requires a reference to the property or field to be matched, e.g. '{{ Name: {0}}}'</target>
+        <note />
+      </trans-unit>
       <trans-unit id="ERR_RefAssignNarrower">
         <source>Cannot ref-assign '{1}' to '{0}' because '{1}' has a narrower escape scope than '{0}'.</source>
         <target state="new">Cannot ref-assign '{1}' to '{0}' because '{1}' has a narrower escape scope than '{0}'.</target>
@@ -199,16 +207,51 @@
         <target state="new">The left-hand side of a ref assignment must be a ref local or parameter.</target>
         <note />
       </trans-unit>
+      <trans-unit id="ERR_SingleElementPositionalPatternRequiresType">
+        <source>A single-element deconstruct pattern requires a type before the open parenthesis.</source>
+        <target state="new">A single-element deconstruct pattern requires a type before the open parenthesis.</target>
+        <note />
+      </trans-unit>
+      <trans-unit id="ERR_SwitchArmSubsumed">
+        <source>The pattern has already been handled by a previous arm of the switch expression.</source>
+        <target state="new">The pattern has already been handled by a previous arm of the switch expression.</target>
+        <note />
+      </trans-unit>
+      <trans-unit id="ERR_SwitchCaseSubsumed">
+        <source>The switch case has already been handled by a previous case.</source>
+        <target state="new">The switch case has already been handled by a previous case.</target>
+        <note />
+      </trans-unit>
+      <trans-unit id="ERR_SwitchExpressionNoBestType">
+        <source>No best type was found for the switch expression.</source>
+        <target state="new">No best type was found for the switch expression.</target>
+        <note />
+      </trans-unit>
+      <trans-unit id="ERR_SwitchGoverningExpressionRequiresParens">
+        <source>Parentheses are required around the switch governing expression.</source>
+        <target state="new">Parentheses are required around the switch governing expression.</target>
+        <note />
+      </trans-unit>
       <trans-unit id="ERR_TripleDotNotAllowed">
         <source>Unexpected character sequence '...'</source>
         <target state="new">Unexpected character sequence '...'</target>
         <note />
       </trans-unit>
+      <trans-unit id="ERR_TupleElementNameMismatch">
+        <source>The name '{0}' does not identify tuple element '{1}'.</source>
+        <target state="new">The name '{0}' does not identify tuple element '{1}'.</target>
+        <note />
+      </trans-unit>
       <trans-unit id="ERR_TupleSizesMismatchForBinOps">
         <source>Tuple types used as operands of an == or != operator must have matching cardinalities. But this operator has tuple types of cardinality {0} on the left and {1} on the right.</source>
         <target state="new">Tuple types used as operands of an == or != operator must have matching cardinalities. But this operator has tuple types of cardinality {0} on the left and {1} on the right.</target>
         <note />
       </trans-unit>
+      <trans-unit id="ERR_UnderscoreDeclaredAndDiscardPattern">
+        <source>The discard pattern '_' cannot be used where '{0}' is in scope.</source>
+        <target state="new">The discard pattern '_' cannot be used where '{0}' is in scope.</target>
+        <note />
+      </trans-unit>
       <trans-unit id="ERR_UnmanagedBoundWithClass">
         <source>'{0}': cannot specify both a constraint class and the 'unmanaged' constraint</source>
         <target state="new">'{0}': cannot specify both a constraint class and the 'unmanaged' constraint</target>
@@ -224,6 +267,16 @@
         <target state="new">The type '{2}' must be a non-nullable value type, along with all fields at any level of nesting, in order to use it as parameter '{1}' in the generic type or method '{0}'</target>
         <note />
       </trans-unit>
+      <trans-unit id="ERR_VarMayNotBindToType">
+        <source>The syntax 'var' for a pattern is not permitted to bind to a type, but it binds to '{0}' here.</source>
+        <target state="new">The syntax 'var' for a pattern is not permitted to bind to a type, but it binds to '{0}' here.</target>
+        <note />
+      </trans-unit>
+      <trans-unit id="ERR_WrongNumberOfSubpatterns">
+        <source>Matching the tuple type '{0}' requires '{1}' subpatterns, but '{2}' subpatterns are present.</source>
+        <target state="new">Matching the tuple type '{0}' requires '{1}' subpatterns, but '{2}' subpatterns are present.</target>
+        <note />
+      </trans-unit>
       <trans-unit id="FTL_InvalidInputFileName">
         <source>File name '{0}' is empty, contains invalid characters, has a drive specification without an absolute path, or is too long</source>
         <target state="new">File name '{0}' is empty, contains invalid characters, has a drive specification without an absolute path, or is too long</target>
@@ -314,6 +367,11 @@
         <target state="new">range operator</target>
         <note />
       </trans-unit>
+      <trans-unit id="IDS_FeatureRecursivePatterns">
+        <source>recursive patterns</source>
+        <target state="new">recursive patterns</target>
+        <note />
+      </trans-unit>
       <trans-unit id="IDS_FeatureRefConditional">
         <source>ref conditional expression</source>
         <target state="new">ref conditional expression</target>
@@ -359,71 +417,6 @@
         <target state="new">injected declaration</target>
         <note />
       </trans-unit>
-      <trans-unit id="ERR_PointerTypeInPatternMatching">
-        <source>Pattern-matching is not permitted for pointer types.</source>
-        <target state="new">Pattern-matching is not permitted for pointer types.</target>
-        <note />
-      </trans-unit>
-      <trans-unit id="ERR_PropertyPatternNameMissing">
-        <source>A property subpattern requires a reference to the property or field to be matched, e.g. '{{ Name: {0}}}'</source>
-        <target state="new">A property subpattern requires a reference to the property or field to be matched, e.g. '{{ Name: {0}}}'</target>
-        <note />
-      </trans-unit>
-      <trans-unit id="ERR_SingleElementPositionalPatternRequiresType">
-        <source>A single-element deconstruct pattern requires a type before the open parenthesis.</source>
-        <target state="new">A single-element deconstruct pattern requires a type before the open parenthesis.</target>
-        <note />
-      </trans-unit>
-      <trans-unit id="ERR_SwitchArmSubsumed">
-        <source>The pattern has already been handled by a previous arm of the switch expression.</source>
-        <target state="new">The pattern has already been handled by a previous arm of the switch expression.</target>
-        <note />
-      </trans-unit>
-      <trans-unit id="ERR_SwitchCaseSubsumed">
-        <source>The switch case has already been handled by a previous case.</source>
-        <target state="new">The switch case has already been handled by a previous case.</target>
-        <note />
-      </trans-unit>
-      <trans-unit id="ERR_SwitchExpressionNoBestType">
-        <source>No best type was found for the switch expression.</source>
-        <target state="new">No best type was found for the switch expression.</target>
-        <note />
-      </trans-unit>
-      <trans-unit id="ERR_SwitchGoverningExpressionRequiresParens">
-        <source>Parentheses are required around the switch governing expression.</source>
-        <target state="new">Parentheses are required around the switch governing expression.</target>
-        <note />
-      </trans-unit>
-      <trans-unit id="ERR_TupleElementNameMismatch">
-        <source>The name '{0}' does not identify tuple element '{1}'.</source>
-        <target state="new">The name '{0}' does not identify tuple element '{1}'.</target>
-        <note />
-      </trans-unit>
-      <trans-unit id="ERR_UnderscoreDeclaredAndDiscardPattern">
-        <source>The discard pattern '_' cannot be used where '{0}' is in scope.</source>
-        <target state="new">The discard pattern '_' cannot be used where '{0}' is in scope.</target>
-        <note />
-      </trans-unit>
-      <trans-unit id="ERR_VarMayNotBindToType">
-        <source>The syntax 'var' for a pattern is not permitted to bind to a type, but it binds to '{0}' here.</source>
-        <target state="new">The syntax 'var' for a pattern is not permitted to bind to a type, but it binds to '{0}' here.</target>
-        <note />
-      </trans-unit>
-      <trans-unit id="ERR_WrongNumberOfSubpatterns">
-        <source>Matching the tuple type '{0}' requires '{1}' subpatterns, but '{2}' subpatterns are present.</source>
-        <target state="new">Matching the tuple type '{0}' requires '{1}' subpatterns, but '{2}' subpatterns are present.</target>
-        <note />
-      </trans-unit>
-      <trans-unit id="IDS_FeatureAltInterpolatedVerbatimStrings">
-        <source>alternative interpolated verbatim strings</source>
-        <target state="new">alternative interpolated verbatim strings</target>
-        <note />
-      </trans-unit>
-      <trans-unit id="IDS_FeatureRecursivePatterns">
-        <source>recursive patterns</source>
-        <target state="new">recursive patterns</target>
-        <note />
-      </trans-unit>
       <trans-unit id="IDS_NULL">
         <source>&lt;null&gt;</source>
         <target state="translated">&lt;null&gt;</target>
@@ -834,6 +827,36 @@
         <target state="new">'default' is converted to 'null'</target>
         <note />
       </trans-unit>
+      <trans-unit id="WRN_GivenExpressionAlwaysMatchesConstant">
+        <source>The given expression always matches the provided constant.</source>
+        <target state="new">The given expression always matches the provided constant.</target>
+        <note />
+      </trans-unit>
+      <trans-unit id="WRN_GivenExpressionAlwaysMatchesConstant_Title">
+        <source>The given expression always matches the provided constant.</source>
+        <target state="new">The given expression always matches the provided constant.</target>
+        <note />
+      </trans-unit>
+      <trans-unit id="WRN_GivenExpressionNeverMatchesPattern">
+        <source>The given expression never matches the provided pattern.</source>
+        <target state="new">The given expression never matches the provided pattern.</target>
+        <note />
+      </trans-unit>
+      <trans-unit id="WRN_GivenExpressionNeverMatchesPattern_Title">
+        <source>The given expression never matches the provided pattern.</source>
+        <target state="new">The given expression never matches the provided pattern.</target>
+        <note />
+      </trans-unit>
+      <trans-unit id="WRN_IsTypeNamedUnderscore">
+        <source>The name '_' refers to the type '{0}', not the discard pattern. Use '@_' for the type, or 'var _' to discard.</source>
+        <target state="new">The name '_' refers to the type '{0}', not the discard pattern. Use '@_' for the type, or 'var _' to discard.</target>
+        <note />
+      </trans-unit>
+      <trans-unit id="WRN_IsTypeNamedUnderscore_Title">
+        <source>Do not use '_' to refer to the type in an is-type expression.</source>
+        <target state="new">Do not use '_' to refer to the type in an is-type expression.</target>
+        <note />
+      </trans-unit>
       <trans-unit id="WRN_MissingNonNullTypesContext">
         <source>The suppression operator (!) should be used in code within a '#nullable' context.</source>
         <target state="new">The suppression operator (!) should be used in code within a '#nullable' context.</target>
@@ -1104,6 +1127,16 @@
         <target state="new">The suppression operator (!) can only be applied to reference types.</target>
         <note />
       </trans-unit>
+      <trans-unit id="WRN_SwitchExpressionNotExhaustive">
+        <source>The switch expression does not handle all possible inputs (it is not exhaustive).</source>
+        <target state="new">The switch expression does not handle all possible inputs (it is not exhaustive).</target>
+        <note />
+      </trans-unit>
+      <trans-unit id="WRN_SwitchExpressionNotExhaustive_Title">
+        <source>The switch expression does not handle all possible inputs (it is not exhaustive).</source>
+        <target state="new">The switch expression does not handle all possible inputs (it is not exhaustive).</target>
+        <note />
+      </trans-unit>
       <trans-unit id="WRN_TupleBinopLiteralNameMismatch">
         <source>The tuple element name '{0}' is ignored because a different name or no name is specified on the other side of the tuple == or != operator.</source>
         <target state="new">The tuple element name '{0}' is ignored because a different name or no name is specified on the other side of the tuple == or != operator.</target>
@@ -1112,46 +1145,6 @@
       <trans-unit id="WRN_TupleBinopLiteralNameMismatch_Title">
         <source>The tuple element name is ignored because a different name or no name is specified on the other side of the tuple == or != operator.</source>
         <target state="new">The tuple element name is ignored because a different name or no name is specified on the other side of the tuple == or != operator.</target>
-        <note />
-      </trans-unit>
-      <trans-unit id="WRN_GivenExpressionAlwaysMatchesConstant">
-        <source>The given expression always matches the provided constant.</source>
-        <target state="new">The given expression always matches the provided constant.</target>
-        <note />
-      </trans-unit>
-      <trans-unit id="WRN_GivenExpressionAlwaysMatchesConstant_Title">
-        <source>The given expression always matches the provided constant.</source>
-        <target state="new">The given expression always matches the provided constant.</target>
-        <note />
-      </trans-unit>
-      <trans-unit id="WRN_GivenExpressionNeverMatchesPattern">
-        <source>The given expression never matches the provided pattern.</source>
-        <target state="new">The given expression never matches the provided pattern.</target>
-        <note />
-      </trans-unit>
-      <trans-unit id="WRN_GivenExpressionNeverMatchesPattern_Title">
-        <source>The given expression never matches the provided pattern.</source>
-        <target state="new">The given expression never matches the provided pattern.</target>
-        <note />
-      </trans-unit>
-      <trans-unit id="WRN_IsTypeNamedUnderscore">
-        <source>The name '_' refers to the type '{0}', not the discard pattern. Use '@_' for the type, or 'var _' to discard.</source>
-        <target state="new">The name '_' refers to the type '{0}', not the discard pattern. Use '@_' for the type, or 'var _' to discard.</target>
-        <note />
-      </trans-unit>
-      <trans-unit id="WRN_IsTypeNamedUnderscore_Title">
-        <source>Do not use '_' to refer to the type in an is-type expression.</source>
-        <target state="new">Do not use '_' to refer to the type in an is-type expression.</target>
-        <note />
-      </trans-unit>
-      <trans-unit id="WRN_SwitchExpressionNotExhaustive">
-        <source>The switch expression does not handle all possible inputs (it is not exhaustive).</source>
-        <target state="new">The switch expression does not handle all possible inputs (it is not exhaustive).</target>
-        <note />
-      </trans-unit>
-      <trans-unit id="WRN_SwitchExpressionNotExhaustive_Title">
-        <source>The switch expression does not handle all possible inputs (it is not exhaustive).</source>
-        <target state="new">The switch expression does not handle all possible inputs (it is not exhaustive).</target>
         <note />
       </trans-unit>
       <trans-unit id="WRN_TypeParameterSameAsOuterMethodTypeParameter">
@@ -9338,17 +9331,6 @@
         <target state="new">A default literal 'default' is not valid as a case constant. Use another literal (e.g. '0' or 'null') as appropriate. If you intended to write the default label, use 'default:' without 'case'.</target>
         <note />
       </trans-unit>
-<<<<<<< HEAD
-      <trans-unit id="ERR_InDynamicMethodArg">
-        <source>Arguments with 'in' modifier cannot be used in dynamically dispatched expessions.</source>
-        <target state="translated">带有 "in" 修饰符的参数不能用于动态调度的表达式。</target>
-=======
-      <trans-unit id="ERR_DefaultInPattern">
-        <source>A default literal 'default' is not valid as a pattern. Use another literal (e.g. '0' or 'null') as appropriate. To match everything, use a discard pattern 'var _'.</source>
-        <target state="new">A default literal 'default' is not valid as a pattern. Use another literal (e.g. '0' or 'null') as appropriate. To match everything, use a discard pattern 'var _'.</target>
->>>>>>> 156b1511
-        <note />
-      </trans-unit>
       <trans-unit id="ERR_DoNotUseFixedBufferAttrOnProperty">
         <source>Do not use 'System.Runtime.CompilerServices.FixedBuffer' attribute on a property</source>
         <target state="new">Do not use 'System.Runtime.CompilerServices.FixedBuffer' attribute on a property</target>
