--- conflicted
+++ resolved
@@ -4142,11 +4142,7 @@
       </trans-unit>
       <trans-unit id="ERR_ForEachMissingMember">
         <source>foreach statement cannot operate on variables of type '{0}' because '{0}' does not contain a public instance definition for '{1}'</source>
-<<<<<<< HEAD
-        <target state="translated">'{0}' 형식 변수에서 foreach 문을 수행할 수 없습니다. ‘{0}’에는 '{1}'에 대한 공용 인스턴스 정의가 없기 때문입니다.</target>
-=======
         <target state="translated">'{0}' 형식 변수에서 foreach 문을 수행할 수 없습니다. '{0}'에는 '{1}'에 대한 공용 인스턴스 정의가 없기 때문입니다.</target>
->>>>>>> 1851814c
         <note />
       </trans-unit>
       <trans-unit id="WRN_BadXMLRefParamType">
@@ -8686,11 +8682,7 @@
       </trans-unit>
       <trans-unit id="ERR_UnmanagedConstraintNotSatisfied">
         <source>The type '{2}' must be a non-nullable value type, along with all fields at any level of nesting, in order to use it as parameter '{1}' in the generic type or method '{0}'</source>
-<<<<<<< HEAD
-        <target state="needs-review-translation">'{2}' 형식은 제네릭 형식 또는 메서드 '{0}'에서 '{1}' 매개 변수로 사용하려면 참조 형식이 아니거나 어느 중첩 수준에서도 참조 형식 필드를 포함하지 않아야 합니다.</target>
-=======
         <target state="translated">제네릭 형식 또는 메서드 '{0}'에서 모든 중첩 수준의 모든 필드와 함께 '{2}' 형식을 '{1}' 매개 변수로 사용하려면 해당 형식이 null을 허용하지 않는 값 형식이어야 합니다.</target>
->>>>>>> 1851814c
         <note />
       </trans-unit>
       <trans-unit id="ERR_ConWithUnmanagedCon">
@@ -8731,7 +8723,6 @@
       <trans-unit id="ERR_InvalidObjectCreation">
         <source>Invalid object creation</source>
         <target state="translated">잘못된 개체 만들기</target>
-<<<<<<< HEAD
         <note />
       </trans-unit>
       <trans-unit id="FTL_InvalidInputFileName">
@@ -8742,8 +8733,6 @@
       <trans-unit id="ERR_CantUseInOrOutInArglist">
         <source>__arglist cannot have an argument passed by 'in' or 'out'</source>
         <target state="new">__arglist cannot have an argument passed by 'in' or 'out'</target>
-=======
->>>>>>> 1851814c
         <note />
       </trans-unit>
     </body>
