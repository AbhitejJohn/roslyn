--- conflicted
+++ resolved
@@ -70,21 +70,17 @@
 
             if (format.MemberOptions.IncludesOption(SymbolDisplayMemberOptions.IncludeType))
             {
-<<<<<<< HEAD
+                if (symbol.ReturnsByRef)
+                {
+                    AddRefIfRequired();
+                }
+
+                AddCustomModifiersIfRequired(symbol.RefCustomModifiers);
+
                 var propertySymbol = symbol as PropertySymbol;
-
                 if ((object)propertySymbol == null)
                 {
-=======
-                if (symbol.ReturnsByRef)
-                {
-                    AddRefIfRequired();
-                }
-
-                AddCustomModifiersIfRequired(symbol.RefCustomModifiers);
-
->>>>>>> c28d8bac
-                symbol.Type.Accept(this.NotFirstVisitor);
+                    symbol.Type.Accept(this.NotFirstVisitor);
                 }
                 else
                 {
@@ -451,11 +447,7 @@
 
             if (!isAccessor)
             {
-<<<<<<< HEAD
                 AddTypeArguments(symbol, default(ImmutableArray<ImmutableArray<CustomModifier>>));
-=======
-                AddTypeArguments(symbol.TypeArguments);
->>>>>>> c28d8bac
                 AddParameters(symbol);
                 AddTypeParameterConstraints(symbol);
             }
@@ -520,39 +512,20 @@
 
                 if (symbol.IsParams && format.ParameterOptions.IncludesOption(SymbolDisplayParameterOptions.IncludeParamsRefOut))
                 {
-<<<<<<< HEAD
-                    countOfCustomModifiersPrecedingByRef = parameter.CountOfCustomModifiersPrecedingByRef; 
-
-                if (countOfCustomModifiersPrecedingByRef > 0)
-                {
-                    AddCustomModifiersIfRequired(ImmutableArray.Create(symbol.CustomModifiers, 0, countOfCustomModifiersPrecedingByRef), leadingSpace: false, trailingSpace: true);
-=======
                     AddKeyword(SyntaxKind.ParamsKeyword);
                     AddSpace();
->>>>>>> c28d8bac
-                }
-
+                }
+
+                var parameter = symbol as ParameterSymbol;
+                if ((object)parameter != null)
+                {
                     VisitTypeSymbolWithAnnotations(parameter.Type);
                 }
                 else
                 {
-                symbol.Type.Accept(this.NotFirstVisitor);
-<<<<<<< HEAD
-                }
-
-                if (countOfCustomModifiersPrecedingByRef == 0)
-                {
+                    symbol.Type.Accept(this.NotFirstVisitor);
                     AddCustomModifiersIfRequired(symbol.CustomModifiers, leadingSpace: true, trailingSpace: false);
                 }
-                else if (countOfCustomModifiersPrecedingByRef < symbol.CustomModifiers.Length)
-                {
-                    AddCustomModifiersIfRequired(ImmutableArray.Create(symbol.CustomModifiers, countOfCustomModifiersPrecedingByRef, 
-                                                                       symbol.CustomModifiers.Length - countOfCustomModifiersPrecedingByRef), 
-                                                 leadingSpace: true, trailingSpace: false);
-                }
-=======
-                AddCustomModifiersIfRequired(symbol.CustomModifiers, leadingSpace: true, trailingSpace: false);
->>>>>>> c28d8bac
             }
 
             if (includeName && includeType)
