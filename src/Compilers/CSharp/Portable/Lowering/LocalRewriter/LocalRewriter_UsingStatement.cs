--- conflicted
+++ resolved
@@ -490,11 +490,7 @@
         /// Synthesize a call `expression.Method()`, but with some extra smarts to handle extension methods. This call expects that the
         /// receiver parameter has already been visited.
         /// </summary>
-<<<<<<< HEAD
         private BoundExpression MakeCallWithNoExplicitArgument(MethodArgumentInfo methodArgumentInfo, SyntaxNode syntax, BoundExpression? expression, BoundExpression? firstRewrittenArgument)
-=======
-        private BoundExpression MakeCallWithNoExplicitArgument(MethodArgumentInfo methodArgumentInfo, SyntaxNode syntax, BoundExpression? expression)
->>>>>>> afe03b25
         {
             MethodSymbol method = methodArgumentInfo.Method;
 
@@ -502,20 +498,11 @@
             if (method.IsExtensionMethod)
             {
                 Debug.Assert(expression == null);
-<<<<<<< HEAD
-                Debug.Assert(method.Parameters.AsSpan()[1..].All(p => (p.IsOptional || p.IsParams) && p.RefKind == RefKind.None));
-                Debug.Assert(method.ParameterRefKinds.IsDefaultOrEmpty || method.ParameterRefKinds[0] is RefKind.In or RefKind.RefReadOnlyParameter or RefKind.None);
-=======
                 Debug.Assert(method.Parameters.AsSpan()[1..].All(static (p) => (p.IsOptional || p.IsParams) && p.RefKind is RefKind.None or RefKind.In or RefKind.RefReadOnlyParameter));
->>>>>>> afe03b25
             }
             else
             {
                 Debug.Assert(method.Parameters.All(p => p.IsOptional || p.IsParams));
-<<<<<<< HEAD
-                Debug.Assert(method.ParameterRefKinds.IsDefaultOrEmpty);
-=======
->>>>>>> afe03b25
             }
 
             Debug.Assert(method.ParameterRefKinds.IsDefaultOrEmpty || method.ParameterRefKinds.All(static refKind => refKind is RefKind.In or RefKind.RefReadOnlyParameter or RefKind.None));
