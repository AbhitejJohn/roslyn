﻿// Licensed to the .NET Foundation under one or more agreements.
// The .NET Foundation licenses this file to you under the MIT license.
// See the LICENSE file in the project root for more information.

#nullable disable

using System;
using System.Collections.Generic;
using System.Collections.Immutable;
using System.Diagnostics;
using System.Globalization;
using System.Reflection;
using Roslyn.Utilities;

namespace Microsoft.CodeAnalysis.CSharp
{
    internal static partial class ErrorFacts
    {
        private const string s_titleSuffix = "_Title";
        private const string s_descriptionSuffix = "_Description";
        private static readonly Lazy<ImmutableDictionary<ErrorCode, string>> s_categoriesMap = new Lazy<ImmutableDictionary<ErrorCode, string>>(CreateCategoriesMap);
        public static readonly ImmutableHashSet<string> NullableWarnings;

        static ErrorFacts()
        {
            ImmutableHashSet<string>.Builder nullableWarnings = ImmutableHashSet.CreateBuilder<string>();

            nullableWarnings.Add(GetId(ErrorCode.WRN_NullReferenceAssignment));
            nullableWarnings.Add(GetId(ErrorCode.WRN_NullReferenceReceiver));
            nullableWarnings.Add(GetId(ErrorCode.WRN_NullReferenceReturn));
            nullableWarnings.Add(GetId(ErrorCode.WRN_NullReferenceArgument));
            nullableWarnings.Add(GetId(ErrorCode.WRN_UninitializedNonNullableField));
            nullableWarnings.Add(GetId(ErrorCode.WRN_NullabilityMismatchInAssignment));
            nullableWarnings.Add(GetId(ErrorCode.WRN_NullabilityMismatchInArgument));
            nullableWarnings.Add(GetId(ErrorCode.WRN_NullabilityMismatchInArgumentForOutput));
            nullableWarnings.Add(GetId(ErrorCode.WRN_NullabilityMismatchInReturnTypeOfTargetDelegate));
            nullableWarnings.Add(GetId(ErrorCode.WRN_NullabilityMismatchInParameterTypeOfTargetDelegate));
            nullableWarnings.Add(GetId(ErrorCode.WRN_NullAsNonNullable));
            nullableWarnings.Add(GetId(ErrorCode.WRN_NullableValueTypeMayBeNull));
            nullableWarnings.Add(GetId(ErrorCode.WRN_NullabilityMismatchInTypeParameterConstraint));
            nullableWarnings.Add(GetId(ErrorCode.WRN_NullabilityMismatchInTypeParameterReferenceTypeConstraint));
            nullableWarnings.Add(GetId(ErrorCode.WRN_NullabilityMismatchInTypeParameterNotNullConstraint));
            nullableWarnings.Add(GetId(ErrorCode.WRN_ThrowPossibleNull));
            nullableWarnings.Add(GetId(ErrorCode.WRN_UnboxPossibleNull));
            nullableWarnings.Add(GetId(ErrorCode.WRN_SwitchExpressionNotExhaustiveForNull));
            nullableWarnings.Add(GetId(ErrorCode.WRN_SwitchExpressionNotExhaustiveForNullWithWhen));

            nullableWarnings.Add(GetId(ErrorCode.WRN_ConvertingNullableToNonNullable));
            nullableWarnings.Add(GetId(ErrorCode.WRN_DisallowNullAttributeForbidsMaybeNullAssignment));
            nullableWarnings.Add(GetId(ErrorCode.WRN_ParameterConditionallyDisallowsNull));

            nullableWarnings.Add(GetId(ErrorCode.WRN_NullabilityMismatchInTypeOnOverride));
            nullableWarnings.Add(GetId(ErrorCode.WRN_NullabilityMismatchInReturnTypeOnOverride));
            nullableWarnings.Add(GetId(ErrorCode.WRN_NullabilityMismatchInReturnTypeOnPartial));
            nullableWarnings.Add(GetId(ErrorCode.WRN_NullabilityMismatchInParameterTypeOnOverride));
            nullableWarnings.Add(GetId(ErrorCode.WRN_NullabilityMismatchInParameterTypeOnPartial));
            nullableWarnings.Add(GetId(ErrorCode.WRN_NullabilityMismatchInTypeOnImplicitImplementation));
            nullableWarnings.Add(GetId(ErrorCode.WRN_NullabilityMismatchInReturnTypeOnImplicitImplementation));
            nullableWarnings.Add(GetId(ErrorCode.WRN_NullabilityMismatchInParameterTypeOnImplicitImplementation));
            nullableWarnings.Add(GetId(ErrorCode.WRN_NullabilityMismatchInTypeOnExplicitImplementation));
            nullableWarnings.Add(GetId(ErrorCode.WRN_NullabilityMismatchInReturnTypeOnExplicitImplementation));
            nullableWarnings.Add(GetId(ErrorCode.WRN_NullabilityMismatchInParameterTypeOnExplicitImplementation));
            nullableWarnings.Add(GetId(ErrorCode.WRN_NullabilityMismatchInConstraintsOnImplicitImplementation));
            nullableWarnings.Add(GetId(ErrorCode.WRN_NullabilityMismatchInExplicitlyImplementedInterface));
            nullableWarnings.Add(GetId(ErrorCode.WRN_NullabilityMismatchInInterfaceImplementedByBase));
            nullableWarnings.Add(GetId(ErrorCode.WRN_DuplicateInterfaceWithNullabilityMismatchInBaseList));
            nullableWarnings.Add(GetId(ErrorCode.WRN_NullabilityMismatchInConstraintsOnPartialImplementation));
            nullableWarnings.Add(GetId(ErrorCode.WRN_NullReferenceInitializer));
            nullableWarnings.Add(GetId(ErrorCode.WRN_ShouldNotReturn));
            nullableWarnings.Add(GetId(ErrorCode.WRN_DoesNotReturnMismatch));
            nullableWarnings.Add(GetId(ErrorCode.WRN_TopLevelNullabilityMismatchInParameterTypeOnExplicitImplementation));
            nullableWarnings.Add(GetId(ErrorCode.WRN_TopLevelNullabilityMismatchInParameterTypeOnImplicitImplementation));
            nullableWarnings.Add(GetId(ErrorCode.WRN_TopLevelNullabilityMismatchInParameterTypeOnOverride));
            nullableWarnings.Add(GetId(ErrorCode.WRN_TopLevelNullabilityMismatchInReturnTypeOnExplicitImplementation));
            nullableWarnings.Add(GetId(ErrorCode.WRN_TopLevelNullabilityMismatchInReturnTypeOnImplicitImplementation));
            nullableWarnings.Add(GetId(ErrorCode.WRN_TopLevelNullabilityMismatchInReturnTypeOnOverride));
            nullableWarnings.Add(GetId(ErrorCode.WRN_MemberNotNull));
            nullableWarnings.Add(GetId(ErrorCode.WRN_MemberNotNullBadMember));
            nullableWarnings.Add(GetId(ErrorCode.WRN_MemberNotNullWhen));
            nullableWarnings.Add(GetId(ErrorCode.WRN_ParameterDisallowsNull));
            nullableWarnings.Add(GetId(ErrorCode.WRN_ParameterNotNullIfNotNull));
            nullableWarnings.Add(GetId(ErrorCode.WRN_ReturnNotNullIfNotNull));

            NullableWarnings = nullableWarnings.ToImmutable();
        }

        private static string GetId(ErrorCode errorCode)
        {
            return MessageProvider.Instance.GetIdForErrorCode((int)errorCode);
        }

        private static ImmutableDictionary<ErrorCode, string> CreateCategoriesMap()
        {
            var map = new Dictionary<ErrorCode, string>()
            {
                // { ERROR_CODE,    CATEGORY }
            };

            return map.ToImmutableDictionary();
        }

        internal static DiagnosticSeverity GetSeverity(ErrorCode code)
        {
            if (code == ErrorCode.Void)
            {
                return InternalDiagnosticSeverity.Void;
            }
            else if (code == ErrorCode.Unknown)
            {
                return InternalDiagnosticSeverity.Unknown;
            }
            else if (IsWarning(code))
            {
                return DiagnosticSeverity.Warning;
            }
            else if (IsInfo(code))
            {
                return DiagnosticSeverity.Info;
            }
            else if (IsHidden(code))
            {
                return DiagnosticSeverity.Hidden;
            }
            else
            {
                return DiagnosticSeverity.Error;
            }
        }

        /// <remarks>Don't call this during a parse--it loads resources</remarks>
        public static string GetMessage(MessageID code, CultureInfo culture)
        {
            string message = ResourceManager.GetString(code.ToString(), culture);
            Debug.Assert(!string.IsNullOrEmpty(message), code.ToString());
            return message;
        }

        /// <remarks>Don't call this during a parse--it loads resources</remarks>
        public static string GetMessage(ErrorCode code, CultureInfo culture)
        {
            string message = ResourceManager.GetString(code.ToString(), culture);
            Debug.Assert(!string.IsNullOrEmpty(message), code.ToString());
            return message;
        }

        public static LocalizableResourceString GetMessageFormat(ErrorCode code)
        {
            return new LocalizableResourceString(code.ToString(), ResourceManager, typeof(ErrorFacts));
        }

        public static LocalizableResourceString GetTitle(ErrorCode code)
        {
            return new LocalizableResourceString(code.ToString() + s_titleSuffix, ResourceManager, typeof(ErrorFacts));
        }

        public static LocalizableResourceString GetDescription(ErrorCode code)
        {
            return new LocalizableResourceString(code.ToString() + s_descriptionSuffix, ResourceManager, typeof(ErrorFacts));
        }

        public static string GetHelpLink(ErrorCode code)
        {
            return $"https://msdn.microsoft.com/query/roslyn.query?appId=roslyn&k=k({GetId(code)})";
        }

        public static string GetCategory(ErrorCode code)
        {
            string category;
            if (s_categoriesMap.Value.TryGetValue(code, out category))
            {
                return category;
            }

            return Diagnostic.CompilerDiagnosticCategory;
        }

        /// <remarks>Don't call this during a parse--it loads resources</remarks>
        public static string GetMessage(XmlParseErrorCode id, CultureInfo culture)
        {
            return ResourceManager.GetString(id.ToString(), culture);
        }

        private static System.Resources.ResourceManager s_resourceManager;
        private static System.Resources.ResourceManager ResourceManager
        {
            get
            {
                if (s_resourceManager == null)
                {
                    s_resourceManager = new System.Resources.ResourceManager(typeof(CSharpResources).FullName, typeof(ErrorCode).GetTypeInfo().Assembly);
                }

                return s_resourceManager;
            }
        }

        internal static int GetWarningLevel(ErrorCode code)
        {
            if (IsInfo(code) || IsHidden(code))
            {
                // Info and hidden diagnostics should always be produced because some analyzers depend on them.
                return Diagnostic.InfoAndHiddenWarningLevel;
            }

            // Warning wave warnings (warning level > 4) should be documented in
            // docs/compilers/CSharp/Warnversion Warning Waves.md
            switch (code)
            {
                case ErrorCode.WRN_AddressOfInAsync:
                    // Warning level 8 is exclusively for warnings introduced in the compiler
                    // shipped with dotnet 8 (C# 12) and that can be reported for pre-existing code.
                    return 8;
                case ErrorCode.WRN_LowerCaseTypeName:
                    // Warning level 7 is exclusively for warnings introduced in the compiler
                    // shipped with dotnet 7 (C# 11) and that can be reported for pre-existing code.
                    return 7;
                case ErrorCode.WRN_PartialMethodTypeDifference:
                    // Warning level 6 is exclusively for warnings introduced in the compiler
                    // shipped with dotnet 6 (C# 10) and that can be reported for pre-existing code.
                    return 6;
                case ErrorCode.WRN_NubExprIsConstBool2:
                case ErrorCode.WRN_StaticInAsOrIs:
                case ErrorCode.WRN_PrecedenceInversion:
                case ErrorCode.WRN_UseDefViolationPropertyUnsupportedVersion:
                case ErrorCode.WRN_UseDefViolationFieldUnsupportedVersion:
                case ErrorCode.WRN_UnassignedThisAutoPropertyUnsupportedVersion:
                case ErrorCode.WRN_UnassignedThisUnsupportedVersion:
                case ErrorCode.WRN_ParamUnassigned:
                case ErrorCode.WRN_UseDefViolationProperty:
                case ErrorCode.WRN_UseDefViolationField:
                case ErrorCode.WRN_UseDefViolationThisUnsupportedVersion:
                case ErrorCode.WRN_UseDefViolationOut:
                case ErrorCode.WRN_UseDefViolation:
                case ErrorCode.WRN_SyncAndAsyncEntryPoints:
                case ErrorCode.WRN_ParameterIsStaticClass:
                case ErrorCode.WRN_ReturnTypeIsStaticClass:
                    // Warning level 5 is exclusively for warnings introduced in the compiler
                    // shipped with dotnet 5 (C# 9) and that can be reported for pre-existing code.
                    return 5;
                case ErrorCode.WRN_InvalidMainSig:
                case ErrorCode.WRN_LowercaseEllSuffix:
                case ErrorCode.WRN_NewNotRequired:
                case ErrorCode.WRN_MainCantBeGeneric:
                case ErrorCode.WRN_ProtectedInSealed:
                case ErrorCode.WRN_UnassignedInternalField:
                case ErrorCode.WRN_MissingParamTag:
                case ErrorCode.WRN_MissingXMLComment:
                case ErrorCode.WRN_MissingTypeParamTag:
                case ErrorCode.WRN_InvalidVersionFormat:
                    return 4;
                case ErrorCode.WRN_UnreferencedEvent:
                case ErrorCode.WRN_DuplicateUsing:
                case ErrorCode.WRN_UnreferencedVar:
                case ErrorCode.WRN_UnreferencedField:
                case ErrorCode.WRN_UnreferencedVarAssg:
                case ErrorCode.WRN_UnreferencedLocalFunction:
                case ErrorCode.WRN_SequentialOnPartialClass:
                case ErrorCode.WRN_UnreferencedFieldAssg:
                case ErrorCode.WRN_AmbiguousXMLReference:
                case ErrorCode.WRN_PossibleMistakenNullStatement:
                case ErrorCode.WRN_EqualsWithoutGetHashCode:
                case ErrorCode.WRN_EqualityOpWithoutEquals:
                case ErrorCode.WRN_EqualityOpWithoutGetHashCode:
                case ErrorCode.WRN_IncorrectBooleanAssg:
                case ErrorCode.WRN_BitwiseOrSignExtend:
                case ErrorCode.WRN_TypeParameterSameAsOuterTypeParameter:
                case ErrorCode.WRN_InvalidAssemblyName:
                case ErrorCode.WRN_UnifyReferenceBldRev:
                case ErrorCode.WRN_AssignmentToSelf:
                case ErrorCode.WRN_ComparisonToSelf:
                case ErrorCode.WRN_IsDynamicIsConfusing:
                case ErrorCode.WRN_DebugFullNameTooLong:
                case ErrorCode.WRN_PdbLocalNameTooLong:
                case ErrorCode.WRN_RecordEqualsWithoutGetHashCode:
                    return 3;
                case ErrorCode.WRN_NewRequired:
                case ErrorCode.WRN_NewOrOverrideExpected:
                case ErrorCode.WRN_UnreachableCode:
                case ErrorCode.WRN_UnreferencedLabel:
                case ErrorCode.WRN_NegativeArrayIndex:
                case ErrorCode.WRN_BadRefCompareLeft:
                case ErrorCode.WRN_BadRefCompareRight:
                case ErrorCode.WRN_PatternIsAmbiguous:
                case ErrorCode.WRN_PatternNotPublicOrNotInstance:
                case ErrorCode.WRN_PatternBadSignature:
                case ErrorCode.WRN_SameFullNameThisNsAgg:
                case ErrorCode.WRN_SameFullNameThisAggAgg:
                case ErrorCode.WRN_SameFullNameThisAggNs:
                case ErrorCode.WRN_GlobalAliasDefn:
                case ErrorCode.WRN_AlwaysNull:
                case ErrorCode.WRN_CmpAlwaysFalse:
                case ErrorCode.WRN_GotoCaseShouldConvert:
                case ErrorCode.WRN_NubExprIsConstBool:
                case ErrorCode.WRN_ExplicitImplCollision:
                case ErrorCode.WRN_DeprecatedSymbolStr:
                case ErrorCode.WRN_VacuousIntegralComp:
                case ErrorCode.WRN_AssignmentToLockOrDispose:
                case ErrorCode.WRN_DeprecatedCollectionInitAddStr:
                case ErrorCode.WRN_DeprecatedCollectionInitAdd:
                case ErrorCode.WRN_DuplicateParamTag:
                case ErrorCode.WRN_UnmatchedParamTag:
                case ErrorCode.WRN_UnprocessedXMLComment:
                case ErrorCode.WRN_InvalidSearchPathDir:
                case ErrorCode.WRN_UnifyReferenceMajMin:
                case ErrorCode.WRN_DuplicateTypeParamTag:
                case ErrorCode.WRN_UnmatchedTypeParamTag:
                case ErrorCode.WRN_UnmatchedParamRefTag:
                case ErrorCode.WRN_UnmatchedTypeParamRefTag:
                case ErrorCode.WRN_CantHaveManifestForModule:
                case ErrorCode.WRN_DynamicDispatchToConditionalMethod:
                case ErrorCode.WRN_NoSources:
                case ErrorCode.WRN_CLS_MeaninglessOnPrivateType:
                case ErrorCode.WRN_CLS_AssemblyNotCLS2:
                case ErrorCode.WRN_MainIgnored:
                case ErrorCode.WRN_UnqualifiedNestedTypeInCref:
                case ErrorCode.WRN_NoRuntimeMetadataVersion:
                    return 2;
                case ErrorCode.WRN_IsAlwaysTrue:
                case ErrorCode.WRN_IsAlwaysFalse:
                case ErrorCode.WRN_ByRefNonAgileField:
                case ErrorCode.WRN_VolatileByRef:
                case ErrorCode.WRN_FinalizeMethod:
                case ErrorCode.WRN_DeprecatedSymbol:
                case ErrorCode.WRN_ExternMethodNoImplementation:
                case ErrorCode.WRN_AttributeLocationOnBadDeclaration:
                case ErrorCode.WRN_InvalidAttributeLocation:
                case ErrorCode.WRN_NonObsoleteOverridingObsolete:
                case ErrorCode.WRN_CoClassWithoutComImport:
                case ErrorCode.WRN_ObsoleteOverridingNonObsolete:
                case ErrorCode.WRN_ExternCtorNoImplementation:
                case ErrorCode.WRN_WarningDirective:
                case ErrorCode.WRN_UnreachableGeneralCatch:
                case ErrorCode.WRN_DefaultValueForUnconsumedLocation:
                case ErrorCode.WRN_EmptySwitch:
                case ErrorCode.WRN_XMLParseError:
                case ErrorCode.WRN_BadXMLRef:
                case ErrorCode.WRN_BadXMLRefParamType:
                case ErrorCode.WRN_BadXMLRefReturnType:
                case ErrorCode.WRN_BadXMLRefSyntax:
                case ErrorCode.WRN_FailedInclude:
                case ErrorCode.WRN_InvalidInclude:
                case ErrorCode.WRN_XMLParseIncludeError:
                case ErrorCode.WRN_ALinkWarn:
                case ErrorCode.WRN_AssemblyAttributeFromModuleIsOverridden:
                case ErrorCode.WRN_CmdOptionConflictsSource:
                case ErrorCode.WRN_IllegalPragma:
                case ErrorCode.WRN_IllegalPPWarning:
                case ErrorCode.WRN_BadRestoreNumber:
                case ErrorCode.WRN_NonECMAFeature:
                case ErrorCode.WRN_ErrorOverride:
                case ErrorCode.WRN_MultiplePredefTypes:
                case ErrorCode.WRN_TooManyLinesForDebugger:
                case ErrorCode.WRN_CallOnNonAgileField:
                case ErrorCode.WRN_InvalidNumber:
                case ErrorCode.WRN_IllegalPPChecksum:
                case ErrorCode.WRN_EndOfPPLineExpected:
                case ErrorCode.WRN_ConflictingChecksum:
                case ErrorCode.WRN_DotOnDefault:
                case ErrorCode.WRN_BadXMLRefTypeVar:
                case ErrorCode.WRN_ReferencedAssemblyReferencesLinkedPIA:
                case ErrorCode.WRN_MultipleRuntimeImplementationMatches:
                case ErrorCode.WRN_MultipleRuntimeOverrideMatches:
                case ErrorCode.WRN_FileAlreadyIncluded:
                case ErrorCode.WRN_NoConfigNotOnCommandLine:
                case ErrorCode.WRN_AnalyzerCannotBeCreated:
                case ErrorCode.WRN_NoAnalyzerInAssembly:
                case ErrorCode.WRN_UnableToLoadAnalyzer:
                case ErrorCode.WRN_DefineIdentifierRequired:
                case ErrorCode.WRN_CLS_NoVarArgs:
                case ErrorCode.WRN_CLS_BadArgType:
                case ErrorCode.WRN_CLS_BadReturnType:
                case ErrorCode.WRN_CLS_BadFieldPropType:
                case ErrorCode.WRN_CLS_BadIdentifierCase:
                case ErrorCode.WRN_CLS_OverloadRefOut:
                case ErrorCode.WRN_CLS_OverloadUnnamed:
                case ErrorCode.WRN_CLS_BadIdentifier:
                case ErrorCode.WRN_CLS_BadBase:
                case ErrorCode.WRN_CLS_BadInterfaceMember:
                case ErrorCode.WRN_CLS_NoAbstractMembers:
                case ErrorCode.WRN_CLS_NotOnModules:
                case ErrorCode.WRN_CLS_ModuleMissingCLS:
                case ErrorCode.WRN_CLS_AssemblyNotCLS:
                case ErrorCode.WRN_CLS_BadAttributeType:
                case ErrorCode.WRN_CLS_ArrayArgumentToAttribute:
                case ErrorCode.WRN_CLS_NotOnModules2:
                case ErrorCode.WRN_CLS_IllegalTrueInFalse:
                case ErrorCode.WRN_CLS_MeaninglessOnParam:
                case ErrorCode.WRN_CLS_MeaninglessOnReturn:
                case ErrorCode.WRN_CLS_BadTypeVar:
                case ErrorCode.WRN_CLS_VolatileField:
                case ErrorCode.WRN_CLS_BadInterface:
                case ErrorCode.WRN_UnobservedAwaitableExpression:
                case ErrorCode.WRN_CallerLineNumberParamForUnconsumedLocation:
                case ErrorCode.WRN_CallerFilePathParamForUnconsumedLocation:
                case ErrorCode.WRN_CallerMemberNameParamForUnconsumedLocation:
                case ErrorCode.WRN_CallerFilePathPreferredOverCallerMemberName:
                case ErrorCode.WRN_CallerLineNumberPreferredOverCallerMemberName:
                case ErrorCode.WRN_CallerLineNumberPreferredOverCallerFilePath:
                case ErrorCode.WRN_DelaySignButNoKey:
                case ErrorCode.WRN_UnimplementedCommandLineSwitch:
                case ErrorCode.WRN_AsyncLacksAwaits:
                case ErrorCode.WRN_BadUILang:
                case ErrorCode.WRN_RefCultureMismatch:
                case ErrorCode.WRN_ConflictingMachineAssembly:
                case ErrorCode.WRN_FilterIsConstantTrue:
                case ErrorCode.WRN_FilterIsConstantFalse:
                case ErrorCode.WRN_FilterIsConstantFalseRedundantTryCatch:
                case ErrorCode.WRN_IdentifierOrNumericLiteralExpected:
                case ErrorCode.WRN_ReferencedAssemblyDoesNotHaveStrongName:
                case ErrorCode.WRN_AlignmentMagnitude:
                case ErrorCode.WRN_AttributeIgnoredWhenPublicSigning:
                case ErrorCode.WRN_TupleLiteralNameMismatch:
                case ErrorCode.WRN_Experimental:
                case ErrorCode.WRN_AttributesOnBackingFieldsNotAvailable:
                case ErrorCode.WRN_TupleBinopLiteralNameMismatch:
                case ErrorCode.WRN_TypeParameterSameAsOuterMethodTypeParameter:
                case ErrorCode.WRN_ConvertingNullableToNonNullable:
                case ErrorCode.WRN_NullReferenceAssignment:
                case ErrorCode.WRN_NullReferenceReceiver:
                case ErrorCode.WRN_NullReferenceReturn:
                case ErrorCode.WRN_NullReferenceArgument:
                case ErrorCode.WRN_NullabilityMismatchInTypeOnOverride:
                case ErrorCode.WRN_NullabilityMismatchInReturnTypeOnOverride:
                case ErrorCode.WRN_NullabilityMismatchInReturnTypeOnPartial:
                case ErrorCode.WRN_NullabilityMismatchInParameterTypeOnOverride:
                case ErrorCode.WRN_NullabilityMismatchInParameterTypeOnPartial:
                case ErrorCode.WRN_NullabilityMismatchInConstraintsOnPartialImplementation:
                case ErrorCode.WRN_NullabilityMismatchInTypeOnImplicitImplementation:
                case ErrorCode.WRN_NullabilityMismatchInReturnTypeOnImplicitImplementation:
                case ErrorCode.WRN_NullabilityMismatchInParameterTypeOnImplicitImplementation:
                case ErrorCode.WRN_DuplicateInterfaceWithNullabilityMismatchInBaseList:
                case ErrorCode.WRN_NullabilityMismatchInInterfaceImplementedByBase:
                case ErrorCode.WRN_NullabilityMismatchInExplicitlyImplementedInterface:
                case ErrorCode.WRN_NullabilityMismatchInTypeOnExplicitImplementation:
                case ErrorCode.WRN_NullabilityMismatchInReturnTypeOnExplicitImplementation:
                case ErrorCode.WRN_NullabilityMismatchInParameterTypeOnExplicitImplementation:
                case ErrorCode.WRN_UninitializedNonNullableField:
                case ErrorCode.WRN_NullabilityMismatchInAssignment:
                case ErrorCode.WRN_NullabilityMismatchInArgument:
                case ErrorCode.WRN_NullabilityMismatchInArgumentForOutput:
                case ErrorCode.WRN_NullabilityMismatchInReturnTypeOfTargetDelegate:
                case ErrorCode.WRN_NullabilityMismatchInParameterTypeOfTargetDelegate:
                case ErrorCode.WRN_NullAsNonNullable:
                case ErrorCode.WRN_NullableValueTypeMayBeNull:
                case ErrorCode.WRN_NullabilityMismatchInTypeParameterConstraint:
                case ErrorCode.WRN_MissingNonNullTypesContextForAnnotation:
                case ErrorCode.WRN_MissingNonNullTypesContextForAnnotationInGeneratedCode:
                case ErrorCode.WRN_NullabilityMismatchInConstraintsOnImplicitImplementation:
                case ErrorCode.WRN_NullabilityMismatchInTypeParameterReferenceTypeConstraint:
                case ErrorCode.WRN_SwitchExpressionNotExhaustive:
                case ErrorCode.WRN_IsTypeNamedUnderscore:
                case ErrorCode.WRN_GivenExpressionNeverMatchesPattern:
                case ErrorCode.WRN_GivenExpressionAlwaysMatchesConstant:
                case ErrorCode.WRN_SwitchExpressionNotExhaustiveWithUnnamedEnumValue:
                case ErrorCode.WRN_CaseConstantNamedUnderscore:
                case ErrorCode.WRN_ThrowPossibleNull:
                case ErrorCode.WRN_UnboxPossibleNull:
                case ErrorCode.WRN_SwitchExpressionNotExhaustiveForNull:
                case ErrorCode.WRN_ImplicitCopyInReadOnlyMember:
                case ErrorCode.WRN_UnconsumedEnumeratorCancellationAttributeUsage:
                case ErrorCode.WRN_UndecoratedCancellationTokenParameter:
                case ErrorCode.WRN_NullabilityMismatchInTypeParameterNotNullConstraint:
                case ErrorCode.WRN_DisallowNullAttributeForbidsMaybeNullAssignment:
                case ErrorCode.WRN_ParameterConditionallyDisallowsNull:
                case ErrorCode.WRN_NullReferenceInitializer:
                case ErrorCode.WRN_ShouldNotReturn:
                case ErrorCode.WRN_DoesNotReturnMismatch:
                case ErrorCode.WRN_TopLevelNullabilityMismatchInReturnTypeOnOverride:
                case ErrorCode.WRN_TopLevelNullabilityMismatchInParameterTypeOnOverride:
                case ErrorCode.WRN_TopLevelNullabilityMismatchInReturnTypeOnImplicitImplementation:
                case ErrorCode.WRN_TopLevelNullabilityMismatchInParameterTypeOnImplicitImplementation:
                case ErrorCode.WRN_TopLevelNullabilityMismatchInReturnTypeOnExplicitImplementation:
                case ErrorCode.WRN_TopLevelNullabilityMismatchInParameterTypeOnExplicitImplementation:
                case ErrorCode.WRN_ConstOutOfRangeChecked:
                case ErrorCode.WRN_MemberNotNull:
                case ErrorCode.WRN_MemberNotNullBadMember:
                case ErrorCode.WRN_MemberNotNullWhen:
                case ErrorCode.WRN_GeneratorFailedDuringInitialization:
                case ErrorCode.WRN_GeneratorFailedDuringGeneration:
                case ErrorCode.WRN_ParameterDisallowsNull:
                case ErrorCode.WRN_GivenExpressionAlwaysMatchesPattern:
                case ErrorCode.WRN_IsPatternAlways:
                case ErrorCode.WRN_SwitchExpressionNotExhaustiveWithWhen:
                case ErrorCode.WRN_SwitchExpressionNotExhaustiveForNullWithWhen:
                case ErrorCode.WRN_RecordNamedDisallowed:
                case ErrorCode.WRN_ParameterNotNullIfNotNull:
                case ErrorCode.WRN_ReturnNotNullIfNotNull:
                case ErrorCode.WRN_AnalyzerReferencesFramework:
                case ErrorCode.WRN_UnreadRecordParameter:
                case ErrorCode.WRN_DoNotCompareFunctionPointers:
                case ErrorCode.WRN_CallerArgumentExpressionParamForUnconsumedLocation:
                case ErrorCode.WRN_CallerLineNumberPreferredOverCallerArgumentExpression:
                case ErrorCode.WRN_CallerFilePathPreferredOverCallerArgumentExpression:
                case ErrorCode.WRN_CallerMemberNamePreferredOverCallerArgumentExpression:
                case ErrorCode.WRN_CallerArgumentExpressionAttributeHasInvalidParameterName:
                case ErrorCode.WRN_CallerArgumentExpressionAttributeSelfReferential:
                case ErrorCode.WRN_ParameterOccursAfterInterpolatedStringHandlerParameter:
                case ErrorCode.WRN_InterpolatedStringHandlerArgumentAttributeIgnoredOnLambdaParameters:
                case ErrorCode.WRN_CompileTimeCheckedOverflow:
                case ErrorCode.WRN_MethGrpToNonDel:
                case ErrorCode.WRN_UseDefViolationPropertySupportedVersion:
                case ErrorCode.WRN_UseDefViolationFieldSupportedVersion:
                case ErrorCode.WRN_UseDefViolationThisSupportedVersion:
                case ErrorCode.WRN_UnassignedThisAutoPropertySupportedVersion:
                case ErrorCode.WRN_UnassignedThisSupportedVersion:
                case ErrorCode.WRN_ObsoleteMembersShouldNotBeRequired:
                case ErrorCode.WRN_AnalyzerReferencesNewerCompiler:
                case ErrorCode.WRN_DuplicateAnalyzerReference:
                case ErrorCode.WRN_ScopedMismatchInParameterOfTarget:
                case ErrorCode.WRN_ScopedMismatchInParameterOfOverrideOrImplementation:
                case ErrorCode.WRN_ManagedAddr:
                case ErrorCode.WRN_EscapeVariable:
                case ErrorCode.WRN_EscapeStackAlloc:
                case ErrorCode.WRN_RefReturnNonreturnableLocal:
                case ErrorCode.WRN_RefReturnNonreturnableLocal2:
                case ErrorCode.WRN_RefReturnStructThis:
                case ErrorCode.WRN_RefAssignNarrower:
                case ErrorCode.WRN_MismatchedRefEscapeInTernary:
                case ErrorCode.WRN_RefReturnParameter:
                case ErrorCode.WRN_RefReturnScopedParameter:
                case ErrorCode.WRN_RefReturnParameter2:
                case ErrorCode.WRN_RefReturnScopedParameter2:
                case ErrorCode.WRN_RefReturnLocal:
                case ErrorCode.WRN_RefReturnLocal2:
                case ErrorCode.WRN_RefAssignReturnOnly:
                case ErrorCode.WRN_RefReturnOnlyParameter:
                case ErrorCode.WRN_RefReturnOnlyParameter2:
                case ErrorCode.WRN_RefAssignValEscapeWider:
                case ErrorCode.WRN_OptionalParamValueMismatch:
                case ErrorCode.WRN_ParamsArrayInLambdaOnly:
                case ErrorCode.WRN_CapturedPrimaryConstructorParameterPassedToBase:
                case ErrorCode.WRN_UnreadPrimaryConstructorParameter:
                case ErrorCode.WRN_CallNotInterceptable:
                    return 1;
                default:
                    return 0;
            }
            // Note: when adding a warning here, consider whether it should be registered as a nullability warning too
        }

        /// <summary>
        /// Returns true if this is a build-only diagnostic that is never reported from
        /// <see cref="SemanticModel.GetDiagnostics(Text.TextSpan?, System.Threading.CancellationToken)"/> API.
        /// Diagnostics generated during compilation phases such as lowering, emit, etc.
        /// are example of build-only diagnostics.
        /// </summary>
        internal static bool IsBuildOnlyDiagnostic(ErrorCode code)
        {
            switch (code)
            {
                case ErrorCode.WRN_ALinkWarn:
                case ErrorCode.WRN_UnreferencedField:
                case ErrorCode.WRN_UnreferencedFieldAssg:
                case ErrorCode.WRN_UnreferencedEvent:
                case ErrorCode.WRN_UnassignedInternalField:
                case ErrorCode.ERR_MissingPredefinedMember:
                case ErrorCode.ERR_PredefinedTypeNotFound:
                case ErrorCode.ERR_NoEntryPoint:
                case ErrorCode.WRN_InvalidMainSig:
                case ErrorCode.ERR_MultipleEntryPoints:
                case ErrorCode.WRN_MainIgnored:
                case ErrorCode.ERR_MainClassNotClass:
                case ErrorCode.WRN_MainCantBeGeneric:
                case ErrorCode.ERR_NoMainInClass:
                case ErrorCode.ERR_MainClassNotFound:
                case ErrorCode.WRN_SyncAndAsyncEntryPoints:
                case ErrorCode.ERR_BadDelegateConstructor:
                case ErrorCode.ERR_InsufficientStack:
                case ErrorCode.ERR_ModuleEmitFailure:
                case ErrorCode.ERR_TooManyLocals:
                case ErrorCode.ERR_BindToBogus:
                case ErrorCode.ERR_ExportedTypeConflictsWithDeclaration:
                case ErrorCode.ERR_ForwardedTypeConflictsWithDeclaration:
                case ErrorCode.ERR_ExportedTypesConflict:
                case ErrorCode.ERR_ForwardedTypeConflictsWithExportedType:
                case ErrorCode.ERR_ByRefTypeAndAwait:
                case ErrorCode.ERR_RefReturningCallAndAwait:
                case ErrorCode.ERR_SpecialByRefInLambda:
                case ErrorCode.ERR_DynamicRequiredTypesMissing:
                case ErrorCode.ERR_EncUpdateFailedDelegateTypeChanged:
                case ErrorCode.ERR_CannotBeConvertedToUtf8:
                case ErrorCode.ERR_FileTypeNonUniquePath:
                case ErrorCode.WRN_CallNotInterceptable:
                case ErrorCode.ERR_InterceptorSignatureMismatch:
                case ErrorCode.ERR_InterceptorMustHaveMatchingThisParameter:
                case ErrorCode.ERR_InterceptorMustNotHaveThisParameter:
                    // Update src\EditorFeatures\CSharp\LanguageServer\CSharpLspBuildOnlyDiagnostics.cs
                    // whenever new values are added here.
                    return true;
                case ErrorCode.Void:
                case ErrorCode.Unknown:
                case ErrorCode.ERR_NoMetadataFile:
                case ErrorCode.FTL_MetadataCantOpenFile:
                case ErrorCode.ERR_NoTypeDef:
                case ErrorCode.ERR_OutputWriteFailed:
                case ErrorCode.ERR_BadBinaryOps:
                case ErrorCode.ERR_IntDivByZero:
                case ErrorCode.ERR_BadIndexLHS:
                case ErrorCode.ERR_BadIndexCount:
                case ErrorCode.ERR_BadUnaryOp:
                case ErrorCode.ERR_ThisInStaticMeth:
                case ErrorCode.ERR_ThisInBadContext:
                case ErrorCode.ERR_NoImplicitConv:
                case ErrorCode.ERR_NoExplicitConv:
                case ErrorCode.ERR_ConstOutOfRange:
                case ErrorCode.ERR_AmbigBinaryOps:
                case ErrorCode.ERR_AmbigUnaryOp:
                case ErrorCode.ERR_InAttrOnOutParam:
                case ErrorCode.ERR_ValueCantBeNull:
                case ErrorCode.ERR_NoExplicitBuiltinConv:
                case ErrorCode.FTL_DebugEmitFailure:
                case ErrorCode.ERR_BadVisReturnType:
                case ErrorCode.ERR_BadVisParamType:
                case ErrorCode.ERR_BadVisFieldType:
                case ErrorCode.ERR_BadVisPropertyType:
                case ErrorCode.ERR_BadVisIndexerReturn:
                case ErrorCode.ERR_BadVisIndexerParam:
                case ErrorCode.ERR_BadVisOpReturn:
                case ErrorCode.ERR_BadVisOpParam:
                case ErrorCode.ERR_BadVisDelegateReturn:
                case ErrorCode.ERR_BadVisDelegateParam:
                case ErrorCode.ERR_BadVisBaseClass:
                case ErrorCode.ERR_BadVisBaseInterface:
                case ErrorCode.ERR_EventNeedsBothAccessors:
                case ErrorCode.ERR_EventNotDelegate:
                case ErrorCode.ERR_InterfaceEventInitializer:
                case ErrorCode.ERR_BadEventUsage:
                case ErrorCode.ERR_ExplicitEventFieldImpl:
                case ErrorCode.ERR_CantOverrideNonEvent:
                case ErrorCode.ERR_AddRemoveMustHaveBody:
                case ErrorCode.ERR_AbstractEventInitializer:
                case ErrorCode.ERR_PossibleBadNegCast:
                case ErrorCode.ERR_ReservedEnumerator:
                case ErrorCode.ERR_AsMustHaveReferenceType:
                case ErrorCode.WRN_LowercaseEllSuffix:
                case ErrorCode.ERR_BadEventUsageNoField:
                case ErrorCode.ERR_ConstraintOnlyAllowedOnGenericDecl:
                case ErrorCode.ERR_TypeParamMustBeIdentifier:
                case ErrorCode.ERR_MemberReserved:
                case ErrorCode.ERR_DuplicateParamName:
                case ErrorCode.ERR_DuplicateNameInNS:
                case ErrorCode.ERR_DuplicateNameInClass:
                case ErrorCode.ERR_NameNotInContext:
                case ErrorCode.ERR_AmbigContext:
                case ErrorCode.WRN_DuplicateUsing:
                case ErrorCode.ERR_BadMemberFlag:
                case ErrorCode.ERR_BadMemberProtection:
                case ErrorCode.WRN_NewRequired:
                case ErrorCode.WRN_NewNotRequired:
                case ErrorCode.ERR_CircConstValue:
                case ErrorCode.ERR_MemberAlreadyExists:
                case ErrorCode.ERR_StaticNotVirtual:
                case ErrorCode.ERR_OverrideNotNew:
                case ErrorCode.WRN_NewOrOverrideExpected:
                case ErrorCode.ERR_OverrideNotExpected:
                case ErrorCode.ERR_NamespaceUnexpected:
                case ErrorCode.ERR_NoSuchMember:
                case ErrorCode.ERR_BadSKknown:
                case ErrorCode.ERR_BadSKunknown:
                case ErrorCode.ERR_ObjectRequired:
                case ErrorCode.ERR_AmbigCall:
                case ErrorCode.ERR_BadAccess:
                case ErrorCode.ERR_MethDelegateMismatch:
                case ErrorCode.ERR_RetObjectRequired:
                case ErrorCode.ERR_RetNoObjectRequired:
                case ErrorCode.ERR_LocalDuplicate:
                case ErrorCode.ERR_AssgLvalueExpected:
                case ErrorCode.ERR_StaticConstParam:
                case ErrorCode.ERR_NotConstantExpression:
                case ErrorCode.ERR_NotNullConstRefField:
                case ErrorCode.ERR_LocalIllegallyOverrides:
                case ErrorCode.ERR_BadUsingNamespace:
                case ErrorCode.ERR_NoBreakOrCont:
                case ErrorCode.ERR_DuplicateLabel:
                case ErrorCode.ERR_NoConstructors:
                case ErrorCode.ERR_NoNewAbstract:
                case ErrorCode.ERR_ConstValueRequired:
                case ErrorCode.ERR_CircularBase:
                case ErrorCode.ERR_MethodNameExpected:
                case ErrorCode.ERR_ConstantExpected:
                case ErrorCode.ERR_V6SwitchGoverningTypeValueExpected:
                case ErrorCode.ERR_DuplicateCaseLabel:
                case ErrorCode.ERR_InvalidGotoCase:
                case ErrorCode.ERR_PropertyLacksGet:
                case ErrorCode.ERR_BadExceptionType:
                case ErrorCode.ERR_BadEmptyThrow:
                case ErrorCode.ERR_BadFinallyLeave:
                case ErrorCode.ERR_LabelShadow:
                case ErrorCode.ERR_LabelNotFound:
                case ErrorCode.ERR_UnreachableCatch:
                case ErrorCode.ERR_ReturnExpected:
                case ErrorCode.WRN_UnreachableCode:
                case ErrorCode.ERR_SwitchFallThrough:
                case ErrorCode.WRN_UnreferencedLabel:
                case ErrorCode.ERR_UseDefViolation:
                case ErrorCode.WRN_UnreferencedVar:
                case ErrorCode.ERR_UseDefViolationField:
                case ErrorCode.ERR_UnassignedThisUnsupportedVersion:
                case ErrorCode.ERR_AmbigQM:
                case ErrorCode.ERR_InvalidQM:
                case ErrorCode.ERR_NoBaseClass:
                case ErrorCode.ERR_BaseIllegal:
                case ErrorCode.ERR_ObjectProhibited:
                case ErrorCode.ERR_ParamUnassigned:
                case ErrorCode.ERR_InvalidArray:
                case ErrorCode.ERR_ExternHasBody:
                case ErrorCode.ERR_AbstractAndExtern:
                case ErrorCode.ERR_BadAttributeParamType:
                case ErrorCode.ERR_BadAttributeArgument:
                case ErrorCode.WRN_IsAlwaysTrue:
                case ErrorCode.WRN_IsAlwaysFalse:
                case ErrorCode.ERR_LockNeedsReference:
                case ErrorCode.ERR_NullNotValid:
                case ErrorCode.ERR_UseDefViolationThisUnsupportedVersion:
                case ErrorCode.ERR_ArgsInvalid:
                case ErrorCode.ERR_AssgReadonly:
                case ErrorCode.ERR_RefReadonly:
                case ErrorCode.ERR_PtrExpected:
                case ErrorCode.ERR_PtrIndexSingle:
                case ErrorCode.WRN_ByRefNonAgileField:
                case ErrorCode.ERR_AssgReadonlyStatic:
                case ErrorCode.ERR_RefReadonlyStatic:
                case ErrorCode.ERR_AssgReadonlyProp:
                case ErrorCode.ERR_IllegalStatement:
                case ErrorCode.ERR_BadGetEnumerator:
                case ErrorCode.ERR_AbstractBaseCall:
                case ErrorCode.ERR_RefProperty:
                case ErrorCode.ERR_ManagedAddr:
                case ErrorCode.ERR_BadFixedInitType:
                case ErrorCode.ERR_FixedMustInit:
                case ErrorCode.ERR_InvalidAddrOp:
                case ErrorCode.ERR_FixedNeeded:
                case ErrorCode.ERR_FixedNotNeeded:
                case ErrorCode.ERR_UnsafeNeeded:
                case ErrorCode.ERR_OpTFRetType:
                case ErrorCode.ERR_OperatorNeedsMatch:
                case ErrorCode.ERR_BadBoolOp:
                case ErrorCode.ERR_MustHaveOpTF:
                case ErrorCode.WRN_UnreferencedVarAssg:
                case ErrorCode.ERR_CheckedOverflow:
                case ErrorCode.ERR_ConstOutOfRangeChecked:
                case ErrorCode.ERR_BadVarargs:
                case ErrorCode.ERR_ParamsMustBeArray:
                case ErrorCode.ERR_IllegalArglist:
                case ErrorCode.ERR_IllegalUnsafe:
                case ErrorCode.ERR_AmbigMember:
                case ErrorCode.ERR_BadForeachDecl:
                case ErrorCode.ERR_ParamsLast:
                case ErrorCode.ERR_SizeofUnsafe:
                case ErrorCode.ERR_DottedTypeNameNotFoundInNS:
                case ErrorCode.ERR_FieldInitRefNonstatic:
                case ErrorCode.ERR_SealedNonOverride:
                case ErrorCode.ERR_CantOverrideSealed:
                case ErrorCode.ERR_VoidError:
                case ErrorCode.ERR_ConditionalOnOverride:
                case ErrorCode.ERR_PointerInAsOrIs:
                case ErrorCode.ERR_CallingFinalizeDeprecated:
                case ErrorCode.ERR_SingleTypeNameNotFound:
                case ErrorCode.ERR_NegativeStackAllocSize:
                case ErrorCode.ERR_NegativeArraySize:
                case ErrorCode.ERR_OverrideFinalizeDeprecated:
                case ErrorCode.ERR_CallingBaseFinalizeDeprecated:
                case ErrorCode.WRN_NegativeArrayIndex:
                case ErrorCode.WRN_BadRefCompareLeft:
                case ErrorCode.WRN_BadRefCompareRight:
                case ErrorCode.ERR_BadCastInFixed:
                case ErrorCode.ERR_StackallocInCatchFinally:
                case ErrorCode.ERR_VarargsLast:
                case ErrorCode.ERR_MissingPartial:
                case ErrorCode.ERR_PartialTypeKindConflict:
                case ErrorCode.ERR_PartialModifierConflict:
                case ErrorCode.ERR_PartialMultipleBases:
                case ErrorCode.ERR_PartialWrongTypeParams:
                case ErrorCode.ERR_PartialWrongConstraints:
                case ErrorCode.ERR_NoImplicitConvCast:
                case ErrorCode.ERR_PartialMisplaced:
                case ErrorCode.ERR_ImportedCircularBase:
                case ErrorCode.ERR_UseDefViolationOut:
                case ErrorCode.ERR_ArraySizeInDeclaration:
                case ErrorCode.ERR_InaccessibleGetter:
                case ErrorCode.ERR_InaccessibleSetter:
                case ErrorCode.ERR_InvalidPropertyAccessMod:
                case ErrorCode.ERR_DuplicatePropertyAccessMods:
                case ErrorCode.ERR_AccessModMissingAccessor:
                case ErrorCode.ERR_UnimplementedInterfaceAccessor:
                case ErrorCode.WRN_PatternIsAmbiguous:
                case ErrorCode.WRN_PatternNotPublicOrNotInstance:
                case ErrorCode.WRN_PatternBadSignature:
                case ErrorCode.ERR_FriendRefNotEqualToThis:
                case ErrorCode.WRN_SequentialOnPartialClass:
                case ErrorCode.ERR_BadConstType:
                case ErrorCode.ERR_NoNewTyvar:
                case ErrorCode.ERR_BadArity:
                case ErrorCode.ERR_BadTypeArgument:
                case ErrorCode.ERR_TypeArgsNotAllowed:
                case ErrorCode.ERR_HasNoTypeVars:
                case ErrorCode.ERR_NewConstraintNotSatisfied:
                case ErrorCode.ERR_GenericConstraintNotSatisfiedRefType:
                case ErrorCode.ERR_GenericConstraintNotSatisfiedNullableEnum:
                case ErrorCode.ERR_GenericConstraintNotSatisfiedNullableInterface:
                case ErrorCode.ERR_GenericConstraintNotSatisfiedTyVar:
                case ErrorCode.ERR_GenericConstraintNotSatisfiedValType:
                case ErrorCode.ERR_DuplicateGeneratedName:
                case ErrorCode.ERR_GlobalSingleTypeNameNotFound:
                case ErrorCode.ERR_NewBoundMustBeLast:
                case ErrorCode.ERR_TypeVarCantBeNull:
                case ErrorCode.ERR_DuplicateBound:
                case ErrorCode.ERR_ClassBoundNotFirst:
                case ErrorCode.ERR_BadRetType:
                case ErrorCode.ERR_DuplicateConstraintClause:
                case ErrorCode.ERR_CantInferMethTypeArgs:
                case ErrorCode.ERR_LocalSameNameAsTypeParam:
                case ErrorCode.ERR_AsWithTypeVar:
                case ErrorCode.ERR_BadIndexerNameAttr:
                case ErrorCode.ERR_AttrArgWithTypeVars:
                case ErrorCode.ERR_NewTyvarWithArgs:
                case ErrorCode.ERR_AbstractSealedStatic:
                case ErrorCode.WRN_AmbiguousXMLReference:
                case ErrorCode.WRN_VolatileByRef:
                case ErrorCode.ERR_ComImportWithImpl:
                case ErrorCode.ERR_ComImportWithBase:
                case ErrorCode.ERR_ImplBadConstraints:
                case ErrorCode.ERR_DottedTypeNameNotFoundInAgg:
                case ErrorCode.ERR_MethGrpToNonDel:
                case ErrorCode.ERR_BadExternAlias:
                case ErrorCode.ERR_ColColWithTypeAlias:
                case ErrorCode.ERR_AliasNotFound:
                case ErrorCode.ERR_SameFullNameAggAgg:
                case ErrorCode.ERR_SameFullNameNsAgg:
                case ErrorCode.WRN_SameFullNameThisNsAgg:
                case ErrorCode.WRN_SameFullNameThisAggAgg:
                case ErrorCode.WRN_SameFullNameThisAggNs:
                case ErrorCode.ERR_SameFullNameThisAggThisNs:
                case ErrorCode.ERR_ExternAfterElements:
                case ErrorCode.WRN_GlobalAliasDefn:
                case ErrorCode.ERR_SealedStaticClass:
                case ErrorCode.ERR_PrivateAbstractAccessor:
                case ErrorCode.ERR_ValueExpected:
                case ErrorCode.ERR_UnboxNotLValue:
                case ErrorCode.ERR_AnonMethGrpInForEach:
                case ErrorCode.ERR_BadIncDecRetType:
                case ErrorCode.ERR_TypeConstraintsMustBeUniqueAndFirst:
                case ErrorCode.ERR_RefValBoundWithClass:
                case ErrorCode.ERR_NewBoundWithVal:
                case ErrorCode.ERR_RefConstraintNotSatisfied:
                case ErrorCode.ERR_ValConstraintNotSatisfied:
                case ErrorCode.ERR_CircularConstraint:
                case ErrorCode.ERR_BaseConstraintConflict:
                case ErrorCode.ERR_ConWithValCon:
                case ErrorCode.ERR_AmbigUDConv:
                case ErrorCode.WRN_AlwaysNull:
                case ErrorCode.ERR_OverrideWithConstraints:
                case ErrorCode.ERR_AmbigOverride:
                case ErrorCode.ERR_DecConstError:
                case ErrorCode.WRN_CmpAlwaysFalse:
                case ErrorCode.WRN_FinalizeMethod:
                case ErrorCode.ERR_ExplicitImplParams:
                case ErrorCode.WRN_GotoCaseShouldConvert:
                case ErrorCode.ERR_MethodImplementingAccessor:
                case ErrorCode.WRN_NubExprIsConstBool:
                case ErrorCode.WRN_ExplicitImplCollision:
                case ErrorCode.ERR_AbstractHasBody:
                case ErrorCode.ERR_ConcreteMissingBody:
                case ErrorCode.ERR_AbstractAndSealed:
                case ErrorCode.ERR_AbstractNotVirtual:
                case ErrorCode.ERR_StaticConstant:
                case ErrorCode.ERR_CantOverrideNonFunction:
                case ErrorCode.ERR_CantOverrideNonVirtual:
                case ErrorCode.ERR_CantChangeAccessOnOverride:
                case ErrorCode.ERR_CantChangeReturnTypeOnOverride:
                case ErrorCode.ERR_CantDeriveFromSealedType:
                case ErrorCode.ERR_AbstractInConcreteClass:
                case ErrorCode.ERR_StaticConstructorWithExplicitConstructorCall:
                case ErrorCode.ERR_StaticConstructorWithAccessModifiers:
                case ErrorCode.ERR_RecursiveConstructorCall:
                case ErrorCode.ERR_ObjectCallingBaseConstructor:
                case ErrorCode.ERR_StructWithBaseConstructorCall:
                case ErrorCode.ERR_StructLayoutCycle:
                case ErrorCode.ERR_InterfacesCantContainFields:
                case ErrorCode.ERR_InterfacesCantContainConstructors:
                case ErrorCode.ERR_NonInterfaceInInterfaceList:
                case ErrorCode.ERR_DuplicateInterfaceInBaseList:
                case ErrorCode.ERR_CycleInInterfaceInheritance:
                case ErrorCode.ERR_HidingAbstractMethod:
                case ErrorCode.ERR_UnimplementedAbstractMethod:
                case ErrorCode.ERR_UnimplementedInterfaceMember:
                case ErrorCode.ERR_ObjectCantHaveBases:
                case ErrorCode.ERR_ExplicitInterfaceImplementationNotInterface:
                case ErrorCode.ERR_InterfaceMemberNotFound:
                case ErrorCode.ERR_ClassDoesntImplementInterface:
                case ErrorCode.ERR_ExplicitInterfaceImplementationInNonClassOrStruct:
                case ErrorCode.ERR_MemberNameSameAsType:
                case ErrorCode.ERR_EnumeratorOverflow:
                case ErrorCode.ERR_CantOverrideNonProperty:
                case ErrorCode.ERR_NoGetToOverride:
                case ErrorCode.ERR_NoSetToOverride:
                case ErrorCode.ERR_PropertyCantHaveVoidType:
                case ErrorCode.ERR_PropertyWithNoAccessors:
                case ErrorCode.ERR_NewVirtualInSealed:
                case ErrorCode.ERR_ExplicitPropertyAddingAccessor:
                case ErrorCode.ERR_ExplicitPropertyMissingAccessor:
                case ErrorCode.ERR_ConversionWithInterface:
                case ErrorCode.ERR_ConversionWithBase:
                case ErrorCode.ERR_ConversionWithDerived:
                case ErrorCode.ERR_IdentityConversion:
                case ErrorCode.ERR_ConversionNotInvolvingContainedType:
                case ErrorCode.ERR_DuplicateConversionInClass:
                case ErrorCode.ERR_OperatorsMustBeStatic:
                case ErrorCode.ERR_BadIncDecSignature:
                case ErrorCode.ERR_BadUnaryOperatorSignature:
                case ErrorCode.ERR_BadBinaryOperatorSignature:
                case ErrorCode.ERR_BadShiftOperatorSignature:
                case ErrorCode.ERR_InterfacesCantContainConversionOrEqualityOperators:
                case ErrorCode.ERR_CantOverrideBogusMethod:
                case ErrorCode.ERR_CantCallSpecialMethod:
                case ErrorCode.ERR_BadTypeReference:
                case ErrorCode.ERR_BadDestructorName:
                case ErrorCode.ERR_OnlyClassesCanContainDestructors:
                case ErrorCode.ERR_ConflictAliasAndMember:
                case ErrorCode.ERR_ConditionalOnSpecialMethod:
                case ErrorCode.ERR_ConditionalMustReturnVoid:
                case ErrorCode.ERR_DuplicateAttribute:
                case ErrorCode.ERR_ConditionalOnInterfaceMethod:
                case ErrorCode.ERR_OperatorCantReturnVoid:
                case ErrorCode.ERR_InvalidAttributeArgument:
                case ErrorCode.ERR_AttributeOnBadSymbolType:
                case ErrorCode.ERR_FloatOverflow:
                case ErrorCode.ERR_InvalidReal:
                case ErrorCode.ERR_ComImportWithoutUuidAttribute:
                case ErrorCode.ERR_InvalidNamedArgument:
                case ErrorCode.ERR_DllImportOnInvalidMethod:
                case ErrorCode.ERR_FieldCantBeRefAny:
                case ErrorCode.ERR_ArrayElementCantBeRefAny:
                case ErrorCode.WRN_DeprecatedSymbol:
                case ErrorCode.ERR_NotAnAttributeClass:
                case ErrorCode.ERR_BadNamedAttributeArgument:
                case ErrorCode.WRN_DeprecatedSymbolStr:
                case ErrorCode.ERR_DeprecatedSymbolStr:
                case ErrorCode.ERR_IndexerCantHaveVoidType:
                case ErrorCode.ERR_VirtualPrivate:
                case ErrorCode.ERR_ArrayInitToNonArrayType:
                case ErrorCode.ERR_ArrayInitInBadPlace:
                case ErrorCode.ERR_MissingStructOffset:
                case ErrorCode.WRN_ExternMethodNoImplementation:
                case ErrorCode.WRN_ProtectedInSealed:
                case ErrorCode.ERR_InterfaceImplementedByConditional:
                case ErrorCode.ERR_InterfaceImplementedImplicitlyByVariadic:
                case ErrorCode.ERR_IllegalRefParam:
                case ErrorCode.ERR_BadArgumentToAttribute:
                case ErrorCode.ERR_StructOffsetOnBadStruct:
                case ErrorCode.ERR_StructOffsetOnBadField:
                case ErrorCode.ERR_AttributeUsageOnNonAttributeClass:
                case ErrorCode.WRN_PossibleMistakenNullStatement:
                case ErrorCode.ERR_DuplicateNamedAttributeArgument:
                case ErrorCode.ERR_DeriveFromEnumOrValueType:
                case ErrorCode.ERR_DefaultMemberOnIndexedType:
                case ErrorCode.ERR_BogusType:
                case ErrorCode.ERR_CStyleArray:
                case ErrorCode.WRN_VacuousIntegralComp:
                case ErrorCode.ERR_AbstractAttributeClass:
                case ErrorCode.ERR_BadNamedAttributeArgumentType:
                case ErrorCode.WRN_AttributeLocationOnBadDeclaration:
                case ErrorCode.WRN_InvalidAttributeLocation:
                case ErrorCode.WRN_EqualsWithoutGetHashCode:
                case ErrorCode.WRN_EqualityOpWithoutEquals:
                case ErrorCode.WRN_EqualityOpWithoutGetHashCode:
                case ErrorCode.ERR_OutAttrOnRefParam:
                case ErrorCode.ERR_OverloadRefKind:
                case ErrorCode.ERR_LiteralDoubleCast:
                case ErrorCode.WRN_IncorrectBooleanAssg:
                case ErrorCode.ERR_ProtectedInStruct:
                case ErrorCode.ERR_InconsistentIndexerNames:
                case ErrorCode.ERR_ComImportWithUserCtor:
                case ErrorCode.ERR_FieldCantHaveVoidType:
                case ErrorCode.WRN_NonObsoleteOverridingObsolete:
                case ErrorCode.ERR_SystemVoid:
                case ErrorCode.ERR_ExplicitParamArray:
                case ErrorCode.WRN_BitwiseOrSignExtend:
                case ErrorCode.ERR_VolatileStruct:
                case ErrorCode.ERR_VolatileAndReadonly:
                case ErrorCode.ERR_AbstractField:
                case ErrorCode.ERR_BogusExplicitImpl:
                case ErrorCode.ERR_ExplicitMethodImplAccessor:
                case ErrorCode.WRN_CoClassWithoutComImport:
                case ErrorCode.ERR_ConditionalWithOutParam:
                case ErrorCode.ERR_AccessorImplementingMethod:
                case ErrorCode.ERR_AliasQualAsExpression:
                case ErrorCode.ERR_DerivingFromATyVar:
                case ErrorCode.ERR_DuplicateTypeParameter:
                case ErrorCode.WRN_TypeParameterSameAsOuterTypeParameter:
                case ErrorCode.ERR_TypeVariableSameAsParent:
                case ErrorCode.ERR_UnifyingInterfaceInstantiations:
                case ErrorCode.ERR_TyVarNotFoundInConstraint:
                case ErrorCode.ERR_BadBoundType:
                case ErrorCode.ERR_SpecialTypeAsBound:
                case ErrorCode.ERR_BadVisBound:
                case ErrorCode.ERR_LookupInTypeVariable:
                case ErrorCode.ERR_BadConstraintType:
                case ErrorCode.ERR_InstanceMemberInStaticClass:
                case ErrorCode.ERR_StaticBaseClass:
                case ErrorCode.ERR_ConstructorInStaticClass:
                case ErrorCode.ERR_DestructorInStaticClass:
                case ErrorCode.ERR_InstantiatingStaticClass:
                case ErrorCode.ERR_StaticDerivedFromNonObject:
                case ErrorCode.ERR_StaticClassInterfaceImpl:
                case ErrorCode.ERR_OperatorInStaticClass:
                case ErrorCode.ERR_ConvertToStaticClass:
                case ErrorCode.ERR_ConstraintIsStaticClass:
                case ErrorCode.ERR_GenericArgIsStaticClass:
                case ErrorCode.ERR_ArrayOfStaticClass:
                case ErrorCode.ERR_IndexerInStaticClass:
                case ErrorCode.ERR_ParameterIsStaticClass:
                case ErrorCode.ERR_ReturnTypeIsStaticClass:
                case ErrorCode.ERR_VarDeclIsStaticClass:
                case ErrorCode.ERR_BadEmptyThrowInFinally:
                case ErrorCode.ERR_InvalidSpecifier:
                case ErrorCode.WRN_AssignmentToLockOrDispose:
                case ErrorCode.ERR_ForwardedTypeInThisAssembly:
                case ErrorCode.ERR_ForwardedTypeIsNested:
                case ErrorCode.ERR_CycleInTypeForwarder:
                case ErrorCode.ERR_AssemblyNameOnNonModule:
                case ErrorCode.ERR_InvalidFwdType:
                case ErrorCode.ERR_CloseUnimplementedInterfaceMemberStatic:
                case ErrorCode.ERR_CloseUnimplementedInterfaceMemberNotPublic:
                case ErrorCode.ERR_CloseUnimplementedInterfaceMemberWrongReturnType:
                case ErrorCode.ERR_DuplicateTypeForwarder:
                case ErrorCode.ERR_ExpectedSelectOrGroup:
                case ErrorCode.ERR_ExpectedContextualKeywordOn:
                case ErrorCode.ERR_ExpectedContextualKeywordEquals:
                case ErrorCode.ERR_ExpectedContextualKeywordBy:
                case ErrorCode.ERR_InvalidAnonymousTypeMemberDeclarator:
                case ErrorCode.ERR_InvalidInitializerElementInitializer:
                case ErrorCode.ERR_InconsistentLambdaParameterUsage:
                case ErrorCode.ERR_PartialMethodInvalidModifier:
                case ErrorCode.ERR_PartialMethodOnlyInPartialClass:
                case ErrorCode.ERR_PartialMethodNotExplicit:
                case ErrorCode.ERR_PartialMethodExtensionDifference:
                case ErrorCode.ERR_PartialMethodOnlyOneLatent:
                case ErrorCode.ERR_PartialMethodOnlyOneActual:
                case ErrorCode.ERR_PartialMethodParamsDifference:
                case ErrorCode.ERR_PartialMethodMustHaveLatent:
                case ErrorCode.ERR_PartialMethodInconsistentConstraints:
                case ErrorCode.ERR_PartialMethodToDelegate:
                case ErrorCode.ERR_PartialMethodStaticDifference:
                case ErrorCode.ERR_PartialMethodUnsafeDifference:
                case ErrorCode.ERR_PartialMethodInExpressionTree:
                case ErrorCode.ERR_ExplicitImplCollisionOnRefOut:
                case ErrorCode.ERR_IndirectRecursiveConstructorCall:
                case ErrorCode.WRN_ObsoleteOverridingNonObsolete:
                case ErrorCode.WRN_DebugFullNameTooLong:
                case ErrorCode.ERR_ImplicitlyTypedVariableAssignedBadValue:
                case ErrorCode.ERR_ImplicitlyTypedVariableWithNoInitializer:
                case ErrorCode.ERR_ImplicitlyTypedVariableMultipleDeclarator:
                case ErrorCode.ERR_ImplicitlyTypedVariableAssignedArrayInitializer:
                case ErrorCode.ERR_ImplicitlyTypedLocalCannotBeFixed:
                case ErrorCode.ERR_ImplicitlyTypedVariableCannotBeConst:
                case ErrorCode.WRN_ExternCtorNoImplementation:
                case ErrorCode.ERR_TypeVarNotFound:
                case ErrorCode.ERR_ImplicitlyTypedArrayNoBestType:
                case ErrorCode.ERR_AnonymousTypePropertyAssignedBadValue:
                case ErrorCode.ERR_ExpressionTreeContainsBaseAccess:
                case ErrorCode.ERR_ExpressionTreeContainsAssignment:
                case ErrorCode.ERR_AnonymousTypeDuplicatePropertyName:
                case ErrorCode.ERR_StatementLambdaToExpressionTree:
                case ErrorCode.ERR_ExpressionTreeMustHaveDelegate:
                case ErrorCode.ERR_AnonymousTypeNotAvailable:
                case ErrorCode.ERR_LambdaInIsAs:
                case ErrorCode.ERR_ExpressionTreeContainsMultiDimensionalArrayInitializer:
                case ErrorCode.ERR_MissingArgument:
                case ErrorCode.ERR_VariableUsedBeforeDeclaration:
                case ErrorCode.ERR_UnassignedThisAutoPropertyUnsupportedVersion:
                case ErrorCode.ERR_VariableUsedBeforeDeclarationAndHidesField:
                case ErrorCode.ERR_ExpressionTreeContainsBadCoalesce:
                case ErrorCode.ERR_ArrayInitializerExpected:
                case ErrorCode.ERR_ArrayInitializerIncorrectLength:
                case ErrorCode.ERR_ExpressionTreeContainsNamedArgument:
                case ErrorCode.ERR_ExpressionTreeContainsOptionalArgument:
                case ErrorCode.ERR_ExpressionTreeContainsIndexedProperty:
                case ErrorCode.ERR_IndexedPropertyRequiresParams:
                case ErrorCode.ERR_IndexedPropertyMustHaveAllOptionalParams:
                case ErrorCode.ERR_IdentifierExpected:
                case ErrorCode.ERR_SemicolonExpected:
                case ErrorCode.ERR_SyntaxError:
                case ErrorCode.ERR_DuplicateModifier:
                case ErrorCode.ERR_DuplicateAccessor:
                case ErrorCode.ERR_IntegralTypeExpected:
                case ErrorCode.ERR_IllegalEscape:
                case ErrorCode.ERR_NewlineInConst:
                case ErrorCode.ERR_EmptyCharConst:
                case ErrorCode.ERR_TooManyCharsInConst:
                case ErrorCode.ERR_InvalidNumber:
                case ErrorCode.ERR_GetOrSetExpected:
                case ErrorCode.ERR_ClassTypeExpected:
                case ErrorCode.ERR_NamedArgumentExpected:
                case ErrorCode.ERR_TooManyCatches:
                case ErrorCode.ERR_ThisOrBaseExpected:
                case ErrorCode.ERR_OvlUnaryOperatorExpected:
                case ErrorCode.ERR_OvlBinaryOperatorExpected:
                case ErrorCode.ERR_IntOverflow:
                case ErrorCode.ERR_EOFExpected:
                case ErrorCode.ERR_BadEmbeddedStmt:
                case ErrorCode.ERR_PPDirectiveExpected:
                case ErrorCode.ERR_EndOfPPLineExpected:
                case ErrorCode.ERR_CloseParenExpected:
                case ErrorCode.ERR_EndifDirectiveExpected:
                case ErrorCode.ERR_UnexpectedDirective:
                case ErrorCode.ERR_ErrorDirective:
                case ErrorCode.WRN_WarningDirective:
                case ErrorCode.ERR_TypeExpected:
                case ErrorCode.ERR_PPDefFollowsToken:
                case ErrorCode.ERR_OpenEndedComment:
                case ErrorCode.ERR_OvlOperatorExpected:
                case ErrorCode.ERR_EndRegionDirectiveExpected:
                case ErrorCode.ERR_UnterminatedStringLit:
                case ErrorCode.ERR_BadDirectivePlacement:
                case ErrorCode.ERR_IdentifierExpectedKW:
                case ErrorCode.ERR_SemiOrLBraceExpected:
                case ErrorCode.ERR_MultiTypeInDeclaration:
                case ErrorCode.ERR_AddOrRemoveExpected:
                case ErrorCode.ERR_UnexpectedCharacter:
                case ErrorCode.ERR_ProtectedInStatic:
                case ErrorCode.WRN_UnreachableGeneralCatch:
                case ErrorCode.ERR_IncrementLvalueExpected:
                case ErrorCode.ERR_NoSuchMemberOrExtension:
                case ErrorCode.WRN_DeprecatedCollectionInitAddStr:
                case ErrorCode.ERR_DeprecatedCollectionInitAddStr:
                case ErrorCode.WRN_DeprecatedCollectionInitAdd:
                case ErrorCode.ERR_DefaultValueNotAllowed:
                case ErrorCode.WRN_DefaultValueForUnconsumedLocation:
                case ErrorCode.ERR_PartialWrongTypeParamsVariance:
                case ErrorCode.ERR_GlobalSingleTypeNameNotFoundFwd:
                case ErrorCode.ERR_DottedTypeNameNotFoundInNSFwd:
                case ErrorCode.ERR_SingleTypeNameNotFoundFwd:
                case ErrorCode.WRN_IdentifierOrNumericLiteralExpected:
                case ErrorCode.ERR_UnexpectedToken:
                case ErrorCode.ERR_BadThisParam:
                case ErrorCode.ERR_BadTypeforThis:
                case ErrorCode.ERR_BadParamModThis:
                case ErrorCode.ERR_BadExtensionMeth:
                case ErrorCode.ERR_BadExtensionAgg:
                case ErrorCode.ERR_DupParamMod:
                case ErrorCode.ERR_ExtensionMethodsDecl:
                case ErrorCode.ERR_ExtensionAttrNotFound:
                case ErrorCode.ERR_ExplicitExtension:
                case ErrorCode.ERR_ValueTypeExtDelegate:
                case ErrorCode.ERR_BadArgCount:
                case ErrorCode.ERR_BadArgType:
                case ErrorCode.ERR_NoSourceFile:
                case ErrorCode.ERR_CantRefResource:
                case ErrorCode.ERR_ResourceNotUnique:
                case ErrorCode.ERR_ImportNonAssembly:
                case ErrorCode.ERR_RefLvalueExpected:
                case ErrorCode.ERR_BaseInStaticMeth:
                case ErrorCode.ERR_BaseInBadContext:
                case ErrorCode.ERR_RbraceExpected:
                case ErrorCode.ERR_LbraceExpected:
                case ErrorCode.ERR_InExpected:
                case ErrorCode.ERR_InvalidPreprocExpr:
                case ErrorCode.ERR_InvalidMemberDecl:
                case ErrorCode.ERR_MemberNeedsType:
                case ErrorCode.ERR_BadBaseType:
                case ErrorCode.WRN_EmptySwitch:
                case ErrorCode.ERR_ExpectedEndTry:
                case ErrorCode.ERR_InvalidExprTerm:
                case ErrorCode.ERR_BadNewExpr:
                case ErrorCode.ERR_NoNamespacePrivate:
                case ErrorCode.ERR_BadVarDecl:
                case ErrorCode.ERR_UsingAfterElements:
                case ErrorCode.ERR_BadBinOpArgs:
                case ErrorCode.ERR_BadUnOpArgs:
                case ErrorCode.ERR_NoVoidParameter:
                case ErrorCode.ERR_DuplicateAlias:
                case ErrorCode.ERR_BadProtectedAccess:
                case ErrorCode.ERR_AddModuleAssembly:
                case ErrorCode.ERR_BindToBogusProp2:
                case ErrorCode.ERR_BindToBogusProp1:
                case ErrorCode.ERR_NoVoidHere:
                case ErrorCode.ERR_IndexerNeedsParam:
                case ErrorCode.ERR_BadArraySyntax:
                case ErrorCode.ERR_BadOperatorSyntax:
                case ErrorCode.ERR_OutputNeedsName:
                case ErrorCode.ERR_CantHaveWin32ResAndManifest:
                case ErrorCode.ERR_CantHaveWin32ResAndIcon:
                case ErrorCode.ERR_CantReadResource:
                case ErrorCode.ERR_DocFileGen:
                case ErrorCode.WRN_XMLParseError:
                case ErrorCode.WRN_DuplicateParamTag:
                case ErrorCode.WRN_UnmatchedParamTag:
                case ErrorCode.WRN_MissingParamTag:
                case ErrorCode.WRN_BadXMLRef:
                case ErrorCode.ERR_BadStackAllocExpr:
                case ErrorCode.ERR_InvalidLineNumber:
                case ErrorCode.ERR_MissingPPFile:
                case ErrorCode.ERR_ForEachMissingMember:
                case ErrorCode.WRN_BadXMLRefParamType:
                case ErrorCode.WRN_BadXMLRefReturnType:
                case ErrorCode.ERR_BadWin32Res:
                case ErrorCode.WRN_BadXMLRefSyntax:
                case ErrorCode.ERR_BadModifierLocation:
                case ErrorCode.ERR_MissingArraySize:
                case ErrorCode.WRN_UnprocessedXMLComment:
                case ErrorCode.WRN_FailedInclude:
                case ErrorCode.WRN_InvalidInclude:
                case ErrorCode.WRN_MissingXMLComment:
                case ErrorCode.WRN_XMLParseIncludeError:
                case ErrorCode.ERR_BadDelArgCount:
                case ErrorCode.ERR_UnexpectedSemicolon:
                case ErrorCode.ERR_MethodReturnCantBeRefAny:
                case ErrorCode.ERR_CompileCancelled:
                case ErrorCode.ERR_MethodArgCantBeRefAny:
                case ErrorCode.ERR_AssgReadonlyLocal:
                case ErrorCode.ERR_RefReadonlyLocal:
                case ErrorCode.ERR_CantUseRequiredAttribute:
                case ErrorCode.ERR_NoModifiersOnAccessor:
                case ErrorCode.ERR_ParamsCantBeWithModifier:
                case ErrorCode.ERR_ReturnNotLValue:
                case ErrorCode.ERR_MissingCoClass:
                case ErrorCode.ERR_AmbiguousAttribute:
                case ErrorCode.ERR_BadArgExtraRef:
                case ErrorCode.WRN_CmdOptionConflictsSource:
                case ErrorCode.ERR_BadCompatMode:
                case ErrorCode.ERR_DelegateOnConditional:
                case ErrorCode.ERR_CantMakeTempFile:
                case ErrorCode.ERR_BadArgRef:
                case ErrorCode.ERR_YieldInAnonMeth:
                case ErrorCode.ERR_ReturnInIterator:
                case ErrorCode.ERR_BadIteratorArgType:
                case ErrorCode.ERR_BadIteratorReturn:
                case ErrorCode.ERR_BadYieldInFinally:
                case ErrorCode.ERR_BadYieldInTryOfCatch:
                case ErrorCode.ERR_EmptyYield:
                case ErrorCode.ERR_AnonDelegateCantUse:
                case ErrorCode.ERR_AnonDelegateCantUseRefLike:
                case ErrorCode.ERR_UnsupportedPrimaryConstructorParameterCapturingRef:
                case ErrorCode.ERR_UnsupportedPrimaryConstructorParameterCapturingRefLike:
                case ErrorCode.ERR_AnonDelegateCantUseStructPrimaryConstructorParameterInMember:
                case ErrorCode.ERR_AnonDelegateCantUseStructPrimaryConstructorParameterCaptured:
                case ErrorCode.ERR_IllegalInnerUnsafe:
                case ErrorCode.ERR_BadYieldInCatch:
                case ErrorCode.ERR_BadDelegateLeave:
                case ErrorCode.WRN_IllegalPragma:
                case ErrorCode.WRN_IllegalPPWarning:
                case ErrorCode.WRN_BadRestoreNumber:
                case ErrorCode.ERR_VarargsIterator:
                case ErrorCode.ERR_UnsafeIteratorArgType:
                case ErrorCode.ERR_BadCoClassSig:
                case ErrorCode.ERR_MultipleIEnumOfT:
                case ErrorCode.ERR_FixedDimsRequired:
                case ErrorCode.ERR_FixedNotInStruct:
                case ErrorCode.ERR_AnonymousReturnExpected:
                case ErrorCode.WRN_NonECMAFeature:
                case ErrorCode.ERR_ExpectedVerbatimLiteral:
                case ErrorCode.ERR_AssgReadonly2:
                case ErrorCode.ERR_RefReadonly2:
                case ErrorCode.ERR_AssgReadonlyStatic2:
                case ErrorCode.ERR_RefReadonlyStatic2:
                case ErrorCode.ERR_AssgReadonlyLocal2Cause:
                case ErrorCode.ERR_RefReadonlyLocal2Cause:
                case ErrorCode.ERR_AssgReadonlyLocalCause:
                case ErrorCode.ERR_RefReadonlyLocalCause:
                case ErrorCode.WRN_ErrorOverride:
                case ErrorCode.ERR_AnonMethToNonDel:
                case ErrorCode.ERR_CantConvAnonMethParams:
                case ErrorCode.ERR_CantConvAnonMethReturns:
                case ErrorCode.ERR_IllegalFixedType:
                case ErrorCode.ERR_FixedOverflow:
                case ErrorCode.ERR_InvalidFixedArraySize:
                case ErrorCode.ERR_FixedBufferNotFixed:
                case ErrorCode.ERR_AttributeNotOnAccessor:
                case ErrorCode.WRN_InvalidSearchPathDir:
                case ErrorCode.ERR_IllegalVarArgs:
                case ErrorCode.ERR_IllegalParams:
                case ErrorCode.ERR_BadModifiersOnNamespace:
                case ErrorCode.ERR_BadPlatformType:
                case ErrorCode.ERR_ThisStructNotInAnonMeth:
                case ErrorCode.ERR_NoConvToIDisp:
                case ErrorCode.ERR_BadParamRef:
                case ErrorCode.ERR_BadParamExtraRef:
                case ErrorCode.ERR_BadParamType:
                case ErrorCode.ERR_BadExternIdentifier:
                case ErrorCode.ERR_AliasMissingFile:
                case ErrorCode.ERR_GlobalExternAlias:
                case ErrorCode.WRN_MultiplePredefTypes:
                case ErrorCode.ERR_LocalCantBeFixedAndHoisted:
                case ErrorCode.WRN_TooManyLinesForDebugger:
                case ErrorCode.ERR_CantConvAnonMethNoParams:
                case ErrorCode.ERR_ConditionalOnNonAttributeClass:
                case ErrorCode.WRN_CallOnNonAgileField:
                case ErrorCode.WRN_InvalidNumber:
                case ErrorCode.WRN_IllegalPPChecksum:
                case ErrorCode.WRN_EndOfPPLineExpected:
                case ErrorCode.WRN_ConflictingChecksum:
                case ErrorCode.WRN_InvalidAssemblyName:
                case ErrorCode.WRN_UnifyReferenceMajMin:
                case ErrorCode.WRN_UnifyReferenceBldRev:
                case ErrorCode.ERR_DuplicateImport:
                case ErrorCode.ERR_DuplicateImportSimple:
                case ErrorCode.ERR_AssemblyMatchBadVersion:
                case ErrorCode.ERR_FixedNeedsLvalue:
                case ErrorCode.WRN_DuplicateTypeParamTag:
                case ErrorCode.WRN_UnmatchedTypeParamTag:
                case ErrorCode.WRN_MissingTypeParamTag:
                case ErrorCode.ERR_CantChangeTypeOnOverride:
                case ErrorCode.ERR_DoNotUseFixedBufferAttr:
                case ErrorCode.WRN_AssignmentToSelf:
                case ErrorCode.WRN_ComparisonToSelf:
                case ErrorCode.ERR_CantOpenWin32Res:
                case ErrorCode.WRN_DotOnDefault:
                case ErrorCode.ERR_NoMultipleInheritance:
                case ErrorCode.ERR_BaseClassMustBeFirst:
                case ErrorCode.WRN_BadXMLRefTypeVar:
                case ErrorCode.ERR_FriendAssemblyBadArgs:
                case ErrorCode.ERR_FriendAssemblySNReq:
                case ErrorCode.ERR_DelegateOnNullable:
                case ErrorCode.ERR_BadCtorArgCount:
                case ErrorCode.ERR_GlobalAttributesNotFirst:
                case ErrorCode.ERR_ExpressionExpected:
                case ErrorCode.WRN_UnmatchedParamRefTag:
                case ErrorCode.WRN_UnmatchedTypeParamRefTag:
                case ErrorCode.ERR_DefaultValueMustBeConstant:
                case ErrorCode.ERR_DefaultValueBeforeRequiredValue:
                case ErrorCode.ERR_NamedArgumentSpecificationBeforeFixedArgument:
                case ErrorCode.ERR_BadNamedArgument:
                case ErrorCode.ERR_DuplicateNamedArgument:
                case ErrorCode.ERR_RefOutDefaultValue:
                case ErrorCode.ERR_NamedArgumentForArray:
                case ErrorCode.ERR_DefaultValueForExtensionParameter:
                case ErrorCode.ERR_NamedArgumentUsedInPositional:
                case ErrorCode.ERR_DefaultValueUsedWithAttributes:
                case ErrorCode.ERR_BadNamedArgumentForDelegateInvoke:
                case ErrorCode.ERR_NoPIAAssemblyMissingAttribute:
                case ErrorCode.ERR_NoCanonicalView:
                case ErrorCode.ERR_NoConversionForDefaultParam:
                case ErrorCode.ERR_DefaultValueForParamsParameter:
                case ErrorCode.ERR_NewCoClassOnLink:
                case ErrorCode.ERR_NoPIANestedType:
                case ErrorCode.ERR_InteropTypeMissingAttribute:
                case ErrorCode.ERR_InteropStructContainsMethods:
                case ErrorCode.ERR_InteropTypesWithSameNameAndGuid:
                case ErrorCode.ERR_NoPIAAssemblyMissingAttributes:
                case ErrorCode.ERR_AssemblySpecifiedForLinkAndRef:
                case ErrorCode.ERR_LocalTypeNameClash:
                case ErrorCode.WRN_ReferencedAssemblyReferencesLinkedPIA:
                case ErrorCode.ERR_NotNullRefDefaultParameter:
                case ErrorCode.ERR_FixedLocalInLambda:
                case ErrorCode.ERR_MissingMethodOnSourceInterface:
                case ErrorCode.ERR_MissingSourceInterface:
                case ErrorCode.ERR_GenericsUsedInNoPIAType:
                case ErrorCode.ERR_GenericsUsedAcrossAssemblies:
                case ErrorCode.ERR_NoConversionForNubDefaultParam:
                case ErrorCode.ERR_InvalidSubsystemVersion:
                case ErrorCode.ERR_InteropMethodWithBody:
                case ErrorCode.ERR_BadWarningLevel:
                case ErrorCode.ERR_BadDebugType:
                case ErrorCode.ERR_BadResourceVis:
                case ErrorCode.ERR_DefaultValueTypeMustMatch:
                case ErrorCode.ERR_DefaultValueBadValueType:
                case ErrorCode.ERR_MemberAlreadyInitialized:
                case ErrorCode.ERR_MemberCannotBeInitialized:
                case ErrorCode.ERR_StaticMemberInObjectInitializer:
                case ErrorCode.ERR_ReadonlyValueTypeInObjectInitializer:
                case ErrorCode.ERR_ValueTypePropertyInObjectInitializer:
                case ErrorCode.ERR_UnsafeTypeInObjectCreation:
                case ErrorCode.ERR_EmptyElementInitializer:
                case ErrorCode.ERR_InitializerAddHasWrongSignature:
                case ErrorCode.ERR_CollectionInitRequiresIEnumerable:
                case ErrorCode.ERR_CantOpenWin32Manifest:
                case ErrorCode.WRN_CantHaveManifestForModule:
                case ErrorCode.ERR_BadInstanceArgType:
                case ErrorCode.ERR_QueryDuplicateRangeVariable:
                case ErrorCode.ERR_QueryRangeVariableOverrides:
                case ErrorCode.ERR_QueryRangeVariableAssignedBadValue:
                case ErrorCode.ERR_QueryNoProviderCastable:
                case ErrorCode.ERR_QueryNoProviderStandard:
                case ErrorCode.ERR_QueryNoProvider:
                case ErrorCode.ERR_QueryOuterKey:
                case ErrorCode.ERR_QueryInnerKey:
                case ErrorCode.ERR_QueryOutRefRangeVariable:
                case ErrorCode.ERR_QueryMultipleProviders:
                case ErrorCode.ERR_QueryTypeInferenceFailedMulti:
                case ErrorCode.ERR_QueryTypeInferenceFailed:
                case ErrorCode.ERR_QueryTypeInferenceFailedSelectMany:
                case ErrorCode.ERR_ExpressionTreeContainsPointerOp:
                case ErrorCode.ERR_ExpressionTreeContainsAnonymousMethod:
                case ErrorCode.ERR_AnonymousMethodToExpressionTree:
                case ErrorCode.ERR_QueryRangeVariableReadOnly:
                case ErrorCode.ERR_QueryRangeVariableSameAsTypeParam:
                case ErrorCode.ERR_TypeVarNotFoundRangeVariable:
                case ErrorCode.ERR_BadArgTypesForCollectionAdd:
                case ErrorCode.ERR_ByRefParameterInExpressionTree:
                case ErrorCode.ERR_VarArgsInExpressionTree:
                case ErrorCode.ERR_InitializerAddHasParamModifiers:
                case ErrorCode.ERR_NonInvocableMemberCalled:
                case ErrorCode.WRN_MultipleRuntimeImplementationMatches:
                case ErrorCode.WRN_MultipleRuntimeOverrideMatches:
                case ErrorCode.ERR_ObjectOrCollectionInitializerWithDelegateCreation:
                case ErrorCode.ERR_InvalidConstantDeclarationType:
                case ErrorCode.ERR_IllegalVarianceSyntax:
                case ErrorCode.ERR_UnexpectedVariance:
                case ErrorCode.ERR_BadDynamicTypeof:
                case ErrorCode.ERR_ExpressionTreeContainsDynamicOperation:
                case ErrorCode.ERR_BadDynamicConversion:
                case ErrorCode.ERR_DeriveFromDynamic:
                case ErrorCode.ERR_DeriveFromConstructedDynamic:
                case ErrorCode.ERR_DynamicTypeAsBound:
                case ErrorCode.ERR_ConstructedDynamicTypeAsBound:
                case ErrorCode.ERR_ExplicitDynamicAttr:
                case ErrorCode.ERR_NoDynamicPhantomOnBase:
                case ErrorCode.ERR_NoDynamicPhantomOnBaseIndexer:
                case ErrorCode.ERR_BadArgTypeDynamicExtension:
                case ErrorCode.WRN_DynamicDispatchToConditionalMethod:
                case ErrorCode.ERR_NoDynamicPhantomOnBaseCtor:
                case ErrorCode.ERR_BadDynamicMethodArgMemgrp:
                case ErrorCode.ERR_BadDynamicMethodArgLambda:
                case ErrorCode.ERR_BadDynamicMethodArg:
                case ErrorCode.ERR_BadDynamicQuery:
                case ErrorCode.ERR_DynamicAttributeMissing:
                case ErrorCode.WRN_IsDynamicIsConfusing:
                case ErrorCode.ERR_BadAsyncReturn:
                case ErrorCode.ERR_BadAwaitInFinally:
                case ErrorCode.ERR_BadAwaitInCatch:
                case ErrorCode.ERR_BadAwaitArg:
                case ErrorCode.ERR_BadAsyncArgType:
                case ErrorCode.ERR_BadAsyncExpressionTree:
                case ErrorCode.ERR_MixingWinRTEventWithRegular:
                case ErrorCode.ERR_BadAwaitWithoutAsync:
                case ErrorCode.ERR_BadAsyncLacksBody:
                case ErrorCode.ERR_BadAwaitInQuery:
                case ErrorCode.ERR_BadAwaitInLock:
                case ErrorCode.ERR_TaskRetNoObjectRequired:
                case ErrorCode.WRN_AsyncLacksAwaits:
                case ErrorCode.ERR_FileNotFound:
                case ErrorCode.WRN_FileAlreadyIncluded:
                case ErrorCode.ERR_NoFileSpec:
                case ErrorCode.ERR_SwitchNeedsString:
                case ErrorCode.ERR_BadSwitch:
                case ErrorCode.WRN_NoSources:
                case ErrorCode.ERR_OpenResponseFile:
                case ErrorCode.ERR_CantOpenFileWrite:
                case ErrorCode.ERR_BadBaseNumber:
                case ErrorCode.ERR_BinaryFile:
                case ErrorCode.FTL_BadCodepage:
                case ErrorCode.ERR_NoMainOnDLL:
                case ErrorCode.FTL_InvalidTarget:
                case ErrorCode.FTL_InvalidInputFileName:
                case ErrorCode.WRN_NoConfigNotOnCommandLine:
                case ErrorCode.ERR_InvalidFileAlignment:
                case ErrorCode.WRN_DefineIdentifierRequired:
                case ErrorCode.FTL_OutputFileExists:
                case ErrorCode.ERR_OneAliasPerReference:
                case ErrorCode.ERR_SwitchNeedsNumber:
                case ErrorCode.ERR_MissingDebugSwitch:
                case ErrorCode.ERR_ComRefCallInExpressionTree:
                case ErrorCode.WRN_BadUILang:
                case ErrorCode.ERR_InvalidFormatForGuidForOption:
                case ErrorCode.ERR_MissingGuidForOption:
                case ErrorCode.ERR_InvalidOutputName:
                case ErrorCode.ERR_InvalidDebugInformationFormat:
                case ErrorCode.ERR_LegacyObjectIdSyntax:
                case ErrorCode.ERR_SourceLinkRequiresPdb:
                case ErrorCode.ERR_CannotEmbedWithoutPdb:
                case ErrorCode.ERR_BadSwitchValue:
                case ErrorCode.WRN_CLS_NoVarArgs:
                case ErrorCode.WRN_CLS_BadArgType:
                case ErrorCode.WRN_CLS_BadReturnType:
                case ErrorCode.WRN_CLS_BadFieldPropType:
                case ErrorCode.WRN_CLS_BadIdentifierCase:
                case ErrorCode.WRN_CLS_OverloadRefOut:
                case ErrorCode.WRN_CLS_OverloadUnnamed:
                case ErrorCode.WRN_CLS_BadIdentifier:
                case ErrorCode.WRN_CLS_BadBase:
                case ErrorCode.WRN_CLS_BadInterfaceMember:
                case ErrorCode.WRN_CLS_NoAbstractMembers:
                case ErrorCode.WRN_CLS_NotOnModules:
                case ErrorCode.WRN_CLS_ModuleMissingCLS:
                case ErrorCode.WRN_CLS_AssemblyNotCLS:
                case ErrorCode.WRN_CLS_BadAttributeType:
                case ErrorCode.WRN_CLS_ArrayArgumentToAttribute:
                case ErrorCode.WRN_CLS_NotOnModules2:
                case ErrorCode.WRN_CLS_IllegalTrueInFalse:
                case ErrorCode.WRN_CLS_MeaninglessOnPrivateType:
                case ErrorCode.WRN_CLS_AssemblyNotCLS2:
                case ErrorCode.WRN_CLS_MeaninglessOnParam:
                case ErrorCode.WRN_CLS_MeaninglessOnReturn:
                case ErrorCode.WRN_CLS_BadTypeVar:
                case ErrorCode.WRN_CLS_VolatileField:
                case ErrorCode.WRN_CLS_BadInterface:
                case ErrorCode.FTL_BadChecksumAlgorithm:
                case ErrorCode.ERR_BadAwaitArgIntrinsic:
                case ErrorCode.ERR_BadAwaitAsIdentifier:
                case ErrorCode.ERR_AwaitInUnsafeContext:
                case ErrorCode.ERR_UnsafeAsyncArgType:
                case ErrorCode.ERR_VarargsAsync:
                case ErrorCode.ERR_BadAwaitArgVoidCall:
                case ErrorCode.ERR_NonTaskMainCantBeAsync:
                case ErrorCode.ERR_CantConvAsyncAnonFuncReturns:
                case ErrorCode.ERR_BadAwaiterPattern:
                case ErrorCode.ERR_BadSpecialByRefLocal:
                case ErrorCode.WRN_UnobservedAwaitableExpression:
                case ErrorCode.ERR_SynchronizedAsyncMethod:
                case ErrorCode.ERR_BadAsyncReturnExpression:
                case ErrorCode.ERR_NoConversionForCallerLineNumberParam:
                case ErrorCode.ERR_NoConversionForCallerFilePathParam:
                case ErrorCode.ERR_NoConversionForCallerMemberNameParam:
                case ErrorCode.ERR_BadCallerLineNumberParamWithoutDefaultValue:
                case ErrorCode.ERR_BadCallerFilePathParamWithoutDefaultValue:
                case ErrorCode.ERR_BadCallerMemberNameParamWithoutDefaultValue:
                case ErrorCode.ERR_BadPrefer32OnLib:
                case ErrorCode.WRN_CallerLineNumberParamForUnconsumedLocation:
                case ErrorCode.WRN_CallerFilePathParamForUnconsumedLocation:
                case ErrorCode.WRN_CallerMemberNameParamForUnconsumedLocation:
                case ErrorCode.ERR_DoesntImplementAwaitInterface:
                case ErrorCode.ERR_BadAwaitArg_NeedSystem:
                case ErrorCode.ERR_CantReturnVoid:
                case ErrorCode.ERR_SecurityCriticalOrSecuritySafeCriticalOnAsync:
                case ErrorCode.ERR_SecurityCriticalOrSecuritySafeCriticalOnAsyncInClassOrStruct:
                case ErrorCode.ERR_BadAwaitWithoutAsyncMethod:
                case ErrorCode.ERR_BadAwaitWithoutVoidAsyncMethod:
                case ErrorCode.ERR_BadAwaitWithoutAsyncLambda:
                case ErrorCode.ERR_NoSuchMemberOrExtensionNeedUsing:
                case ErrorCode.ERR_UnexpectedAliasedName:
                case ErrorCode.ERR_UnexpectedGenericName:
                case ErrorCode.ERR_UnexpectedUnboundGenericName:
                case ErrorCode.ERR_GlobalStatement:
                case ErrorCode.ERR_BadUsingType:
                case ErrorCode.ERR_ReservedAssemblyName:
                case ErrorCode.ERR_PPReferenceFollowsToken:
                case ErrorCode.ERR_ExpectedPPFile:
                case ErrorCode.ERR_ReferenceDirectiveOnlyAllowedInScripts:
                case ErrorCode.ERR_NameNotInContextPossibleMissingReference:
                case ErrorCode.ERR_MetadataNameTooLong:
                case ErrorCode.ERR_AttributesNotAllowed:
                case ErrorCode.ERR_ExternAliasNotAllowed:
                case ErrorCode.ERR_ConflictingAliasAndDefinition:
                case ErrorCode.ERR_GlobalDefinitionOrStatementExpected:
                case ErrorCode.ERR_ExpectedSingleScript:
                case ErrorCode.ERR_RecursivelyTypedVariable:
                case ErrorCode.ERR_YieldNotAllowedInScript:
                case ErrorCode.ERR_NamespaceNotAllowedInScript:
                case ErrorCode.WRN_StaticInAsOrIs:
                case ErrorCode.ERR_InvalidDelegateType:
                case ErrorCode.ERR_BadVisEventType:
                case ErrorCode.ERR_GlobalAttributesNotAllowed:
                case ErrorCode.ERR_PublicKeyFileFailure:
                case ErrorCode.ERR_PublicKeyContainerFailure:
                case ErrorCode.ERR_FriendRefSigningMismatch:
                case ErrorCode.ERR_CannotPassNullForFriendAssembly:
                case ErrorCode.ERR_SignButNoPrivateKey:
                case ErrorCode.WRN_DelaySignButNoKey:
                case ErrorCode.ERR_InvalidVersionFormat:
                case ErrorCode.WRN_InvalidVersionFormat:
                case ErrorCode.ERR_NoCorrespondingArgument:
                case ErrorCode.ERR_ResourceFileNameNotUnique:
                case ErrorCode.ERR_DllImportOnGenericMethod:
                case ErrorCode.ERR_EncUpdateFailedMissingAttribute:
                case ErrorCode.ERR_ParameterNotValidForType:
                case ErrorCode.ERR_AttributeParameterRequired1:
                case ErrorCode.ERR_AttributeParameterRequired2:
                case ErrorCode.ERR_SecurityAttributeMissingAction:
                case ErrorCode.ERR_SecurityAttributeInvalidAction:
                case ErrorCode.ERR_SecurityAttributeInvalidActionAssembly:
                case ErrorCode.ERR_SecurityAttributeInvalidActionTypeOrMethod:
                case ErrorCode.ERR_PrincipalPermissionInvalidAction:
                case ErrorCode.ERR_FeatureNotValidInExpressionTree:
                case ErrorCode.ERR_MarshalUnmanagedTypeNotValidForFields:
                case ErrorCode.ERR_MarshalUnmanagedTypeOnlyValidForFields:
                case ErrorCode.ERR_PermissionSetAttributeInvalidFile:
                case ErrorCode.ERR_PermissionSetAttributeFileReadError:
                case ErrorCode.ERR_InvalidVersionFormat2:
                case ErrorCode.ERR_InvalidAssemblyCultureForExe:
                case ErrorCode.ERR_DuplicateAttributeInNetModule:
                case ErrorCode.ERR_CantOpenIcon:
                case ErrorCode.ERR_ErrorBuildingWin32Resources:
                case ErrorCode.ERR_BadAttributeParamDefaultArgument:
                case ErrorCode.ERR_MissingTypeInSource:
                case ErrorCode.ERR_MissingTypeInAssembly:
                case ErrorCode.ERR_SecurityAttributeInvalidTarget:
                case ErrorCode.ERR_InvalidAssemblyName:
                case ErrorCode.ERR_NoTypeDefFromModule:
                case ErrorCode.WRN_CallerFilePathPreferredOverCallerMemberName:
                case ErrorCode.WRN_CallerLineNumberPreferredOverCallerMemberName:
                case ErrorCode.WRN_CallerLineNumberPreferredOverCallerFilePath:
                case ErrorCode.ERR_InvalidDynamicCondition:
                case ErrorCode.ERR_WinRtEventPassedByRef:
                case ErrorCode.ERR_NetModuleNameMismatch:
                case ErrorCode.ERR_BadModuleName:
                case ErrorCode.ERR_BadCompilationOptionValue:
                case ErrorCode.ERR_BadAppConfigPath:
                case ErrorCode.WRN_AssemblyAttributeFromModuleIsOverridden:
                case ErrorCode.ERR_CmdOptionConflictsSource:
                case ErrorCode.ERR_FixedBufferTooManyDimensions:
                case ErrorCode.ERR_CantReadConfigFile:
                case ErrorCode.ERR_BadAwaitInCatchFilter:
                case ErrorCode.WRN_FilterIsConstantTrue:
                case ErrorCode.ERR_EncNoPIAReference:
                case ErrorCode.ERR_LinkedNetmoduleMetadataMustProvideFullPEImage:
                case ErrorCode.ERR_MetadataReferencesNotSupported:
                case ErrorCode.ERR_InvalidAssemblyCulture:
                case ErrorCode.ERR_EncReferenceToAddedMember:
                case ErrorCode.ERR_MutuallyExclusiveOptions:
                case ErrorCode.ERR_InvalidDebugInfo:
                case ErrorCode.WRN_UnimplementedCommandLineSwitch:
                case ErrorCode.WRN_ReferencedAssemblyDoesNotHaveStrongName:
                case ErrorCode.ERR_InvalidSignaturePublicKey:
                case ErrorCode.ERR_ForwardedTypesConflict:
                case ErrorCode.WRN_RefCultureMismatch:
                case ErrorCode.ERR_AgnosticToMachineModule:
                case ErrorCode.ERR_ConflictingMachineModule:
                case ErrorCode.WRN_ConflictingMachineAssembly:
                case ErrorCode.ERR_CryptoHashFailed:
                case ErrorCode.ERR_MissingNetModuleReference:
                case ErrorCode.ERR_NetModuleNameMustBeUnique:
                case ErrorCode.ERR_UnsupportedTransparentIdentifierAccess:
                case ErrorCode.ERR_ParamDefaultValueDiffersFromAttribute:
                case ErrorCode.WRN_UnqualifiedNestedTypeInCref:
                case ErrorCode.HDN_UnusedUsingDirective:
                case ErrorCode.HDN_UnusedExternAlias:
                case ErrorCode.WRN_NoRuntimeMetadataVersion:
                case ErrorCode.ERR_FeatureNotAvailableInVersion1:
                case ErrorCode.ERR_FeatureNotAvailableInVersion2:
                case ErrorCode.ERR_FeatureNotAvailableInVersion3:
                case ErrorCode.ERR_FeatureNotAvailableInVersion4:
                case ErrorCode.ERR_FeatureNotAvailableInVersion5:
                case ErrorCode.ERR_FieldHasMultipleDistinctConstantValues:
                case ErrorCode.ERR_ComImportWithInitializers:
                case ErrorCode.WRN_PdbLocalNameTooLong:
                case ErrorCode.ERR_RetNoObjectRequiredLambda:
                case ErrorCode.ERR_TaskRetNoObjectRequiredLambda:
                case ErrorCode.WRN_AnalyzerCannotBeCreated:
                case ErrorCode.WRN_NoAnalyzerInAssembly:
                case ErrorCode.WRN_UnableToLoadAnalyzer:
                case ErrorCode.ERR_CantReadRulesetFile:
                case ErrorCode.ERR_BadPdbData:
                case ErrorCode.INF_UnableToLoadSomeTypesInAnalyzer:
                case ErrorCode.ERR_InitializerOnNonAutoProperty:
                case ErrorCode.ERR_AutoPropertyMustHaveGetAccessor:
                case ErrorCode.ERR_InstancePropertyInitializerInInterface:
                case ErrorCode.ERR_EnumsCantContainDefaultConstructor:
                case ErrorCode.ERR_EncodinglessSyntaxTree:
                case ErrorCode.ERR_BlockBodyAndExpressionBody:
                case ErrorCode.ERR_FeatureIsExperimental:
                case ErrorCode.ERR_FeatureNotAvailableInVersion6:
                case ErrorCode.ERR_SwitchFallOut:
                case ErrorCode.ERR_NullPropagatingOpInExpressionTree:
                case ErrorCode.WRN_NubExprIsConstBool2:
                case ErrorCode.ERR_DictionaryInitializerInExpressionTree:
                case ErrorCode.ERR_ExtensionCollectionElementInitializerInExpressionTree:
                case ErrorCode.ERR_UnclosedExpressionHole:
                case ErrorCode.ERR_UseDefViolationProperty:
                case ErrorCode.ERR_AutoPropertyMustOverrideSet:
                case ErrorCode.ERR_ExpressionHasNoName:
                case ErrorCode.ERR_SubexpressionNotInNameof:
                case ErrorCode.ERR_AliasQualifiedNameNotAnExpression:
                case ErrorCode.ERR_NameofMethodGroupWithTypeParameters:
                case ErrorCode.ERR_NoAliasHere:
                case ErrorCode.ERR_UnescapedCurly:
                case ErrorCode.ERR_EscapedCurly:
                case ErrorCode.ERR_TrailingWhitespaceInFormatSpecifier:
                case ErrorCode.ERR_EmptyFormatSpecifier:
                case ErrorCode.ERR_ErrorInReferencedAssembly:
                case ErrorCode.ERR_ExternHasConstructorInitializer:
                case ErrorCode.ERR_ExpressionOrDeclarationExpected:
                case ErrorCode.ERR_NameofExtensionMethod:
                case ErrorCode.WRN_AlignmentMagnitude:
                case ErrorCode.ERR_ConstantStringTooLong:
                case ErrorCode.ERR_DebugEntryPointNotSourceMethodDefinition:
                case ErrorCode.ERR_LoadDirectiveOnlyAllowedInScripts:
                case ErrorCode.ERR_PPLoadFollowsToken:
                case ErrorCode.ERR_SourceFileReferencesNotSupported:
                case ErrorCode.ERR_BadAwaitInStaticVariableInitializer:
                case ErrorCode.ERR_InvalidPathMap:
                case ErrorCode.ERR_PublicSignButNoKey:
                case ErrorCode.ERR_TooManyUserStrings:
                case ErrorCode.ERR_PeWritingFailure:
                case ErrorCode.WRN_AttributeIgnoredWhenPublicSigning:
                case ErrorCode.ERR_OptionMustBeAbsolutePath:
                case ErrorCode.ERR_FeatureNotAvailableInVersion7:
                case ErrorCode.ERR_DynamicLocalFunctionParamsParameter:
                case ErrorCode.ERR_ExpressionTreeContainsLocalFunction:
                case ErrorCode.ERR_InvalidInstrumentationKind:
                case ErrorCode.ERR_LocalFunctionMissingBody:
                case ErrorCode.ERR_InvalidHashAlgorithmName:
                case ErrorCode.ERR_ThrowMisplaced:
                case ErrorCode.ERR_PatternNullableType:
                case ErrorCode.ERR_BadPatternExpression:
                case ErrorCode.ERR_SwitchExpressionValueExpected:
                case ErrorCode.ERR_SwitchCaseSubsumed:
                case ErrorCode.ERR_PatternWrongType:
                case ErrorCode.ERR_ExpressionTreeContainsIsMatch:
                case ErrorCode.WRN_TupleLiteralNameMismatch:
                case ErrorCode.ERR_TupleTooFewElements:
                case ErrorCode.ERR_TupleReservedElementName:
                case ErrorCode.ERR_TupleReservedElementNameAnyPosition:
                case ErrorCode.ERR_TupleDuplicateElementName:
                case ErrorCode.ERR_PredefinedTypeMemberNotFoundInAssembly:
                case ErrorCode.ERR_MissingDeconstruct:
                case ErrorCode.ERR_TypeInferenceFailedForImplicitlyTypedDeconstructionVariable:
                case ErrorCode.ERR_DeconstructRequiresExpression:
                case ErrorCode.ERR_DeconstructWrongCardinality:
                case ErrorCode.ERR_CannotDeconstructDynamic:
                case ErrorCode.ERR_DeconstructTooFewElements:
                case ErrorCode.ERR_ConversionNotTupleCompatible:
                case ErrorCode.ERR_DeconstructionVarFormDisallowsSpecificType:
                case ErrorCode.ERR_TupleElementNamesAttributeMissing:
                case ErrorCode.ERR_ExplicitTupleElementNamesAttribute:
                case ErrorCode.ERR_CantChangeTupleNamesOnOverride:
                case ErrorCode.ERR_DuplicateInterfaceWithTupleNamesInBaseList:
                case ErrorCode.ERR_ImplBadTupleNames:
                case ErrorCode.ERR_PartialMethodInconsistentTupleNames:
                case ErrorCode.ERR_ExpressionTreeContainsTupleLiteral:
                case ErrorCode.ERR_ExpressionTreeContainsTupleConversion:
                case ErrorCode.ERR_AutoPropertyCannotBeRefReturning:
                case ErrorCode.ERR_RefPropertyMustHaveGetAccessor:
                case ErrorCode.ERR_RefPropertyCannotHaveSetAccessor:
                case ErrorCode.ERR_CantChangeRefReturnOnOverride:
                case ErrorCode.ERR_MustNotHaveRefReturn:
                case ErrorCode.ERR_MustHaveRefReturn:
                case ErrorCode.ERR_RefReturnMustHaveIdentityConversion:
                case ErrorCode.ERR_CloseUnimplementedInterfaceMemberWrongRefReturn:
                case ErrorCode.ERR_RefReturningCallInExpressionTree:
                case ErrorCode.ERR_BadIteratorReturnRef:
                case ErrorCode.ERR_BadRefReturnExpressionTree:
                case ErrorCode.ERR_RefReturnLvalueExpected:
                case ErrorCode.ERR_RefReturnNonreturnableLocal:
                case ErrorCode.ERR_RefReturnNonreturnableLocal2:
                case ErrorCode.ERR_RefReturnRangeVariable:
                case ErrorCode.ERR_RefReturnReadonly:
                case ErrorCode.ERR_RefReturnReadonlyStatic:
                case ErrorCode.ERR_RefReturnReadonly2:
                case ErrorCode.ERR_RefReturnReadonlyStatic2:
                case ErrorCode.ERR_RefReturnParameter:
                case ErrorCode.ERR_RefReturnParameter2:
                case ErrorCode.ERR_RefReturnLocal:
                case ErrorCode.ERR_RefReturnLocal2:
                case ErrorCode.ERR_RefReturnStructThis:
                case ErrorCode.ERR_InitializeByValueVariableWithReference:
                case ErrorCode.ERR_InitializeByReferenceVariableWithValue:
                case ErrorCode.ERR_RefAssignmentMustHaveIdentityConversion:
                case ErrorCode.ERR_ByReferenceVariableMustBeInitialized:
                case ErrorCode.ERR_AnonDelegateCantUseLocal:
                case ErrorCode.ERR_BadIteratorLocalType:
                case ErrorCode.ERR_BadAsyncLocalType:
                case ErrorCode.ERR_PredefinedValueTupleTypeNotFound:
                case ErrorCode.ERR_SemiOrLBraceOrArrowExpected:
                case ErrorCode.ERR_NewWithTupleTypeSyntax:
                case ErrorCode.ERR_PredefinedValueTupleTypeMustBeStruct:
                case ErrorCode.ERR_DiscardTypeInferenceFailed:
                case ErrorCode.ERR_DeclarationExpressionNotPermitted:
                case ErrorCode.ERR_MustDeclareForeachIteration:
                case ErrorCode.ERR_TupleElementNamesInDeconstruction:
                case ErrorCode.ERR_ExpressionTreeContainsThrowExpression:
                case ErrorCode.ERR_DelegateRefMismatch:
                case ErrorCode.ERR_BadSourceCodeKind:
                case ErrorCode.ERR_BadDocumentationMode:
                case ErrorCode.ERR_BadLanguageVersion:
                case ErrorCode.ERR_ImplicitlyTypedOutVariableUsedInTheSameArgumentList:
                case ErrorCode.ERR_TypeInferenceFailedForImplicitlyTypedOutVariable:
                case ErrorCode.ERR_ExpressionTreeContainsOutVariable:
                case ErrorCode.ERR_VarInvocationLvalueReserved:
                case ErrorCode.ERR_PublicSignNetModule:
                case ErrorCode.ERR_BadAssemblyName:
                case ErrorCode.ERR_BadAsyncMethodBuilderTaskProperty:
                case ErrorCode.ERR_TypeForwardedToMultipleAssemblies:
                case ErrorCode.ERR_ExpressionTreeContainsDiscard:
                case ErrorCode.ERR_PatternDynamicType:
                case ErrorCode.ERR_VoidAssignment:
                case ErrorCode.ERR_VoidInTuple:
                case ErrorCode.ERR_Merge_conflict_marker_encountered:
                case ErrorCode.ERR_InvalidPreprocessingSymbol:
                case ErrorCode.ERR_FeatureNotAvailableInVersion7_1:
                case ErrorCode.ERR_LanguageVersionCannotHaveLeadingZeroes:
                case ErrorCode.ERR_CompilerAndLanguageVersion:
                case ErrorCode.WRN_Experimental:
                case ErrorCode.ERR_TupleInferredNamesNotAvailable:
                case ErrorCode.ERR_TypelessTupleInAs:
                case ErrorCode.ERR_NoRefOutWhenRefOnly:
                case ErrorCode.ERR_NoNetModuleOutputWhenRefOutOrRefOnly:
                case ErrorCode.ERR_BadOpOnNullOrDefaultOrNew:
                case ErrorCode.ERR_DefaultLiteralNotValid:
                case ErrorCode.ERR_PatternWrongGenericTypeInVersion:
                case ErrorCode.ERR_AmbigBinaryOpsOnDefault:
                case ErrorCode.ERR_FeatureNotAvailableInVersion7_2:
                case ErrorCode.WRN_UnreferencedLocalFunction:
                case ErrorCode.ERR_DynamicLocalFunctionTypeParameter:
                case ErrorCode.ERR_BadNonTrailingNamedArgument:
                case ErrorCode.ERR_NamedArgumentSpecificationBeforeFixedArgumentInDynamicInvocation:
                case ErrorCode.ERR_RefConditionalAndAwait:
                case ErrorCode.ERR_RefConditionalNeedsTwoRefs:
                case ErrorCode.ERR_RefConditionalDifferentTypes:
                case ErrorCode.ERR_BadParameterModifiers:
                case ErrorCode.ERR_RefReadonlyNotField:
                case ErrorCode.ERR_RefReadonlyNotField2:
                case ErrorCode.ERR_AssignReadonlyNotField:
                case ErrorCode.ERR_AssignReadonlyNotField2:
                case ErrorCode.ERR_RefReturnReadonlyNotField:
                case ErrorCode.ERR_RefReturnReadonlyNotField2:
                case ErrorCode.ERR_ExplicitReservedAttr:
                case ErrorCode.ERR_TypeReserved:
                case ErrorCode.ERR_RefExtensionMustBeValueTypeOrConstrainedToOne:
                case ErrorCode.ERR_InExtensionMustBeValueType:
                case ErrorCode.ERR_FieldsInRoStruct:
                case ErrorCode.ERR_AutoPropsInRoStruct:
                case ErrorCode.ERR_FieldlikeEventsInRoStruct:
                case ErrorCode.ERR_RefStructInterfaceImpl:
                case ErrorCode.ERR_BadSpecialByRefIterator:
                case ErrorCode.ERR_FieldAutoPropCantBeByRefLike:
                case ErrorCode.ERR_StackAllocConversionNotPossible:
                case ErrorCode.ERR_EscapeCall:
                case ErrorCode.ERR_EscapeCall2:
                case ErrorCode.ERR_EscapeOther:
                case ErrorCode.ERR_CallArgMixing:
                case ErrorCode.ERR_MismatchedRefEscapeInTernary:
                case ErrorCode.ERR_EscapeVariable:
                case ErrorCode.ERR_EscapeStackAlloc:
                case ErrorCode.ERR_RefReturnThis:
                case ErrorCode.ERR_OutAttrOnInParam:
                case ErrorCode.ERR_PredefinedValueTupleTypeAmbiguous3:
                case ErrorCode.ERR_InvalidVersionFormatDeterministic:
                case ErrorCode.ERR_AttributeCtorInParameter:
                case ErrorCode.WRN_FilterIsConstantFalse:
                case ErrorCode.WRN_FilterIsConstantFalseRedundantTryCatch:
                case ErrorCode.ERR_ConditionalInInterpolation:
                case ErrorCode.ERR_CantUseVoidInArglist:
                case ErrorCode.ERR_InDynamicMethodArg:
                case ErrorCode.ERR_FeatureNotAvailableInVersion7_3:
                case ErrorCode.WRN_AttributesOnBackingFieldsNotAvailable:
                case ErrorCode.ERR_DoNotUseFixedBufferAttrOnProperty:
                case ErrorCode.ERR_RefLocalOrParamExpected:
                case ErrorCode.ERR_RefAssignNarrower:
                case ErrorCode.ERR_NewBoundWithUnmanaged:
                case ErrorCode.ERR_UnmanagedConstraintNotSatisfied:
                case ErrorCode.ERR_CantUseInOrOutInArglist:
                case ErrorCode.ERR_ConWithUnmanagedCon:
                case ErrorCode.ERR_UnmanagedBoundWithClass:
                case ErrorCode.ERR_InvalidStackAllocArray:
                case ErrorCode.ERR_ExpressionTreeContainsTupleBinOp:
                case ErrorCode.WRN_TupleBinopLiteralNameMismatch:
                case ErrorCode.ERR_TupleSizesMismatchForBinOps:
                case ErrorCode.ERR_ExprCannotBeFixed:
                case ErrorCode.ERR_InvalidObjectCreation:
                case ErrorCode.WRN_TypeParameterSameAsOuterMethodTypeParameter:
                case ErrorCode.ERR_OutVariableCannotBeByRef:
                case ErrorCode.ERR_DeconstructVariableCannotBeByRef:
                case ErrorCode.ERR_OmittedTypeArgument:
                case ErrorCode.ERR_FeatureNotAvailableInVersion8:
                case ErrorCode.ERR_AltInterpolatedVerbatimStringsNotAvailable:
                case ErrorCode.ERR_IteratorMustBeAsync:
                case ErrorCode.ERR_NoConvToIAsyncDisp:
                case ErrorCode.ERR_AwaitForEachMissingMember:
                case ErrorCode.ERR_BadGetAsyncEnumerator:
                case ErrorCode.ERR_MultipleIAsyncEnumOfT:
                case ErrorCode.ERR_ForEachMissingMemberWrongAsync:
                case ErrorCode.ERR_AwaitForEachMissingMemberWrongAsync:
                case ErrorCode.ERR_BadDynamicAwaitForEach:
                case ErrorCode.ERR_NoConvToIAsyncDispWrongAsync:
                case ErrorCode.ERR_NoConvToIDispWrongAsync:
                case ErrorCode.ERR_PossibleAsyncIteratorWithoutYield:
                case ErrorCode.ERR_PossibleAsyncIteratorWithoutYieldOrAwait:
                case ErrorCode.ERR_StaticLocalFunctionCannotCaptureVariable:
                case ErrorCode.ERR_StaticLocalFunctionCannotCaptureThis:
                case ErrorCode.ERR_AttributeNotOnEventAccessor:
                case ErrorCode.WRN_UnconsumedEnumeratorCancellationAttributeUsage:
                case ErrorCode.WRN_UndecoratedCancellationTokenParameter:
                case ErrorCode.ERR_MultipleEnumeratorCancellationAttributes:
                case ErrorCode.ERR_VarianceInterfaceNesting:
                case ErrorCode.ERR_ImplicitIndexIndexerWithName:
                case ErrorCode.ERR_ImplicitRangeIndexerWithName:
                case ErrorCode.ERR_WrongNumberOfSubpatterns:
                case ErrorCode.ERR_PropertyPatternNameMissing:
                case ErrorCode.ERR_MissingPattern:
                case ErrorCode.ERR_DefaultPattern:
                case ErrorCode.ERR_SwitchExpressionNoBestType:
                case ErrorCode.ERR_VarMayNotBindToType:
                case ErrorCode.WRN_SwitchExpressionNotExhaustive:
                case ErrorCode.ERR_SwitchArmSubsumed:
                case ErrorCode.ERR_ConstantPatternVsOpenType:
                case ErrorCode.WRN_CaseConstantNamedUnderscore:
                case ErrorCode.WRN_IsTypeNamedUnderscore:
                case ErrorCode.ERR_ExpressionTreeContainsSwitchExpression:
                case ErrorCode.ERR_SwitchGoverningExpressionRequiresParens:
                case ErrorCode.ERR_TupleElementNameMismatch:
                case ErrorCode.ERR_DeconstructParameterNameMismatch:
                case ErrorCode.ERR_IsPatternImpossible:
                case ErrorCode.WRN_GivenExpressionNeverMatchesPattern:
                case ErrorCode.WRN_GivenExpressionAlwaysMatchesConstant:
                case ErrorCode.ERR_PointerTypeInPatternMatching:
                case ErrorCode.ERR_ArgumentNameInITuplePattern:
                case ErrorCode.ERR_DiscardPatternInSwitchStatement:
                case ErrorCode.WRN_SwitchExpressionNotExhaustiveWithUnnamedEnumValue:
                case ErrorCode.WRN_ThrowPossibleNull:
                case ErrorCode.ERR_IllegalSuppression:
                case ErrorCode.WRN_ConvertingNullableToNonNullable:
                case ErrorCode.WRN_NullReferenceAssignment:
                case ErrorCode.WRN_NullReferenceReceiver:
                case ErrorCode.WRN_NullReferenceReturn:
                case ErrorCode.WRN_NullReferenceArgument:
                case ErrorCode.WRN_UnboxPossibleNull:
                case ErrorCode.WRN_DisallowNullAttributeForbidsMaybeNullAssignment:
                case ErrorCode.WRN_NullabilityMismatchInTypeOnOverride:
                case ErrorCode.WRN_NullabilityMismatchInReturnTypeOnOverride:
                case ErrorCode.WRN_NullabilityMismatchInParameterTypeOnOverride:
                case ErrorCode.WRN_NullabilityMismatchInParameterTypeOnPartial:
                case ErrorCode.WRN_NullabilityMismatchInTypeOnImplicitImplementation:
                case ErrorCode.WRN_NullabilityMismatchInReturnTypeOnImplicitImplementation:
                case ErrorCode.WRN_NullabilityMismatchInParameterTypeOnImplicitImplementation:
                case ErrorCode.WRN_NullabilityMismatchInTypeOnExplicitImplementation:
                case ErrorCode.WRN_NullabilityMismatchInReturnTypeOnExplicitImplementation:
                case ErrorCode.WRN_NullabilityMismatchInParameterTypeOnExplicitImplementation:
                case ErrorCode.WRN_UninitializedNonNullableField:
                case ErrorCode.WRN_NullabilityMismatchInAssignment:
                case ErrorCode.WRN_NullabilityMismatchInArgument:
                case ErrorCode.WRN_NullabilityMismatchInReturnTypeOfTargetDelegate:
                case ErrorCode.WRN_NullabilityMismatchInParameterTypeOfTargetDelegate:
                case ErrorCode.ERR_ExplicitNullableAttribute:
                case ErrorCode.WRN_NullabilityMismatchInArgumentForOutput:
                case ErrorCode.WRN_NullAsNonNullable:
                case ErrorCode.ERR_NullableUnconstrainedTypeParameter:
                case ErrorCode.ERR_AnnotationDisallowedInObjectCreation:
                case ErrorCode.WRN_NullableValueTypeMayBeNull:
                case ErrorCode.ERR_NullableOptionNotAvailable:
                case ErrorCode.WRN_NullabilityMismatchInTypeParameterConstraint:
                case ErrorCode.WRN_MissingNonNullTypesContextForAnnotation:
                case ErrorCode.WRN_NullabilityMismatchInConstraintsOnImplicitImplementation:
                case ErrorCode.WRN_NullabilityMismatchInTypeParameterReferenceTypeConstraint:
                case ErrorCode.ERR_TripleDotNotAllowed:
                case ErrorCode.ERR_BadNullableContextOption:
                case ErrorCode.ERR_NullableDirectiveQualifierExpected:
                case ErrorCode.ERR_BadNullableTypeof:
                case ErrorCode.ERR_ExpressionTreeCantContainRefStruct:
                case ErrorCode.ERR_ElseCannotStartStatement:
                case ErrorCode.ERR_ExpressionTreeCantContainNullCoalescingAssignment:
                case ErrorCode.WRN_NullabilityMismatchInExplicitlyImplementedInterface:
                case ErrorCode.WRN_NullabilityMismatchInInterfaceImplementedByBase:
                case ErrorCode.WRN_DuplicateInterfaceWithNullabilityMismatchInBaseList:
                case ErrorCode.ERR_DuplicateExplicitImpl:
                case ErrorCode.ERR_UsingVarInSwitchCase:
                case ErrorCode.ERR_GoToForwardJumpOverUsingVar:
                case ErrorCode.ERR_GoToBackwardJumpOverUsingVar:
                case ErrorCode.ERR_IsNullableType:
                case ErrorCode.ERR_AsNullableType:
                case ErrorCode.ERR_FeatureInPreview:
                case ErrorCode.WRN_SwitchExpressionNotExhaustiveForNull:
                case ErrorCode.WRN_ImplicitCopyInReadOnlyMember:
                case ErrorCode.ERR_StaticMemberCantBeReadOnly:
                case ErrorCode.ERR_AutoSetterCantBeReadOnly:
                case ErrorCode.ERR_AutoPropertyWithSetterCantBeReadOnly:
                case ErrorCode.ERR_InvalidPropertyReadOnlyMods:
                case ErrorCode.ERR_DuplicatePropertyReadOnlyMods:
                case ErrorCode.ERR_FieldLikeEventCantBeReadOnly:
                case ErrorCode.ERR_PartialMethodReadOnlyDifference:
                case ErrorCode.ERR_ReadOnlyModMissingAccessor:
                case ErrorCode.ERR_OverrideRefConstraintNotSatisfied:
                case ErrorCode.ERR_OverrideValConstraintNotSatisfied:
                case ErrorCode.WRN_NullabilityMismatchInConstraintsOnPartialImplementation:
                case ErrorCode.ERR_NullableDirectiveTargetExpected:
                case ErrorCode.WRN_MissingNonNullTypesContextForAnnotationInGeneratedCode:
                case ErrorCode.WRN_NullReferenceInitializer:
                case ErrorCode.ERR_MultipleAnalyzerConfigsInSameDir:
                case ErrorCode.ERR_RuntimeDoesNotSupportDefaultInterfaceImplementation:
                case ErrorCode.ERR_RuntimeDoesNotSupportDefaultInterfaceImplementationForMember:
                case ErrorCode.ERR_InvalidModifierForLanguageVersion:
                case ErrorCode.ERR_ImplicitImplementationOfNonPublicInterfaceMember:
                case ErrorCode.ERR_MostSpecificImplementationIsNotFound:
                case ErrorCode.ERR_LanguageVersionDoesNotSupportInterfaceImplementationForMember:
                case ErrorCode.ERR_RuntimeDoesNotSupportProtectedAccessForInterfaceMember:
                case ErrorCode.ERR_DefaultInterfaceImplementationInNoPIAType:
                case ErrorCode.ERR_AbstractEventHasAccessors:
                case ErrorCode.WRN_NullabilityMismatchInTypeParameterNotNullConstraint:
                case ErrorCode.ERR_DuplicateNullSuppression:
                case ErrorCode.ERR_DefaultLiteralNoTargetType:
                case ErrorCode.ERR_ReAbstractionInNoPIAType:
                case ErrorCode.ERR_InternalError:
                case ErrorCode.ERR_ImplicitObjectCreationIllegalTargetType:
                case ErrorCode.ERR_ImplicitObjectCreationNotValid:
                case ErrorCode.ERR_ImplicitObjectCreationNoTargetType:
                case ErrorCode.ERR_BadFuncPointerParamModifier:
                case ErrorCode.ERR_BadFuncPointerArgCount:
                case ErrorCode.ERR_MethFuncPtrMismatch:
                case ErrorCode.ERR_FuncPtrRefMismatch:
                case ErrorCode.ERR_FuncPtrMethMustBeStatic:
                case ErrorCode.ERR_ExternEventInitializer:
                case ErrorCode.ERR_AmbigBinaryOpsOnUnconstrainedDefault:
                case ErrorCode.WRN_ParameterConditionallyDisallowsNull:
                case ErrorCode.WRN_ShouldNotReturn:
                case ErrorCode.WRN_TopLevelNullabilityMismatchInReturnTypeOnOverride:
                case ErrorCode.WRN_TopLevelNullabilityMismatchInParameterTypeOnOverride:
                case ErrorCode.WRN_TopLevelNullabilityMismatchInReturnTypeOnImplicitImplementation:
                case ErrorCode.WRN_TopLevelNullabilityMismatchInParameterTypeOnImplicitImplementation:
                case ErrorCode.WRN_TopLevelNullabilityMismatchInReturnTypeOnExplicitImplementation:
                case ErrorCode.WRN_TopLevelNullabilityMismatchInParameterTypeOnExplicitImplementation:
                case ErrorCode.WRN_DoesNotReturnMismatch:
                case ErrorCode.ERR_NoOutputDirectory:
                case ErrorCode.ERR_StdInOptionProvidedButConsoleInputIsNotRedirected:
                case ErrorCode.ERR_FeatureNotAvailableInVersion9:
                case ErrorCode.WRN_MemberNotNull:
                case ErrorCode.WRN_MemberNotNullWhen:
                case ErrorCode.WRN_MemberNotNullBadMember:
                case ErrorCode.WRN_ParameterDisallowsNull:
                case ErrorCode.WRN_ConstOutOfRangeChecked:
                case ErrorCode.ERR_DuplicateInterfaceWithDifferencesInBaseList:
                case ErrorCode.ERR_DesignatorBeneathPatternCombinator:
                case ErrorCode.ERR_UnsupportedTypeForRelationalPattern:
                case ErrorCode.ERR_RelationalPatternWithNaN:
                case ErrorCode.ERR_ConditionalOnLocalFunction:
                case ErrorCode.WRN_GeneratorFailedDuringInitialization:
                case ErrorCode.WRN_GeneratorFailedDuringGeneration:
                case ErrorCode.ERR_WrongFuncPtrCallingConvention:
                case ErrorCode.ERR_MissingAddressOf:
                case ErrorCode.ERR_CannotUseReducedExtensionMethodInAddressOf:
                case ErrorCode.ERR_CannotUseFunctionPointerAsFixedLocal:
                case ErrorCode.ERR_ExpressionTreeContainsPatternImplicitIndexer:
                case ErrorCode.ERR_ExpressionTreeContainsFromEndIndexExpression:
                case ErrorCode.ERR_ExpressionTreeContainsRangeExpression:
                case ErrorCode.WRN_GivenExpressionAlwaysMatchesPattern:
                case ErrorCode.WRN_IsPatternAlways:
                case ErrorCode.ERR_PartialMethodWithAccessibilityModsMustHaveImplementation:
                case ErrorCode.ERR_PartialMethodWithNonVoidReturnMustHaveAccessMods:
                case ErrorCode.ERR_PartialMethodWithOutParamMustHaveAccessMods:
                case ErrorCode.ERR_PartialMethodWithExtendedModMustHaveAccessMods:
                case ErrorCode.ERR_PartialMethodAccessibilityDifference:
                case ErrorCode.ERR_PartialMethodExtendedModDifference:
                case ErrorCode.ERR_SimpleProgramLocalIsReferencedOutsideOfTopLevelStatement:
                case ErrorCode.ERR_SimpleProgramMultipleUnitsWithTopLevelStatements:
                case ErrorCode.ERR_TopLevelStatementAfterNamespaceOrType:
                case ErrorCode.ERR_SimpleProgramDisallowsMainType:
                case ErrorCode.ERR_SimpleProgramNotAnExecutable:
                case ErrorCode.ERR_UnsupportedCallingConvention:
                case ErrorCode.ERR_InvalidFunctionPointerCallingConvention:
                case ErrorCode.ERR_InvalidFuncPointerReturnTypeModifier:
                case ErrorCode.ERR_DupReturnTypeMod:
                case ErrorCode.ERR_AddressOfMethodGroupInExpressionTree:
                case ErrorCode.ERR_CannotConvertAddressOfToDelegate:
                case ErrorCode.ERR_AddressOfToNonFunctionPointer:
                case ErrorCode.ERR_ModuleInitializerMethodMustBeOrdinary:
                case ErrorCode.ERR_ModuleInitializerMethodMustBeAccessibleOutsideTopLevelType:
                case ErrorCode.ERR_ModuleInitializerMethodMustBeStaticParameterlessVoid:
                case ErrorCode.ERR_ModuleInitializerMethodAndContainingTypesMustNotBeGeneric:
                case ErrorCode.ERR_PartialMethodReturnTypeDifference:
                case ErrorCode.ERR_PartialMethodRefReturnDifference:
                case ErrorCode.WRN_NullabilityMismatchInReturnTypeOnPartial:
                case ErrorCode.ERR_StaticAnonymousFunctionCannotCaptureVariable:
                case ErrorCode.ERR_StaticAnonymousFunctionCannotCaptureThis:
                case ErrorCode.ERR_OverrideDefaultConstraintNotSatisfied:
                case ErrorCode.ERR_DefaultConstraintOverrideOnly:
                case ErrorCode.WRN_ParameterNotNullIfNotNull:
                case ErrorCode.WRN_ReturnNotNullIfNotNull:
                case ErrorCode.WRN_PartialMethodTypeDifference:
                case ErrorCode.ERR_RuntimeDoesNotSupportCovariantReturnsOfClasses:
                case ErrorCode.ERR_RuntimeDoesNotSupportCovariantPropertiesOfClasses:
                case ErrorCode.WRN_SwitchExpressionNotExhaustiveWithWhen:
                case ErrorCode.WRN_SwitchExpressionNotExhaustiveForNullWithWhen:
                case ErrorCode.WRN_PrecedenceInversion:
                case ErrorCode.ERR_ExpressionTreeContainsWithExpression:
                case ErrorCode.WRN_AnalyzerReferencesFramework:
                case ErrorCode.WRN_RecordEqualsWithoutGetHashCode:
                case ErrorCode.ERR_AssignmentInitOnly:
                case ErrorCode.ERR_CantChangeInitOnlyOnOverride:
                case ErrorCode.ERR_CloseUnimplementedInterfaceMemberWrongInitOnly:
                case ErrorCode.ERR_ExplicitPropertyMismatchInitOnly:
                case ErrorCode.ERR_BadInitAccessor:
                case ErrorCode.ERR_InvalidWithReceiverType:
                case ErrorCode.ERR_CannotClone:
                case ErrorCode.ERR_CloneDisallowedInRecord:
                case ErrorCode.WRN_RecordNamedDisallowed:
                case ErrorCode.ERR_UnexpectedArgumentList:
                case ErrorCode.ERR_UnexpectedOrMissingConstructorInitializerInRecord:
                case ErrorCode.ERR_MultipleRecordParameterLists:
                case ErrorCode.ERR_BadRecordBase:
                case ErrorCode.ERR_BadInheritanceFromRecord:
                case ErrorCode.ERR_BadRecordMemberForPositionalParameter:
                case ErrorCode.ERR_NoCopyConstructorInBaseType:
                case ErrorCode.ERR_CopyConstructorMustInvokeBaseCopyConstructor:
                case ErrorCode.ERR_DoesNotOverrideMethodFromObject:
                case ErrorCode.ERR_SealedAPIInRecord:
                case ErrorCode.ERR_DoesNotOverrideBaseMethod:
                case ErrorCode.ERR_NotOverridableAPIInRecord:
                case ErrorCode.ERR_NonPublicAPIInRecord:
                case ErrorCode.ERR_SignatureMismatchInRecord:
                case ErrorCode.ERR_NonProtectedAPIInRecord:
                case ErrorCode.ERR_DoesNotOverrideBaseEqualityContract:
                case ErrorCode.ERR_StaticAPIInRecord:
                case ErrorCode.ERR_CopyConstructorWrongAccessibility:
                case ErrorCode.ERR_NonPrivateAPIInRecord:
                case ErrorCode.WRN_UnassignedThisAutoPropertyUnsupportedVersion:
                case ErrorCode.WRN_UnassignedThisUnsupportedVersion:
                case ErrorCode.WRN_ParamUnassigned:
                case ErrorCode.WRN_UseDefViolationProperty:
                case ErrorCode.WRN_UseDefViolationField:
                case ErrorCode.WRN_UseDefViolationThisUnsupportedVersion:
                case ErrorCode.WRN_UseDefViolationOut:
                case ErrorCode.WRN_UseDefViolation:
                case ErrorCode.ERR_CannotSpecifyManagedWithUnmanagedSpecifiers:
                case ErrorCode.ERR_RuntimeDoesNotSupportUnmanagedDefaultCallConv:
                case ErrorCode.ERR_TypeNotFound:
                case ErrorCode.ERR_TypeMustBePublic:
                case ErrorCode.ERR_InvalidUnmanagedCallersOnlyCallConv:
                case ErrorCode.ERR_CannotUseManagedTypeInUnmanagedCallersOnly:
                case ErrorCode.ERR_UnmanagedCallersOnlyMethodOrTypeCannotBeGeneric:
                case ErrorCode.ERR_UnmanagedCallersOnlyRequiresStatic:
                case ErrorCode.WRN_ParameterIsStaticClass:
                case ErrorCode.WRN_ReturnTypeIsStaticClass:
                case ErrorCode.ERR_EntryPointCannotBeUnmanagedCallersOnly:
                case ErrorCode.ERR_ModuleInitializerCannotBeUnmanagedCallersOnly:
                case ErrorCode.ERR_UnmanagedCallersOnlyMethodsCannotBeCalledDirectly:
                case ErrorCode.ERR_UnmanagedCallersOnlyMethodsCannotBeConvertedToDelegate:
                case ErrorCode.ERR_InitCannotBeReadonly:
                case ErrorCode.ERR_UnexpectedVarianceStaticMember:
                case ErrorCode.ERR_FunctionPointersCannotBeCalledWithNamedArguments:
                case ErrorCode.ERR_EqualityContractRequiresGetter:
                case ErrorCode.WRN_UnreadRecordParameter:
                case ErrorCode.ERR_BadFieldTypeInRecord:
                case ErrorCode.WRN_DoNotCompareFunctionPointers:
                case ErrorCode.ERR_RecordAmbigCtor:
                case ErrorCode.ERR_FunctionPointerTypesInAttributeNotSupported:
                case ErrorCode.ERR_InheritingFromRecordWithSealedToString:
                case ErrorCode.ERR_HiddenPositionalMember:
                case ErrorCode.ERR_GlobalUsingInNamespace:
                case ErrorCode.ERR_GlobalUsingOutOfOrder:
                case ErrorCode.ERR_AttributesRequireParenthesizedLambdaExpression:
                case ErrorCode.ERR_CannotInferDelegateType:
                case ErrorCode.ERR_InvalidNameInSubpattern:
                case ErrorCode.ERR_RuntimeDoesNotSupportStaticAbstractMembersInInterfaces:
                case ErrorCode.ERR_GenericConstraintNotSatisfiedInterfaceWithStaticAbstractMembers:
                case ErrorCode.ERR_BadAbstractUnaryOperatorSignature:
                case ErrorCode.ERR_BadAbstractIncDecSignature:
                case ErrorCode.ERR_BadAbstractIncDecRetType:
                case ErrorCode.ERR_BadAbstractBinaryOperatorSignature:
                case ErrorCode.ERR_BadAbstractShiftOperatorSignature:
                case ErrorCode.ERR_BadAbstractStaticMemberAccess:
                case ErrorCode.ERR_ExpressionTreeContainsAbstractStaticMemberAccess:
                case ErrorCode.ERR_CloseUnimplementedInterfaceMemberNotStatic:
                case ErrorCode.ERR_RuntimeDoesNotSupportStaticAbstractMembersInInterfacesForMember:
                case ErrorCode.ERR_ExplicitImplementationOfOperatorsMustBeStatic:
                case ErrorCode.ERR_AbstractConversionNotInvolvingContainedType:
                case ErrorCode.ERR_InterfaceImplementedByUnmanagedCallersOnlyMethod:
                case ErrorCode.HDN_DuplicateWithGlobalUsing:
                case ErrorCode.ERR_CantConvAnonMethReturnType:
                case ErrorCode.ERR_BuilderAttributeDisallowed:
                case ErrorCode.ERR_FeatureNotAvailableInVersion10:
                case ErrorCode.ERR_SimpleProgramIsEmpty:
                case ErrorCode.ERR_LineSpanDirectiveInvalidValue:
                case ErrorCode.ERR_LineSpanDirectiveEndLessThanStart:
                case ErrorCode.ERR_WrongArityAsyncReturn:
                case ErrorCode.ERR_InterpolatedStringHandlerMethodReturnMalformed:
                case ErrorCode.ERR_InterpolatedStringHandlerMethodReturnInconsistent:
                case ErrorCode.ERR_NullInvalidInterpolatedStringHandlerArgumentName:
                case ErrorCode.ERR_NotInstanceInvalidInterpolatedStringHandlerArgumentName:
                case ErrorCode.ERR_InvalidInterpolatedStringHandlerArgumentName:
                case ErrorCode.ERR_TypeIsNotAnInterpolatedStringHandlerType:
                case ErrorCode.WRN_ParameterOccursAfterInterpolatedStringHandlerParameter:
                case ErrorCode.ERR_CannotUseSelfAsInterpolatedStringHandlerArgument:
                case ErrorCode.ERR_InterpolatedStringHandlerArgumentAttributeMalformed:
                case ErrorCode.ERR_InterpolatedStringHandlerArgumentLocatedAfterInterpolatedString:
                case ErrorCode.ERR_InterpolatedStringHandlerArgumentOptionalNotSpecified:
                case ErrorCode.ERR_ExpressionTreeContainsInterpolatedStringHandlerConversion:
                case ErrorCode.ERR_InterpolatedStringHandlerCreationCannotUseDynamic:
                case ErrorCode.ERR_MultipleFileScopedNamespace:
                case ErrorCode.ERR_FileScopedAndNormalNamespace:
                case ErrorCode.ERR_FileScopedNamespaceNotBeforeAllMembers:
                case ErrorCode.ERR_NoImplicitConvTargetTypedConditional:
                case ErrorCode.ERR_NonPublicParameterlessStructConstructor:
                case ErrorCode.ERR_NoConversionForCallerArgumentExpressionParam:
                case ErrorCode.WRN_CallerLineNumberPreferredOverCallerArgumentExpression:
                case ErrorCode.WRN_CallerFilePathPreferredOverCallerArgumentExpression:
                case ErrorCode.WRN_CallerMemberNamePreferredOverCallerArgumentExpression:
                case ErrorCode.WRN_CallerArgumentExpressionAttributeHasInvalidParameterName:
                case ErrorCode.ERR_BadCallerArgumentExpressionParamWithoutDefaultValue:
                case ErrorCode.WRN_CallerArgumentExpressionAttributeSelfReferential:
                case ErrorCode.WRN_CallerArgumentExpressionParamForUnconsumedLocation:
                case ErrorCode.ERR_NewlinesAreNotAllowedInsideANonVerbatimInterpolatedString:
                case ErrorCode.ERR_AttrTypeArgCannotBeTypeVar:
                case ErrorCode.ERR_AttrDependentTypeNotAllowed:
                case ErrorCode.WRN_InterpolatedStringHandlerArgumentAttributeIgnoredOnLambdaParameters:
                case ErrorCode.ERR_LambdaWithAttributesToExpressionTree:
                case ErrorCode.WRN_CompileTimeCheckedOverflow:
                case ErrorCode.WRN_MethGrpToNonDel:
                case ErrorCode.ERR_LambdaExplicitReturnTypeVar:
                case ErrorCode.ERR_InterpolatedStringsReferencingInstanceCannotBeInObjectInitializers:
                case ErrorCode.ERR_CannotUseRefInUnmanagedCallersOnly:
                case ErrorCode.ERR_CannotBeMadeNullable:
                case ErrorCode.ERR_UnsupportedTypeForListPattern:
                case ErrorCode.ERR_MisplacedSlicePattern:
                case ErrorCode.WRN_LowerCaseTypeName:
                case ErrorCode.ERR_RecordStructConstructorCallsDefaultConstructor:
                case ErrorCode.ERR_StructHasInitializersAndNoDeclaredConstructor:
                case ErrorCode.ERR_ListPatternRequiresLength:
                case ErrorCode.ERR_ScopedMismatchInParameterOfTarget:
                case ErrorCode.ERR_ScopedMismatchInParameterOfOverrideOrImplementation:
                case ErrorCode.ERR_ScopedMismatchInParameterOfPartial:
                case ErrorCode.ERR_ParameterNullCheckingNotSupported:
                case ErrorCode.ERR_RawStringNotInDirectives:
                case ErrorCode.ERR_UnterminatedRawString:
                case ErrorCode.ERR_TooManyQuotesForRawString:
                case ErrorCode.ERR_LineDoesNotStartWithSameWhitespace:
                case ErrorCode.ERR_RawStringDelimiterOnOwnLine:
                case ErrorCode.ERR_RawStringInVerbatimInterpolatedStrings:
                case ErrorCode.ERR_RawStringMustContainContent:
                case ErrorCode.ERR_LineContainsDifferentWhitespace:
                case ErrorCode.ERR_NotEnoughQuotesForRawString:
                case ErrorCode.ERR_NotEnoughCloseBracesForRawString:
                case ErrorCode.ERR_TooManyOpenBracesForRawString:
                case ErrorCode.ERR_TooManyCloseBracesForRawString:
                case ErrorCode.ERR_IllegalAtSequence:
                case ErrorCode.ERR_StringMustStartWithQuoteCharacter:
                case ErrorCode.ERR_NoEnumConstraint:
                case ErrorCode.ERR_NoDelegateConstraint:
                case ErrorCode.ERR_MisplacedRecord:
                case ErrorCode.ERR_PatternSpanCharCannotBeStringNull:
                case ErrorCode.ERR_UseDefViolationPropertyUnsupportedVersion:
                case ErrorCode.ERR_UseDefViolationFieldUnsupportedVersion:
                case ErrorCode.WRN_UseDefViolationPropertyUnsupportedVersion:
                case ErrorCode.WRN_UseDefViolationFieldUnsupportedVersion:
                case ErrorCode.WRN_UseDefViolationPropertySupportedVersion:
                case ErrorCode.WRN_UseDefViolationFieldSupportedVersion:
                case ErrorCode.WRN_UseDefViolationThisSupportedVersion:
                case ErrorCode.WRN_UnassignedThisAutoPropertySupportedVersion:
                case ErrorCode.WRN_UnassignedThisSupportedVersion:
                case ErrorCode.ERR_OperatorCantBeChecked:
                case ErrorCode.ERR_ImplicitConversionOperatorCantBeChecked:
                case ErrorCode.ERR_CheckedOperatorNeedsMatch:
                case ErrorCode.ERR_MisplacedUnchecked:
                case ErrorCode.ERR_LineSpanDirectiveRequiresSpace:
                case ErrorCode.ERR_RequiredNameDisallowed:
                case ErrorCode.ERR_OverrideMustHaveRequired:
                case ErrorCode.ERR_RequiredMemberCannotBeHidden:
                case ErrorCode.ERR_RequiredMemberCannotBeLessVisibleThanContainingType:
                case ErrorCode.ERR_ExplicitRequiredMember:
                case ErrorCode.ERR_RequiredMemberMustBeSettable:
                case ErrorCode.ERR_RequiredMemberMustBeSet:
                case ErrorCode.ERR_RequiredMembersMustBeAssignedValue:
                case ErrorCode.ERR_RequiredMembersInvalid:
                case ErrorCode.ERR_RequiredMembersBaseTypeInvalid:
                case ErrorCode.ERR_ChainingToSetsRequiredMembersRequiresSetsRequiredMembers:
                case ErrorCode.ERR_NewConstraintCannotHaveRequiredMembers:
                case ErrorCode.ERR_UnsupportedCompilerFeature:
                case ErrorCode.WRN_ObsoleteMembersShouldNotBeRequired:
                case ErrorCode.ERR_RefReturningPropertiesCannotBeRequired:
                case ErrorCode.ERR_ImplicitImplementationOfInaccessibleInterfaceMember:
                case ErrorCode.ERR_ScriptsAndSubmissionsCannotHaveRequiredMembers:
                case ErrorCode.ERR_BadAbstractEqualityOperatorSignature:
                case ErrorCode.ERR_BadBinaryReadOnlySpanConcatenation:
                case ErrorCode.ERR_ScopedRefAndRefStructOnly:
                case ErrorCode.ERR_ScopedDiscard:
                case ErrorCode.ERR_FixedFieldMustNotBeRef:
                case ErrorCode.ERR_RefFieldCannotReferToRefStruct:
                case ErrorCode.ERR_FileTypeDisallowedInSignature:
                case ErrorCode.ERR_FileTypeNoExplicitAccessibility:
                case ErrorCode.ERR_FileTypeBase:
                case ErrorCode.ERR_FileTypeNested:
                case ErrorCode.ERR_GlobalUsingStaticFileType:
                case ErrorCode.ERR_FileTypeNameDisallowed:
                case ErrorCode.ERR_FeatureNotAvailableInVersion11:
                case ErrorCode.ERR_RefFieldInNonRefStruct:
                case ErrorCode.WRN_AnalyzerReferencesNewerCompiler:
                case ErrorCode.ERR_CannotMatchOnINumberBase:
                case ErrorCode.ERR_ScopedTypeNameDisallowed:
                case ErrorCode.ERR_ImplicitlyTypedDefaultParameter:
                case ErrorCode.ERR_UnscopedRefAttributeUnsupportedTarget:
                case ErrorCode.ERR_RuntimeDoesNotSupportRefFields:
                case ErrorCode.ERR_ExplicitScopedRef:
                case ErrorCode.ERR_UnscopedScoped:
                case ErrorCode.WRN_DuplicateAnalyzerReference:
                case ErrorCode.ERR_FilePathCannotBeConvertedToUtf8:
                case ErrorCode.ERR_ReadOnlyNotSuppAsParamModDidYouMeanIn:
                case ErrorCode.ERR_FileLocalDuplicateNameInNS:
                case ErrorCode.WRN_ScopedMismatchInParameterOfTarget:
                case ErrorCode.WRN_ScopedMismatchInParameterOfOverrideOrImplementation:
                case ErrorCode.ERR_RefReturnScopedParameter:
                case ErrorCode.ERR_RefReturnScopedParameter2:
                case ErrorCode.ERR_RefReturnOnlyParameter:
                case ErrorCode.ERR_RefReturnOnlyParameter2:
                case ErrorCode.ERR_RefAssignReturnOnly:
                case ErrorCode.WRN_ManagedAddr:
                case ErrorCode.WRN_EscapeVariable:
                case ErrorCode.WRN_EscapeStackAlloc:
                case ErrorCode.WRN_RefReturnNonreturnableLocal:
                case ErrorCode.WRN_RefReturnNonreturnableLocal2:
                case ErrorCode.WRN_RefReturnStructThis:
                case ErrorCode.WRN_RefAssignNarrower:
                case ErrorCode.WRN_MismatchedRefEscapeInTernary:
                case ErrorCode.WRN_RefReturnParameter:
                case ErrorCode.WRN_RefReturnScopedParameter:
                case ErrorCode.WRN_RefReturnParameter2:
                case ErrorCode.WRN_RefReturnScopedParameter2:
                case ErrorCode.WRN_RefReturnLocal:
                case ErrorCode.WRN_RefReturnLocal2:
                case ErrorCode.WRN_RefAssignReturnOnly:
                case ErrorCode.WRN_RefReturnOnlyParameter:
                case ErrorCode.WRN_RefReturnOnlyParameter2:
                case ErrorCode.ERR_RefAssignValEscapeWider:
                case ErrorCode.WRN_RefAssignValEscapeWider:
                case ErrorCode.WRN_OptionalParamValueMismatch:
                case ErrorCode.WRN_ParamsArrayInLambdaOnly:
                case ErrorCode.ERR_UnscopedRefAttributeUnsupportedMemberTarget:
                case ErrorCode.ERR_UnscopedRefAttributeInterfaceImplementation:
                case ErrorCode.ERR_UnrecognizedRefSafetyRulesAttributeVersion:
                case ErrorCode.ERR_BadSpecialByRefUsing:
                case ErrorCode.ERR_InvalidPrimaryConstructorParameterReference:
                case ErrorCode.ERR_AmbiguousPrimaryConstructorParameterAsColorColorReceiver:
                case ErrorCode.WRN_CapturedPrimaryConstructorParameterPassedToBase:
                case ErrorCode.WRN_UnreadPrimaryConstructorParameter:
                case ErrorCode.ERR_AssgReadonlyPrimaryConstructorParameter:
                case ErrorCode.ERR_RefReturnReadonlyPrimaryConstructorParameter:
                case ErrorCode.ERR_RefReadonlyPrimaryConstructorParameter:
                case ErrorCode.ERR_AssgReadonlyPrimaryConstructorParameter2:
                case ErrorCode.ERR_RefReturnReadonlyPrimaryConstructorParameter2:
                case ErrorCode.ERR_RefReadonlyPrimaryConstructorParameter2:
                case ErrorCode.ERR_RefReturnPrimaryConstructorParameter:
                case ErrorCode.ERR_StructLayoutCyclePrimaryConstructorParameter:
                case ErrorCode.ERR_UnexpectedParameterList:
                case ErrorCode.WRN_AddressOfInAsync:
                case ErrorCode.ERR_BadRefInUsingAlias:
                case ErrorCode.ERR_BadUnsafeInUsingDirective:
                case ErrorCode.ERR_BadNullableReferenceTypeInUsingAlias:
                case ErrorCode.ERR_BadStaticAfterUnsafe:
                case ErrorCode.ERR_BadCaseInSwitchArm:
<<<<<<< HEAD
                case ErrorCode.ERR_InterceptorCannotBeGeneric:
                case ErrorCode.ERR_InterceptorPathNotInCompilation:
                case ErrorCode.ERR_InterceptorPathNotInCompilationWithCandidate:
                case ErrorCode.ERR_InterceptorPositionBadToken:
                case ErrorCode.ERR_InterceptorLineOutOfRange:
                case ErrorCode.ERR_InterceptorCharacterOutOfRange:
                case ErrorCode.ERR_InterceptableMethodMustBeOrdinary:
                case ErrorCode.ERR_InterceptorMethodMustBeOrdinary:
                case ErrorCode.ERR_InterceptorMustReferToStartOfTokenPosition:
                case ErrorCode.ERR_InterceptorFilePathCannotBeNull:
                case ErrorCode.ERR_InterceptorNameNotInvoked:
                case ErrorCode.ERR_InterceptorNonUniquePath:
=======
                case ErrorCode.ERR_ConstantValueOfTypeExpected:
                case ErrorCode.ERR_UnsupportedPrimaryConstructorParameterCapturingRefAny:
>>>>>>> f0f0a979
                    return false;
                default:
                    // NOTE: All error codes must be explicitly handled in this switch statement
                    //       to ensure that we correctly classify all error codes as build-only or not.
                    throw new NotImplementedException($"ErrorCode.{code}");
            }
        }

        /// <summary>
        /// When converting an anonymous function to a delegate type, there are some diagnostics
        /// that will occur regardless of the delegate type - particularly those that do not
        /// depend on the substituted types (e.g. name uniqueness).  Even though we need to
        /// produce a diagnostic in such cases, we do not need to abandon overload resolution -
        /// we can choose the overload that is best without regard to such diagnostics.
        /// </summary>
        /// <returns>True if seeing the ErrorCode should prevent a delegate conversion
        /// from completing successfully.</returns>
        internal static bool PreventsSuccessfulDelegateConversion(ErrorCode code)
        {
            if (code == ErrorCode.Void || code == ErrorCode.Unknown)
            {
                return false;
            }

            if (IsWarning(code))
            {
                return false;
            }

            switch (code)
            {
                case ErrorCode.ERR_DuplicateParamName:
                case ErrorCode.ERR_LocalDuplicate:
                case ErrorCode.ERR_LocalIllegallyOverrides:
                case ErrorCode.ERR_LocalSameNameAsTypeParam:
                case ErrorCode.ERR_QueryRangeVariableOverrides:
                case ErrorCode.ERR_QueryRangeVariableSameAsTypeParam:
                case ErrorCode.ERR_DeprecatedCollectionInitAddStr:
                case ErrorCode.ERR_DeprecatedSymbolStr:
                case ErrorCode.ERR_MissingPredefinedMember:
                    return false;
                default:
                    return true;
            }
        }

        /// <remarks>
        /// WARNING: will resolve lazy diagnostics - do not call this before the member lists are completed
        /// or you could trigger infinite recursion.
        /// </remarks>
        internal static bool PreventsSuccessfulDelegateConversion(DiagnosticBag diagnostics)
        {
            foreach (Diagnostic diag in diagnostics.AsEnumerable()) // Checking the code would have resolved them anyway.
            {
                if (ErrorFacts.PreventsSuccessfulDelegateConversion((ErrorCode)diag.Code))
                {
                    return true;
                }
            }

            return false;
        }

        internal static bool PreventsSuccessfulDelegateConversion(ImmutableArray<Diagnostic> diagnostics)
        {
            foreach (var diag in diagnostics)
            {
                if (ErrorFacts.PreventsSuccessfulDelegateConversion((ErrorCode)diag.Code))
                {
                    return true;
                }
            }

            return false;
        }

        internal static ErrorCode GetStaticClassParameterCode(bool useWarning)
            => useWarning ? ErrorCode.WRN_ParameterIsStaticClass : ErrorCode.ERR_ParameterIsStaticClass;

        internal static ErrorCode GetStaticClassReturnCode(bool useWarning)
            => useWarning ? ErrorCode.WRN_ReturnTypeIsStaticClass : ErrorCode.ERR_ReturnTypeIsStaticClass;
    }
}<|MERGE_RESOLUTION|>--- conflicted
+++ resolved
@@ -2314,7 +2314,6 @@
                 case ErrorCode.ERR_BadNullableReferenceTypeInUsingAlias:
                 case ErrorCode.ERR_BadStaticAfterUnsafe:
                 case ErrorCode.ERR_BadCaseInSwitchArm:
-<<<<<<< HEAD
                 case ErrorCode.ERR_InterceptorCannotBeGeneric:
                 case ErrorCode.ERR_InterceptorPathNotInCompilation:
                 case ErrorCode.ERR_InterceptorPathNotInCompilationWithCandidate:
@@ -2327,10 +2326,8 @@
                 case ErrorCode.ERR_InterceptorFilePathCannotBeNull:
                 case ErrorCode.ERR_InterceptorNameNotInvoked:
                 case ErrorCode.ERR_InterceptorNonUniquePath:
-=======
                 case ErrorCode.ERR_ConstantValueOfTypeExpected:
                 case ErrorCode.ERR_UnsupportedPrimaryConstructorParameterCapturingRefAny:
->>>>>>> f0f0a979
                     return false;
                 default:
                     // NOTE: All error codes must be explicitly handled in this switch statement
