--- conflicted
+++ resolved
@@ -227,15 +227,11 @@
         public override int ERR_EncUpdateFailedMissingAttribute => (int)ErrorCode.ERR_EncUpdateFailedMissingAttribute;
         public override int ERR_InvalidDebugInfo => (int)ErrorCode.ERR_InvalidDebugInfo;
 
-<<<<<<< HEAD
-        protected override void ReportInvalidAttributeArgument(DiagnosticBag diagnostics, SyntaxNode attributeSyntax, int parameterIndex, AttributeData attribute)
-=======
         // Generators:
         public override int WRN_GeneratorFailedDuringInitialization => (int)ErrorCode.WRN_GeneratorFailedDuringInitialization;
         public override int WRN_GeneratorFailedDuringGeneration => (int)ErrorCode.WRN_GeneratorFailedDuringGeneration;
 
-        public override void ReportInvalidAttributeArgument(DiagnosticBag diagnostics, SyntaxNode attributeSyntax, int parameterIndex, AttributeData attribute)
->>>>>>> 37429b83
+        protected override void ReportInvalidAttributeArgument(DiagnosticBag diagnostics, SyntaxNode attributeSyntax, int parameterIndex, AttributeData attribute)
         {
             var node = (AttributeSyntax)attributeSyntax;
             CSharpSyntaxNode attributeArgumentSyntax = attribute.GetAttributeArgumentSyntax(parameterIndex, node);
