﻿// Licensed to the .NET Foundation under one or more agreements.
// The .NET Foundation licenses this file to you under the MIT license.
// See the LICENSE file in the project root for more information.

using System;
using System.Diagnostics;
using Roslyn.Utilities;

namespace Microsoft.CodeAnalysis.CSharp
{
    internal enum MessageID
    {
        None = 0,
        MessageBase = 1200,

        IDS_SK_METHOD = MessageBase + 2000,
        IDS_SK_TYPE = MessageBase + 2001,
        IDS_SK_NAMESPACE = MessageBase + 2002,
        IDS_SK_FIELD = MessageBase + 2003,
        IDS_SK_PROPERTY = MessageBase + 2004,
        IDS_SK_UNKNOWN = MessageBase + 2005,
        IDS_SK_VARIABLE = MessageBase + 2006,
        IDS_SK_EVENT = MessageBase + 2007,
        IDS_SK_TYVAR = MessageBase + 2008,
        //IDS_SK_GCLASS = MessageBase + 2009,
        IDS_SK_ALIAS = MessageBase + 2010,
        //IDS_SK_EXTERNALIAS = MessageBase + 2011,
        IDS_SK_LABEL = MessageBase + 2012,
        IDS_SK_CONSTRUCTOR = MessageBase + 2013,

        IDS_NULL = MessageBase + 10001,
        //IDS_RELATEDERROR = MessageBase + 10002,
        //IDS_RELATEDWARNING = MessageBase + 10003,
        IDS_XMLIGNORED = MessageBase + 10004,
        IDS_XMLIGNORED2 = MessageBase + 10005,
        IDS_XMLFAILEDINCLUDE = MessageBase + 10006,
        IDS_XMLBADINCLUDE = MessageBase + 10007,
        IDS_XMLNOINCLUDE = MessageBase + 10008,
        IDS_XMLMISSINGINCLUDEFILE = MessageBase + 10009,
        IDS_XMLMISSINGINCLUDEPATH = MessageBase + 10010,
        IDS_GlobalNamespace = MessageBase + 10011,
        IDS_FeatureGenerics = MessageBase + 12500,
        IDS_FeatureAnonDelegates = MessageBase + 12501,
        IDS_FeatureModuleAttrLoc = MessageBase + 12502,
        IDS_FeatureGlobalNamespace = MessageBase + 12503,
        IDS_FeatureFixedBuffer = MessageBase + 12504,
        IDS_FeaturePragma = MessageBase + 12505,
        IDS_FOREACHLOCAL = MessageBase + 12506,
        IDS_USINGLOCAL = MessageBase + 12507,
        IDS_FIXEDLOCAL = MessageBase + 12508,
        IDS_FeatureStaticClasses = MessageBase + 12511,
        IDS_FeaturePartialTypes = MessageBase + 12512,
        IDS_MethodGroup = MessageBase + 12513,
        IDS_AnonMethod = MessageBase + 12514,
        IDS_FeatureSwitchOnBool = MessageBase + 12517,
        //IDS_WarnAsError = MessageBase + 12518,
        IDS_Collection = MessageBase + 12520,
        IDS_FeaturePropertyAccessorMods = MessageBase + 12522,
        IDS_FeatureExternAlias = MessageBase + 12523,
        IDS_FeatureIterators = MessageBase + 12524,
        IDS_FeatureDefault = MessageBase + 12525,
        IDS_FeatureNullable = MessageBase + 12528,
        IDS_Lambda = MessageBase + 12531,
        IDS_FeaturePatternMatching = MessageBase + 12532,
        IDS_FeatureThrowExpression = MessageBase + 12533,

        IDS_FeatureImplicitArray = MessageBase + 12557,
        IDS_FeatureImplicitLocal = MessageBase + 12558,
        IDS_FeatureAnonymousTypes = MessageBase + 12559,
        IDS_FeatureAutoImplementedProperties = MessageBase + 12560,
        IDS_FeatureObjectInitializer = MessageBase + 12561,
        IDS_FeatureCollectionInitializer = MessageBase + 12562,
        IDS_FeatureLambda = MessageBase + 12563,
        IDS_FeatureQueryExpression = MessageBase + 12564,
        IDS_FeatureExtensionMethod = MessageBase + 12565,
        IDS_FeaturePartialMethod = MessageBase + 12566,
        IDS_FeatureDynamic = MessageBase + 12644,
        IDS_FeatureTypeVariance = MessageBase + 12645,
        IDS_FeatureNamedArgument = MessageBase + 12646,
        IDS_FeatureOptionalParameter = MessageBase + 12647,
        IDS_FeatureExceptionFilter = MessageBase + 12648,
        IDS_FeatureAutoPropertyInitializer = MessageBase + 12649,

        IDS_SK_TYPE_OR_NAMESPACE = MessageBase + 12652,
        IDS_Contravariant = MessageBase + 12659,
        IDS_Contravariantly = MessageBase + 12660,
        IDS_Covariant = MessageBase + 12661,
        IDS_Covariantly = MessageBase + 12662,
        IDS_Invariantly = MessageBase + 12663,

        IDS_FeatureAsync = MessageBase + 12668,
        IDS_FeatureStaticAnonymousFunction = MessageBase + 12669,

        IDS_LIB_ENV = MessageBase + 12680,
        IDS_LIB_OPTION = MessageBase + 12681,
        IDS_REFERENCEPATH_OPTION = MessageBase + 12682,
        IDS_DirectoryDoesNotExist = MessageBase + 12683,
        IDS_DirectoryHasInvalidPath = MessageBase + 12684,

        IDS_Namespace1 = MessageBase + 12685,
        IDS_PathList = MessageBase + 12686,
        IDS_Text = MessageBase + 12687,

        IDS_FeatureDiscards = MessageBase + 12688,

        IDS_FeatureDefaultTypeParameterConstraint = MessageBase + 12689,
        IDS_FeatureNullPropagatingOperator = MessageBase + 12690,
        IDS_FeatureExpressionBodiedMethod = MessageBase + 12691,
        IDS_FeatureExpressionBodiedProperty = MessageBase + 12692,
        IDS_FeatureExpressionBodiedIndexer = MessageBase + 12693,
        // IDS_VersionExperimental = MessageBase + 12694,
        IDS_FeatureNameof = MessageBase + 12695,
        IDS_FeatureDictionaryInitializer = MessageBase + 12696,

        IDS_ToolName = MessageBase + 12697,
        IDS_LogoLine1 = MessageBase + 12698,
        IDS_LogoLine2 = MessageBase + 12699,
        IDS_CSCHelp = MessageBase + 12700,

        IDS_FeatureUsingStatic = MessageBase + 12701,
        IDS_FeatureInterpolatedStrings = MessageBase + 12702,
        IDS_OperationCausedStackOverflow = MessageBase + 12703,
        IDS_AwaitInCatchAndFinally = MessageBase + 12704,
        IDS_FeatureReadonlyAutoImplementedProperties = MessageBase + 12705,
        IDS_FeatureBinaryLiteral = MessageBase + 12706,
        IDS_FeatureDigitSeparator = MessageBase + 12707,
        IDS_FeatureLocalFunctions = MessageBase + 12708,
        IDS_FeatureNullableReferenceTypes = MessageBase + 12709,

        IDS_FeatureRefLocalsReturns = MessageBase + 12710,
        IDS_FeatureTuples = MessageBase + 12711,
        IDS_FeatureOutVar = MessageBase + 12713,

        // IDS_FeaturePragmaWarningEnable = MessageBase + 12714,
        IDS_FeatureExpressionBodiedAccessor = MessageBase + 12715,
        IDS_FeatureExpressionBodiedDeOrConstructor = MessageBase + 12716,
        IDS_ThrowExpression = MessageBase + 12717,
        IDS_FeatureDefaultLiteral = MessageBase + 12718,
        IDS_FeatureInferredTupleNames = MessageBase + 12719,
        IDS_FeatureGenericPatternMatching = MessageBase + 12720,
        IDS_FeatureAsyncMain = MessageBase + 12721,
        IDS_LangVersions = MessageBase + 12722,

        IDS_FeatureLeadingDigitSeparator = MessageBase + 12723,
        IDS_FeatureNonTrailingNamedArguments = MessageBase + 12724,

        IDS_FeatureReadOnlyReferences = MessageBase + 12725,
        IDS_FeatureRefStructs = MessageBase + 12726,
        IDS_FeatureReadOnlyStructs = MessageBase + 12727,
        IDS_FeatureRefExtensionMethods = MessageBase + 12728,
        // IDS_StackAllocExpression = MessageBase + 12729,
        IDS_FeaturePrivateProtected = MessageBase + 12730,

        IDS_FeatureRefConditional = MessageBase + 12731,
        IDS_FeatureAttributesOnBackingFields = MessageBase + 12732,
        IDS_FeatureImprovedOverloadCandidates = MessageBase + 12733,
        IDS_FeatureRefReassignment = MessageBase + 12734,
        IDS_FeatureRefFor = MessageBase + 12735,
        IDS_FeatureRefForEach = MessageBase + 12736,
        IDS_FeatureEnumGenericTypeConstraint = MessageBase + 12737,
        IDS_FeatureDelegateGenericTypeConstraint = MessageBase + 12738,
        IDS_FeatureUnmanagedGenericTypeConstraint = MessageBase + 12739,
        IDS_FeatureStackAllocInitializer = MessageBase + 12740,
        IDS_FeatureTupleEquality = MessageBase + 12741,
        IDS_FeatureExpressionVariablesInQueriesAndInitializers = MessageBase + 12742,
        IDS_FeatureExtensibleFixedStatement = MessageBase + 12743,
        IDS_FeatureIndexingMovableFixedBuffers = MessageBase + 12744,

        IDS_FeatureAltInterpolatedVerbatimStrings = MessageBase + 12745,
        IDS_FeatureCoalesceAssignmentExpression = MessageBase + 12746,
        IDS_FeatureUnconstrainedTypeParameterInNullCoalescingOperator = MessageBase + 12747,
        IDS_FeatureNotNullGenericTypeConstraint = MessageBase + 12748,
        IDS_FeatureIndexOperator = MessageBase + 12749,
        IDS_FeatureRangeOperator = MessageBase + 12750,
        IDS_FeatureAsyncStreams = MessageBase + 12751,
        IDS_FeatureRecursivePatterns = MessageBase + 12752,
        IDS_Disposable = MessageBase + 12753,
        IDS_FeatureUsingDeclarations = MessageBase + 12754,
        IDS_FeatureStaticLocalFunctions = MessageBase + 12755,
        IDS_FeatureNameShadowingInNestedFunctions = MessageBase + 12756,
        IDS_FeatureUnmanagedConstructedTypes = MessageBase + 12757,
        IDS_FeatureObsoleteOnPropertyAccessor = MessageBase + 12758,
        IDS_FeatureReadOnlyMembers = MessageBase + 12759,
        IDS_DefaultInterfaceImplementation = MessageBase + 12760,
        IDS_OverrideWithConstraints = MessageBase + 12761,
        IDS_FeatureNestedStackalloc = MessageBase + 12762,
        IDS_FeatureSwitchExpression = MessageBase + 12763,
        IDS_FeatureAsyncUsing = MessageBase + 12764,
        IDS_FeatureLambdaDiscardParameters = MessageBase + 12765,
        IDS_FeatureLocalFunctionAttributes = MessageBase + 12766,
        IDS_FeatureExternLocalFunctions = MessageBase + 12767,
        IDS_FeatureMemberNotNull = MessageBase + 12768,

        IDS_FeatureNativeInt = MessageBase + 12769,
        IDS_FeatureImplicitObjectCreation = MessageBase + 12770,
        IDS_FeatureTypePattern = MessageBase + 12771,
        IDS_FeatureParenthesizedPattern = MessageBase + 12772,
        IDS_FeatureOrPattern = MessageBase + 12773,
        IDS_FeatureAndPattern = MessageBase + 12774,
        IDS_FeatureNotPattern = MessageBase + 12775,
        IDS_FeatureRelationalPattern = MessageBase + 12776,
        IDS_FeatureExtendedPartialMethods = MessageBase + 12777,
        IDS_TopLevelStatements = MessageBase + 12778,
        IDS_FeatureFunctionPointers = MessageBase + 12779,
        IDS_AddressOfMethodGroup = MessageBase + 12780,
        IDS_FeatureInitOnlySetters = MessageBase + 12781,
        IDS_FeatureRecords = MessageBase + 12782,
        IDS_FeatureNullPointerConstantPattern = MessageBase + 12783,
        IDS_FeatureModuleInitializers = MessageBase + 12784,
        IDS_FeatureTargetTypedConditional = MessageBase + 12785,
        IDS_FeatureCovariantReturnsForOverrides = MessageBase + 12786,
        IDS_FeatureExtensionGetEnumerator = MessageBase + 12787,
        IDS_FeatureExtensionGetAsyncEnumerator = MessageBase + 12788,
        IDS_Parameter = MessageBase + 12789,
        IDS_Return = MessageBase + 12790,
        IDS_FeatureVarianceSafetyForStaticInterfaceMembers = MessageBase + 12791,
        IDS_FeatureConstantInterpolatedStrings = MessageBase + 12792,
        IDS_FeatureMixedDeclarationsAndExpressionsInDeconstruction = MessageBase + 12793,
        IDS_FeatureSealedToStringInRecord = MessageBase + 12794,
        IDS_FeatureRecordStructs = MessageBase + 12795,
        IDS_FeatureWithOnStructs = MessageBase + 12796,
        IDS_FeaturePositionalFieldsInRecords = MessageBase + 12797,
        IDS_FeatureGlobalUsing = MessageBase + 12798,
        IDS_FeatureInferredDelegateType = MessageBase + 12799,
        IDS_FeatureLambdaAttributes = MessageBase + 12800,

        IDS_FeatureWithOnAnonymousTypes = MessageBase + 12801,
        IDS_FeatureExtendedPropertyPatterns = MessageBase + 12802,
        IDS_FeatureStaticAbstractMembersInInterfaces = MessageBase + 12803,
        IDS_FeatureLambdaReturnType = MessageBase + 12804,
        IDS_AsyncMethodBuilderOverride = MessageBase + 12805,
        IDS_FeatureImplicitImplementationOfNonPublicMembers = MessageBase + 12806,
        IDS_FeatureLineSpanDirective = MessageBase + 12807,
        IDS_FeatureImprovedInterpolatedStrings = MessageBase + 12808,
        IDS_FeatureFileScopedNamespace = MessageBase + 12809,
        IDS_FeatureParameterlessStructConstructors = MessageBase + 12810,
        IDS_FeatureStructFieldInitializers = MessageBase + 12811,

        IDS_FeatureGenericAttributes = MessageBase + 12812,

        IDS_FeatureNewLinesInInterpolations = MessageBase + 12813,
        IDS_FeatureListPattern = MessageBase + 12814,
<<<<<<< HEAD
        IDS_ParameterNullChecking = MessageBase + 12815,
=======
        IDS_FeatureRawStringLiterals = MessageBase + 12815,
>>>>>>> d2ed9610
    }

    // Message IDs may refer to strings that need to be localized.
    // This struct makes an IFormattable wrapper around a MessageID
    internal struct LocalizableErrorArgument : IFormattable
    {
        private readonly MessageID _id;

        internal LocalizableErrorArgument(MessageID id)
        {
            _id = id;
        }

        public override string ToString()
        {
            return ToString(null, null);
        }

        public string ToString(string? format, IFormatProvider? formatProvider)
        {
            return ErrorFacts.GetMessage(_id, formatProvider as System.Globalization.CultureInfo);
        }
    }

    // And this extension method makes it easy to localize MessageIDs:

    internal static partial class MessageIDExtensions
    {
        public static LocalizableErrorArgument Localize(this MessageID id)
        {
            return new LocalizableErrorArgument(id);
        }

        // Returns the string to be used in the /features flag switch to enable the MessageID feature.
        // Always call this before RequiredVersion:
        //   If this method returns null, call RequiredVersion and use that.
        //   If this method returns non-null, use that.
        // Features should be mutually exclusive between RequiredFeature and RequiredVersion.
        //   (hence the above rule - RequiredVersion throws when RequiredFeature returns non-null)
        internal static string? RequiredFeature(this MessageID feature)
        {
            // Check for current experimental features, if any, in the current branch.
            switch (feature)
            {
                default:
                    return null;
            }
        }

        internal static bool CheckFeatureAvailability(
            this MessageID feature,
            BindingDiagnosticBag diagnostics,
            SyntaxNode syntax,
            Location? location = null)
        {
            var diag = GetFeatureAvailabilityDiagnosticInfo(feature, (CSharpParseOptions)syntax.SyntaxTree.Options);
            if (diag is object)
            {
                diagnostics.Add(diag, location ?? syntax.GetLocation());
                return false;
            }
            return true;
        }

        internal static bool CheckFeatureAvailability(
            this MessageID feature,
            BindingDiagnosticBag diagnostics,
            Compilation compilation,
            Location location)
        {
            if (GetFeatureAvailabilityDiagnosticInfo(feature, (CSharpCompilation)compilation) is { } diagInfo)
            {
                diagnostics.Add(diagInfo, location);
                return false;
            }
            return true;
        }

        internal static CSDiagnosticInfo? GetFeatureAvailabilityDiagnosticInfo(this MessageID feature, CSharpParseOptions options)
            => options.IsFeatureEnabled(feature) ? null : GetDisabledFeatureDiagnosticInfo(feature, options.LanguageVersion);

        internal static CSDiagnosticInfo? GetFeatureAvailabilityDiagnosticInfo(this MessageID feature, CSharpCompilation compilation)
            => compilation.IsFeatureEnabled(feature) ? null : GetDisabledFeatureDiagnosticInfo(feature, compilation.LanguageVersion);

        private static CSDiagnosticInfo GetDisabledFeatureDiagnosticInfo(MessageID feature, LanguageVersion availableVersion)
        {
            string? requiredFeature = feature.RequiredFeature();
            if (requiredFeature != null)
            {
                return new CSDiagnosticInfo(ErrorCode.ERR_FeatureIsExperimental, feature.Localize(), requiredFeature);
            }

            LanguageVersion requiredVersion = feature.RequiredVersion();
            return requiredVersion == LanguageVersion.Preview.MapSpecifiedToEffectiveVersion()
                ? new CSDiagnosticInfo(ErrorCode.ERR_FeatureInPreview, feature.Localize())
                : new CSDiagnosticInfo(availableVersion.GetErrorCode(), feature.Localize(), new CSharpRequiredLanguageVersion(requiredVersion));
        }

        internal static LanguageVersion RequiredVersion(this MessageID feature)
        {
            Debug.Assert(RequiredFeature(feature) == null);

            // Based on CSourceParser::GetFeatureUsage from SourceParser.cpp.
            // Checks are in the LanguageParser unless otherwise noted.
            switch (feature)
            {
                // PREFER reporting diagnostics in binding when diagnostics do not affect the shape of the syntax tree

                // C# preview features.
                case MessageID.IDS_FeatureRawStringLiterals:
                case MessageID.IDS_FeatureStaticAbstractMembersInInterfaces: // semantic check
                case MessageID.IDS_FeatureGenericAttributes: // semantic check
                case MessageID.IDS_FeatureNewLinesInInterpolations: // semantic check
                case MessageID.IDS_FeatureListPattern: // semantic check
                case MessageID.IDS_ParameterNullChecking: // syntax check
                    return LanguageVersion.Preview;

                // C# 10.0 features.
                case MessageID.IDS_FeatureMixedDeclarationsAndExpressionsInDeconstruction: // semantic check
                case MessageID.IDS_FeatureSealedToStringInRecord: // semantic check
                case MessageID.IDS_FeatureImprovedInterpolatedStrings: // semantic check
                case MessageID.IDS_FeatureRecordStructs:
                case MessageID.IDS_FeatureWithOnStructs: // semantic check
                case MessageID.IDS_FeatureWithOnAnonymousTypes: // semantic check
                case MessageID.IDS_FeaturePositionalFieldsInRecords: // semantic check
                case MessageID.IDS_FeatureGlobalUsing:
                case MessageID.IDS_FeatureInferredDelegateType: // semantic check
                case MessageID.IDS_FeatureLambdaAttributes: // semantic check
                case MessageID.IDS_FeatureExtendedPropertyPatterns:
                case MessageID.IDS_FeatureLambdaReturnType: // semantic check
                case MessageID.IDS_AsyncMethodBuilderOverride: // semantic check
                case MessageID.IDS_FeatureConstantInterpolatedStrings: // semantic check
                case MessageID.IDS_FeatureImplicitImplementationOfNonPublicMembers: // semantic check
                case MessageID.IDS_FeatureLineSpanDirective:
                case MessageID.IDS_FeatureFileScopedNamespace: // syntax check
                case MessageID.IDS_FeatureParameterlessStructConstructors: // semantic check
                case MessageID.IDS_FeatureStructFieldInitializers: // semantic check
                    return LanguageVersion.CSharp10;

                // C# 9.0 features.
                case MessageID.IDS_FeatureLambdaDiscardParameters: // semantic check
                case MessageID.IDS_FeatureFunctionPointers:
                case MessageID.IDS_FeatureLocalFunctionAttributes: // syntax check
                case MessageID.IDS_FeatureExternLocalFunctions: // syntax check
                case MessageID.IDS_FeatureImplicitObjectCreation: // syntax check
                case MessageID.IDS_FeatureMemberNotNull:
                case MessageID.IDS_FeatureAndPattern:
                case MessageID.IDS_FeatureNotPattern:
                case MessageID.IDS_FeatureOrPattern:
                case MessageID.IDS_FeatureParenthesizedPattern:
                case MessageID.IDS_FeatureTypePattern:
                case MessageID.IDS_FeatureRelationalPattern:
                case MessageID.IDS_FeatureExtensionGetEnumerator: // semantic check
                case MessageID.IDS_FeatureExtensionGetAsyncEnumerator: // semantic check
                case MessageID.IDS_FeatureNativeInt:
                case MessageID.IDS_FeatureExtendedPartialMethods: // semantic check
                case MessageID.IDS_TopLevelStatements:
                case MessageID.IDS_FeatureInitOnlySetters: // semantic check
                case MessageID.IDS_FeatureRecords:
                case MessageID.IDS_FeatureTargetTypedConditional:  // semantic check
                case MessageID.IDS_FeatureCovariantReturnsForOverrides: // semantic check
                case MessageID.IDS_FeatureStaticAnonymousFunction: // syntax check
                case MessageID.IDS_FeatureModuleInitializers: // semantic check on method attribute
                case MessageID.IDS_FeatureDefaultTypeParameterConstraint:
                case MessageID.IDS_FeatureVarianceSafetyForStaticInterfaceMembers: // semantic check
                    return LanguageVersion.CSharp9;

                // C# 8.0 features.
                case MessageID.IDS_FeatureAltInterpolatedVerbatimStrings: // semantic check
                case MessageID.IDS_FeatureCoalesceAssignmentExpression:
                case MessageID.IDS_FeatureUnconstrainedTypeParameterInNullCoalescingOperator:
                case MessageID.IDS_FeatureNullableReferenceTypes: // syntax and semantic check
                case MessageID.IDS_FeatureIndexOperator: // semantic check
                case MessageID.IDS_FeatureRangeOperator: // semantic check
                case MessageID.IDS_FeatureAsyncStreams:
                case MessageID.IDS_FeatureRecursivePatterns:
                case MessageID.IDS_FeatureUsingDeclarations:
                case MessageID.IDS_FeatureStaticLocalFunctions:
                case MessageID.IDS_FeatureNameShadowingInNestedFunctions:
                case MessageID.IDS_FeatureUnmanagedConstructedTypes: // semantic check
                case MessageID.IDS_FeatureObsoleteOnPropertyAccessor:
                case MessageID.IDS_FeatureReadOnlyMembers:
                case MessageID.IDS_DefaultInterfaceImplementation: // semantic check
                case MessageID.IDS_OverrideWithConstraints: // semantic check
                case MessageID.IDS_FeatureNestedStackalloc: // semantic check
                case MessageID.IDS_FeatureNotNullGenericTypeConstraint:// semantic check
                case MessageID.IDS_FeatureSwitchExpression:
                case MessageID.IDS_FeatureAsyncUsing:
                case MessageID.IDS_FeatureNullPointerConstantPattern: //semantic check
                    return LanguageVersion.CSharp8;

                // C# 7.3 features.
                case MessageID.IDS_FeatureAttributesOnBackingFields: // semantic check
                case MessageID.IDS_FeatureImprovedOverloadCandidates: // semantic check
                case MessageID.IDS_FeatureTupleEquality: // semantic check
                case MessageID.IDS_FeatureRefReassignment:
                case MessageID.IDS_FeatureRefFor:
                case MessageID.IDS_FeatureRefForEach:
                case MessageID.IDS_FeatureEnumGenericTypeConstraint: // semantic check
                case MessageID.IDS_FeatureDelegateGenericTypeConstraint: // semantic check
                case MessageID.IDS_FeatureUnmanagedGenericTypeConstraint: // semantic check
                case MessageID.IDS_FeatureStackAllocInitializer:
                case MessageID.IDS_FeatureExpressionVariablesInQueriesAndInitializers: // semantic check
                case MessageID.IDS_FeatureExtensibleFixedStatement:  // semantic check
                case MessageID.IDS_FeatureIndexingMovableFixedBuffers: //semantic check
                    return LanguageVersion.CSharp7_3;

                // C# 7.2 features.
                case MessageID.IDS_FeatureNonTrailingNamedArguments: // semantic check
                case MessageID.IDS_FeatureLeadingDigitSeparator:
                case MessageID.IDS_FeaturePrivateProtected:
                case MessageID.IDS_FeatureReadOnlyReferences:
                case MessageID.IDS_FeatureRefStructs:
                case MessageID.IDS_FeatureReadOnlyStructs:
                case MessageID.IDS_FeatureRefExtensionMethods:
                case MessageID.IDS_FeatureRefConditional:
                    return LanguageVersion.CSharp7_2;

                // C# 7.1 features.
                case MessageID.IDS_FeatureAsyncMain:
                case MessageID.IDS_FeatureDefaultLiteral:
                case MessageID.IDS_FeatureInferredTupleNames:
                case MessageID.IDS_FeatureGenericPatternMatching:
                    return LanguageVersion.CSharp7_1;

                // C# 7 features.
                case MessageID.IDS_FeatureBinaryLiteral:
                case MessageID.IDS_FeatureDigitSeparator:
                case MessageID.IDS_FeatureLocalFunctions:
                case MessageID.IDS_FeatureRefLocalsReturns:
                case MessageID.IDS_FeaturePatternMatching:
                case MessageID.IDS_FeatureThrowExpression:
                case MessageID.IDS_FeatureTuples:
                case MessageID.IDS_FeatureOutVar:
                case MessageID.IDS_FeatureExpressionBodiedAccessor:
                case MessageID.IDS_FeatureExpressionBodiedDeOrConstructor:
                case MessageID.IDS_FeatureDiscards:
                    return LanguageVersion.CSharp7;

                // C# 6 features.
                case MessageID.IDS_FeatureExceptionFilter:
                case MessageID.IDS_FeatureAutoPropertyInitializer:
                case MessageID.IDS_FeatureNullPropagatingOperator:
                case MessageID.IDS_FeatureExpressionBodiedMethod:
                case MessageID.IDS_FeatureExpressionBodiedProperty:
                case MessageID.IDS_FeatureExpressionBodiedIndexer:
                case MessageID.IDS_FeatureNameof:
                case MessageID.IDS_FeatureDictionaryInitializer:
                case MessageID.IDS_FeatureUsingStatic:
                case MessageID.IDS_FeatureInterpolatedStrings: // semantic check
                case MessageID.IDS_AwaitInCatchAndFinally:
                case MessageID.IDS_FeatureReadonlyAutoImplementedProperties:
                    return LanguageVersion.CSharp6;

                // C# 5 features.
                case MessageID.IDS_FeatureAsync:
                    return LanguageVersion.CSharp5;

                // C# 4 features.
                case MessageID.IDS_FeatureDynamic: // Checked in the binder.
                case MessageID.IDS_FeatureTypeVariance:
                case MessageID.IDS_FeatureNamedArgument:
                case MessageID.IDS_FeatureOptionalParameter:
                    return LanguageVersion.CSharp4;

                // C# 3 features.
                case MessageID.IDS_FeatureImplicitArray:
                case MessageID.IDS_FeatureAnonymousTypes:
                case MessageID.IDS_FeatureObjectInitializer:
                case MessageID.IDS_FeatureCollectionInitializer:
                case MessageID.IDS_FeatureLambda:
                case MessageID.IDS_FeatureQueryExpression:
                case MessageID.IDS_FeatureExtensionMethod:
                case MessageID.IDS_FeaturePartialMethod:
                case MessageID.IDS_FeatureImplicitLocal: // Checked in the binder.
                case MessageID.IDS_FeatureAutoImplementedProperties:
                    return LanguageVersion.CSharp3;

                // C# 2 features.
                case MessageID.IDS_FeatureGenerics: // Also affects crefs.
                case MessageID.IDS_FeatureAnonDelegates:
                case MessageID.IDS_FeatureGlobalNamespace: // Also affects crefs.
                case MessageID.IDS_FeatureFixedBuffer:
                case MessageID.IDS_FeatureStaticClasses:
                case MessageID.IDS_FeaturePartialTypes:
                case MessageID.IDS_FeaturePropertyAccessorMods:
                case MessageID.IDS_FeatureExternAlias:
                case MessageID.IDS_FeatureIterators:
                case MessageID.IDS_FeatureDefault:
                case MessageID.IDS_FeatureNullable:
                case MessageID.IDS_FeaturePragma: // Checked in the directive parser.
                case MessageID.IDS_FeatureSwitchOnBool: // Checked in the binder.
                    return LanguageVersion.CSharp2;

                // Special C# 2 feature: only a warning in C# 1.
                case MessageID.IDS_FeatureModuleAttrLoc:
                    return LanguageVersion.CSharp1;

                default:
                    throw ExceptionUtilities.UnexpectedValue(feature);
            }
        }
    }
}<|MERGE_RESOLUTION|>--- conflicted
+++ resolved
@@ -240,11 +240,8 @@
 
         IDS_FeatureNewLinesInInterpolations = MessageBase + 12813,
         IDS_FeatureListPattern = MessageBase + 12814,
-<<<<<<< HEAD
         IDS_ParameterNullChecking = MessageBase + 12815,
-=======
-        IDS_FeatureRawStringLiterals = MessageBase + 12815,
->>>>>>> d2ed9610
+        IDS_FeatureRawStringLiterals = MessageBase + 12816,
     }
 
     // Message IDs may refer to strings that need to be localized.
