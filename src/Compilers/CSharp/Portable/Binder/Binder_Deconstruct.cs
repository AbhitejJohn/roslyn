--- conflicted
+++ resolved
@@ -320,10 +320,7 @@
                 {
                     var single = variable.Single;
                     Debug.Assert(single is object);
-<<<<<<< HEAD
-=======
                     Debug.Assert(single.Type is not null);
->>>>>>> 67d940c4
                     CompoundUseSiteInfo<AssemblySymbol> useSiteInfo = GetNewCompoundUseSiteInfo(diagnostics);
                     nestedConversion = this.Conversions.ClassifyConversionFromType(tupleOrDeconstructedTypes[i], single.Type, ref useSiteInfo);
                     diagnostics.Add(single.Syntax, useSiteInfo);
