﻿// Copyright (c) Microsoft.  All Rights Reserved.  Licensed under the Apache License, Version 2.0.  See License.txt in the project root for license information.

using System.Collections.Generic;
using System.Collections.Immutable;
using System.Diagnostics;
using Microsoft.CodeAnalysis.CSharp.Symbols;
using Microsoft.CodeAnalysis.CSharp.Syntax;

namespace Microsoft.CodeAnalysis.CSharp
{
    /// <summary>
    /// This portion of the binder converts an AwaitExpressionSyntax into a BoundExpression
    /// </summary>
    internal partial class Binder
    {
        private BoundExpression BindAwait(AwaitExpressionSyntax node, DiagnosticBag diagnostics)
        {
            BoundExpression expression = BindValue(node.Expression, diagnostics, BindValueKind.RValue);

            return BindAwait(expression, node, diagnostics);
        }

        private BoundExpression BindAwait(BoundExpression expression, SyntaxNode node, DiagnosticBag diagnostics)
        {
            MethodSymbol getAwaiter;
            PropertySymbol isCompleted;
            MethodSymbol getResult;

            bool hasErrors =
                ReportBadAwaitWithoutAsync(node, diagnostics) |
                ReportBadAwaitContext(node, diagnostics) |
                !GetAwaitableExpressionInfo(expression, out getAwaiter, out isCompleted, out getResult, node, diagnostics);

            // Spec 7.7.7.2:
            // The expression await t is classified the same way as the expression (t).GetAwaiter().GetResult(). Thus,
            // if the return type of GetResult is void, the await-expression is classified as nothing. If it has a
            // non-void return type T, the await-expression is classified as a value of type T.
<<<<<<< HEAD
            TypeSymbol awaitExpressionType = hasErrors ? CreateErrorType()
                : (object)getResult != null ? getResult.ReturnType.TypeSymbol
                : Compilation.DynamicType;
=======
            TypeSymbol awaitExpressionType =
                (object)getResult != null ? getResult.ReturnType :
                hasErrors ? CreateErrorType() :
                Compilation.DynamicType;
>>>>>>> 2355a7be

            return new BoundAwaitExpression(node, expression, getAwaiter, isCompleted, getResult, awaitExpressionType, hasErrors);
        }

        /// <summary>
        /// Return true iff an await with this subexpression would be legal where the expression appears.
        /// </summary>
        private bool CouldBeAwaited(BoundExpression expression)
        {
            // If the expression doesn't have a type, just bail out now. Also,
            // the dynamic type is always awaitable in an async method and
            // could generate a lot of noise if we warned on it. Finally, we only want
            // to warn on method calls, not other kinds of expressions.

            if (expression.Kind != BoundKind.Call)
            {
                return false;
            }

            var type = expression.Type;
            if (((object)type == null) ||
                type.IsDynamic() ||
                (type.SpecialType == SpecialType.System_Void))
            {
                return false;
            }

            var call = (BoundCall)expression;

            // First check if the target method is async.
            if ((object)call.Method != null && call.Method.IsAsync)
            {
                return true;
            }

            // Then check if the method call returns a WinRT async type.
            if (ImplementsWinRTAsyncInterface(call.Type))
            {
                return true;
            }

            // Finally, if we're in an async method, and the expression could be awaited, report that it is instead discarded.
            var containingMethod = this.ContainingMemberOrLambda as MethodSymbol;
            if ((object)containingMethod == null || !containingMethod.IsAsync)
            {
                return false;
            }

            if (ContextForbidsAwait)
            {
                return false;
            }

            var fakeDiagnostics = DiagnosticBag.GetInstance();
            var boundAwait = BindAwait(expression, expression.Syntax, fakeDiagnostics);
            fakeDiagnostics.Free();
            return !boundAwait.HasAnyErrors;
        }

        /// <summary>
        /// Assuming we are in an async method, return true if we're in a context where await would be illegal.
        /// Specifically, return true if we're in a lock or catch filter.
        /// </summary>
        private bool ContextForbidsAwait
        {
            get
            {
                return this.Flags.Includes(BinderFlags.InCatchFilter) ||
                    this.Flags.Includes(BinderFlags.InLockBody);
            }
        }

        /// <summary>
        /// Reports an error if the await expression did not occur in an async context.
        /// </summary>
        /// <returns>True if the expression contains errors.</returns>
        private bool ReportBadAwaitWithoutAsync(SyntaxNode node, DiagnosticBag diagnostics)
        {
            DiagnosticInfo info = null;
            var containingMemberOrLambda = this.ContainingMemberOrLambda;
            if ((object)containingMemberOrLambda != null)
            {
                switch (containingMemberOrLambda.Kind)
                {
                    case SymbolKind.Field:
                        if (containingMemberOrLambda.ContainingType.IsScriptClass)
                        {
                            if (((FieldSymbol)containingMemberOrLambda).IsStatic)
                            {
                                info = new CSDiagnosticInfo(ErrorCode.ERR_BadAwaitInStaticVariableInitializer);
                            }
                            else
                            {
                                return false;
                            }
                        }
                        break;
                    case SymbolKind.Method:
                        var method = (MethodSymbol)containingMemberOrLambda;
                        if (method.IsAsync)
                        {
                            return false;
                        }
                        if (method.MethodKind == MethodKind.AnonymousFunction)
                        {
                            info = method.IsImplicitlyDeclared ?
                                // The await expression occurred in a query expression:
                                new CSDiagnosticInfo(ErrorCode.ERR_BadAwaitInQuery) :
                                new CSDiagnosticInfo(ErrorCode.ERR_BadAwaitWithoutAsyncLambda, ((LambdaSymbol)method).MessageID.Localize());
                        }
                        else
                        {
                            info = method.ReturnsVoid ?
                                new CSDiagnosticInfo(ErrorCode.ERR_BadAwaitWithoutVoidAsyncMethod) :
                                new CSDiagnosticInfo(ErrorCode.ERR_BadAwaitWithoutAsyncMethod, method.ReturnType.TypeSymbol);
                        }
                        break;
                }
            }
            if (info == null)
            {
                info = new CSDiagnosticInfo(ErrorCode.ERR_BadAwaitWithoutAsync);
            }
            Error(diagnostics, info, node);
            return true;
        }

        /// <summary>
        /// Report diagnostics if the await expression occurs in a context where it is not allowed.
        /// </summary>
        /// <returns>True if errors were found.</returns>
        private bool ReportBadAwaitContext(SyntaxNode node, DiagnosticBag diagnostics)
        {
            if (this.InUnsafeRegion && !this.Flags.Includes(BinderFlags.AllowAwaitInUnsafeContext))
            {
                Error(diagnostics, ErrorCode.ERR_AwaitInUnsafeContext, node);
                return true;
            }
            else if (this.Flags.Includes(BinderFlags.InLockBody))
            {
                Error(diagnostics, ErrorCode.ERR_BadAwaitInLock, node);
                return true;
            }
            else if (this.Flags.Includes(BinderFlags.InCatchFilter))
            {
                Error(diagnostics, ErrorCode.ERR_BadAwaitInCatchFilter, node);
                return true;
            }
            else if (this.Flags.Includes(BinderFlags.InFinallyBlock) &&
                (node.SyntaxTree as CSharpSyntaxTree)?.Options?.IsFeatureEnabled(MessageID.IDS_AwaitInCatchAndFinally) == false)
            {
                Error(diagnostics, ErrorCode.ERR_BadAwaitInFinally, node);
                return true;
            }
            else if (this.Flags.Includes(BinderFlags.InCatchBlock) &&
                (node.SyntaxTree as CSharpSyntaxTree)?.Options?.IsFeatureEnabled(MessageID.IDS_AwaitInCatchAndFinally) == false)
            {
                Error(diagnostics, ErrorCode.ERR_BadAwaitInCatch, node);
                return true;
            }
            else
            {
                return false;
            }
        }

        /// <summary>
        /// Finds and validates the required members of an awaitable expression, as described in spec 7.7.7.1.
        /// </summary>
        /// <returns>True if the expression is awaitable; false otherwise.</returns>
        private bool GetAwaitableExpressionInfo(
            BoundExpression expression,
            out MethodSymbol getAwaiter,
            out PropertySymbol isCompleted,
            out MethodSymbol getResult,
            SyntaxNode node,
            DiagnosticBag diagnostics)
        {
            getAwaiter = null;
            isCompleted = null;
            getResult = null;

            if (!ValidateAwaitedExpression(expression, node, diagnostics))
            {
                return false;
            }

            if (expression.HasDynamicType())
            {
                return true;
            }

            if (!GetGetAwaiterMethod(expression, node, diagnostics, out getAwaiter))
            {
                return false;
            }

            TypeSymbol awaiterType = getAwaiter.ReturnType.TypeSymbol;
            return GetIsCompletedProperty(awaiterType, node, expression.Type, diagnostics, out isCompleted)
                && AwaiterImplementsINotifyCompletion(awaiterType, node, diagnostics)
                && GetGetResultMethod(awaiterType, node, expression.Type, diagnostics, out getResult);
        }

        /// <summary>
        /// Validates the awaited expression, returning true if no errors are found.
        /// </summary>
        private static bool ValidateAwaitedExpression(BoundExpression expression, SyntaxNode node, DiagnosticBag diagnostics)
        {
            if (expression.HasAnyErrors)
            {
                // The appropriate diagnostics have already been reported.
                return false;
            }

            if ((object)expression.Type == null)
            {
                Error(diagnostics, ErrorCode.ERR_BadAwaitArgIntrinsic, node, expression.Display);
                return false;
            }

            return true;
        }

        /// <summary>
        /// Finds the GetAwaiter method of an awaitable expression.
        /// </summary>
        /// <remarks>
        /// Spec 7.7.7.1:
        /// An awaitable expression t has an accessible instance or extension method called GetAwaiter with no
        /// parameters and no type parameters, and a return type A that meets the additional requirements for an
        /// Awaiter.
        /// NOTE: this is an error in the spec.  An extension method of the form
        /// Awaiter&lt;T&gt; GetAwaiter&lt;T&gt;(this Task&lt;T&gt;) may be used.
        /// </remarks>
        private bool GetGetAwaiterMethod(BoundExpression expression, SyntaxNode node, DiagnosticBag diagnostics, out MethodSymbol getAwaiterMethod)
        {
            if (expression.Type.SpecialType == SpecialType.System_Void)
            {
                Error(diagnostics, ErrorCode.ERR_BadAwaitArgVoidCall, node);
                getAwaiterMethod = null;
                return false;
            }

            var getAwaiterCall = MakeInvocationExpression(node, expression, WellKnownMemberNames.GetAwaiter, ImmutableArray<BoundExpression>.Empty, diagnostics);
            if (getAwaiterCall.HasAnyErrors) // && !expression.HasAnyErrors?
            {
                getAwaiterMethod = null;
                return false;
            }

            if (getAwaiterCall.Kind != BoundKind.Call)
            {
                Error(diagnostics, ErrorCode.ERR_BadAwaitArg, node, expression.Type);
                getAwaiterMethod = null;
                return false;
            }

            getAwaiterMethod = ((BoundCall)getAwaiterCall).Method;
            if (getAwaiterMethod is ErrorMethodSymbol ||
                HasOptionalOrVariableParameters(getAwaiterMethod) || // We might have been able to resolve a GetAwaiter overload with optional parameters, so check for that here
                getAwaiterMethod.ReturnsVoid) // If GetAwaiter returns void, don't bother checking that it returns an Awaiter.
            {
                Error(diagnostics, ErrorCode.ERR_BadAwaitArg, node, expression.Type);
                getAwaiterMethod = null;
                return false;
            }

            return true;
        }

        /// <summary>
        /// Finds the IsCompleted property of an Awaiter type.
        /// </summary>
        /// <remarks>
        /// Spec 7.7.7.1:
        /// An Awaiter A has an accessible, readable instance property IsCompleted of type bool.
        /// </remarks>
        private bool GetIsCompletedProperty(TypeSymbol awaiterType, SyntaxNode node, TypeSymbol awaitedExpressionType, DiagnosticBag diagnostics, out PropertySymbol isCompletedProperty)
        {
            var receiver = new BoundLiteral(node, ConstantValue.Null, awaiterType);
            var name = WellKnownMemberNames.IsCompleted;
            var qualified = BindInstanceMemberAccess(node, node, receiver, name, 0, default(SeparatedSyntaxList<TypeSyntax>), default(ImmutableArray<TypeSymbolWithAnnotations>), false, diagnostics);
            if (qualified.HasAnyErrors)
            {
                isCompletedProperty = null;
                return false;
            }

            if (qualified.Kind != BoundKind.PropertyAccess)
            {
                Error(diagnostics, ErrorCode.ERR_NoSuchMember, node, awaiterType, WellKnownMemberNames.IsCompleted);
                isCompletedProperty = null;
                return false;
            }

            isCompletedProperty = ((BoundPropertyAccess)qualified).PropertySymbol;
            if (isCompletedProperty.IsWriteOnly)
            {
                Error(diagnostics, ErrorCode.ERR_PropertyLacksGet, node, isCompletedProperty);
                isCompletedProperty = null;
                return false;
            }

            if (isCompletedProperty.Type.SpecialType != SpecialType.System_Boolean)
            {
                Error(diagnostics, ErrorCode.ERR_BadAwaiterPattern, node, awaiterType, awaitedExpressionType);
                isCompletedProperty = null;
                return false;
            }

            return true;
        }

        /// <summary>
        /// Checks that the Awaiter implements System.Runtime.CompilerServices.INotifyCompletion.
        /// </summary>
        /// <remarks>
        /// Spec 7.7.7.1:
        /// An Awaiter A implements the interface System.Runtime.CompilerServices.INotifyCompletion.
        /// </remarks>
        private bool AwaiterImplementsINotifyCompletion(TypeSymbol awaiterType, SyntaxNode node, DiagnosticBag diagnostics)
        {
            var INotifyCompletion = GetWellKnownType(WellKnownType.System_Runtime_CompilerServices_INotifyCompletion, diagnostics, node);
            HashSet<DiagnosticInfo> useSiteDiagnostics = null;

            var conversion = this.Conversions.ClassifyImplicitConversionFromType(awaiterType, INotifyCompletion, ref useSiteDiagnostics);
            if (!conversion.IsImplicit)
            {
                diagnostics.Add(node, useSiteDiagnostics);
                Error(diagnostics, ErrorCode.ERR_DoesntImplementAwaitInterface, node, awaiterType, INotifyCompletion);
                return false;
            }

            Debug.Assert(conversion.IsValid);
            return true;
        }

        /// <summary>
        /// Finds the GetResult method of an Awaiter type.
        /// </summary>
        /// <remarks>
        /// Spec 7.7.7.1:
        /// An Awaiter A has an accessible instance method GetResult with no parameters and no type parameters.
        /// </remarks>
        private bool GetGetResultMethod(TypeSymbol awaiterType, SyntaxNode node, TypeSymbol awaitedExpressionType, DiagnosticBag diagnostics, out MethodSymbol getResultMethod)
        {
            var receiver = new BoundLiteral(node, ConstantValue.Null, awaiterType);
            var getResultCall = MakeInvocationExpression(node, receiver, WellKnownMemberNames.GetResult, ImmutableArray<BoundExpression>.Empty, diagnostics);
            if (getResultCall.HasAnyErrors)
            {
                getResultMethod = null;
                return false;
            }

            if (getResultCall.Kind != BoundKind.Call)
            {
                Error(diagnostics, ErrorCode.ERR_NoSuchMember, node, awaiterType, WellKnownMemberNames.GetResult);
                getResultMethod = null;
                return false;
            }

            getResultMethod = ((BoundCall)getResultCall).Method;
            if (getResultMethod.IsExtensionMethod)
            {
                Error(diagnostics, ErrorCode.ERR_NoSuchMember, node, awaiterType, WellKnownMemberNames.GetResult);
                getResultMethod = null;
                return false;
            }

            if (HasOptionalOrVariableParameters(getResultMethod) || getResultMethod.IsConditional)
            {
                Error(diagnostics, ErrorCode.ERR_BadAwaiterPattern, node, awaiterType, awaitedExpressionType);
                getResultMethod = null;
                return false;
            }

            // The lack of a GetResult method will be reported by ValidateGetResult().
            return true;
        }

        private static bool HasOptionalOrVariableParameters(MethodSymbol method)
        {
            Debug.Assert(method != null);

            if (method.ParameterCount != 0)
            {
                var parameter = method.Parameters[method.ParameterCount - 1];
                return parameter.IsOptional || parameter.IsParams;
            }

            return false;
        }
    }
}<|MERGE_RESOLUTION|>--- conflicted
+++ resolved
@@ -35,16 +35,10 @@
             // The expression await t is classified the same way as the expression (t).GetAwaiter().GetResult(). Thus,
             // if the return type of GetResult is void, the await-expression is classified as nothing. If it has a
             // non-void return type T, the await-expression is classified as a value of type T.
-<<<<<<< HEAD
-            TypeSymbol awaitExpressionType = hasErrors ? CreateErrorType()
-                : (object)getResult != null ? getResult.ReturnType.TypeSymbol
-                : Compilation.DynamicType;
-=======
             TypeSymbol awaitExpressionType =
-                (object)getResult != null ? getResult.ReturnType :
+                (object)getResult != null ? getResult.ReturnType.TypeSymbol :
                 hasErrors ? CreateErrorType() :
                 Compilation.DynamicType;
->>>>>>> 2355a7be
 
             return new BoundAwaitExpression(node, expression, getAwaiter, isCompleted, getResult, awaitExpressionType, hasErrors);
         }
