--- conflicted
+++ resolved
@@ -489,11 +489,7 @@
             // Always generate the conversion, even if the expression is not convertible to the given type.
             // We want the erroneous conversion in the tree.
             var result = new BoundParameterEqualsValue(defaultValueSyntax, parameter, defaultValueBinder.GetDeclaredLocalsForScope(defaultValueSyntax),
-<<<<<<< HEAD
-                              defaultValueBinder.GenerateConversionForAssignment(parameter.Type, valueBeforeConversion, diagnostics, isDefaultParameter: true));
-=======
                               defaultValueBinder.GenerateConversionForAssignment(parameter.Type, valueBeforeConversion, diagnostics, ConversionForAssignmentFlags.DefaultParameter));
->>>>>>> 67d940c4
 
             return result;
         }
@@ -2997,12 +2993,7 @@
             MemberResolutionResult<TMember> methodResult,
             ArrayBuilder<BoundExpression> arguments,
             BindingDiagnosticBag diagnostics,
-<<<<<<< HEAD
-            TypeSymbol? receiverType,
-            uint receiverEscapeScope)
-=======
             BoundExpression? receiver)
->>>>>>> 67d940c4
             where TMember : Symbol
         {
             var result = methodResult.Result;
@@ -3020,11 +3011,7 @@
                     Debug.Assert(argument is BoundUnconvertedInterpolatedString or BoundBinaryOperator { IsUnconvertedInterpolatedStringAddition: true });
                     TypeWithAnnotations parameterTypeWithAnnotations = GetCorrespondingParameterTypeWithAnnotations(ref result, parameters, arg);
                     reportUnsafeIfNeeded(methodResult, diagnostics, argument, parameterTypeWithAnnotations);
-<<<<<<< HEAD
-                    arguments[arg] = BindInterpolatedStringHandlerInMemberCall(argument, arguments, parameters, ref result, arg, receiverType, receiverEscapeScope, diagnostics);
-=======
                     arguments[arg] = BindInterpolatedStringHandlerInMemberCall(argument, arguments, parameters, ref result, arg, receiver, methodResult.LeastOverriddenMember.RequiresInstanceReceiver(), diagnostics);
->>>>>>> 67d940c4
                 }
                 // https://github.com/dotnet/roslyn/issues/37119 : should we create an (Identity) conversion when the kind is Identity but the types differ?
                 else if (!kind.IsIdentity)
@@ -3076,28 +3063,15 @@
                     //CONSIDER: Return a bad expression so that HasErrors is true?
                 }
             }
-<<<<<<< HEAD
-=======
         }
 
         private static ParameterSymbol GetCorrespondingParameter(ref MemberAnalysisResult result, ImmutableArray<ParameterSymbol> parameters, int arg)
         {
             int paramNum = result.ParameterFromArgument(arg);
             return parameters[paramNum];
->>>>>>> 67d940c4
         }
 #nullable disable
 
-<<<<<<< HEAD
-        private static ParameterSymbol GetCorrespondingParameter(ref MemberAnalysisResult result, ImmutableArray<ParameterSymbol> parameters, int arg)
-        {
-            int paramNum = result.ParameterFromArgument(arg);
-            return parameters[paramNum];
-        }
-#nullable disable
-
-=======
->>>>>>> 67d940c4
         private static TypeWithAnnotations GetCorrespondingParameterTypeWithAnnotations(ref MemberAnalysisResult result, ImmutableArray<ParameterSymbol> parameters, int arg)
         {
             int paramNum = result.ParameterFromArgument(arg);
@@ -3245,11 +3219,7 @@
                 var size = BindValue(dimension, diagnostics, BindValueKind.RValue);
                 if (!size.HasAnyErrors)
                 {
-<<<<<<< HEAD
-                    size = ConvertToArrayIndex(size, diagnostics, allowIndexAndRange: false);
-=======
                     size = ConvertToArrayIndex(size, diagnostics, allowIndexAndRange: false, indexOrRangeWellknownType: out _);
->>>>>>> 67d940c4
                     if (IsNegativeConstantForArraySize(size))
                     {
                         Error(diagnostics, ErrorCode.ERR_NegativeArraySize, dimension);
@@ -4300,11 +4270,7 @@
             return result;
         }
 
-<<<<<<< HEAD
-        private BoundExpression BindDelegateCreationExpression(SyntaxNode node, NamedTypeSymbol type, AnalyzedArguments analyzedArguments, InitializerExpressionSyntax initializerOpt, BindingDiagnosticBag diagnostics)
-=======
         private BoundExpression BindDelegateCreationExpression(SyntaxNode node, NamedTypeSymbol type, AnalyzedArguments analyzedArguments, InitializerExpressionSyntax initializerOpt, bool wasTargetTyped, BindingDiagnosticBag diagnostics)
->>>>>>> 67d940c4
         {
             bool hasErrors = false;
             if (analyzedArguments.HasErrors)
@@ -5399,12 +5365,8 @@
                     diagnostics,
                     out MemberResolutionResult<MethodSymbol> memberResolutionResult,
                     out ImmutableArray<MethodSymbol> candidateConstructors,
-<<<<<<< HEAD
-                    allowProtectedConstructorsOfBaseType: false))
-=======
                     allowProtectedConstructorsOfBaseType: false) &&
                 !type.IsAbstract)
->>>>>>> 67d940c4
             {
                 var method = memberResolutionResult.Member;
 
@@ -5424,7 +5386,7 @@
                 ReportDiagnosticsIfObsolete(diagnostics, method, node, hasBaseReceiver: false);
                 // NOTE: Use-site diagnostics were reported during overload resolution.
 
-                ConstantValue constantValueOpt = (initializerSyntaxOpt == null && method.IsDefaultValueTypeConstructor(requireZeroInit: true)) ?
+                ConstantValue constantValueOpt = (initializerSyntaxOpt == null && method.IsDefaultValueTypeConstructor()) ?
                     FoldParameterlessValueTypeConstructor(type) :
                     null;
 
@@ -5680,13 +5642,9 @@
             return result;
         }
 
-<<<<<<< HEAD
-        private BoundExpression BindTypeParameterCreationExpression(SyntaxNode node, TypeParameterSymbol typeParameter, AnalyzedArguments analyzedArguments, InitializerExpressionSyntax initializerOpt, SyntaxNode typeSyntax, BindingDiagnosticBag diagnostics)
-=======
         private BoundExpression BindTypeParameterCreationExpression(
             SyntaxNode node, TypeParameterSymbol typeParameter, AnalyzedArguments analyzedArguments, InitializerExpressionSyntax initializerOpt,
             SyntaxNode typeSyntax, bool wasTargetTyped, BindingDiagnosticBag diagnostics)
->>>>>>> 67d940c4
         {
             if (!typeParameter.HasConstructorConstraint && !typeParameter.IsValueType)
             {
@@ -5793,11 +5751,7 @@
 
             if (succeededIgnoringAccessibility)
             {
-<<<<<<< HEAD
-                this.CoerceArguments<MethodSymbol>(result.ValidResult, analyzedArguments.Arguments, diagnostics, receiverType: null, receiverEscapeScope: Binder.ExternalScope);
-=======
                 this.CoerceArguments<MethodSymbol>(result.ValidResult, analyzedArguments.Arguments, diagnostics, receiver: null);
->>>>>>> 67d940c4
             }
 
             // Fill in the out parameter with the result, if there was one; it might be inaccessible.
@@ -7223,19 +7177,11 @@
                 {
                     if (!symbol.IsStatic && !(symbol is TypeSymbol) &&
                         !symbol.IsImplementableInterfaceMember())
-<<<<<<< HEAD
                     {
                         Error(diagnostics, ErrorCode.ERR_RuntimeDoesNotSupportDefaultInterfaceImplementation, node);
                     }
                     else
                     {
-=======
-                    {
-                        Error(diagnostics, ErrorCode.ERR_RuntimeDoesNotSupportDefaultInterfaceImplementation, node);
-                    }
-                    else
-                    {
->>>>>>> 67d940c4
                         switch (symbol.DeclaredAccessibility)
                         {
                             case Accessibility.Protected:
@@ -7513,11 +7459,7 @@
             return BindElementAccessCore(node, expr, analyzedArguments, diagnostics);
         }
 
-<<<<<<< HEAD
-        private BoundExpression BadIndexerExpression(ExpressionSyntax node, BoundExpression expr, AnalyzedArguments analyzedArguments, DiagnosticInfo errorOpt, BindingDiagnosticBag diagnostics)
-=======
         private BoundExpression BadIndexerExpression(SyntaxNode node, BoundExpression expr, AnalyzedArguments analyzedArguments, DiagnosticInfo errorOpt, BindingDiagnosticBag diagnostics)
->>>>>>> 67d940c4
         {
             if (!expr.HasAnyErrors)
             {
@@ -7563,11 +7505,7 @@
             }
         }
 
-<<<<<<< HEAD
-        private BoundExpression BindArrayAccess(ExpressionSyntax node, BoundExpression expr, AnalyzedArguments arguments, BindingDiagnosticBag diagnostics)
-=======
         private BoundExpression BindArrayAccess(SyntaxNode node, BoundExpression expr, AnalyzedArguments arguments, BindingDiagnosticBag diagnostics)
->>>>>>> 67d940c4
         {
             Debug.Assert(node != null);
             Debug.Assert(expr != null);
@@ -7608,11 +7546,7 @@
             {
                 BoundExpression argument = arguments.Arguments[i];
 
-<<<<<<< HEAD
-                BoundExpression index = ConvertToArrayIndex(argument, diagnostics, allowIndexAndRange: rank == 1);
-=======
                 BoundExpression index = ConvertToArrayIndex(argument, diagnostics, allowIndexAndRange: rank == 1, out indexOrRangeWellknownType);
->>>>>>> 67d940c4
                 convertedArguments[i] = index;
 
                 // NOTE: Dev10 only warns if rank == 1
@@ -7654,11 +7588,7 @@
             return new BoundArrayAccess(node, expr, convertedArguments.AsImmutableOrNull(), resultType);
         }
 
-<<<<<<< HEAD
-        private BoundExpression ConvertToArrayIndex(BoundExpression index, BindingDiagnosticBag diagnostics, bool allowIndexAndRange)
-=======
         private BoundExpression ConvertToArrayIndex(BoundExpression index, BindingDiagnosticBag diagnostics, bool allowIndexAndRange, out WellKnownType indexOrRangeWellknownType)
->>>>>>> 67d940c4
         {
             Debug.Assert(index != null);
 
@@ -7787,11 +7717,7 @@
             return result;
         }
 
-<<<<<<< HEAD
-        private BoundExpression BindPointerElementAccess(ExpressionSyntax node, BoundExpression expr, AnalyzedArguments analyzedArguments, BindingDiagnosticBag diagnostics)
-=======
         private BoundExpression BindPointerElementAccess(SyntaxNode node, BoundExpression expr, AnalyzedArguments analyzedArguments, BindingDiagnosticBag diagnostics)
->>>>>>> 67d940c4
         {
             Debug.Assert(node != null);
             Debug.Assert(expr != null);
@@ -7832,13 +7758,8 @@
 
             BoundExpression index = arguments[0];
 
-<<<<<<< HEAD
-            index = ConvertToArrayIndex(index, diagnostics, allowIndexAndRange: false);
-            return new BoundPointerElementAccess(node, expr, index, CheckOverflowAtRuntime, pointedAtType, hasErrors);
-=======
             index = ConvertToArrayIndex(index, diagnostics, allowIndexAndRange: false, indexOrRangeWellknownType: out _);
             return new BoundPointerElementAccess(node, expr, index, CheckOverflowAtRuntime, refersToLocation: false, pointedAtType, hasErrors);
->>>>>>> 67d940c4
         }
 
         private static bool ReportRefOrOutArgument(AnalyzedArguments analyzedArguments, BindingDiagnosticBag diagnostics)
@@ -7857,11 +7778,7 @@
             return false;
         }
 
-<<<<<<< HEAD
-        private BoundExpression BindIndexerAccess(ExpressionSyntax node, BoundExpression expr, AnalyzedArguments analyzedArguments, BindingDiagnosticBag diagnostics)
-=======
         private BoundExpression BindIndexerAccess(SyntaxNode node, BoundExpression expr, AnalyzedArguments analyzedArguments, BindingDiagnosticBag diagnostics)
->>>>>>> 67d940c4
         {
             Debug.Assert(node != null);
             Debug.Assert(expr != null);
@@ -7960,12 +7877,8 @@
             return result;
         }
 
-<<<<<<< HEAD
-        private BoundExpression BindIndexedPropertyAccess(SyntaxNode syntax, BoundExpression receiverOpt, ImmutableArray<PropertySymbol> propertyGroup, AnalyzedArguments arguments, BindingDiagnosticBag diagnostics)
-=======
 #nullable enable
         private BoundExpression BindIndexedPropertyAccess(SyntaxNode syntax, BoundExpression receiver, ImmutableArray<PropertySymbol> propertyGroup, AnalyzedArguments arguments, BindingDiagnosticBag diagnostics)
->>>>>>> 67d940c4
         {
             Debug.Assert(receiver is not null);
             // TODO: We're creating an extra copy of the properties array in BindIndexerOrIndexedProperty
@@ -8031,15 +7944,9 @@
         {
             Debug.Assert(receiver is not null);
             OverloadResolutionResult<PropertySymbol> overloadResolutionResult = OverloadResolutionResult<PropertySymbol>.GetInstance();
-<<<<<<< HEAD
-            bool allowRefOmittedArguments = receiverOpt.IsExpressionOfComImportType();
-            CompoundUseSiteInfo<AssemblySymbol> useSiteInfo = GetNewCompoundUseSiteInfo(diagnostics);
-            this.OverloadResolution.PropertyOverloadResolution(propertyGroup, receiverOpt, analyzedArguments, overloadResolutionResult, allowRefOmittedArguments, ref useSiteInfo);
-=======
             bool allowRefOmittedArguments = receiver.IsExpressionOfComImportType();
             CompoundUseSiteInfo<AssemblySymbol> useSiteInfo = GetNewCompoundUseSiteInfo(diagnostics);
             this.OverloadResolution.PropertyOverloadResolution(propertyGroup, receiver, analyzedArguments, overloadResolutionResult, allowRefOmittedArguments, ref useSiteInfo);
->>>>>>> 67d940c4
             diagnostics.Add(syntax, useSiteInfo);
             BoundExpression propertyAccess;
 
@@ -8111,14 +8018,6 @@
             {
                 MemberResolutionResult<PropertySymbol> resolutionResult = overloadResolutionResult.ValidResult;
                 PropertySymbol property = resolutionResult.Member;
-<<<<<<< HEAD
-                RefKind? receiverRefKind = receiverOpt?.GetRefKind();
-                uint receiverEscapeScope = property.RequiresInstanceReceiver && receiverOpt != null
-                    ? receiverRefKind?.IsWritableReference() == true ? GetRefEscape(receiverOpt, LocalScopeDepth) : GetValEscape(receiverOpt, LocalScopeDepth)
-                    : Binder.ExternalScope;
-                this.CoerceArguments<PropertySymbol>(resolutionResult, analyzedArguments.Arguments, diagnostics, receiverOpt?.Type, receiverEscapeScope);
-=======
->>>>>>> 67d940c4
 
                 var isExpanded = resolutionResult.Result.Kind == MemberResolutionKind.ApplicableInExpandedForm;
                 var argsToParams = resolutionResult.Result.ArgsToParamsOpt;
@@ -8178,11 +8077,7 @@
             BoundExpression receiver,
             AnalyzedArguments arguments,
             BindingDiagnosticBag diagnostics,
-<<<<<<< HEAD
-            out BoundIndexOrRangePatternIndexerAccess patternIndexerAccess)
-=======
             [NotNullWhen(true)] out BoundImplicitIndexerAccess? implicitIndexerAccess)
->>>>>>> 67d940c4
         {
             Debug.Assert(receiver is not null);
             implicitIndexerAccess = null;
@@ -8282,20 +8177,8 @@
             // 2. For Index: Has an accessible indexer with a single int parameter
             //    For Range: Has an accessible Slice method that takes two int parameters
 
-<<<<<<< HEAD
-            PropertySymbol lengthOrCountProperty;
-
-            var lookupResult = LookupResult.GetInstance();
-            var discardedUseSiteInfo = CompoundUseSiteInfo<AssemblySymbol>.Discarded;
-
-            // Look for Length first
-
-            if (!tryLookupLengthOrCount(WellKnownMemberNames.LengthPropertyName, out lengthOrCountProperty) &&
-                !tryLookupLengthOrCount(WellKnownMemberNames.CountPropertyName, out lengthOrCountProperty))
-=======
             if (TryBindLengthOrCount(syntax, receiverPlaceholder, out lengthOrCountAccess, diagnostics) &&
                 tryBindUnderlyingIndexerOrSliceAccess(syntax, receiverPlaceholder, argIsIndex, out indexerOrSliceAccess, out argumentPlaceholders, diagnostics))
->>>>>>> 67d940c4
             {
                 return true;
             }
@@ -8320,22 +8203,7 @@
                 var useSiteInfo = GetNewCompoundUseSiteInfo(diagnostics);
                 var lookupResult = LookupResult.GetInstance();
 
-<<<<<<< HEAD
-                LookupMembersInType(
-                    lookupResult,
-                    receiverType,
-                    WellKnownMemberNames.Indexer,
-                    arity: 0,
-                    basesBeingResolved: null,
-                    LookupOptions.Default,
-                    originalBinder: this,
-                    diagnose: false,
-                    ref discardedUseSiteInfo);
-
-                if (lookupResult.IsMultiViable)
-=======
                 if (argIsIndex)
->>>>>>> 67d940c4
                 {
                     // Look for `T this[int i]` indexer
 
@@ -8353,26 +8221,6 @@
 
                     if (lookupResult.IsMultiViable)
                     {
-<<<<<<< HEAD
-                        if (!candidate.IsStatic &&
-                            candidate is PropertySymbol property &&
-                            IsAccessible(property, ref discardedUseSiteInfo) &&
-                            property.OriginalDefinition is { ParameterCount: 1 } original &&
-                            isIntNotByRef(original.Parameters[0]))
-                        {
-                            CheckImplicitThisCopyInReadOnlyMember(receiverOpt, lengthOrCountProperty.GetMethod, diagnostics);
-                            ReportDiagnosticsIfObsolete(diagnostics, property, syntax, hasBaseReceiver: false);
-                            ReportDiagnosticsIfObsolete(diagnostics, lengthOrCountProperty, syntax, hasBaseReceiver: false);
-                            // note: implicit copy check on the indexer accessor happens in CheckPropertyValueKind
-                            patternIndexerAccess = new BoundIndexOrRangePatternIndexerAccess(
-                                syntax,
-                                receiverOpt,
-                                lengthOrCountProperty,
-                                property,
-                                BindToNaturalType(argument, diagnostics),
-                                property.Type);
-                            break;
-=======
                         foreach (var candidate in lookupResult.Symbols)
                         {
                             if (!candidate.IsStatic &&
@@ -8394,7 +8242,6 @@
                                 lookupResult.Free();
                                 return true;
                             }
->>>>>>> 67d940c4
                         }
                     }
                 }
@@ -8410,28 +8257,7 @@
                         return true;
                     }
                 }
-<<<<<<< HEAD
-            }
-            else
-            {
-                Debug.Assert(argIsRange);
-                // Look for `T Slice(int, int)` indexer
-
-                LookupMembersInType(
-                    lookupResult,
-                    receiverType,
-                    WellKnownMemberNames.SliceMethodName,
-                    arity: 0,
-                    basesBeingResolved: null,
-                    LookupOptions.Default,
-                    originalBinder: this,
-                    diagnose: false,
-                    ref discardedUseSiteInfo);
-
-                if (lookupResult.IsMultiViable)
-=======
                 else
->>>>>>> 67d940c4
                 {
                     Debug.Assert(!argIsIndex);
                     // Look for `T Slice(int, int)` indexer
@@ -8450,30 +8276,6 @@
 
                     if (lookupResult.IsMultiViable)
                     {
-<<<<<<< HEAD
-                        if (!candidate.IsStatic &&
-                            IsAccessible(candidate, ref discardedUseSiteInfo) &&
-                            candidate is MethodSymbol method &&
-                            method.OriginalDefinition is var original &&
-                            original.ParameterCount == 2 &&
-                            isIntNotByRef(original.Parameters[0]) &&
-                            isIntNotByRef(original.Parameters[1]))
-                        {
-                            CheckImplicitThisCopyInReadOnlyMember(receiverOpt, lengthOrCountProperty.GetMethod, diagnostics);
-                            CheckImplicitThisCopyInReadOnlyMember(receiverOpt, method, diagnostics);
-                            ReportDiagnosticsIfObsolete(diagnostics, method, syntax, hasBaseReceiver: false);
-                            ReportDiagnosticsIfObsolete(diagnostics, lengthOrCountProperty, syntax, hasBaseReceiver: false);
-                            patternIndexerAccess = new BoundIndexOrRangePatternIndexerAccess(
-                                syntax,
-                                receiverOpt,
-                                lengthOrCountProperty,
-                                method,
-                                BindToNaturalType(argument, diagnostics),
-                                method.ReturnType);
-                            checkWellKnown(WellKnownMember.System_Range__get_Start);
-                            checkWellKnown(WellKnownMember.System_Range__get_End);
-                            break;
-=======
                         foreach (var candidate in lookupResult.Symbols)
                         {
                             if (!candidate.IsStatic &&
@@ -8489,33 +8291,19 @@
                                 lookupResult.Free();
                                 return true;
                             }
->>>>>>> 67d940c4
                         }
                     }
                 }
 
-<<<<<<< HEAD
-            cleanup(lookupResult);
-            if (patternIndexerAccess is null)
-            {
-=======
                 indexerOrSliceAccess = null;
                 argumentPlaceholders = default;
                 lookupResult.Free();
->>>>>>> 67d940c4
                 return false;
             }
 
             void makeCall(SyntaxNode syntax, BoundExpression receiver, MethodSymbol method,
                 out BoundExpression indexerOrSliceAccess, out ImmutableArray<BoundImplicitIndexerValuePlaceholder> argumentPlaceholders)
             {
-<<<<<<< HEAD
-                diagnostics.Add(
-                    argIsRange
-                        ? ErrorCode.ERR_ImplicitRangeIndexerWithName
-                        : ErrorCode.ERR_ImplicitIndexIndexerWithName,
-                    arguments.Names[0].GetValueOrDefault().Location);
-=======
                 var startArgumentPlaceholder = new BoundImplicitIndexerValuePlaceholder(syntax, Compilation.GetSpecialType(SpecialType.System_Int32)) { WasCompilerGenerated = true };
                 var lengthArgumentPlaceholder = new BoundImplicitIndexerValuePlaceholder(syntax, Compilation.GetSpecialType(SpecialType.System_Int32)) { WasCompilerGenerated = true };
                 argumentPlaceholders = ImmutableArray.Create(startArgumentPlaceholder, lengthArgumentPlaceholder);
@@ -8533,7 +8321,6 @@
                     diagnostics, queryClause: null, allowUnexpandedForm: false, anyApplicableCandidates: out bool _).MakeCompilerGenerated();
 
                 analyzedArguments.Free();
->>>>>>> 67d940c4
             }
         }
 
@@ -8545,22 +8332,15 @@
         {
             var lookupResult = LookupResult.GetInstance();
 
-<<<<<<< HEAD
-            static void cleanup(LookupResult lookupResult)
-=======
             Debug.Assert(receiverPlaceholder.Type is not null);
             if (TryLookupLengthOrCount(syntax, receiverPlaceholder.Type, lookupResult, out var lengthOrCountProperty, diagnostics))
->>>>>>> 67d940c4
             {
                 diagnostics.ReportUseSite(lengthOrCountProperty, syntax);
                 lengthOrCountAccess = BindPropertyAccess(syntax, receiverPlaceholder, lengthOrCountProperty, diagnostics, lookupResult.Kind, hasErrors: false).MakeCompilerGenerated();
                 lengthOrCountAccess = CheckValue(lengthOrCountAccess, BindValueKind.RValue, diagnostics);
 
                 lookupResult.Free();
-<<<<<<< HEAD
-=======
                 return true;
->>>>>>> 67d940c4
             }
 
             lengthOrCountAccess = BadExpression(syntax);
@@ -8580,14 +8360,7 @@
             if (tryLookupLengthOrCount(syntax, WellKnownMemberNames.LengthPropertyName, out lengthOrCountProperty, diagnostics) ||
                 tryLookupLengthOrCount(syntax, WellKnownMemberNames.CountPropertyName, out lengthOrCountProperty, diagnostics))
             {
-<<<<<<< HEAD
-                // Check required well-known member. They may not be needed
-                // during lowering, but it's simpler to always require them to prevent
-                // the user from getting surprising errors when optimizations fail
-                _ = GetWellKnownTypeMember(member, diagnostics, syntax: syntax);
-=======
                 return true;
->>>>>>> 67d940c4
             }
 
             return false;
@@ -8604,12 +8377,8 @@
                     LookupOptions.Default,
                     originalBinder: this,
                     diagnose: false,
-<<<<<<< HEAD
-                    useSiteInfo: ref discardedUseSiteInfo);
-=======
                     useSiteInfo: ref useSiteInfo);
                 diagnostics.Add(syntax, useSiteInfo);
->>>>>>> 67d940c4
 
                 if (lookupResult.IsSingleViable &&
                     lookupResult.Symbols[0] is PropertySymbol property &&
@@ -8617,11 +8386,7 @@
                     getMethod.ReturnType.SpecialType == SpecialType.System_Int32 &&
                     getMethod.RefKind == RefKind.None &&
                     !getMethod.IsStatic &&
-<<<<<<< HEAD
-                    IsAccessible(getMethod, ref discardedUseSiteInfo))
-=======
                     IsAccessible(getMethod, syntax, diagnostics))
->>>>>>> 67d940c4
                 {
                     lookupResult.Clear();
                     valid = property;
@@ -8884,11 +8649,7 @@
         {
             var method = GetUniqueSignatureFromMethodGroup(node);
             if (method is { } &&
-<<<<<<< HEAD
-                GetMethodGroupOrLambdaDelegateType(method.RefKind, method.ReturnsVoid ? default : method.ReturnTypeWithAnnotations, method.ParameterRefKinds, method.ParameterTypesWithAnnotations) is { } delegateType)
-=======
                 GetMethodGroupOrLambdaDelegateType(node.Syntax, method.RefKind, method.ReturnTypeWithAnnotations, method.ParameterRefKinds, method.ParameterTypesWithAnnotations) is { } delegateType)
->>>>>>> 67d940c4
             {
                 return delegateType;
             }
@@ -8973,18 +8734,6 @@
 
         // This method was adapted from LoweredDynamicOperationFactory.GetDelegateType().
         internal NamedTypeSymbol? GetMethodGroupOrLambdaDelegateType(
-<<<<<<< HEAD
-            RefKind returnRefKind,
-            TypeWithAnnotations returnTypeOpt,
-            ImmutableArray<RefKind> parameterRefKinds,
-            ImmutableArray<TypeWithAnnotations> parameterTypes)
-        {
-            Debug.Assert(parameterRefKinds.IsDefault || parameterRefKinds.Length == parameterTypes.Length);
-            Debug.Assert(returnTypeOpt.Type?.IsVoidType() != true); // expecting !returnTypeOpt.HasType rather than System.Void
-
-            bool returnsVoid = !returnTypeOpt.HasType;
-            var typeArguments = returnsVoid ? parameterTypes : parameterTypes.Add(returnTypeOpt);
-=======
             SyntaxNode syntax,
             RefKind returnRefKind,
             TypeWithAnnotations returnType,
@@ -8997,7 +8746,6 @@
 
             bool returnsVoid = returnType.Type.IsVoidType();
             var typeArguments = returnsVoid ? parameterTypes : parameterTypes.Add(returnType);
->>>>>>> 67d940c4
 
             if (returnsVoid && returnRefKind != RefKind.None)
             {
@@ -9014,10 +8762,7 @@
 
             bool hasByRefParameters = !parameterRefKinds.IsDefault && parameterRefKinds.Any(refKind => refKind != RefKind.None);
 
-<<<<<<< HEAD
-=======
             // Use System.Action<...> or System.Func<...> if possible.
->>>>>>> 67d940c4
             if (returnRefKind == RefKind.None && !hasByRefParameters)
             {
                 var wkDelegateType = returnsVoid ?
@@ -9040,25 +8785,6 @@
                 }
             }
 
-<<<<<<< HEAD
-            var refKinds = (hasByRefParameters || returnRefKind != RefKind.None) ? RefKindVector.Create(parameterTypes.Length + (returnsVoid ? 0 : 1)) : default;
-            Debug.Assert(Enumerable.Range(0, refKinds.Capacity).All(i => refKinds[i] == RefKind.None));
-
-            if (hasByRefParameters)
-            {
-                for (int i = 0; i < parameterRefKinds.Length; i++)
-                {
-                    refKinds[i] = parameterRefKinds[i];
-                }
-            }
-            if (returnRefKind != RefKind.None)
-            {
-                refKinds[parameterTypes.Length] = returnRefKind;
-            }
-
-            var synthesizedType = Compilation.AnonymousTypeManager.SynthesizeDelegate(parameterCount: parameterTypes.Length, refKinds, returnsVoid, generation: 0);
-            return synthesizedType.Construct(typeArguments);
-=======
             // Synthesize a delegate type for other cases.
             var fieldsBuilder = ArrayBuilder<AnonymousTypeField>.GetInstance(parameterTypes.Length + 1);
             var location = syntax.Location;
@@ -9070,7 +8796,6 @@
 
             var typeDescr = new AnonymousTypeDescriptor(fieldsBuilder.ToImmutableAndFree(), location);
             return Compilation.AnonymousTypeManager.ConstructAnonymousDelegateSymbol(typeDescr);
->>>>>>> 67d940c4
 
             static bool isValidTypeArgument(TypeSymbol? type)
             {
