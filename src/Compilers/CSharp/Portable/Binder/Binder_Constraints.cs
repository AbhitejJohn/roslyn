﻿// Copyright (c) Microsoft.  All Rights Reserved.  Licensed under the Apache License, Version 2.0.  See License.txt in the project root for license information.

using System.Collections.Generic;
using System.Collections.Immutable;
using System.Diagnostics;
using Microsoft.CodeAnalysis.CSharp.Symbols;
using Microsoft.CodeAnalysis.CSharp.Syntax;
using Microsoft.CodeAnalysis.PooledObjects;
using Roslyn.Utilities;

namespace Microsoft.CodeAnalysis.CSharp
{
    internal partial class Binder
    {
        /// <summary>
        /// Return a collection of bound constraint clauses indexed by type parameter
        /// ordinal. All constraint clauses are bound, even if there are multiple constraints
        /// for the same type parameter, or constraints for unrecognized type parameters.
        /// Extra constraints are not included in the returned collection however.
        /// </summary>
        internal ImmutableArray<TypeParameterConstraintClause> BindTypeParameterConstraintClauses(
            Symbol containingSymbol,
            ImmutableArray<TypeParameterSymbol> typeParameters,
            SyntaxList<TypeParameterConstraintClauseSyntax> clauses,
            DiagnosticBag diagnostics)
        {
            Debug.Assert(this.Flags.Includes(BinderFlags.GenericConstraintsClause));
            Debug.Assert((object)containingSymbol != null);
            Debug.Assert((containingSymbol.Kind == SymbolKind.NamedType) || (containingSymbol.Kind == SymbolKind.Method));
            Debug.Assert(typeParameters.Length > 0);
            Debug.Assert(clauses.Count > 0);

            int n = typeParameters.Length;

            // Create a map from type parameter name to ordinal.
            // No need to report duplicate names since duplicates
            // are reported when the type parameters are bound.
            var names = new Dictionary<string, int>(n, StringOrdinalComparer.Instance);
            foreach (var typeParameter in typeParameters)
            {
                var name = typeParameter.Name;
                if (!names.ContainsKey(name))
                {
                    names.Add(name, names.Count);
                }
            }

            // An array of constraint clauses, one for each type parameter, indexed by ordinal.
            var results = new TypeParameterConstraintClause[n];

            // Bind each clause and add to the results.
            foreach (var clause in clauses)
            {
                var name = clause.Name.Identifier.ValueText;
                int ordinal;
                if (names.TryGetValue(name, out ordinal))
                {
                    Debug.Assert(ordinal >= 0);
                    Debug.Assert(ordinal < n);

                    var constraintClause = this.BindTypeParameterConstraints(name, clause.Constraints, diagnostics);
                    if (results[ordinal] == null)
                    {
                        results[ordinal] = constraintClause;
                    }
                    else
                    {
                        // "A constraint clause has already been specified for type parameter '{0}'. ..."
                        diagnostics.Add(ErrorCode.ERR_DuplicateConstraintClause, clause.Name.Location, name);
                    }
                }
                else
                {
                    // Unrecognized type parameter. Don't bother binding the constraints
                    // (the ": I<U>" in "where U : I<U>") since that will lead to additional
                    // errors ("type or namespace 'U' could not be found") if the type
                    // parameter is referenced in the constraints.

                    // "'{1}' does not define type parameter '{0}'"
                    diagnostics.Add(ErrorCode.ERR_TyVarNotFoundInConstraint, clause.Name.Location, name, containingSymbol.ConstructedFrom());
                }
            }

            return results.AsImmutableOrNull();
        }

        /// <summary>
        /// Bind and return a single type parameter constraint clause.
        /// </summary>
        private TypeParameterConstraintClause BindTypeParameterConstraints(
            string name, SeparatedSyntaxList<TypeParameterConstraintSyntax> constraintsSyntax, DiagnosticBag diagnostics)
        {
            var constraints = TypeParameterConstraintKind.None;
<<<<<<< HEAD
            var constraintTypes = ArrayBuilder<TypeSymbolWithAnnotations>.GetInstance();
            var isStruct = false;
=======
            var constraintTypes = ArrayBuilder<TypeSymbol>.GetInstance();
>>>>>>> 79ae6bcf

            for (int i = 0, n = constraintsSyntax.Count; i < n; i++)
            {
                var syntax = constraintsSyntax[i];
                switch (syntax.Kind())
                {
                    case SyntaxKind.ClassConstraint:
                        if (i != 0)
                        {
                            diagnostics.Add(ErrorCode.ERR_RefValBoundMustBeFirst, syntax.GetFirstToken().GetLocation());
                        }

                        constraints |= TypeParameterConstraintKind.ReferenceType;
                        continue;
                    case SyntaxKind.StructConstraint:
                        if (i != 0)
                        {
                            diagnostics.Add(ErrorCode.ERR_RefValBoundMustBeFirst, syntax.GetFirstToken().GetLocation());
                        }

                        constraints |= TypeParameterConstraintKind.ValueType;
                        continue;
                    case SyntaxKind.ConstructorConstraint:
                        if ((constraints & TypeParameterConstraintKind.ValueType) != 0)
                        {
                            diagnostics.Add(ErrorCode.ERR_NewBoundWithVal, syntax.GetFirstToken().GetLocation());
                        }
                        if ((constraints & TypeParameterConstraintKind.Unmanaged) != 0)
                        {
                            diagnostics.Add(ErrorCode.ERR_NewBoundWithUnmanaged, syntax.GetFirstToken().GetLocation());
                        }

                        if (i != n - 1)
                        {
                            diagnostics.Add(ErrorCode.ERR_NewBoundMustBeLast, syntax.GetFirstToken().GetLocation());
                        }

                        constraints |= TypeParameterConstraintKind.Constructor;
                        continue;
                    case SyntaxKind.TypeConstraint:
                        {
                            var typeConstraintSyntax = (TypeConstraintSyntax)syntax;
                            var typeSyntax = typeConstraintSyntax.Type;
                            var typeSyntaxKind = typeSyntax.Kind();

                            // For pointer types, don't report this error. It is already reported during binding typeSyntax below.
                            if (typeSyntaxKind != SyntaxKind.PredefinedType && typeSyntaxKind != SyntaxKind.PointerType && !SyntaxFacts.IsName(typeSyntax.Kind()))
                            {
                                diagnostics.Add(ErrorCode.ERR_BadConstraintType, typeSyntax.GetLocation());
                            }

                            var type = BindTypeOrUnmanagedKeyword(typeSyntax, diagnostics, out var isUnmanaged);

<<<<<<< HEAD
                            // Only valid constraint types are included in ConstraintTypes
                            // since, in general, it may be difficult to support all invalid types.
                            // In the future, we may want to include some invalid types
                            // though so the public binding API has the most information.
                            if (!IsValidConstraintType(typeConstraintSyntax, type.TypeSymbol, diagnostics))
=======
                            if (isUnmanaged)
>>>>>>> 79ae6bcf
                            {
                                if (constraints != 0 || constraintTypes.Any())
                                {
                                    diagnostics.Add(ErrorCode.ERR_UnmanagedConstraintMustBeFirst, typeSyntax.GetLocation());
                                    continue;
                                }

<<<<<<< HEAD
                            if (constraintTypes.Contains(c => type.TypeSymbol == c.TypeSymbol))
                            {
                                // "Duplicate constraint '{0}' for type parameter '{1}'"
                                Error(diagnostics, ErrorCode.ERR_DuplicateBound, syntax, type.TypeSymbol, name);
=======
                                // This should produce diagnostics if the types are missing
                                GetWellKnownType(WellKnownType.System_Runtime_InteropServices_UnmanagedType, diagnostics, typeSyntax);
                                GetSpecialType(SpecialType.System_ValueType, diagnostics, typeSyntax);

                                constraints |= TypeParameterConstraintKind.Unmanaged;
>>>>>>> 79ae6bcf
                                continue;
                            }
                            else
                            {
                                // Only valid constraint types are included in ConstraintTypes
                                // since, in general, it may be difficult to support all invalid types.
                                // In the future, we may want to include some invalid types
                                // though so the public binding API has the most information.
                                if (!IsValidConstraintType(typeConstraintSyntax, type, diagnostics))
                                {
<<<<<<< HEAD
                                    // "The class type constraint '{0}' must come before any other constraints"
                                    Error(diagnostics, ErrorCode.ERR_ClassBoundNotFirst, syntax, type.TypeSymbol);
=======
>>>>>>> 79ae6bcf
                                    continue;
                                }

                                if (constraintTypes.Contains(type))
                                {
<<<<<<< HEAD
                                    // "'{0}': cannot specify both a constraint class and the 'class' or 'struct' constraint"
                                    Error(diagnostics, ErrorCode.ERR_RefValBoundWithClass, syntax, type.TypeSymbol);
=======
                                    // "Duplicate constraint '{0}' for type parameter '{1}'"
                                    Error(diagnostics, ErrorCode.ERR_DuplicateBound, syntax, type, name);
>>>>>>> 79ae6bcf
                                    continue;
                                }

                                if (type.TypeKind == TypeKind.Class)
                                {
                                    // If there is already a struct or class constraint (class constraint could be
                                    // 'class' or explicit type), report an error and drop this class. If we don't
                                    // drop this additional class, we may end up with conflicting class constraints.

                                    if (constraintTypes.Count > 0)
                                    {
                                        // "The class type constraint '{0}' must come before any other constraints"
                                        Error(diagnostics, ErrorCode.ERR_ClassBoundNotFirst, syntax, type);
                                        continue;
                                    }

                                    if ((constraints & (TypeParameterConstraintKind.ReferenceType)) != 0)
                                    {
                                        switch (type.SpecialType)
                                        {
                                            case SpecialType.System_Enum:
                                            case SpecialType.System_Delegate:
                                            case SpecialType.System_MulticastDelegate:
                                                break;

                                            default:
                                                // "'{0}': cannot specify both a constraint class and the 'class' or 'struct' constraint"
                                                Error(diagnostics, ErrorCode.ERR_RefValBoundWithClass, syntax, type);
                                                continue;
                                        }
                                    }
                                    else if (type.SpecialType != SpecialType.System_Enum)
                                    {
                                        if ((constraints & TypeParameterConstraintKind.ValueType) != 0)
                                        {
                                            // "'{0}': cannot specify both a constraint class and the 'class' or 'struct' constraint"
                                            Error(diagnostics, ErrorCode.ERR_RefValBoundWithClass, syntax, type);
                                            continue;
                                        }
                                        else if ((constraints & TypeParameterConstraintKind.Unmanaged) != 0)
                                        {
                                            // "'{0}': cannot specify both a constraint class and the 'unmanaged' constraint"
                                            Error(diagnostics, ErrorCode.ERR_UnmanagedBoundWithClass, syntax, type);
                                            continue;
                                        }
                                    }
                                }
                            }

                            constraintTypes.Add(type);
                        }
                        continue;
                    default:
                        throw ExceptionUtilities.UnexpectedValue(syntax.Kind());
                }
            }

            return new TypeParameterConstraintClause(constraints, constraintTypes.ToImmutableAndFree());
        }

        /// <summary>
        /// Returns true if the type is a valid constraint type.
        /// Otherwise returns false and generates a diagnostic.
        /// </summary>
        private static bool IsValidConstraintType(TypeConstraintSyntax syntax, TypeSymbol type, DiagnosticBag diagnostics)
        {
            switch (type.SpecialType)
            {
                case SpecialType.System_Enum:
                    CheckFeatureAvailability(syntax, MessageID.IDS_FeatureEnumGenericTypeConstraint, diagnostics);
                    break;

                case SpecialType.System_Delegate:
                case SpecialType.System_MulticastDelegate:
                    CheckFeatureAvailability(syntax, MessageID.IDS_FeatureDelegateGenericTypeConstraint, diagnostics);
                    break;

                case SpecialType.System_Object:
                case SpecialType.System_ValueType:
                case SpecialType.System_Array:
                    // "Constraint cannot be special class '{0}'"
                    Error(diagnostics, ErrorCode.ERR_SpecialTypeAsBound, syntax, type);
                    return false;
            }

            switch (type.TypeKind)
            {
                case TypeKind.Error:
                case TypeKind.TypeParameter:
                    return true;

                case TypeKind.Interface:
                    break;

                case TypeKind.Dynamic:
                    // "Constraint cannot be the dynamic type"
                    Error(diagnostics, ErrorCode.ERR_DynamicTypeAsBound, syntax);
                    return false;

                case TypeKind.Class:
                    if (type.IsSealed)
                    {
                        goto case TypeKind.Struct;
                    }
                    else if (type.IsStatic)
                    {
                        // "'{0}': static classes cannot be used as constraints"
                        Error(diagnostics, ErrorCode.ERR_ConstraintIsStaticClass, syntax, type);
                        return false;
                    }
                    break;

                case TypeKind.Delegate:
                case TypeKind.Enum:
                case TypeKind.Struct:
                    // "'{0}' is not a valid constraint. A type used as a constraint must be an interface, a non-sealed class or a type parameter."
                    Error(diagnostics, ErrorCode.ERR_BadBoundType, syntax, type);
                    return false;

                case TypeKind.Array:
                case TypeKind.Pointer:
                    // CS0706 already reported by parser.
                    return false;

                case TypeKind.Submission:
                // script class is synthesized, never used as a constraint

                default:
                    throw ExceptionUtilities.UnexpectedValue(type.TypeKind);
            }

            if (type.ContainsDynamic())
            {
                // "Constraint cannot be a dynamic type '{0}'"
                Error(diagnostics, ErrorCode.ERR_ConstructedDynamicTypeAsBound, syntax, type);
                return false;
            }

            return true;
        }
    }
}<|MERGE_RESOLUTION|>--- conflicted
+++ resolved
@@ -91,12 +91,7 @@
             string name, SeparatedSyntaxList<TypeParameterConstraintSyntax> constraintsSyntax, DiagnosticBag diagnostics)
         {
             var constraints = TypeParameterConstraintKind.None;
-<<<<<<< HEAD
             var constraintTypes = ArrayBuilder<TypeSymbolWithAnnotations>.GetInstance();
-            var isStruct = false;
-=======
-            var constraintTypes = ArrayBuilder<TypeSymbol>.GetInstance();
->>>>>>> 79ae6bcf
 
             for (int i = 0, n = constraintsSyntax.Count; i < n; i++)
             {
@@ -150,15 +145,7 @@
 
                             var type = BindTypeOrUnmanagedKeyword(typeSyntax, diagnostics, out var isUnmanaged);
 
-<<<<<<< HEAD
-                            // Only valid constraint types are included in ConstraintTypes
-                            // since, in general, it may be difficult to support all invalid types.
-                            // In the future, we may want to include some invalid types
-                            // though so the public binding API has the most information.
-                            if (!IsValidConstraintType(typeConstraintSyntax, type.TypeSymbol, diagnostics))
-=======
                             if (isUnmanaged)
->>>>>>> 79ae6bcf
                             {
                                 if (constraints != 0 || constraintTypes.Any())
                                 {
@@ -166,18 +153,11 @@
                                     continue;
                                 }
 
-<<<<<<< HEAD
-                            if (constraintTypes.Contains(c => type.TypeSymbol == c.TypeSymbol))
-                            {
-                                // "Duplicate constraint '{0}' for type parameter '{1}'"
-                                Error(diagnostics, ErrorCode.ERR_DuplicateBound, syntax, type.TypeSymbol, name);
-=======
                                 // This should produce diagnostics if the types are missing
                                 GetWellKnownType(WellKnownType.System_Runtime_InteropServices_UnmanagedType, diagnostics, typeSyntax);
                                 GetSpecialType(SpecialType.System_ValueType, diagnostics, typeSyntax);
 
                                 constraints |= TypeParameterConstraintKind.Unmanaged;
->>>>>>> 79ae6bcf
                                 continue;
                             }
                             else
@@ -186,25 +166,16 @@
                                 // since, in general, it may be difficult to support all invalid types.
                                 // In the future, we may want to include some invalid types
                                 // though so the public binding API has the most information.
-                                if (!IsValidConstraintType(typeConstraintSyntax, type, diagnostics))
+                                if (!IsValidConstraintType(typeConstraintSyntax, type.TypeSymbol, diagnostics))
                                 {
-<<<<<<< HEAD
-                                    // "The class type constraint '{0}' must come before any other constraints"
                                     Error(diagnostics, ErrorCode.ERR_ClassBoundNotFirst, syntax, type.TypeSymbol);
-=======
->>>>>>> 79ae6bcf
                                     continue;
                                 }
 
                                 if (constraintTypes.Contains(type))
                                 {
-<<<<<<< HEAD
-                                    // "'{0}': cannot specify both a constraint class and the 'class' or 'struct' constraint"
-                                    Error(diagnostics, ErrorCode.ERR_RefValBoundWithClass, syntax, type.TypeSymbol);
-=======
                                     // "Duplicate constraint '{0}' for type parameter '{1}'"
-                                    Error(diagnostics, ErrorCode.ERR_DuplicateBound, syntax, type, name);
->>>>>>> 79ae6bcf
+                                    Error(diagnostics, ErrorCode.ERR_DuplicateBound, syntax, type.TypeSymbol, name);
                                     continue;
                                 }
 
@@ -217,7 +188,7 @@
                                     if (constraintTypes.Count > 0)
                                     {
                                         // "The class type constraint '{0}' must come before any other constraints"
-                                        Error(diagnostics, ErrorCode.ERR_ClassBoundNotFirst, syntax, type);
+                                        Error(diagnostics, ErrorCode.ERR_ClassBoundNotFirst, syntax, type.TypeSymbol);
                                         continue;
                                     }
 
@@ -232,7 +203,7 @@
 
                                             default:
                                                 // "'{0}': cannot specify both a constraint class and the 'class' or 'struct' constraint"
-                                                Error(diagnostics, ErrorCode.ERR_RefValBoundWithClass, syntax, type);
+                                                Error(diagnostics, ErrorCode.ERR_RefValBoundWithClass, syntax, type.TypeSymbol);
                                                 continue;
                                         }
                                     }
@@ -241,13 +212,13 @@
                                         if ((constraints & TypeParameterConstraintKind.ValueType) != 0)
                                         {
                                             // "'{0}': cannot specify both a constraint class and the 'class' or 'struct' constraint"
-                                            Error(diagnostics, ErrorCode.ERR_RefValBoundWithClass, syntax, type);
+                                            Error(diagnostics, ErrorCode.ERR_RefValBoundWithClass, syntax, type.TypeSymbol);
                                             continue;
                                         }
                                         else if ((constraints & TypeParameterConstraintKind.Unmanaged) != 0)
                                         {
                                             // "'{0}': cannot specify both a constraint class and the 'unmanaged' constraint"
-                                            Error(diagnostics, ErrorCode.ERR_UnmanagedBoundWithClass, syntax, type);
+                                            Error(diagnostics, ErrorCode.ERR_UnmanagedBoundWithClass, syntax, type.TypeSymbol);
                                             continue;
                                         }
                                     }
