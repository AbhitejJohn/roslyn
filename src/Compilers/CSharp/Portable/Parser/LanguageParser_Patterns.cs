﻿// Copyright (c) Microsoft.  All Rights Reserved.  Licensed under the Apache License, Version 2.0.  See License.txt in the project root for license information.

using System.Diagnostics;
using Roslyn.Utilities;


namespace Microsoft.CodeAnalysis.CSharp.Syntax.InternalSyntax
{
    using Microsoft.CodeAnalysis.Syntax.InternalSyntax;

    internal partial class LanguageParser : SyntaxParser
    {
        /// <summary>
        /// Parses the type, or pattern, right-hand operand of an is expression.
        /// Priority is the TypeSyntax. It may return a TypeSyntax which turns out in binding to
        /// be a constant pattern such as enum 'Days.Sunday'. We handle such cases in the binder of the is operator.
        /// Note that the syntax `_` will be parsed as a type.
        /// </summary>
        private CSharpSyntaxNode ParseTypeOrPatternForIsOperator()
        {
            return CheckRecursivePatternFeature(ParseTypeOrPatternForIsOperatorCore());
        }

        private CSharpSyntaxNode CheckRecursivePatternFeature(CSharpSyntaxNode node)
        {
            switch (node.Kind)
            {
                case SyntaxKind.DeconstructionPattern:
                case SyntaxKind.DiscardPattern:
                case SyntaxKind.PropertyPattern:
                case SyntaxKind.VarPattern when ((VarPatternSyntax)node).Designation.Kind == SyntaxKind.ParenthesizedVariableDesignation:
                    return this.CheckFeatureAvailability(node, MessageID.IDS_FeatureRecursivePatterns);
                default:
                    return node;
            }
        }

        private CSharpSyntaxNode ParseTypeOrPatternForIsOperatorCore()
        {
            var tk = this.CurrentToken.Kind;
            Precedence precedence = GetPrecedence(SyntaxKind.IsPatternExpression);

            // We will parse a shift-expression ONLY (nothing looser) - i.e. not a relational expression
            // So x is y < z should be parsed as (x is y) < z
            // But x is y << z should be parsed as x is (y << z)
            Debug.Assert(Precedence.Shift == precedence + 1);

            // For totally broken syntax, parse a type for error recovery purposes
            switch (tk)
            {
                case SyntaxKind.CloseParenToken:
                case SyntaxKind.CloseBracketToken:
                case SyntaxKind.CloseBraceToken:
                case SyntaxKind.SemicolonToken:
                case SyntaxKind.CommaToken:
                    // HACK: for error recovery, we prefer a (missing) type.
                    return this.ParseType(ParseTypeMode.AfterIs);
                default:
                    // attempt to disambiguate.
                    break;
            }

            // We permit a type named `_` on the right-hand-side of an is operator, but not inside of a pattern.
            bool typeCannotBePattern = tk == SyntaxKind.IdentifierToken && this.CurrentToken.Text == "_";
            // If it starts with 'nameof(', skip the 'if' and parse as a constant pattern.
            if (SyntaxFacts.IsPredefinedType(tk) ||
                (tk == SyntaxKind.IdentifierToken &&
                  (this.CurrentToken.ContextualKind != SyntaxKind.NameOfKeyword || this.PeekToken(1).Kind != SyntaxKind.OpenParenToken)) ||
                LooksLikeTupleArrayType())
            {
                var resetPoint = this.GetResetPoint();
                try
                {
                    TypeSyntax type = this.ParseType(ParseTypeMode.AfterIs);

                    if (!type.IsMissing && !typeCannotBePattern)
                    {
                        PatternSyntax p = ParsePatternContinued(type, false);
                        if (p != null)
                        {
                            return p;
                        }
                    }

                    tk = this.CurrentToken.ContextualKind;
                    if ((!IsExpectedBinaryOperator(tk) || GetPrecedence(SyntaxFacts.GetBinaryExpression(tk)) <= precedence) &&
                        // member selection is not formally a binary operator but has higher precedence than relational
                        tk != SyntaxKind.DotToken)
                    {
                        // it is a typical "is Type" operator.
                        // Note that we don't bother checking for primary expressions such as X[e], X(e), X++, and X--
                        // as those are never semantically valid constant expressions for a pattern
                        return type;
                    }

                    this.Reset(ref resetPoint);
                }
                finally
                {
                    this.Release(ref resetPoint);
                }
            }

            // check to see if it looks like a recursive pattern.
            if (tk == SyntaxKind.OpenParenToken || tk == SyntaxKind.OpenBraceToken)
            {
                var resetPoint = this.GetResetPoint();
                try
                {
                    PatternSyntax p = ParsePatternContinued(null, false);
                    if (p != null)
                    {
                        return p;
                    }

                    // this can occur when we encounter a misplaced lambda expression.
                    this.Reset(ref resetPoint);
                }
                finally
                {
                    this.Release(ref resetPoint);
                }
            }

            // In places where a pattern is supported, we do not support tuple types
            // due to both syntactic and semantic ambiguities between tuple types and positional patterns.
            // But it still might be a pattern such as (operand is 3) or (operand is nameof(x))
            return _syntaxFactory.ConstantPattern(this.ParseSubExpressionCore(precedence));
        }

        //
        // Parse an expression where a declaration expression would be permitted. This is suitable for use after
        // the `out` keyword in an argument list, or in the elements of a tuple literal (because they may
        // be on the left-hand-side of a deconstruction). The first element of a tuple is handled slightly
        // differently, as we check for the comma before concluding that the identifier should cause a
        // disambiguation. For example, for the input `(A < B , C > D)`, we treat this as a tuple with
        // two elements, because if we considered the `A<B,C>` to be a type, it wouldn't be a tuple at
        // all. Since we don't have such a thing as a one-element tuple (even for deconstruction), the
        // absence of the comma after the `D` means we don't treat the `D` as contributing to the
        // disambiguation of the expression/type. More formally, ...
        //
        // If a sequence of tokens can be parsed(in context) as a* simple-name* (§7.6.3), *member-access* (§7.6.5),
        // or* pointer-member-access* (§18.5.2) ending with a* type-argument-list* (§4.4.1), the token immediately
        // following the closing `>` token is examined, to see if it is
        // - One of `(  )  ]  }  :  ;  ,  .  ?  ==  !=  |  ^  &&  ||  &  [`; or
        // - One of the relational operators `<  >  <=  >=  is as`; or
        // - A contextual query keyword appearing inside a query expression; or
        // - In certain contexts, we treat *identifier* as a disambiguating token.Those contexts are where the
        //   sequence of tokens being disambiguated is immediately preceded by one of the keywords `is`, `case`
        //   or `out`, or arises while parsing the first element of a tuple literal(in which case the tokens are
        //   preceded by `(` or `:` and the identifier is followed by a `,`) or a subsequent element of a tuple literal.
        //
        // If the following token is among this list, or an identifier in such a context, then the *type-argument-list* is
        // retained as part of the *simple-name*, *member-access* or  *pointer-member-access* and any other possible parse
        // of the sequence of tokens is discarded.Otherwise, the *type-argument-list* is not considered to be part of the
        // *simple-name*, *member-access* or *pointer-member-access*, even if there is no other possible parse of the
        // sequence of tokens.Note that these rules are not applied when parsing a *type-argument-list* in a *namespace-or-type-name* (§3.8).
        //
        // See also ScanTypeArgumentList where these disambiguation rules are encoded.
        //
        private ExpressionSyntax ParseExpressionOrDeclaration(ParseTypeMode mode, MessageID feature, bool permitTupleDesignation)
        {
            return IsPossibleDeclarationExpression(mode, permitTupleDesignation)
                ? this.ParseDeclarationExpression(mode, feature)
                : this.ParseSubExpression(Precedence.Expression);
        }

        private bool IsPossibleDeclarationExpression(ParseTypeMode mode, bool permitTupleDesignation)
        {
            if (this.IsInAsync && this.CurrentToken.ContextualKind == SyntaxKind.AwaitKeyword)
            {
                // can't be a declaration expression.
                return false;
            }

            var resetPoint = this.GetResetPoint();
            try
            {
                bool typeIsVar = IsVarType();
                SyntaxToken lastTokenOfType;
                if (ScanType(mode, out lastTokenOfType) == ScanTypeFlags.NotType)
                {
                    return false;
                }

                // check for a designation
                if (!ScanDesignation(permitTupleDesignation && (typeIsVar || IsPredefinedType(lastTokenOfType.Kind))))
                {
                    return false;
                }

                switch (mode)
                {
                    case ParseTypeMode.FirstElementOfPossibleTupleLiteral:
                        return this.CurrentToken.Kind == SyntaxKind.CommaToken;
                    case ParseTypeMode.AfterTupleComma:
                        return this.CurrentToken.Kind == SyntaxKind.CommaToken || this.CurrentToken.Kind == SyntaxKind.CloseParenToken;
                    default:
                        // The other case where we disambiguate between a declaration and expression is before the `in` of a foreach loop.
                        // There we err on the side of accepting a declaration.
                        return true;
                }
            }
            finally
            {
                this.Reset(ref resetPoint);
                this.Release(ref resetPoint);
            }
        }

        /// <summary>
        /// Is the following set of tokens, interpreted as a type, the type `var`?
        /// </summary>
        private bool IsVarType()
        {
            if (!this.CurrentToken.IsIdentifierVar())
            {
                return false;
            }

            switch (this.PeekToken(1).Kind)
            {
                case SyntaxKind.DotToken:
                case SyntaxKind.ColonColonToken:
                case SyntaxKind.OpenBracketToken:
                case SyntaxKind.AsteriskToken:
                case SyntaxKind.QuestionToken:
                case SyntaxKind.LessThanToken:
                    return false;
                default:
                    return true;
            }
        }

        private bool ScanDesignation(bool permitTuple)
        {
            switch (this.CurrentToken.Kind)
            {
                default:
                    return false;
                case SyntaxKind.IdentifierToken:
                    bool result = this.IsTrueIdentifier();
                    this.EatToken();
                    return result;
                case SyntaxKind.OpenParenToken:
                    if (!permitTuple)
                    {
                        return false;
                    }

                    bool sawComma = false;
                    while (true)
                    {
                        this.EatToken(); // consume the `(` or `,`
                        if (!ScanDesignation(permitTuple: true))
                        {
                            return false;
                        }
                        switch (this.CurrentToken.Kind)
                        {
                            case SyntaxKind.CloseParenToken:
                                this.EatToken();
                                return sawComma;
                            case SyntaxKind.CommaToken:
                                sawComma = true;
                                continue;
                            default:
                                return false;
                        }
                    }
            }
        }

        /// <summary>
        /// Here is the grammar being parsed:
        /// ``` antlr
        /// pattern
        /// 	: declaration_pattern
        /// 	| constant_pattern
        /// 	| deconstruction_pattern
        /// 	| property_pattern
        /// 	| discard_pattern
        /// 	;
        /// declaration_pattern
        /// 	: type identifier
        /// 	;
        /// constant_pattern
        /// 	: expression
        /// 	;
        /// deconstruction_pattern
        /// 	: type? '(' subpatterns? ')' property_subpattern? identifier?
        /// 	;
        /// subpatterns
        /// 	: subpattern
        /// 	| subpattern ',' subpatterns
        /// 	;
        /// subpattern
        /// 	: pattern
        /// 	| identifier ':' pattern
        /// 	;
        /// property_subpattern
        /// 	: '{' subpatterns? '}'
        /// 	;
        /// property_pattern
        /// 	: property_subpattern identifier?
        /// 	;
        /// discard_pattern
        /// 	: '_'
        /// 	;
        /// ```
        ///
        /// Priority is the ExpressionSyntax. It might return ExpressionSyntax which might be a constant pattern such as 'case 3:' 
        /// All constant expressions are converted to the constant pattern in the switch binder if it is a match statement.
        /// It is used for parsing patterns in the switch cases. It never returns constant pattern, because for a `case` we
        /// need to use a pre-pattern-matching syntax node for a constant case.
        /// </summary>
        /// <param name="whenIsKeyword">prevents the use of "when" for the identifier</param>
        /// <returns></returns>
        private CSharpSyntaxNode ParseExpressionOrPattern(bool whenIsKeyword, Precedence precedence)
        {
            // handle common error recovery situations during typing
            var tk = this.CurrentToken.Kind;
            switch (tk)
            {
                case SyntaxKind.CommaToken:
                case SyntaxKind.SemicolonToken:
                case SyntaxKind.CloseBraceToken:
                case SyntaxKind.CloseParenToken:
                case SyntaxKind.CloseBracketToken:
                case SyntaxKind.EqualsGreaterThanToken:
                    return this.ParseIdentifierName(ErrorCode.ERR_MissingPattern);
            }

            if (tk == SyntaxKind.IdentifierToken && this.CurrentToken.Text == "_")
            {
                // In a pattern, we reserve `_` as a discard. It cannot be used (with that spelling) as the
                // type of a declaration or recursive pattern, nor as a type in an is-type expression starting
                // in C# 8. The binder will give a diagnostic if
                // there is a usable symbol in scope by that name. You can always escape it, using `@_`.
                // PROTOTYPE(patterns2): Should we use the "contextual keyword" infrastructure for this?
                return _syntaxFactory.DiscardPattern(this.EatToken(SyntaxKind.IdentifierToken));
            }

            var resetPoint = this.GetResetPoint();
            try
            {
                TypeSyntax type = null;
                if ((SyntaxFacts.IsPredefinedType(tk) || tk == SyntaxKind.IdentifierToken) &&
                      // If it is a nameof, skip the 'if' and parse as an expression. 
                      (this.CurrentToken.ContextualKind != SyntaxKind.NameOfKeyword || this.PeekToken(1).Kind != SyntaxKind.OpenParenToken) ||
                    LooksLikeTupleArrayType())
                {
                    type = this.ParseType(ParseTypeMode.DefinitePattern);
                    if (type.IsMissing)
                    {
                        // either it is not shaped like a type, or it is a constant expression.
                        this.Reset(ref resetPoint);
                        type = null;
                    }
                }

                PatternSyntax p = ParsePatternContinued(type, whenIsKeyword);
                if (p != null)
                {
                    return (whenIsKeyword && p is ConstantPatternSyntax c) ? c.expression : (CSharpSyntaxNode)p;
                }

                this.Reset(ref resetPoint);
                return this.ParseSubExpression(precedence);
            }
            finally
            {
                this.Release(ref resetPoint);
            }
        }

<<<<<<< HEAD
        private bool LooksLikeTupleArrayType()
        {
            if (this.CurrentToken.Kind != SyntaxKind.OpenParenToken)
            {
                return false;
            }

            ResetPoint resetPoint = GetResetPoint();
            try
            {
                return ScanType(forPattern: true) != ScanTypeFlags.NotType;
            }
            finally
            {
                this.Reset(ref resetPoint);
                this.Release(ref resetPoint);
            }
        }

        private PatternSyntax ParsePatternContinued(TypeSyntax type, bool forCase)
=======
        private PatternSyntax ParsePatternContinued(TypeSyntax type, bool whenIsKeyword)
>>>>>>> a48b635c
        {
            bool parsePropertySubpattern(out PropertySubpatternSyntax propertySubpatternResult)
            {
                propertySubpatternResult = null;
                if (this.CurrentToken.Kind == SyntaxKind.OpenBraceToken)
                {
                    propertySubpatternResult = ParsePropertySubpattern();
                    return true;
                }

                return false;
            }

            bool parseDesignation(out VariableDesignationSyntax designationResult)
            {
                designationResult = null;
                if (this.IsTrueIdentifier() && (!whenIsKeyword || this.CurrentToken.ContextualKind != SyntaxKind.WhenKeyword))
                {
                    designationResult = ParseSimpleDesignation();
                    return true;
                }

                return false;
            }

            bool looksLikeCast()
            {
                var resetPoint = this.GetResetPoint();
                bool result = this.ScanCast(forPattern: true);
                this.Reset(ref resetPoint);
                this.Release(ref resetPoint);
                return result;
            }

            if (type?.Kind == SyntaxKind.IdentifierName)
            {
                var typeIdentifier = (IdentifierNameSyntax)type;
                var typeIdentifierToken = typeIdentifier.Identifier;
                if (typeIdentifierToken.ContextualKind == SyntaxKind.VarKeyword)
                {
                    // we have a "var" pattern; "var" is not permitted to be a stand-in for a type (or a constant) in a pattern.
                    var varToken = ConvertToKeyword(typeIdentifierToken);
                    bool wasTupleDesignator = this.CurrentToken.Kind == SyntaxKind.OpenParenToken;
                    var varDesignation = ParseDesignation();
                    if (wasTupleDesignator)
                    {
                        return _syntaxFactory.VarPattern(varToken, varDesignation);
                    }
                    else
                    {
                        // PROTOTYPE(patterns2): we parse it as a declaration pattern when we have simple designation, for compatibility.
                        // PROTOTYPE(patterns2): can we change it to use a var pattern in all cases?
                        // PROTOTYPE(patterns2): For example: return _syntaxFactory.VarPattern(varIdentifier, varDesignation);
                        return _syntaxFactory.DeclarationPattern(_syntaxFactory.IdentifierName(typeIdentifierToken), varDesignation);
                    }
                }
            }

            if (this.CurrentToken.Kind == SyntaxKind.OpenParenToken && (type != null || !looksLikeCast()))
            {
                // It is possible this is a parenthesized (constant) expression.
                // We normalize later.
                ParseSubpatternList(
                    openToken: out SyntaxToken openParenToken,
                    subPatterns: out SeparatedSyntaxList<SubpatternElementSyntax> subPatterns,
                    closeToken: out SyntaxToken closeParenToken,
                    openKind: SyntaxKind.OpenParenToken,
                    closeKind: SyntaxKind.CloseParenToken);

                parsePropertySubpattern(out PropertySubpatternSyntax propertySubpattern0);
                parseDesignation(out VariableDesignationSyntax designation0);

                if (type == null &&
                    propertySubpattern0 == null &&
                    designation0 == null &&
                    subPatterns.Count == 1 &&
                    subPatterns[0].NameColon == null)
                {
                    if (subPatterns[0].Pattern is ConstantPatternSyntax cp)
                    {
                        // There is an ambiguity between a deconstruction pattern `(` pattern `)`
                        // and a constant expression pattern that happens to be parenthesized.
                        // Per 2017-11-20 LDM we treat such syntax as a parenthesized expression always.
                        return _syntaxFactory.ConstantPattern(_syntaxFactory.ParenthesizedExpression(openParenToken, cp.Expression, closeParenToken));
                    }
                }

                var result = _syntaxFactory.DeconstructionPattern(type, openParenToken, subPatterns, closeParenToken, propertySubpattern0, designation0);

                // 2017-11-20 LDM decision is to disallow a deconstruction pattern that contains just a
                // single subpattern but for which the type is omitted.
                // This keeps the design space open for using parentheses for grouping patterns in the future, e.g. if we introduce `or` and
                // `and` patterns. We may add other ways to disambiguate later (e.g. a property subpattern or a trailing comma inside the parens).
                return (type == null && subPatterns.Count == 1) ? this.AddError(result, ErrorCode.ERR_SingleElementPositionalPatternRequiresType) : result;
            }

            if (parsePropertySubpattern(out PropertySubpatternSyntax propertySubpattern))
            {
                parseDesignation(out VariableDesignationSyntax designation0);
                return _syntaxFactory.PropertyPattern(type, propertySubpattern, designation0);
            }

            if (type != null && parseDesignation(out VariableDesignationSyntax designation))
            {
                return _syntaxFactory.DeclarationPattern(type, designation);
            }

            // let the caller fall back to its default (expression or type)
            return null;
        }

        private PatternSyntax ParsePattern(Precedence precedence, bool whenIsKeyword = false)
        {
            var node = ParseExpressionOrPattern(whenIsKeyword: whenIsKeyword, precedence: precedence);
            switch (node)
            {
                case PatternSyntax pattern:
                    return pattern;
                case ExpressionSyntax expression:
                    return _syntaxFactory.ConstantPattern(expression);
                default:
                    throw ExceptionUtilities.UnexpectedValue(node);
            }
        }

        private PropertySubpatternSyntax ParsePropertySubpattern()
        {
            ParseSubpatternList(
                openToken: out SyntaxToken openBraceToken,
                subPatterns: out SeparatedSyntaxList<SubpatternElementSyntax> subPatterns,
                closeToken: out SyntaxToken closeBraceToken,
                openKind: SyntaxKind.OpenBraceToken,
                closeKind: SyntaxKind.CloseBraceToken);
            return _syntaxFactory.PropertySubpattern(openBraceToken, subPatterns, closeBraceToken);
        }

        private void ParseSubpatternList(
            out SyntaxToken openToken,
            out SeparatedSyntaxList<SubpatternElementSyntax> subPatterns,
            out SyntaxToken closeToken,
            SyntaxKind openKind,
            SyntaxKind closeKind)
        {
            Debug.Assert(openKind == SyntaxKind.OpenParenToken || openKind == SyntaxKind.OpenBraceToken);
            Debug.Assert(closeKind == SyntaxKind.CloseParenToken || closeKind == SyntaxKind.CloseBraceToken);
            Debug.Assert((openKind == SyntaxKind.OpenParenToken) == (closeKind == SyntaxKind.CloseParenToken));
            Debug.Assert(openKind == this.CurrentToken.Kind);

            openToken = this.EatToken(openKind);
            var list = _pool.AllocateSeparated<SubpatternElementSyntax>();
            try
            {
                tryAgain:

                if (this.IsPossibleSubpatternElement() || this.CurrentToken.Kind == SyntaxKind.CommaToken)
                {
                    // first pattern
                    list.Add(this.ParseSubpatternElement());

                    // additional patterns
                    int lastTokenPosition = -1;
                    while (IsMakingProgress(ref lastTokenPosition))
                    {
                        if (this.CurrentToken.Kind == SyntaxKind.CloseParenToken ||
                            this.CurrentToken.Kind == SyntaxKind.CloseBraceToken ||
                            this.CurrentToken.Kind == SyntaxKind.SemicolonToken)
                        {
                            break;
                        }
                        else if (this.CurrentToken.Kind == SyntaxKind.CommaToken || this.IsPossibleSubpatternElement())
                        {
                            list.AddSeparator(this.EatToken(SyntaxKind.CommaToken));
                            list.Add(this.ParseSubpatternElement());
                            continue;
                        }
                        else if (this.SkipBadPatternListTokens(ref openToken, list, SyntaxKind.CommaToken, closeKind) == PostSkipAction.Abort)
                        {
                            break;
                        }
                    }
                }
                else if (this.SkipBadPatternListTokens(ref openToken, list, SyntaxKind.IdentifierToken, closeKind) == PostSkipAction.Continue)
                {
                    goto tryAgain;
                }

                closeToken = this.EatToken(closeKind);
                subPatterns = list.ToList();
            }
            finally
            {
                _pool.Free(list);
            }
        }

        private SubpatternElementSyntax ParseSubpatternElement()
        {
            NameColonSyntax nameColon = null;
            if (this.CurrentToken.Kind == SyntaxKind.IdentifierToken && this.PeekToken(1).Kind == SyntaxKind.ColonToken)
            {
                var name = this.ParseIdentifierName();
                var colon = this.EatToken(SyntaxKind.ColonToken);
                nameColon = _syntaxFactory.NameColon(name, colon);
            }

            var pattern = ParsePattern(Precedence.Ternary);
            return this._syntaxFactory.SubpatternElement(nameColon, pattern);
        }

        /// <summary>
        /// Check the next token to see if it is valid as the first token of a subpattern element.
        /// Used to assist in error recovery for subpattern lists (e.g. determining which tokens to skip)
        /// to ensure we make forward progress during recovery.
        /// </summary>
        private bool IsPossibleSubpatternElement()
        {
            var tk = this.CurrentToken.Kind;
            bool isExpression = this.IsPossibleExpression() &&
                    // IsPossibleExpression returns true when the next token is a binary operator.
                    // That is useful for error recovery elsewhere, but not here.
                    !(SyntaxFacts.IsBinaryExpression(tk) || SyntaxFacts.IsAssignmentExpressionOperatorToken(tk));
            return isExpression || this.CurrentToken.Kind == SyntaxKind.OpenBraceToken;
        }

        private PostSkipAction SkipBadPatternListTokens(
            ref SyntaxToken open,
            SeparatedSyntaxListBuilder<SubpatternElementSyntax> list,
            SyntaxKind expected,
            SyntaxKind closeKind)
        {
            return this.SkipBadSeparatedListTokensWithExpectedKind(ref open, list,
                p => p.CurrentToken.Kind != SyntaxKind.CommaToken && !p.IsPossibleSubpatternElement(),
                p => p.CurrentToken.Kind == closeKind || p.CurrentToken.Kind == SyntaxKind.SemicolonToken || p.IsTerminator(),
                expected);
        }

        private ExpressionSyntax ParseSwitchExpression(ExpressionSyntax leftOperand)
        {
            // PROTOTYPE(patterns2): for better error recovery when an expression is typed on a line before
            // a switch statement, we should check if the cases between the parens look like cases with
            // arrows, and whether the
            // switch keyword is on the same line as the end of the expression. If those are not satisfied,
            // we should refuse to consume the switch token here and instead let a "missing semicolon"
            // occur in a caller. For now we just put up with poor error recovery in that case.
            var governingExpression = leftOperand;
            var switchKeyword = this.EatToken();
            var openBrace = this.EatToken(SyntaxKind.OpenBraceToken);
            var arms = this.ParseSwitchExpressionArms();
            // PROTOTYPE(patterns2): Should skip any unexpected tokens up through the close brace token.
            var closeBrace = this.EatToken(SyntaxKind.CloseBraceToken);
            var result = _syntaxFactory.SwitchExpression(governingExpression, switchKeyword, openBrace, arms, closeBrace);
            result = this.CheckFeatureAvailability(result, MessageID.IDS_FeatureRecursivePatterns);
            return result;
        }

        private SeparatedSyntaxList<SwitchExpressionArmSyntax> ParseSwitchExpressionArms()
        {
            // PROTOTYPE(patterns2): Error recovery here leaves much to be desired.
            var arms = _pool.AllocateSeparated<SwitchExpressionArmSyntax>();
            do
            {
                // Use a precedence that excludes lambdas, assignments, and a ternary which could have a
                // lambda on the right, because we need the parser to leave the EqualsGreaterThanToken
                // to be consumed by the switch arm. The strange side-effect of that is that the ternary
                // expression is not permitted as a constant expression here; it would have to be parenthesized.
                var pattern = ParsePattern(Precedence.Coalescing, whenIsKeyword: true);
                var whenClause = ParseWhenClause(Precedence.Coalescing);
                var arrow = this.EatToken(SyntaxKind.EqualsGreaterThanToken);
                var expression = ParseExpressionCore();
                var switchExpressionCase = _syntaxFactory.SwitchExpressionArm(pattern, whenClause, arrow, expression);
                arms.Add(switchExpressionCase);
                if (this.CurrentToken.Kind == SyntaxKind.CommaToken)
                {
                    var commaToken = this.EatToken();
                    if (this.CurrentToken.Kind == SyntaxKind.CloseBraceToken)
                    {
                        commaToken = this.AddError(commaToken, ErrorCode.ERR_UnexpectedToken, this.CurrentToken.Text);
                    }

                    arms.AddSeparator(commaToken);
                }
                else
                {
                    break;
                }
            }
            while (this.CurrentToken.Kind != SyntaxKind.CloseBraceToken);

            SeparatedSyntaxList<SwitchExpressionArmSyntax> result = arms;
            _pool.Free(arms);
            return result;
        }
    }
}<|MERGE_RESOLUTION|>--- conflicted
+++ resolved
@@ -374,7 +374,6 @@
             }
         }
 
-<<<<<<< HEAD
         private bool LooksLikeTupleArrayType()
         {
             if (this.CurrentToken.Kind != SyntaxKind.OpenParenToken)
@@ -394,10 +393,7 @@
             }
         }
 
-        private PatternSyntax ParsePatternContinued(TypeSyntax type, bool forCase)
-=======
         private PatternSyntax ParsePatternContinued(TypeSyntax type, bool whenIsKeyword)
->>>>>>> a48b635c
         {
             bool parsePropertySubpattern(out PropertySubpatternSyntax propertySubpatternResult)
             {
