--- conflicted
+++ resolved
@@ -172,13 +172,8 @@
         /// <summary>
         /// Behavior of this function should be kept aligned with <see cref="UnboundLambdaState.ReturnInferenceCacheKey"/>.
         /// </summary>
-<<<<<<< HEAD
         private static InferredLambdaReturnType InferReturnTypeImpl(ArrayBuilder<(BoundReturnStatement, TypeWithAnnotations)> returnTypes,
-            BoundNode node, CSharpCompilation compilation, ConversionsBase conversions, TypeSymbol delegateType, bool isAsync, bool withDependencies)
-=======
-        internal static InferredLambdaReturnType InferReturnType(ArrayBuilder<(BoundReturnStatement, TypeWithAnnotations)> returnTypes,
-            BoundNode node, Binder binder, TypeSymbol delegateType, bool isAsync, ConversionsBase conversions)
->>>>>>> 230d0d0c
+            BoundNode node, Binder binder, TypeSymbol delegateType, bool isAsync, ConversionsBase conversions, bool withDependencies)
         {
             var types = ArrayBuilder<(BoundExpression, TypeWithAnnotations)>.GetInstance();
             bool hasReturnWithoutArgument = false;
@@ -201,13 +196,8 @@
                 }
             }
 
-<<<<<<< HEAD
             var useSiteInfo = withDependencies ? new CompoundUseSiteInfo<AssemblySymbol>(compilation.Assembly) : CompoundUseSiteInfo<AssemblySymbol>.DiscardedDependecies;
-            var bestType = CalculateReturnType(compilation, conversions, delegateType, types, isAsync, node, ref useSiteInfo);
-=======
-            HashSet<DiagnosticInfo> useSiteDiagnostics = null;
-            var bestType = CalculateReturnType(binder, conversions, delegateType, types, isAsync, node, ref useSiteDiagnostics);
->>>>>>> 230d0d0c
+            var bestType = CalculateReturnType(binder, conversions, delegateType, types, isAsync, node, ref useSiteInfo);
             int numExpressions = types.Count;
             types.Free();
             return new InferredLambdaReturnType(numExpressions, hasReturnWithoutArgument, refKind, bestType,
@@ -411,13 +401,8 @@
         public bool HasSignature { get { return Data.HasSignature; } }
         public bool HasExplicitlyTypedParameterList { get { return Data.HasExplicitlyTypedParameterList; } }
         public int ParameterCount { get { return Data.ParameterCount; } }
-<<<<<<< HEAD
         public TypeWithAnnotations InferReturnType(ConversionsBase conversions, NamedTypeSymbol delegateType, ref CompoundUseSiteInfo<AssemblySymbol> useSiteInfo)
-            => BindForReturnTypeInference(delegateType).GetInferredReturnType(conversions, _nullableState?.Clone(), ref useSiteInfo);
-=======
-        public TypeWithAnnotations InferReturnType(ConversionsBase conversions, NamedTypeSymbol delegateType, ref HashSet<DiagnosticInfo> useSiteDiagnostics)
-            => BindForReturnTypeInference(delegateType).GetInferredReturnType(conversions, _nullableState, ref useSiteDiagnostics);
->>>>>>> 230d0d0c
+            => BindForReturnTypeInference(delegateType).GetInferredReturnType(conversions, _nullableState, ref useSiteInfo);
 
         public RefKind RefKind(int index) { return Data.RefKind(index); }
         public void GenerateAnonymousFunctionConversionError(BindingDiagnosticBag diagnostics, TypeSymbol targetType) { Data.GenerateAnonymousFunctionConversionError(diagnostics, targetType); }
