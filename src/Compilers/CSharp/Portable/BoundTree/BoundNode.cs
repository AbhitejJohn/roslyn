--- conflicted
+++ resolved
@@ -35,7 +35,7 @@
             WasCompilerGeneratedIsChecked = 1 << 4,
             WasTopLevelNullabilityChecked = 1 << 5,
 #endif
-            IsSuppressed = 1 << 4,
+            IsSuppressed = 1 << 6,
         }
 
         protected BoundNode(BoundKind kind, SyntaxNode syntax)
@@ -164,7 +164,6 @@
             }
         }
 
-<<<<<<< HEAD
         /// <summary>
         /// Top level nullability for the node. This should not be used by flow analysis.
         /// </summary>
@@ -216,7 +215,10 @@
 
                     default:
                         throw ExceptionUtilities.UnexpectedValue(value);
-=======
+                }
+            }
+        }
+
         public bool IsSuppressed
         {
             get
@@ -229,7 +231,6 @@
                 if (value)
                 {
                     _attributes |= BoundNodeAttributes.IsSuppressed;
->>>>>>> 6752c0f7
                 }
             }
         }
