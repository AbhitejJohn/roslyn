﻿// Licensed to the .NET Foundation under one or more agreements.
// The .NET Foundation licenses this file to you under the MIT license.
// See the LICENSE file in the project root for more information.

using System;
using System.Collections.Generic;
using System.Collections.Immutable;
using System.Diagnostics;
using System.Globalization;
using System.Runtime.InteropServices;
using System.Text;
using System.Threading;
using Microsoft.CodeAnalysis.CSharp.Emit;
using Microsoft.CodeAnalysis.CSharp.Symbols;
using Microsoft.CodeAnalysis.CSharp.Syntax;
using Microsoft.CodeAnalysis.PooledObjects;
using Microsoft.CodeAnalysis.Symbols;
using Microsoft.CodeAnalysis.Text;
using Roslyn.Utilities;

namespace Microsoft.CodeAnalysis.CSharp
{
    /// <summary>
    /// The base class for all symbols (namespaces, classes, method, parameters, etc.) that are 
    /// exposed by the compiler.
    /// </summary>
    [DebuggerDisplay("{GetDebuggerDisplay(), nq}")]
    internal abstract partial class Symbol : ISymbolInternal, IFormattable
    {
        private ISymbol _lazyISymbol;

        // !!!!!!!!!!!!!!!!!!!!!!!!!!!!!!!!!!!!!!!!!!!!
        // Changes to the public interface of this class should remain synchronized with the VB version of Symbol.
        // Do not make any changes to the public interface without making the corresponding change
        // to the VB version.
        // !!!!!!!!!!!!!!!!!!!!!!!!!!!!!!!!!!!!!!!!!!!!

        /// <summary>
        /// True if this Symbol should be completed by calling ForceComplete.
        /// Intuitively, true for source entities (from any compilation).
        /// </summary>
        internal virtual bool RequiresCompletion
        {
            get { return false; }
        }

        internal virtual void ForceComplete(SourceLocation locationOpt, CancellationToken cancellationToken)
        {
            // must be overridden by source symbols, no-op for other symbols
            Debug.Assert(!this.RequiresCompletion);
        }

        internal virtual bool HasComplete(CompletionPart part)
        {
            // must be overridden by source symbols, no-op for other symbols
            Debug.Assert(!this.RequiresCompletion);
            return true;
        }

        /// <summary>
        /// Gets the name of this symbol. Symbols without a name return the empty string; null is
        /// never returned.
        /// </summary>
        public virtual string Name
        {
            get
            {
                return string.Empty;
            }
        }

        /// <summary>
        /// Gets the name of a symbol as it appears in metadata. Most of the time, this
        /// is the same as the Name property, with the following exceptions:
        /// 1) The metadata name of generic types includes the "`1", "`2" etc. suffix that
        /// indicates the number of type parameters (it does not include, however, names of
        /// containing types or namespaces).
        /// 2) The metadata name of explicit interface names have spaces removed, compared to
        /// the name property.
        /// </summary>
        public virtual string MetadataName
        {
            get
            {
                return this.Name;
            }
        }

        /// <summary>
        /// Gets the kind of this symbol.
        /// </summary>
        public abstract SymbolKind Kind { get; }

        /// <summary>
        /// Get the symbol that logically contains this symbol. 
        /// </summary>
        public abstract Symbol ContainingSymbol { get; }

        /// <summary>
        /// Returns the nearest lexically enclosing type, or null if there is none.
        /// </summary>
        public virtual NamedTypeSymbol ContainingType
        {
            get
            {
                Symbol container = this.ContainingSymbol;

                NamedTypeSymbol containerAsType = container as NamedTypeSymbol;

                // NOTE: container could be null, so we do not check 
                //       whether containerAsType is not null, but 
                //       instead check if it did not change after 
                //       the cast.
                if ((object)containerAsType == (object)container)
                {
                    // this should be relatively uncommon
                    // most symbols that may be contained in a type
                    // know their containing type and can override ContainingType
                    // with a more precise implementation
                    return containerAsType;
                }

                // this is recursive, but recursion should be very short 
                // before we reach symbol that definitely knows its containing type.
                return container.ContainingType;
            }
        }

        /// <summary>
        /// Gets the nearest enclosing namespace for this namespace or type. For a nested type,
        /// returns the namespace that contains its container.
        /// </summary>
        public virtual NamespaceSymbol ContainingNamespace
        {
            get
            {
                for (var container = this.ContainingSymbol; (object)container != null; container = container.ContainingSymbol)
                {
                    var ns = container as NamespaceSymbol;
                    if ((object)ns != null)
                    {
                        return ns;
                    }
                }

                return null;
            }
        }

        /// <summary>
        /// Returns the assembly containing this symbol. If this symbol is shared across multiple
        /// assemblies, or doesn't belong to an assembly, returns null.
        /// </summary>
        public virtual AssemblySymbol ContainingAssembly
        {
            get
            {
                // Default implementation gets the containers assembly.

                var container = this.ContainingSymbol;
                return (object)container != null ? container.ContainingAssembly : null;
            }
        }

        /// <summary>
        /// For a source assembly, the associated compilation.
        /// For any other assembly, null.
        /// For a source module, the DeclaringCompilation of the associated source assembly.
        /// For any other module, null.
        /// For any other symbol, the DeclaringCompilation of the associated module.
        /// </summary>
        /// <remarks>
        /// We're going through the containing module, rather than the containing assembly,
        /// because of /addmodule (symbols in such modules should return null).
        /// 
        /// Remarks, not "ContainingCompilation" because it isn't transitive.
        /// </remarks>
        internal virtual CSharpCompilation DeclaringCompilation
        {
            get
            {
                switch (this.Kind)
                {
                    case SymbolKind.ErrorType:
                        return null;
                    case SymbolKind.Assembly:
                        Debug.Assert(!(this is SourceAssemblySymbol), "SourceAssemblySymbol must override DeclaringCompilation");
                        return null;
                    case SymbolKind.NetModule:
                        Debug.Assert(!(this is SourceModuleSymbol), "SourceModuleSymbol must override DeclaringCompilation");
                        return null;
                }

                var sourceModuleSymbol = this.ContainingModule as SourceModuleSymbol;
                return (object)sourceModuleSymbol == null ? null : sourceModuleSymbol.DeclaringCompilation;
            }
        }

        Compilation ISymbolInternal.DeclaringCompilation
            => DeclaringCompilation;

        string ISymbolInternal.Name => this.Name;

        string ISymbolInternal.MetadataName => this.MetadataName;

        ISymbolInternal ISymbolInternal.ContainingSymbol => this.ContainingSymbol;

        IModuleSymbolInternal ISymbolInternal.ContainingModule => this.ContainingModule;

        IAssemblySymbolInternal ISymbolInternal.ContainingAssembly => this.ContainingAssembly;

        ImmutableArray<Location> ISymbolInternal.Locations => this.Locations;

        INamespaceSymbolInternal ISymbolInternal.ContainingNamespace => this.ContainingNamespace;

        bool ISymbolInternal.IsImplicitlyDeclared => this.IsImplicitlyDeclared;

        INamedTypeSymbolInternal ISymbolInternal.ContainingType
        {
            get
            {
                return this.ContainingType;
            }
        }

        ISymbol ISymbolInternal.GetISymbol() => this.ISymbol;

        /// <summary>
        /// Returns the module containing this symbol. If this symbol is shared across multiple
        /// modules, or doesn't belong to a module, returns null.
        /// </summary>
        internal virtual ModuleSymbol ContainingModule
        {
            get
            {
                // Default implementation gets the containers module.

                var container = this.ContainingSymbol;
                return (object)container != null ? container.ContainingModule : null;
            }
        }

        /// <summary>
        /// The index of this member in the containing symbol. This is an optional
        /// property, implemented by anonymous type properties only, for comparing
        /// symbols in flow analysis.
        /// </summary>
        /// <remarks>
        /// Should this be used for tuple fields as well?
        /// </remarks>
        internal virtual int? MemberIndexOpt => null;

        /// <summary>
        /// The original definition of this symbol. If this symbol is constructed from another
        /// symbol by type substitution then OriginalDefinition gets the original symbol as it was defined in
        /// source or metadata.
        /// </summary>
        public Symbol OriginalDefinition
        {
            get
            {
                return OriginalSymbolDefinition;
            }
        }

        protected virtual Symbol OriginalSymbolDefinition
        {
            get
            {
                return this;
            }
        }

        /// <summary>
        /// Returns true if this is the original definition of this symbol.
        /// </summary>
        public bool IsDefinition
        {
            get
            {
                return (object)this == (object)OriginalDefinition;
            }
        }

        /// <summary>
        /// <para>
        /// Get a source location key for sorting. For performance, it's important that this
        /// be able to be returned from a symbol without doing any additional allocations (even
        /// if nothing is cached yet.)
        /// </para>
        /// <para>
        /// Only (original) source symbols and namespaces that can be merged
        /// need implement this function if they want to do so for efficiency.
        /// </para>
        /// </summary>
        internal virtual LexicalSortKey GetLexicalSortKey()
        {
            var locations = this.Locations;
            var declaringCompilation = this.DeclaringCompilation;
            Debug.Assert(declaringCompilation != null); // require that it is a source symbol
            return (locations.Length > 0) ? new LexicalSortKey(locations[0], declaringCompilation) : LexicalSortKey.NotInSource;
        }

        /// <summary>
        /// Gets the locations where this symbol was originally defined, either in source or
        /// metadata. Some symbols (for example, partial classes) may be defined in more than one
        /// location.
        /// </summary>
        public abstract ImmutableArray<Location> Locations { get; }

        /// <summary>
        /// <para>
        /// Get the syntax node(s) where this symbol was declared in source. Some symbols (for
        /// example, partial classes) may be defined in more than one location. This property should
        /// return one or more syntax nodes only if the symbol was declared in source code and also
        /// was not implicitly declared (see the <see cref="IsImplicitlyDeclared"/> property). 
        /// </para>
        /// <para>
        /// Note that for namespace symbol, the declaring syntax might be declaring a nested
        /// namespace. For example, the declaring syntax node for N1 in "namespace N1.N2 {...}" is
        /// the entire <see cref="NamespaceDeclarationSyntax"/> for N1.N2. For the global namespace, the declaring
        /// syntax will be the <see cref="CompilationUnitSyntax"/>.
        /// </para>
        /// </summary>
        /// <returns>
        /// The syntax node(s) that declared the symbol. If the symbol was declared in metadata or
        /// was implicitly declared, returns an empty read-only array.
        /// </returns>
        /// <remarks>
        /// To go the opposite direction (from syntax node to symbol), see <see
        /// cref="CSharpSemanticModel.GetDeclaredSymbol(MemberDeclarationSyntax, CancellationToken)"/>.
        /// </remarks>
        public abstract ImmutableArray<SyntaxReference> DeclaringSyntaxReferences { get; }

        /// <summary>
        /// Helper for implementing <see cref="DeclaringSyntaxReferences"/> for derived classes that store a location but not a 
        /// <see cref="CSharpSyntaxNode"/> or <see cref="SyntaxReference"/>.
        /// </summary>
        internal static ImmutableArray<SyntaxReference> GetDeclaringSyntaxReferenceHelper<TNode>(ImmutableArray<Location> locations)
            where TNode : CSharpSyntaxNode
        {
            if (locations.IsEmpty)
            {
                return ImmutableArray<SyntaxReference>.Empty;
            }

            ArrayBuilder<SyntaxReference> builder = ArrayBuilder<SyntaxReference>.GetInstance();
            foreach (Location location in locations)
            {
                // Location may be null. See https://github.com/dotnet/roslyn/issues/28862.
                if (location == null)
                {
                    continue;
                }
                if (location.IsInSource)
                {
                    SyntaxToken token = (SyntaxToken)location.SourceTree.GetRoot().FindToken(location.SourceSpan.Start);
                    if (token.Kind() != SyntaxKind.None)
                    {
                        CSharpSyntaxNode node = token.Parent.FirstAncestorOrSelf<TNode>();
                        if (node != null)
                            builder.Add(node.GetReference());
                    }
                }
            }

            return builder.ToImmutableAndFree();
        }

        /// <summary>
        /// Get this accessibility that was declared on this symbol. For symbols that do not have
        /// accessibility declared on them, returns <see cref="Accessibility.NotApplicable"/>.
        /// </summary>
        public abstract Accessibility DeclaredAccessibility { get; }

        /// <summary>
        /// Returns true if this symbol is "static"; i.e., declared with the <c>static</c> modifier or
        /// implicitly static.
        /// </summary>
        public abstract bool IsStatic { get; }

        /// <summary>
        /// Returns true if this symbol is "virtual", has an implementation, and does not override a
        /// base class member; i.e., declared with the <c>virtual</c> modifier. Does not return true for
        /// members declared as abstract or override.
        /// </summary>
        public abstract bool IsVirtual { get; }

        /// <summary>
        /// Returns true if this symbol was declared to override a base class member; i.e., declared
        /// with the <c>override</c> modifier. Still returns true if member was declared to override
        /// something, but (erroneously) no member to override exists.
        /// </summary>
        /// <remarks>
        /// Even for metadata symbols, <see cref="IsOverride"/> = true does not imply that <see cref="IMethodSymbol.OverriddenMethod"/> will
        /// be non-null.
        /// </remarks>
        public abstract bool IsOverride { get; }

        /// <summary>
        /// Returns true if this symbol was declared as requiring an override; i.e., declared with
        /// the <c>abstract</c> modifier. Also returns true on a type declared as "abstract", all
        /// interface types, and members of interface types.
        /// </summary>
        public abstract bool IsAbstract { get; }

        /// <summary>
        /// Returns true if this symbol was declared to override a base class member and was also
        /// sealed from further overriding; i.e., declared with the <c>sealed</c> modifier. Also set for
        /// types that do not allow a derived class (declared with <c>sealed</c> or <c>static</c> or <c>struct</c>
        /// or <c>enum</c> or <c>delegate</c>).
        /// </summary>
        public abstract bool IsSealed { get; }

        /// <summary>
        /// Returns true if this symbol has external implementation; i.e., declared with the 
        /// <c>extern</c> modifier. 
        /// </summary>
        public abstract bool IsExtern { get; }

        /// <summary>
        /// Returns true if this symbol was automatically created by the compiler, and does not
        /// have an explicit corresponding source code declaration.  
        /// 
        /// This is intended for symbols that are ordinary symbols in the language sense,
        /// and may be used by code, but that are simply declared implicitly rather than
        /// with explicit language syntax.
        /// 
        /// Examples include (this list is not exhaustive):
        ///   the default constructor for a class or struct that is created if one is not provided,
        ///   the BeginInvoke/Invoke/EndInvoke methods for a delegate,
        ///   the generated backing field for an auto property or a field-like event,
        ///   the "this" parameter for non-static methods,
        ///   the "value" parameter for a property setter,
        ///   the parameters on indexer accessor methods (not on the indexer itself),
        ///   methods in anonymous types,
        ///   anonymous functions
        /// </summary>
        public virtual bool IsImplicitlyDeclared
        {
            get { return false; }
        }

        /// <summary>
        /// Returns true if this symbol can be referenced by its name in code. Examples of symbols
        /// that cannot be referenced by name are:
        ///    constructors, destructors, operators, explicit interface implementations,
        ///    accessor methods for properties and events, array types.
        /// </summary>
        public bool CanBeReferencedByName
        {
            get
            {
                switch (this.Kind)
                {
                    case SymbolKind.Local:
                    case SymbolKind.Label:
                    case SymbolKind.Alias:
                    case SymbolKind.RangeVariable:
                        // never imported, and always references by name.
                        return true;

                    case SymbolKind.Namespace:
                    case SymbolKind.Field:
                    case SymbolKind.ErrorType:
                    case SymbolKind.Parameter:
                    case SymbolKind.TypeParameter:
                    case SymbolKind.Event:
                        break;

                    case SymbolKind.NamedType:
                        if (((NamedTypeSymbol)this).IsSubmissionClass)
                        {
                            return false;
                        }
                        break;

                    case SymbolKind.Property:
                        var property = (PropertySymbol)this;
                        if (property.IsIndexer || property.MustCallMethodsDirectly)
                        {
                            return false;
                        }
                        break;

                    case SymbolKind.Method:
                        var method = (MethodSymbol)this;
                        switch (method.MethodKind)
                        {
                            case MethodKind.Ordinary:
                            case MethodKind.LocalFunction:
                            case MethodKind.ReducedExtension:
                                break;
                            case MethodKind.Destructor:
                                // You wouldn't think that destructors would be referenceable by name, but
                                // dev11 only prevents them from being invoked - they can still be assigned
                                // to delegates.
                                return true;
                            case MethodKind.DelegateInvoke:
                                return true;
                            case MethodKind.PropertyGet:
                            case MethodKind.PropertySet:
                                if (!((PropertySymbol)method.AssociatedSymbol).CanCallMethodsDirectly())
                                {
                                    return false;
                                }
                                break;
                            default:
                                return false;
                        }
                        break;

                    case SymbolKind.ArrayType:
                    case SymbolKind.PointerType:
                    case SymbolKind.FunctionPointerType:
                    case SymbolKind.Assembly:
                    case SymbolKind.DynamicType:
                    case SymbolKind.NetModule:
                    case SymbolKind.Discard:
                        return false;

                    default:
                        throw ExceptionUtilities.UnexpectedValue(this.Kind);
                }

                // This will eliminate backing fields for auto-props, explicit interface implementations,
                // indexers, etc.
                // See the comment on ContainsDroppedIdentifierCharacters for an explanation of why
                // such names are not referenceable (or see DevDiv #14432).
                return SyntaxFacts.IsValidIdentifier(this.Name) &&
                    !SyntaxFacts.ContainsDroppedIdentifierCharacters(this.Name);
            }
        }

        /// <summary>
        /// As an optimization, viability checking in the lookup code should use this property instead
        /// of <see cref="CanBeReferencedByName"/>. The full name check will then be performed in the <see cref="CSharpSemanticModel"/>.
        /// </summary>
        /// <remarks>
        /// This property exists purely for performance reasons.
        /// </remarks>
        internal bool CanBeReferencedByNameIgnoringIllegalCharacters
        {
            get
            {
                if (this.Kind == SymbolKind.Method)
                {
                    var method = (MethodSymbol)this;
                    switch (method.MethodKind)
                    {
                        case MethodKind.Ordinary:
                        case MethodKind.LocalFunction:
                        case MethodKind.DelegateInvoke:
                        case MethodKind.Destructor: // See comment in CanBeReferencedByName.
                            return true;
                        case MethodKind.PropertyGet:
                        case MethodKind.PropertySet:
                            return ((PropertySymbol)method.AssociatedSymbol).CanCallMethodsDirectly();
                        default:
                            return false;
                    }
                }
                return true;
            }
        }

        /// <summary>
        /// Perform additional checks after the member has been
        /// added to the member list of the containing type.
        /// </summary>
        internal virtual void AfterAddingTypeMembersChecks(ConversionsBase conversions, BindingDiagnosticBag diagnostics)
        {
        }

        // Note: This is no public "IsNew". This is intentional, because new has no syntactic meaning.
        // It serves only to remove a warning. Furthermore, it can not be inferred from 
        // metadata. For symbols defined in source, the modifiers in the syntax tree
        // can be examined.

        /// <summary>
        /// Compare two symbol objects to see if they refer to the same symbol. You should always
        /// use <see cref="operator =="/> and <see cref="operator !="/>, or the <see cref="Equals(object)"/> method, to compare two symbols for equality.
        /// </summary>
        public static bool operator ==(Symbol left, Symbol right)
        {
            //PERF: this function is often called with
            //      1) left referencing same object as the right 
            //      2) right being null
            //      The code attempts to check for these conditions before 
            //      resorting to .Equals

            // the condition is expected to be folded when inlining "someSymbol == null"
            if (right is null)
            {
                return left is null;
            }

            // this part is expected to disappear when inlining "someSymbol == null"
            return (object)left == (object)right || right.Equals(left);
        }

        /// <summary>
        /// Compare two symbol objects to see if they refer to the same symbol. You should always
        /// use == and !=, or the Equals method, to compare two symbols for equality.
        /// </summary>
        public static bool operator !=(Symbol left, Symbol right)
        {
            //PERF: this function is often called with
            //      1) left referencing same object as the right 
            //      2) right being null
            //      The code attempts to check for these conditions before 
            //      resorting to .Equals
            //
            //NOTE: we do not implement this as !(left == right) 
            //      since that sometimes results in a worse code

            // the condition is expected to be folded when inlining "someSymbol != null"
            if (right is null)
            {
                return left is object;
            }

            // this part is expected to disappear when inlining "someSymbol != null"
            return (object)left != (object)right && !right.Equals(left);
        }

        public sealed override bool Equals(object obj)
        {
            return this.Equals(obj as Symbol, SymbolEqualityComparer.Default.CompareKind);
        }

        bool ISymbolInternal.Equals(ISymbolInternal other, TypeCompareKind compareKind)
        {
            return this.Equals(other as Symbol, compareKind);
        }

        // By default we don't consider the compareKind, and do reference equality. This can be overridden.
        public virtual bool Equals(Symbol other, TypeCompareKind compareKind)
        {
            return (object)this == other;
        }

        // By default, we do reference equality. This can be overridden.
        public override int GetHashCode()
        {
            return System.Runtime.CompilerServices.RuntimeHelpers.GetHashCode(this);
        }

        public static bool Equals(Symbol first, Symbol second, TypeCompareKind compareKind)
        {
            if (first is null)
            {
                return second is null;
            }

            return first.Equals(second, compareKind);
        }

        /// <summary>
        /// Returns a string representation of this symbol, suitable for debugging purposes, or
        /// for placing in an error message.
        /// </summary>
        /// <remarks>
        /// This will provide a useful representation, but it would be clearer to call <see cref="ToDisplayString"/>
        /// directly and provide an explicit format.
        /// Sealed so that <see cref="ToString"/> and <see cref="ToDisplayString"/> can't get out of sync.
        /// </remarks>
        public sealed override string ToString()
        {
            return this.ToDisplayString();
        }

        // ---- End of Public Definition ---
        // Below here can be various useful virtual methods that are useful to the compiler, but we don't
        // want to expose publicly.
        // ---- End of Public Definition ---

        // Must override this in derived classes for visitor pattern.
        internal abstract TResult Accept<TArgument, TResult>(CSharpSymbolVisitor<TArgument, TResult> visitor, TArgument a);

        // Prevent anyone else from deriving from this class.
        internal Symbol()
        {
        }

        /// <summary>
        /// Build and add synthesized attributes for this symbol.
        /// </summary>
        internal virtual void AddSynthesizedAttributes(PEModuleBuilder moduleBuilder, ref ArrayBuilder<SynthesizedAttributeData> attributes)
        {
        }

        /// <summary>
        /// Convenience helper called by subclasses to add a synthesized attribute to a collection of attributes.
        /// </summary>
        internal static void AddSynthesizedAttribute(ref ArrayBuilder<SynthesizedAttributeData> attributes, SynthesizedAttributeData attribute)
        {
            if (attribute != null)
            {
                if (attributes == null)
                {
                    attributes = new ArrayBuilder<SynthesizedAttributeData>(1);
                }

                attributes.Add(attribute);
            }
        }

        /// <summary>
        /// <see cref="CharSet"/> effective for this symbol (type or DllImport method).
        /// Nothing if <see cref="DefaultCharSetAttribute"/> isn't applied on the containing module or it doesn't apply on this symbol.
        /// </summary>
        /// <remarks>
        /// Determined based upon value specified via <see cref="DefaultCharSetAttribute"/> applied on the containing module.
        /// </remarks>
        internal CharSet? GetEffectiveDefaultMarshallingCharSet()
        {
            Debug.Assert(this.Kind == SymbolKind.NamedType || this.Kind == SymbolKind.Method);
            return this.ContainingModule.DefaultMarshallingCharSet;
        }


        internal bool IsFromCompilation(CSharpCompilation compilation)
        {
            Debug.Assert(compilation != null);
            return compilation == this.DeclaringCompilation;
        }

        /// <summary>
        /// Always prefer <see cref="IsFromCompilation"/>.
        /// </summary>
        /// <remarks>
        /// <para>
        /// Unfortunately, when determining overriding/hiding/implementation relationships, we don't 
        /// have the "current" compilation available.  We could, but that would clutter up the API 
        /// without providing much benefit.  As a compromise, we consider all compilations "current".
        /// </para>
        /// <para>
        /// Unlike in VB, we are not allowing retargeting symbols.  This method is used as an approximation
        /// for <see cref="IsFromCompilation"/> when a compilation is not available and that method will never return
        /// true for retargeting symbols.
        /// </para>
        /// </remarks>
        internal bool Dangerous_IsFromSomeCompilation
        {
            get { return this.DeclaringCompilation != null; }
        }

        internal virtual bool IsDefinedInSourceTree(SyntaxTree tree, TextSpan? definedWithinSpan, CancellationToken cancellationToken = default(CancellationToken))
        {
            var declaringReferences = this.DeclaringSyntaxReferences;
            if (this.IsImplicitlyDeclared && declaringReferences.Length == 0)
            {
                return this.ContainingSymbol.IsDefinedInSourceTree(tree, definedWithinSpan, cancellationToken);
            }

            foreach (var syntaxRef in declaringReferences)
            {
                cancellationToken.ThrowIfCancellationRequested();

                if (syntaxRef.SyntaxTree == tree &&
                    (!definedWithinSpan.HasValue || syntaxRef.Span.IntersectsWith(definedWithinSpan.Value)))
                {
                    return true;
                }
            }

            return false;
        }

        internal static void ForceCompleteMemberByLocation(SourceLocation locationOpt, Symbol member, CancellationToken cancellationToken)
        {
            if (locationOpt == null || member.IsDefinedInSourceTree(locationOpt.SourceTree, locationOpt.SourceSpan, cancellationToken))
            {
                cancellationToken.ThrowIfCancellationRequested();
                member.ForceComplete(locationOpt, cancellationToken);
            }
        }

        /// <summary>
        /// Returns the Documentation Comment ID for the symbol, or null if the symbol doesn't
        /// support documentation comments.
        /// </summary>
        public virtual string GetDocumentationCommentId()
        {
            // NOTE: we're using a try-finally here because there's a test that specifically
            // triggers an exception here to confirm that some symbols don't have documentation
            // comment IDs.  We don't care about "leaks" in such cases, but we don't want spew
            // in the test output.
            var pool = PooledStringBuilder.GetInstance();
            try
            {
                StringBuilder builder = pool.Builder;
                DocumentationCommentIDVisitor.Instance.Visit(this, builder);
                return builder.Length == 0 ? null : builder.ToString();
            }
            finally
            {
                pool.Free();
            }
        }

        /// <summary>
        /// Fetches the documentation comment for this element with a cancellation token.
        /// </summary>
        /// <param name="preferredCulture">Optionally, retrieve the comments formatted for a particular culture. No impact on source documentation comments.</param>
        /// <param name="expandIncludes">Optionally, expand <![CDATA[<include>]]> elements. No impact on non-source documentation comments.</param>
        /// <param name="cancellationToken">Optionally, allow cancellation of documentation comment retrieval.</param>
        /// <returns>The XML that would be written to the documentation file for the symbol.</returns>
        public virtual string GetDocumentationCommentXml(
            CultureInfo preferredCulture = null,
            bool expandIncludes = false,
            CancellationToken cancellationToken = default(CancellationToken))
        {
            return "";
        }

        private static readonly SymbolDisplayFormat s_debuggerDisplayFormat =
            SymbolDisplayFormat.TestFormat
                .AddMiscellaneousOptions(SymbolDisplayMiscellaneousOptions.IncludeNullableReferenceTypeModifier
                    | SymbolDisplayMiscellaneousOptions.IncludeNotNullableReferenceTypeModifier)
                .WithCompilerInternalOptions(SymbolDisplayCompilerInternalOptions.None);

        internal virtual string GetDebuggerDisplay()
        {
            return $"{this.Kind} {this.ToDisplayString(s_debuggerDisplayFormat)}";
        }

        internal virtual void AddDeclarationDiagnostics(BindingDiagnosticBag diagnostics)
        {
            if (diagnostics.DiagnosticBag?.IsEmptyWithoutResolution == false || diagnostics.DependenciesBag?.Count > 0)
            {
                CSharpCompilation compilation = this.DeclaringCompilation;
                Debug.Assert(compilation != null);

                compilation.AddUsedAssemblies(diagnostics.DependenciesBag);

                if (diagnostics.DiagnosticBag?.IsEmptyWithoutResolution == false)
                {
                    compilation.DeclarationDiagnostics.AddRange(diagnostics.DiagnosticBag);
                }
            }
        }

        #region Use-Site Diagnostics

        /// <summary>
        /// True if the symbol has a use-site diagnostic with error severity.
        /// </summary>
        internal bool HasUseSiteError
        {
            get
            {
                var info = GetUseSiteInfo();
                return info.DiagnosticInfo?.Severity == DiagnosticSeverity.Error;
            }
        }

        /// <summary>
        /// Returns diagnostic info that should be reported at the use site of the symbol, or null if there is none.
        /// </summary>
        internal virtual UseSiteInfo<AssemblySymbol> GetUseSiteInfo()
        {
            return default;
        }

        protected AssemblySymbol PrimaryDependency
        {
            get
            {
                AssemblySymbol dependency = this.ContainingAssembly;
                if (dependency is object && dependency.CorLibrary == dependency)
                {
                    return null;
                }

                return dependency;
            }
        }

        /// <summary>
        /// Return error code that has highest priority while calculating use site error for this symbol. 
        /// Supposed to be ErrorCode, but it causes inconsistent accessibility error.
        /// </summary>
        protected virtual int HighestPriorityUseSiteError
        {
            get
            {
                return int.MaxValue;
            }
        }

        /// <summary>
        /// Indicates that this symbol uses metadata that cannot be supported by the language.
        /// 
        /// Examples include:
        ///    - Pointer types in VB
        ///    - ByRef return type
        ///    - Required custom modifiers
        ///    
        /// This is distinguished from, for example, references to metadata symbols defined in assemblies that weren't referenced.
        /// Symbols where this returns true can never be used successfully, and thus should never appear in any IDE feature.
        /// 
        /// This is set for metadata symbols, as follows:
        /// Type - if a type is unsupported (e.g., a pointer type, etc.)
        /// Method - parameter or return type is unsupported
        /// Field - type is unsupported
        /// Event - type is unsupported
        /// Property - type is unsupported
        /// Parameter - type is unsupported
        /// </summary>
        public virtual bool HasUnsupportedMetadata
        {
            get
            {
                return false;
            }
        }

        /// <summary>
        /// Merges given diagnostic to the existing result diagnostic.
        /// </summary>
        internal bool MergeUseSiteDiagnostics(ref DiagnosticInfo result, DiagnosticInfo info)
        {
            if (info == null)
            {
                return false;
            }

            if (info.Severity == DiagnosticSeverity.Error && (info.Code == HighestPriorityUseSiteError || HighestPriorityUseSiteError == Int32.MaxValue))
            {
                // this error is final, no other error can override it:
                result = info;
                return true;
            }

            if (result == null || result.Severity == DiagnosticSeverity.Warning && info.Severity == DiagnosticSeverity.Error)
            {
                // there could be an error of higher-priority
                result = info;
                return false;
            }

            // we have a second low-pri error, continue looking for a higher priority one
            return false;
        }

        /// <summary>
        /// Merges given diagnostic and dependencies to the existing result.
        /// </summary>
        internal bool MergeUseSiteInfo(ref UseSiteInfo<AssemblySymbol> result, UseSiteInfo<AssemblySymbol> info)
        {
            DiagnosticInfo diagnosticInfo = result.DiagnosticInfo;

            bool retVal = MergeUseSiteDiagnostics(ref diagnosticInfo, info.DiagnosticInfo);

            if (diagnosticInfo?.Severity == DiagnosticSeverity.Error)
            {
                result = new UseSiteInfo<AssemblySymbol>(diagnosticInfo);
                return retVal;
            }

            var secondaryDependencies = result.SecondaryDependencies;
            var primaryDependency = result.PrimaryDependency;

            info.MergeDependencies(ref primaryDependency, ref secondaryDependencies);

            result = new UseSiteInfo<AssemblySymbol>(diagnosticInfo, primaryDependency, secondaryDependencies);
            Debug.Assert(!retVal);
            return retVal;
        }

        /// <summary>
        /// Reports specified use-site diagnostic to given diagnostic bag. 
        /// </summary>
        /// <remarks>
        /// This method should be the only method adding use-site diagnostics to a diagnostic bag. 
        /// It performs additional adjustments of the location for unification related diagnostics and 
        /// may be the place where to add more use-site location post-processing.
        /// </remarks>
        /// <returns>True if the diagnostic has error severity.</returns>
        internal static bool ReportUseSiteDiagnostic(DiagnosticInfo info, DiagnosticBag diagnostics, Location location)
        {
            // Unlike VB the C# Dev11 compiler reports only a single unification error/warning.
            // By dropping the location we effectively merge all unification use-site errors that have the same error code into a single error.
            // The error message clearly explains how to fix the problem and reporting the error for each location wouldn't add much value. 
            if (info.Code == (int)ErrorCode.WRN_UnifyReferenceBldRev ||
                info.Code == (int)ErrorCode.WRN_UnifyReferenceMajMin ||
                info.Code == (int)ErrorCode.ERR_AssemblyMatchBadVersion)
            {
                location = NoLocation.Singleton;
            }

            diagnostics.Add(info, location);
            return info.Severity == DiagnosticSeverity.Error;
        }

        internal static bool ReportUseSiteDiagnostic(DiagnosticInfo info, BindingDiagnosticBag diagnostics, Location location)
        {
            return diagnostics.ReportUseSiteDiagnostic(info, location);
        }

        /// <summary>
        /// Derive use-site info from a type symbol.
        /// </summary>
        internal bool DeriveUseSiteInfoFromType(ref UseSiteInfo<AssemblySymbol> result, TypeSymbol type)
        {
            UseSiteInfo<AssemblySymbol> info = type.GetUseSiteInfo();
            if (info.DiagnosticInfo?.Code == (int)ErrorCode.ERR_BogusType)
            {
                switch (this.Kind)
                {
<<<<<<< HEAD
                    case SymbolKind.Field:
                    case SymbolKind.Method:
                    case SymbolKind.Property:
                    case SymbolKind.Event:
                        info = info.AdjustDiagnosticInfo(new CSDiagnosticInfo(ErrorCode.ERR_BindToBogus, this));
                        break;
=======
                    info = GetSymbolSpecificUnsupprtedMetadataUseSiteErrorInfo() ?? info;
>>>>>>> 29542b0a
                }
            }

            return MergeUseSiteInfo(ref result, info);
        }

<<<<<<< HEAD
        internal bool DeriveUseSiteInfoFromType(ref UseSiteInfo<AssemblySymbol> result, TypeWithAnnotations type)
        {
            return DeriveUseSiteInfoFromType(ref result, type.Type) ||
                   DeriveUseSiteInfoFromCustomModifiers(ref result, type.CustomModifiers);
=======
        private DiagnosticInfo GetSymbolSpecificUnsupprtedMetadataUseSiteErrorInfo()
        {
            switch (this.Kind)
            {
                case SymbolKind.Field:
                case SymbolKind.Method:
                case SymbolKind.Property:
                case SymbolKind.Event:
                    return new CSDiagnosticInfo(ErrorCode.ERR_BindToBogus, this);
            }

            return null;
        }

        internal bool DeriveUseSiteDiagnosticFromType(ref DiagnosticInfo result, TypeWithAnnotations type, AllowedRequiredModifierType allowedRequiredModifierType)
        {
            return DeriveUseSiteDiagnosticFromType(ref result, type.Type) ||
                   DeriveUseSiteDiagnosticFromCustomModifiers(ref result, type.CustomModifiers, allowedRequiredModifierType);
>>>>>>> 29542b0a
        }

        internal bool DeriveUseSiteInfoFromParameter(ref UseSiteInfo<AssemblySymbol> result, ParameterSymbol param)
        {
<<<<<<< HEAD
            return DeriveUseSiteInfoFromType(ref result, param.TypeWithAnnotations) ||
                   DeriveUseSiteInfoFromCustomModifiers(ref result, param.RefCustomModifiers);
=======
            return DeriveUseSiteDiagnosticFromType(ref result, param.TypeWithAnnotations, AllowedRequiredModifierType.None) ||
                   DeriveUseSiteDiagnosticFromCustomModifiers(ref result, param.RefCustomModifiers,
                                                              this is MethodSymbol method && method.MethodKind == MethodKind.FunctionPointerSignature ?
                                                                  AllowedRequiredModifierType.System_Runtime_InteropServices_InAttribute | AllowedRequiredModifierType.System_Runtime_CompilerServices_OutAttribute :
                                                                  AllowedRequiredModifierType.System_Runtime_InteropServices_InAttribute);
>>>>>>> 29542b0a
        }

        internal bool DeriveUseSiteInfoFromParameters(ref UseSiteInfo<AssemblySymbol> result, ImmutableArray<ParameterSymbol> parameters)
        {
            foreach (ParameterSymbol param in parameters)
            {
                if (DeriveUseSiteInfoFromParameter(ref result, param))
                {
                    return true;
                }
            }

            return false;
        }

<<<<<<< HEAD
        internal bool DeriveUseSiteInfoFromCustomModifiers(ref UseSiteInfo<AssemblySymbol> result, ImmutableArray<CustomModifier> customModifiers)
=======

        [Flags]
        internal enum AllowedRequiredModifierType
        {
            None = 0,
            System_Runtime_CompilerServices_Volatile = 1,
            System_Runtime_InteropServices_InAttribute = 1 << 1,
            System_Runtime_CompilerServices_IsExternalInit = 1 << 2,
            System_Runtime_CompilerServices_OutAttribute = 1 << 3,
        }

        internal bool DeriveUseSiteDiagnosticFromCustomModifiers(ref DiagnosticInfo result, ImmutableArray<CustomModifier> customModifiers, AllowedRequiredModifierType allowedRequiredModifierType)
>>>>>>> 29542b0a
        {
            AllowedRequiredModifierType requiredModifiersFound = AllowedRequiredModifierType.None;
            bool checkRequiredModifiers = true;

            foreach (CustomModifier modifier in customModifiers)
            {
                NamedTypeSymbol modifierType = ((CSharpCustomModifier)modifier).ModifierSymbol;

                if (checkRequiredModifiers && !modifier.IsOptional)
                {
                    AllowedRequiredModifierType current = AllowedRequiredModifierType.None;

                    if ((allowedRequiredModifierType & AllowedRequiredModifierType.System_Runtime_InteropServices_InAttribute) != 0 &&
                        modifierType.IsWellKnownTypeInAttribute())
                    {
                        current = AllowedRequiredModifierType.System_Runtime_InteropServices_InAttribute;
                    }
                    else if ((allowedRequiredModifierType & AllowedRequiredModifierType.System_Runtime_CompilerServices_Volatile) != 0 &&
                        modifierType.SpecialType == SpecialType.System_Runtime_CompilerServices_IsVolatile)
                    {
                        current = AllowedRequiredModifierType.System_Runtime_CompilerServices_Volatile;
                    }
                    else if ((allowedRequiredModifierType & AllowedRequiredModifierType.System_Runtime_CompilerServices_IsExternalInit) != 0 &&
                        modifierType.IsWellKnownTypeIsExternalInit())
                    {
                        current = AllowedRequiredModifierType.System_Runtime_CompilerServices_IsExternalInit;
                    }
                    else if ((allowedRequiredModifierType & AllowedRequiredModifierType.System_Runtime_CompilerServices_OutAttribute) != 0 &&
                        modifierType.IsWellKnownTypeOutAttribute())
                    {
                        current = AllowedRequiredModifierType.System_Runtime_CompilerServices_OutAttribute;
                    }

                    if (current == AllowedRequiredModifierType.None ||
                        (current != requiredModifiersFound && requiredModifiersFound != AllowedRequiredModifierType.None)) // At the moment we don't support applying different allowed modreqs to the same target.
                    {
                        if (MergeUseSiteDiagnostics(ref result, GetSymbolSpecificUnsupprtedMetadataUseSiteErrorInfo() ?? new CSDiagnosticInfo(ErrorCode.ERR_BogusType, string.Empty)))
                        {
                            return true;
                        }

                        checkRequiredModifiers = false;
                    }

                    requiredModifiersFound |= current;
                }

                // Unbound generic type is valid as a modifier, let's not report any use site diagnostics because of that.
                if (modifierType.IsUnboundGenericType)
                {
                    modifierType = modifierType.OriginalDefinition;
                }

                if (DeriveUseSiteInfoFromType(ref result, modifierType))
                {
                    return true;
                }
            }

            return false;
        }

        internal static bool GetUnificationUseSiteDiagnosticRecursive<T>(ref DiagnosticInfo result, ImmutableArray<T> types, Symbol owner, ref HashSet<TypeSymbol> checkedTypes) where T : TypeSymbol
        {
            foreach (var t in types)
            {
                if (t.GetUnificationUseSiteDiagnosticRecursive(ref result, owner, ref checkedTypes))
                {
                    return true;
                }
            }

            return false;
        }

        internal static bool GetUnificationUseSiteDiagnosticRecursive(ref DiagnosticInfo result, ImmutableArray<TypeWithAnnotations> types, Symbol owner, ref HashSet<TypeSymbol> checkedTypes)
        {
            foreach (var t in types)
            {
                if (t.GetUnificationUseSiteDiagnosticRecursive(ref result, owner, ref checkedTypes))
                {
                    return true;
                }
            }

            return false;
        }

        internal static bool GetUnificationUseSiteDiagnosticRecursive(ref DiagnosticInfo result, ImmutableArray<CustomModifier> modifiers, Symbol owner, ref HashSet<TypeSymbol> checkedTypes)
        {
            foreach (var modifier in modifiers)
            {
                if (((CSharpCustomModifier)modifier).ModifierSymbol.GetUnificationUseSiteDiagnosticRecursive(ref result, owner, ref checkedTypes))
                {
                    return true;
                }
            }

            return false;
        }

        internal static bool GetUnificationUseSiteDiagnosticRecursive(ref DiagnosticInfo result, ImmutableArray<ParameterSymbol> parameters, Symbol owner, ref HashSet<TypeSymbol> checkedTypes)
        {
            foreach (var parameter in parameters)
            {
                if (parameter.TypeWithAnnotations.GetUnificationUseSiteDiagnosticRecursive(ref result, owner, ref checkedTypes) ||
                    GetUnificationUseSiteDiagnosticRecursive(ref result, parameter.RefCustomModifiers, owner, ref checkedTypes))
                {
                    return true;
                }
            }

            return false;
        }

        internal static bool GetUnificationUseSiteDiagnosticRecursive(ref DiagnosticInfo result, ImmutableArray<TypeParameterSymbol> typeParameters, Symbol owner, ref HashSet<TypeSymbol> checkedTypes)
        {
            foreach (var typeParameter in typeParameters)
            {
                if (GetUnificationUseSiteDiagnosticRecursive(ref result, typeParameter.ConstraintTypesNoUseSiteDiagnostics, owner, ref checkedTypes))
                {
                    return true;
                }
            }

            return false;
        }

        #endregion

        /// <summary>
        /// True if this symbol has been marked with the <see cref="ObsoleteAttribute"/> attribute. 
        /// This property returns <see cref="ThreeState.Unknown"/> if the <see cref="ObsoleteAttribute"/> attribute hasn't been cracked yet.
        /// </summary>
        internal ThreeState ObsoleteState
        {
            get
            {
                switch (ObsoleteKind)
                {
                    case ObsoleteAttributeKind.None:
                    case ObsoleteAttributeKind.Experimental:
                        return ThreeState.False;
                    case ObsoleteAttributeKind.Uninitialized:
                        return ThreeState.Unknown;
                    default:
                        return ThreeState.True;
                }
            }
        }

        internal ObsoleteAttributeKind ObsoleteKind
        {
            get
            {
                var data = this.ObsoleteAttributeData;
                return (data == null) ? ObsoleteAttributeKind.None : data.Kind;
            }
        }

        /// <summary>
        /// Returns data decoded from <see cref="ObsoleteAttribute"/> attribute or null if there is no <see cref="ObsoleteAttribute"/> attribute.
        /// This property returns <see cref="Microsoft.CodeAnalysis.ObsoleteAttributeData.Uninitialized"/> if attribute arguments haven't been decoded yet.
        /// </summary>
        internal abstract ObsoleteAttributeData ObsoleteAttributeData { get; }

        /// <summary>
        /// Returns true and a <see cref="string"/> from the first <see cref="GuidAttribute"/> on the symbol, 
        /// the string might be null or an invalid guid representation. False, 
        /// if there is no <see cref="GuidAttribute"/> with string argument.
        /// </summary>
        internal bool GetGuidStringDefaultImplementation(out string guidString)
        {
            foreach (var attrData in this.GetAttributes())
            {
                if (attrData.IsTargetAttribute(this, AttributeDescription.GuidAttribute))
                {
                    if (attrData.TryGetGuidAttributeValue(out guidString))
                    {
                        return true;
                    }
                }
            }

            guidString = null;
            return false;
        }

        public string ToDisplayString(SymbolDisplayFormat format = null)
        {
            return SymbolDisplay.ToDisplayString(ISymbol, format);
        }

        public ImmutableArray<SymbolDisplayPart> ToDisplayParts(SymbolDisplayFormat format = null)
        {
            return SymbolDisplay.ToDisplayParts(ISymbol, format);
        }

        public string ToMinimalDisplayString(
            SemanticModel semanticModel,
            int position,
            SymbolDisplayFormat format = null)
        {
            return SymbolDisplay.ToMinimalDisplayString(ISymbol, semanticModel, position, format);
        }

        public ImmutableArray<SymbolDisplayPart> ToMinimalDisplayParts(
            SemanticModel semanticModel,
            int position,
            SymbolDisplayFormat format = null)
        {
            return SymbolDisplay.ToMinimalDisplayParts(ISymbol, semanticModel, position, format);
        }

        internal static void ReportErrorIfHasConstraints(
            SyntaxList<TypeParameterConstraintClauseSyntax> constraintClauses, DiagnosticBag diagnostics)
        {
            if (constraintClauses.Count > 0)
            {
                diagnostics.Add(
                    ErrorCode.ERR_ConstraintOnlyAllowedOnGenericDecl,
                    constraintClauses[0].WhereKeyword.GetLocation());
            }
        }

        internal static void CheckForBlockAndExpressionBody(
            CSharpSyntaxNode block,
            CSharpSyntaxNode expression,
            CSharpSyntaxNode syntax,
            BindingDiagnosticBag diagnostics)
        {
            if (block != null && expression != null)
            {
                diagnostics.Add(ErrorCode.ERR_BlockBodyAndExpressionBody, syntax.GetLocation());
            }
        }

        [Flags]
        internal enum ReservedAttributes
        {
            DynamicAttribute = 1 << 1,
            IsReadOnlyAttribute = 1 << 2,
            IsUnmanagedAttribute = 1 << 3,
            IsByRefLikeAttribute = 1 << 4,
            TupleElementNamesAttribute = 1 << 5,
            NullableAttribute = 1 << 6,
            NullableContextAttribute = 1 << 7,
            NullablePublicOnlyAttribute = 1 << 8,
            NativeIntegerAttribute = 1 << 9,
            CaseSensitiveExtensionAttribute = 1 << 10,
        }

        internal bool ReportExplicitUseOfReservedAttributes(in DecodeWellKnownAttributeArguments<AttributeSyntax, CSharpAttributeData, AttributeLocation> arguments, ReservedAttributes reserved)
        {
            var attribute = arguments.Attribute;
            var diagnostics = (BindingDiagnosticBag)arguments.Diagnostics;

            if ((reserved & ReservedAttributes.DynamicAttribute) != 0 &&
                attribute.IsTargetAttribute(this, AttributeDescription.DynamicAttribute))
            {
                // DynamicAttribute should not be set explicitly.
                diagnostics.Add(ErrorCode.ERR_ExplicitDynamicAttr, arguments.AttributeSyntaxOpt.Location);
            }
            else if ((reserved & ReservedAttributes.IsReadOnlyAttribute) != 0 &&
                reportExplicitUseOfReservedAttribute(attribute, arguments, AttributeDescription.IsReadOnlyAttribute))
            {
            }
            else if ((reserved & ReservedAttributes.IsUnmanagedAttribute) != 0 &&
                reportExplicitUseOfReservedAttribute(attribute, arguments, AttributeDescription.IsUnmanagedAttribute))
            {
            }
            else if ((reserved & ReservedAttributes.IsByRefLikeAttribute) != 0 &&
                reportExplicitUseOfReservedAttribute(attribute, arguments, AttributeDescription.IsByRefLikeAttribute))
            {
            }
            else if ((reserved & ReservedAttributes.TupleElementNamesAttribute) != 0 &&
                attribute.IsTargetAttribute(this, AttributeDescription.TupleElementNamesAttribute))
            {
                diagnostics.Add(ErrorCode.ERR_ExplicitTupleElementNamesAttribute, arguments.AttributeSyntaxOpt.Location);
            }
            else if ((reserved & ReservedAttributes.NullableAttribute) != 0 &&
                attribute.IsTargetAttribute(this, AttributeDescription.NullableAttribute))
            {
                // NullableAttribute should not be set explicitly.
                diagnostics.Add(ErrorCode.ERR_ExplicitNullableAttribute, arguments.AttributeSyntaxOpt.Location);
            }
            else if ((reserved & ReservedAttributes.NullableContextAttribute) != 0 &&
                reportExplicitUseOfReservedAttribute(attribute, arguments, AttributeDescription.NullableContextAttribute))
            {
            }
            else if ((reserved & ReservedAttributes.NullablePublicOnlyAttribute) != 0 &&
                reportExplicitUseOfReservedAttribute(attribute, arguments, AttributeDescription.NullablePublicOnlyAttribute))
            {
            }
            else if ((reserved & ReservedAttributes.NativeIntegerAttribute) != 0 &&
                reportExplicitUseOfReservedAttribute(attribute, arguments, AttributeDescription.NativeIntegerAttribute))
            {
            }
            else if ((reserved & ReservedAttributes.CaseSensitiveExtensionAttribute) != 0 &&
                attribute.IsTargetAttribute(this, AttributeDescription.CaseSensitiveExtensionAttribute))
            {
                // ExtensionAttribute should not be set explicitly.
                diagnostics.Add(ErrorCode.ERR_ExplicitExtension, arguments.AttributeSyntaxOpt.Location);
            }
            else
            {
                return false;
            }
            return true;

            bool reportExplicitUseOfReservedAttribute(CSharpAttributeData attribute, in DecodeWellKnownAttributeArguments<AttributeSyntax, CSharpAttributeData, AttributeLocation> arguments, in AttributeDescription attributeDescription)
            {
                if (attribute.IsTargetAttribute(this, attributeDescription))
                {
                    // Do not use '{FullName}'. This is reserved for compiler usage.
                    diagnostics.Add(ErrorCode.ERR_ExplicitReservedAttr, arguments.AttributeSyntaxOpt.Location, attributeDescription.FullName);
                    return true;
                }
                return false;
            }
        }

        internal virtual byte? GetNullableContextValue()
        {
            return GetLocalNullableContextValue() ?? ContainingSymbol?.GetNullableContextValue();
        }

        internal virtual byte? GetLocalNullableContextValue()
        {
            return null;
        }

        internal void GetCommonNullableValues(CSharpCompilation compilation, ref MostCommonNullableValueBuilder builder)
        {
            switch (this.Kind)
            {
                case SymbolKind.NamedType:
                    if (compilation.ShouldEmitNullableAttributes(this))
                    {
                        builder.AddValue(this.GetLocalNullableContextValue());
                    }
                    break;
                case SymbolKind.Event:
                    if (compilation.ShouldEmitNullableAttributes(this))
                    {
                        builder.AddValue(((EventSymbol)this).TypeWithAnnotations);
                    }
                    break;
                case SymbolKind.Field:
                    var field = (FieldSymbol)this;
                    if (field is TupleElementFieldSymbol tupleElement)
                    {
                        field = tupleElement.TupleUnderlyingField;
                    }

                    if (compilation.ShouldEmitNullableAttributes(field))
                    {
                        builder.AddValue(field.TypeWithAnnotations);
                    }
                    break;
                case SymbolKind.Method:
                    if (compilation.ShouldEmitNullableAttributes(this))
                    {
                        builder.AddValue(this.GetLocalNullableContextValue());
                    }
                    break;
                case SymbolKind.Property:
                    if (compilation.ShouldEmitNullableAttributes(this))
                    {
                        builder.AddValue(((PropertySymbol)this).TypeWithAnnotations);
                        // Attributes are not emitted for property parameters.
                    }
                    break;
                case SymbolKind.Parameter:
                    builder.AddValue(((ParameterSymbol)this).TypeWithAnnotations);
                    break;
                case SymbolKind.TypeParameter:
                    if (this is SourceTypeParameterSymbolBase typeParameter)
                    {
                        builder.AddValue(typeParameter.GetSynthesizedNullableAttributeValue());
                        foreach (var constraintType in typeParameter.ConstraintTypesNoUseSiteDiagnostics)
                        {
                            builder.AddValue(constraintType);
                        }
                    }
                    break;
            }
        }

        internal bool ShouldEmitNullableContextValue(out byte value)
        {
            byte? localValue = GetLocalNullableContextValue();
            if (localValue == null)
            {
                value = 0;
                return false;
            }

            value = localValue.GetValueOrDefault();
            byte containingValue = ContainingSymbol?.GetNullableContextValue() ?? 0;
            return value != containingValue;
        }

        /// <summary>
        /// True if the symbol is declared outside of the scope of the containing
        /// symbol
        /// </summary>
        internal static bool IsCaptured(Symbol variable, SourceMethodSymbol containingSymbol)
        {
            switch (variable.Kind)
            {
                case SymbolKind.Field:
                case SymbolKind.Property:
                case SymbolKind.Event:
                // Range variables are not captured, but their underlying parameters
                // may be. If this is a range underlying parameter it will be a
                // ParameterSymbol, not a RangeVariableSymbol.
                case SymbolKind.RangeVariable:
                    return false;

                case SymbolKind.Local:
                    if (((LocalSymbol)variable).IsConst)
                    {
                        return false;
                    }
                    break;

                case SymbolKind.Parameter:
                    break;

                case SymbolKind.Method:
                    if (variable is LocalFunctionSymbol localFunction)
                    {
                        // calling a static local function doesn't require capturing state
                        if (localFunction.IsStatic)
                        {
                            return false;
                        }

                        break;
                    }

                    throw ExceptionUtilities.UnexpectedValue(variable);

                default:
                    throw ExceptionUtilities.UnexpectedValue(variable.Kind);
            }

            // Walk up the containing symbols until we find the target function, in which
            // case the variable is not captured by the target function, or null, in which
            // case it is.
            for (var currentFunction = variable.ContainingSymbol;
                 (object)currentFunction != null;
                 currentFunction = currentFunction.ContainingSymbol)
            {
                if (ReferenceEquals(currentFunction, containingSymbol))
                {
                    return false;
                }
            }

            return true;
        }

        bool ISymbolInternal.IsStatic
        {
            get { return this.IsStatic; }
        }

        bool ISymbolInternal.IsVirtual
        {
            get { return this.IsVirtual; }
        }

        bool ISymbolInternal.IsOverride
        {
            get { return this.IsOverride; }
        }

        bool ISymbolInternal.IsAbstract
        {
            get
            {
                return this.IsAbstract;
            }
        }

        Accessibility ISymbolInternal.DeclaredAccessibility
        {
            get
            {
                return this.DeclaredAccessibility;
            }
        }

        public abstract void Accept(CSharpSymbolVisitor visitor);

        public abstract TResult Accept<TResult>(CSharpSymbolVisitor<TResult> visitor);

        string IFormattable.ToString(string format, IFormatProvider formatProvider)
        {
            return ToString();
        }

        protected abstract ISymbol CreateISymbol();

        internal ISymbol ISymbol
        {
            get
            {
                if (_lazyISymbol is null)
                {
                    Interlocked.CompareExchange(ref _lazyISymbol, CreateISymbol(), null);
                }

                return _lazyISymbol;
            }
        }
    }
}<|MERGE_RESOLUTION|>--- conflicted
+++ resolved
@@ -1008,31 +1008,16 @@
             UseSiteInfo<AssemblySymbol> info = type.GetUseSiteInfo();
             if (info.DiagnosticInfo?.Code == (int)ErrorCode.ERR_BogusType)
             {
-                switch (this.Kind)
-                {
-<<<<<<< HEAD
-                    case SymbolKind.Field:
-                    case SymbolKind.Method:
-                    case SymbolKind.Property:
-                    case SymbolKind.Event:
-                        info = info.AdjustDiagnosticInfo(new CSDiagnosticInfo(ErrorCode.ERR_BindToBogus, this));
-                        break;
-=======
-                    info = GetSymbolSpecificUnsupprtedMetadataUseSiteErrorInfo() ?? info;
->>>>>>> 29542b0a
+                if (info.Code == (int)ErrorCode.ERR_BogusType)
+                {
+                    GetSymbolSpecificUnsupprtedMetadataUseSiteErrorInfo(ref info);
                 }
             }
 
             return MergeUseSiteInfo(ref result, info);
         }
 
-<<<<<<< HEAD
-        internal bool DeriveUseSiteInfoFromType(ref UseSiteInfo<AssemblySymbol> result, TypeWithAnnotations type)
-        {
-            return DeriveUseSiteInfoFromType(ref result, type.Type) ||
-                   DeriveUseSiteInfoFromCustomModifiers(ref result, type.CustomModifiers);
-=======
-        private DiagnosticInfo GetSymbolSpecificUnsupprtedMetadataUseSiteErrorInfo()
+        private void GetSymbolSpecificUnsupprtedMetadataUseSiteErrorInfo(ref UseSiteInfo<AssemblySymbol> info)
         {
             switch (this.Kind)
             {
@@ -1040,31 +1025,24 @@
                 case SymbolKind.Method:
                 case SymbolKind.Property:
                 case SymbolKind.Event:
-                    return new CSDiagnosticInfo(ErrorCode.ERR_BindToBogus, this);
-            }
-
-            return null;
-        }
-
-        internal bool DeriveUseSiteDiagnosticFromType(ref DiagnosticInfo result, TypeWithAnnotations type, AllowedRequiredModifierType allowedRequiredModifierType)
-        {
-            return DeriveUseSiteDiagnosticFromType(ref result, type.Type) ||
-                   DeriveUseSiteDiagnosticFromCustomModifiers(ref result, type.CustomModifiers, allowedRequiredModifierType);
->>>>>>> 29542b0a
+                    info = info.AdjustDiagnosticInfo(new CSDiagnosticInfo(ErrorCode.ERR_BindToBogus, this));
+                    break;
+            }
+        }
+
+        internal bool DeriveUseSiteInfoFromType(ref UseSiteInfo<AssemblySymbol> result, TypeWithAnnotations type, AllowedRequiredModifierType allowedRequiredModifierType)
+        {
+            return DeriveUseSiteInfoFromType(ref result, type.Type) ||
+                   DeriveUseSiteInfoFromCustomModifiers(ref result, type.CustomModifiers, allowedRequiredModifierType);
         }
 
         internal bool DeriveUseSiteInfoFromParameter(ref UseSiteInfo<AssemblySymbol> result, ParameterSymbol param)
         {
-<<<<<<< HEAD
-            return DeriveUseSiteInfoFromType(ref result, param.TypeWithAnnotations) ||
-                   DeriveUseSiteInfoFromCustomModifiers(ref result, param.RefCustomModifiers);
-=======
-            return DeriveUseSiteDiagnosticFromType(ref result, param.TypeWithAnnotations, AllowedRequiredModifierType.None) ||
-                   DeriveUseSiteDiagnosticFromCustomModifiers(ref result, param.RefCustomModifiers,
+            return DeriveUseSiteInfoFromType(ref result, param.TypeWithAnnotations, AllowedRequiredModifierType.None) ||
+                   DeriveUseSiteInfoFromCustomModifiers(ref result, param.RefCustomModifiers,
                                                               this is MethodSymbol method && method.MethodKind == MethodKind.FunctionPointerSignature ?
                                                                   AllowedRequiredModifierType.System_Runtime_InteropServices_InAttribute | AllowedRequiredModifierType.System_Runtime_CompilerServices_OutAttribute :
                                                                   AllowedRequiredModifierType.System_Runtime_InteropServices_InAttribute);
->>>>>>> 29542b0a
         }
 
         internal bool DeriveUseSiteInfoFromParameters(ref UseSiteInfo<AssemblySymbol> result, ImmutableArray<ParameterSymbol> parameters)
@@ -1080,9 +1058,6 @@
             return false;
         }
 
-<<<<<<< HEAD
-        internal bool DeriveUseSiteInfoFromCustomModifiers(ref UseSiteInfo<AssemblySymbol> result, ImmutableArray<CustomModifier> customModifiers)
-=======
 
         [Flags]
         internal enum AllowedRequiredModifierType
@@ -1094,8 +1069,7 @@
             System_Runtime_CompilerServices_OutAttribute = 1 << 3,
         }
 
-        internal bool DeriveUseSiteDiagnosticFromCustomModifiers(ref DiagnosticInfo result, ImmutableArray<CustomModifier> customModifiers, AllowedRequiredModifierType allowedRequiredModifierType)
->>>>>>> 29542b0a
+        internal bool DeriveUseSiteInfoFromCustomModifiers(ref UseSiteInfo<AssemblySymbol> result, ImmutableArray<CustomModifier> customModifiers, AllowedRequiredModifierType allowedRequiredModifierType)
         {
             AllowedRequiredModifierType requiredModifiersFound = AllowedRequiredModifierType.None;
             bool checkRequiredModifiers = true;
