--- conflicted
+++ resolved
@@ -67,15 +67,9 @@
                 isExtensionMethod: isExtensionMethod, isNullableAnalysisEnabled: isNullableAnalysisEnabled, isVarArg: isVarArg,
                 isMetadataVirtualIgnoringModifiers: isMetadataVirtualIgnoringModifiers);
 
-<<<<<<< HEAD
-            CheckFeatureAvailabilityAndRuntimeSupport(syntax, location, hasBody, diagnostics);
-
-            if (hasBody)
-=======
             CheckFeatureAvailabilityAndRuntimeSupport(syntax, location, hasAnyBody, diagnostics);
 
             if (hasAnyBody)
->>>>>>> d0b6e020
             {
                 CheckModifiersForBody(location, diagnostics);
             }
