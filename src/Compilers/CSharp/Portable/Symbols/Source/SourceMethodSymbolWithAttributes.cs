﻿// Licensed to the .NET Foundation under one or more agreements.
// The .NET Foundation licenses this file to you under the MIT license.
// See the LICENSE file in the project root for more information.

#nullable disable

using System;
using System.Collections.Generic;
using System.Collections.Immutable;
using System.Diagnostics;
using System.Linq;
using System.Runtime.InteropServices;
using System.Threading;
using Microsoft.CodeAnalysis;
using Microsoft.CodeAnalysis.CSharp.Syntax;
using Roslyn.Utilities;

namespace Microsoft.CodeAnalysis.CSharp.Symbols
{
    /// <summary>
    /// A source method that can have attributes, including a member method, accessor, or local function.
    /// </summary>
    internal abstract class SourceMethodSymbolWithAttributes : SourceMethodSymbol, IAttributeTargetSymbol
    {
        private CustomAttributesBag<CSharpAttributeData> _lazyCustomAttributesBag;
        private CustomAttributesBag<CSharpAttributeData> _lazyReturnTypeCustomAttributesBag;

        // some symbols may not have a syntax (e.g. lambdas, synthesized event accessors)
        protected readonly SyntaxReference syntaxReferenceOpt;
        protected SourceMethodSymbolWithAttributes(SyntaxReference syntaxReferenceOpt)
        {
            this.syntaxReferenceOpt = syntaxReferenceOpt;
        }

#nullable enable
        /// <summary>
        /// Gets the syntax node used for the in-method binder.
        /// </summary>
        protected CSharpSyntaxNode? GetInMethodSyntaxNode()
        {
            switch (SyntaxNode)
            {
                case ConstructorDeclarationSyntax constructor:
                    return constructor.Initializer ?? (CSharpSyntaxNode?)constructor.Body ?? constructor.ExpressionBody;
                case BaseMethodDeclarationSyntax method:
                    return (CSharpSyntaxNode?)method.Body ?? method.ExpressionBody;
                case AccessorDeclarationSyntax accessor:
                    return (CSharpSyntaxNode?)accessor.Body ?? accessor.ExpressionBody;
                case ArrowExpressionClauseSyntax arrowExpression:
                    Debug.Assert(arrowExpression.Parent!.Kind() == SyntaxKind.PropertyDeclaration ||
                                 arrowExpression.Parent.Kind() == SyntaxKind.IndexerDeclaration);
                    return arrowExpression;
                case LocalFunctionStatementSyntax localFunction:
                    return (CSharpSyntaxNode?)localFunction.Body ?? localFunction.ExpressionBody;
                case CompilationUnitSyntax _ when this is SynthesizedSimpleProgramEntryPointSymbol entryPoint:
                    return (CSharpSyntaxNode)entryPoint.ReturnTypeSyntax;
                case RecordDeclarationSyntax recordDecl:
                    Debug.Assert(recordDecl.IsKind(SyntaxKind.RecordDeclaration));
                    return recordDecl;
                default:
                    return null;
            }
        }

        internal virtual Binder? SignatureBinder => null;

        internal virtual Binder? ParameterBinder => null;

#nullable disable

        internal SyntaxReference SyntaxRef
        {
            get
            {
                return this.syntaxReferenceOpt;
            }
        }

        internal virtual CSharpSyntaxNode SyntaxNode
        {
            get
            {
                return (this.syntaxReferenceOpt == null) ? null : (CSharpSyntaxNode)this.syntaxReferenceOpt.GetSyntax();
            }
        }

        internal SyntaxTree SyntaxTree
        {
            get
            {
                return this.syntaxReferenceOpt == null ? null : this.syntaxReferenceOpt.SyntaxTree;
            }
        }

        public override ImmutableArray<SyntaxReference> DeclaringSyntaxReferences
        {
            get
            {
                return (this.syntaxReferenceOpt == null) ? ImmutableArray<SyntaxReference>.Empty : ImmutableArray.Create(this.syntaxReferenceOpt);
            }
        }

        public override FlowAnalysisAnnotations ReturnTypeFlowAnalysisAnnotations =>
            DecodeReturnTypeAnnotationAttributes(GetDecodedReturnTypeWellKnownAttributeData());

        public override ImmutableHashSet<string> ReturnNotNullIfParameterNotNull
            => GetDecodedReturnTypeWellKnownAttributeData()?.NotNullIfParameterNotNull ?? ImmutableHashSet<string>.Empty;

        /// <summary>
        /// Symbol to copy bound attributes from, or null if the attributes are not shared among multiple source method symbols.
        /// </summary>
        /// <remarks>
        /// Used for example for event accessors. The "remove" method delegates attribute binding to the "add" method.
        /// The bound attribute data are then applied to both accessors.
        /// </remarks>
        protected virtual SourceMemberMethodSymbol BoundAttributesSource
        {
            get
            {
                return null;
            }
        }

        protected virtual IAttributeTargetSymbol AttributeOwner
        {
            get { return this; }
        }

        IAttributeTargetSymbol IAttributeTargetSymbol.AttributesOwner
        {
            get { return this.AttributeOwner; }
        }

        AttributeLocation IAttributeTargetSymbol.DefaultAttributeLocation
        {
            get { return AttributeLocation.Method; }
        }

        AttributeLocation IAttributeTargetSymbol.AllowedAttributeLocations
        {
            get
            {
                switch (MethodKind)
                {
                    case MethodKind.Constructor:
                    case MethodKind.Destructor:
                    case MethodKind.StaticConstructor:
                        return AttributeLocation.Method;

                    case MethodKind.PropertySet:
                    case MethodKind.EventRemove:
                    case MethodKind.EventAdd:
                        return AttributeLocation.Method | AttributeLocation.Return | AttributeLocation.Parameter;

                    default:
                        return AttributeLocation.Method | AttributeLocation.Return;
                }
            }
        }

        /// <summary>
        /// Gets the syntax list of custom attributes that declares attributes for this method symbol.
        /// </summary>
        internal virtual OneOrMany<SyntaxList<AttributeListSyntax>> GetAttributeDeclarations()
        {
            return OneOrMany.Create(default(SyntaxList<AttributeListSyntax>));
        }

        /// <summary>
        /// Gets the syntax list of custom attributes that declares attributes for return type of this method.
        /// </summary>
        internal virtual OneOrMany<SyntaxList<AttributeListSyntax>> GetReturnTypeAttributeDeclarations()
        {
            // Usually the same list as other attributes applied on the method, but e.g.
            // constructors and destructors do not allow return-type attributes, so this is empty.
            return GetAttributeDeclarations();
        }

        /// <summary>
        /// Returns data decoded from special early bound well-known attributes applied to the symbol or null if there are no applied attributes.
        /// </summary>
        /// <remarks>
        /// Forces binding and decoding of attributes.
        /// </remarks>
        internal MethodEarlyWellKnownAttributeData GetEarlyDecodedWellKnownAttributeData()
        {
            var attributesBag = _lazyCustomAttributesBag;
            if (attributesBag == null || !attributesBag.IsEarlyDecodedWellKnownAttributeDataComputed)
            {
                attributesBag = this.GetAttributesBag();
            }

            return (MethodEarlyWellKnownAttributeData)attributesBag.EarlyDecodedWellKnownAttributeData;
        }

        /// <summary>
        /// Returns data decoded from well-known attributes applied to the symbol or null if there are no applied attributes.
        /// </summary>
        /// <remarks>
        /// Forces binding and decoding of attributes.
        /// </remarks>
        protected MethodWellKnownAttributeData GetDecodedWellKnownAttributeData()
        {
            var attributesBag = _lazyCustomAttributesBag;
            if (attributesBag == null || !attributesBag.IsDecodedWellKnownAttributeDataComputed)
            {
                attributesBag = this.GetAttributesBag();
            }

            return (MethodWellKnownAttributeData)attributesBag.DecodedWellKnownAttributeData;
        }

        /// <summary>
        /// Returns information retrieved from custom attributes on return type in source, or null if the symbol is not source symbol or there are none.
        /// </summary>
        /// <remarks>
        /// Forces binding and decoding of attributes.
        /// </remarks>
        internal ReturnTypeWellKnownAttributeData GetDecodedReturnTypeWellKnownAttributeData()
        {
            var attributesBag = _lazyReturnTypeCustomAttributesBag;
            if (attributesBag == null || !attributesBag.IsDecodedWellKnownAttributeDataComputed)
            {
                attributesBag = this.GetReturnTypeAttributesBag();
            }

            return (ReturnTypeWellKnownAttributeData)attributesBag.DecodedWellKnownAttributeData;
        }

        /// <summary>
        /// Returns a bag of applied custom attributes and data decoded from well-known attributes. Returns null if there are no attributes applied on the symbol.
        /// </summary>
        /// <remarks>
        /// Forces binding and decoding of attributes.
        /// </remarks>
        private CustomAttributesBag<CSharpAttributeData> GetAttributesBag()
        {
            var bag = _lazyCustomAttributesBag;
            if (bag != null && bag.IsSealed)
            {
                return bag;
            }

            return GetAttributesBag(ref _lazyCustomAttributesBag, forReturnType: false);
        }

        /// <summary>
        /// Returns a bag of custom attributes applied on the method return value and data decoded from well-known attributes. Returns null if there are no attributes.
        /// </summary>
        /// <remarks>
        /// Forces binding and decoding of attributes.
        /// </remarks>
        private CustomAttributesBag<CSharpAttributeData> GetReturnTypeAttributesBag()
        {
            var bag = _lazyReturnTypeCustomAttributesBag;
            if (bag != null && bag.IsSealed)
            {
                return bag;
            }

            return GetAttributesBag(ref _lazyReturnTypeCustomAttributesBag, forReturnType: true);
        }

        private CustomAttributesBag<CSharpAttributeData> GetAttributesBag(ref CustomAttributesBag<CSharpAttributeData> lazyCustomAttributesBag, bool forReturnType)
        {
            var copyFrom = this.BoundAttributesSource;

            // prevent infinite recursion:
            Debug.Assert(!ReferenceEquals(copyFrom, this));

            bool bagCreatedOnThisThread;
            if ((object)copyFrom != null)
            {
                var attributesBag = forReturnType ? copyFrom.GetReturnTypeAttributesBag() : copyFrom.GetAttributesBag();
                bagCreatedOnThisThread = Interlocked.CompareExchange(ref lazyCustomAttributesBag, attributesBag, null) == null;
            }
            else
            {
                var (declarations, symbolPart) = forReturnType
                    ? (GetReturnTypeAttributeDeclarations(), AttributeLocation.Return)
                    : (GetAttributeDeclarations(), AttributeLocation.None);
                bagCreatedOnThisThread = LoadAndValidateAttributes(
                    declarations,
                    ref lazyCustomAttributesBag,
                    symbolPart,
                    binderOpt: SignatureBinder);
            }

            if (bagCreatedOnThisThread)
            {
                NoteAttributesComplete(forReturnType);
            }

            return lazyCustomAttributesBag;
        }

        /// <summary>
        /// Called when this thread loaded the method's attributes. For method symbols with completion state.
        /// </summary>
        protected abstract void NoteAttributesComplete(bool forReturnType);

        /// <summary>
        /// Gets the attributes applied on this symbol.
        /// Returns an empty array if there are no attributes.
        /// </summary>
        public override ImmutableArray<CSharpAttributeData> GetAttributes()
        {
            return this.GetAttributesBag().Attributes;
        }

        /// <summary>
        /// Gets the attributes applied on the return value of this method symbol.
        /// Returns an empty array if there are no attributes.
        /// </summary>
        public override ImmutableArray<CSharpAttributeData> GetReturnTypeAttributes()
        {
            return this.GetReturnTypeAttributesBag().Attributes;
        }

#nullable enable
        internal sealed override (CSharpAttributeData?, BoundAttribute?) EarlyDecodeWellKnownAttribute(ref EarlyDecodeWellKnownAttributeArguments<EarlyWellKnownAttributeBinder, NamedTypeSymbol, AttributeSyntax, AttributeLocation> arguments)
        {
            Debug.Assert(arguments.SymbolPart == AttributeLocation.None || arguments.SymbolPart == AttributeLocation.Return);

            bool hasAnyDiagnostics;

            if (arguments.SymbolPart == AttributeLocation.None)
            {
                if (CSharpAttributeData.IsTargetEarlyAttribute(arguments.AttributeType, arguments.AttributeSyntax, AttributeDescription.ConditionalAttribute))
                {
<<<<<<< HEAD
                    var (attributeData, boundAttribute) = arguments.Binder.GetAttribute(arguments.AttributeSyntax, arguments.AttributeType, out hasAnyDiagnostics);
=======
                    var (attributeData, boundAttribute) = arguments.Binder.GetAttribute(arguments.AttributeSyntax, arguments.AttributeType, beforeAttributePartBound: null, afterAttributePartBound: null, out hasAnyDiagnostics);
>>>>>>> 67d940c4
                    if (!attributeData.HasErrors)
                    {
                        string? name = attributeData.GetConstructorArgument<string>(0, SpecialType.System_String);
                        arguments.GetOrCreateData<MethodEarlyWellKnownAttributeData>().AddConditionalSymbol(name);
                        if (!hasAnyDiagnostics)
                        {
                            return (attributeData, boundAttribute);
                        }
                    }

                    return (null, null);
                }
                else if (EarlyDecodeDeprecatedOrExperimentalOrObsoleteAttribute(ref arguments, out CSharpAttributeData? attributeData, out BoundAttribute? boundAttribute, out ObsoleteAttributeData? obsoleteData))
                {
                    if (obsoleteData != null)
                    {
                        arguments.GetOrCreateData<MethodEarlyWellKnownAttributeData>().ObsoleteAttributeData = obsoleteData;
                    }

                    return (attributeData, boundAttribute);
                }
                else if (CSharpAttributeData.IsTargetEarlyAttribute(arguments.AttributeType, arguments.AttributeSyntax, AttributeDescription.UnmanagedCallersOnlyAttribute))
                {
                    arguments.GetOrCreateData<MethodEarlyWellKnownAttributeData>().UnmanagedCallersOnlyAttributePresent = true;
                    // We can't actually decode this attribute yet: CallConvs is an array, and it cannot be bound yet or we could hit a cycle
                    // in error cases. We only detect whether or not the attribute is present for use in ensuring that we create as few lazily-computed
                    // diagnostics that might later get thrown away as possible when binding method calls.
                    return (null, null);
                }
            }

            return base.EarlyDecodeWellKnownAttribute(ref arguments);
        }
#nullable disable

        public override bool AreLocalsZeroed
        {
            get
            {
                var data = this.GetDecodedWellKnownAttributeData();
                return data?.HasSkipLocalsInitAttribute != true && AreContainingSymbolLocalsZeroed;
            }
        }

        /// <summary>
        /// Returns data decoded from Obsolete attribute or null if there is no Obsolete attribute.
        /// This property returns ObsoleteAttributeData.Uninitialized if attribute arguments haven't been decoded yet.
        /// </summary>
        internal sealed override ObsoleteAttributeData ObsoleteAttributeData
        {
            get
            {
                if (ContainingSymbol is SourceMemberContainerTypeSymbol { AnyMemberHasAttributes: false })
                {
                    return null;
                }

                var lazyCustomAttributesBag = _lazyCustomAttributesBag;
                if (lazyCustomAttributesBag != null && lazyCustomAttributesBag.IsEarlyDecodedWellKnownAttributeDataComputed)
                {
                    var data = (MethodEarlyWellKnownAttributeData)lazyCustomAttributesBag.EarlyDecodedWellKnownAttributeData;
                    return data != null ? data.ObsoleteAttributeData : null;
                }

                if (syntaxReferenceOpt is null)
                {
                    // no references -> no attributes
                    return null;
                }

                return ObsoleteAttributeData.Uninitialized;
            }
        }

#nullable enable
        internal sealed override UnmanagedCallersOnlyAttributeData? GetUnmanagedCallersOnlyAttributeData(bool forceComplete)
        {
            if (syntaxReferenceOpt is null)
            {
                // no references -> no attributes
                return null;
            }

            if (forceComplete)
            {
                _ = this.GetAttributes();
            }

            var lazyCustomAttributesBag = _lazyCustomAttributesBag;
            if (lazyCustomAttributesBag is null || !lazyCustomAttributesBag.IsEarlyDecodedWellKnownAttributeDataComputed)
            {
                Debug.Assert(!forceComplete);
                return UnmanagedCallersOnlyAttributeData.Uninitialized;
            }

            if (lazyCustomAttributesBag.IsDecodedWellKnownAttributeDataComputed)
            {
                var lateData = (MethodWellKnownAttributeData?)lazyCustomAttributesBag.DecodedWellKnownAttributeData;

#if DEBUG
                verifyDataConsistent((MethodEarlyWellKnownAttributeData?)lazyCustomAttributesBag.EarlyDecodedWellKnownAttributeData, lateData);
#endif

                return lateData?.UnmanagedCallersOnlyAttributeData;
            }

            var earlyData = (MethodEarlyWellKnownAttributeData?)lazyCustomAttributesBag.EarlyDecodedWellKnownAttributeData;
            Debug.Assert(!forceComplete);
            return earlyData?.UnmanagedCallersOnlyAttributePresent == true
                ? UnmanagedCallersOnlyAttributeData.AttributePresentDataNotBound
                : null;

#if DEBUG // Can remove ifdefs and replace with Conditional after https://github.com/dotnet/roslyn/issues/47463 is fixed
            static void verifyDataConsistent(MethodEarlyWellKnownAttributeData? earlyData, MethodWellKnownAttributeData? lateData)
            {
                if (lateData is { UnmanagedCallersOnlyAttributeData: not null })
                {
                    // We can't verify the symmetric case here. Error conditions (such as if a bad expression was provided to the array initializer)
                    // can cause the attribute to be skipped during regular attribute binding. Early binding doesn't know that though, so
                    // it still gets marked as present.
                    Debug.Assert(earlyData is { UnmanagedCallersOnlyAttributePresent: true });
                }
                else if (earlyData is null or { UnmanagedCallersOnlyAttributePresent: false })
                {
                    Debug.Assert(lateData is null or { UnmanagedCallersOnlyAttributeData: null });
                }
            }
#endif
        }
#nullable disable

        internal sealed override ImmutableArray<string> GetAppliedConditionalSymbols()
        {
            MethodEarlyWellKnownAttributeData data = this.GetEarlyDecodedWellKnownAttributeData();
            return data != null ? data.ConditionalSymbols : ImmutableArray<string>.Empty;
        }

        internal sealed override void DecodeWellKnownAttribute(ref DecodeWellKnownAttributeArguments<AttributeSyntax, CSharpAttributeData, AttributeLocation> arguments)
        {
            Debug.Assert(!arguments.Attribute.HasErrors);
            Debug.Assert(arguments.SymbolPart == AttributeLocation.None || arguments.SymbolPart == AttributeLocation.Return);

            if (arguments.SymbolPart == AttributeLocation.None)
            {
                DecodeWellKnownAttributeAppliedToMethod(ref arguments);
            }
            else
            {
                DecodeWellKnownAttributeAppliedToReturnValue(ref arguments);
            }
        }

        private void DecodeWellKnownAttributeAppliedToMethod(ref DecodeWellKnownAttributeArguments<AttributeSyntax, CSharpAttributeData, AttributeLocation> arguments)
        {
            Debug.Assert((object)arguments.AttributeSyntaxOpt != null);

            var attribute = arguments.Attribute;
            var diagnostics = (BindingDiagnosticBag)arguments.Diagnostics;
            Debug.Assert(!attribute.HasErrors);

            if (attribute.IsTargetAttribute(this, AttributeDescription.PreserveSigAttribute))
            {
                arguments.GetOrCreateData<MethodWellKnownAttributeData>().SetPreserveSignature(arguments.Index);
            }
            else if (attribute.IsTargetAttribute(this, AttributeDescription.MethodImplAttribute))
            {
                AttributeData.DecodeMethodImplAttribute<MethodWellKnownAttributeData, AttributeSyntax, CSharpAttributeData, AttributeLocation>(ref arguments, MessageProvider.Instance);
            }
            else if (attribute.IsTargetAttribute(this, AttributeDescription.DllImportAttribute))
            {
                DecodeDllImportAttribute(ref arguments);
            }
            else if (attribute.IsTargetAttribute(this, AttributeDescription.SpecialNameAttribute))
            {
                arguments.GetOrCreateData<MethodWellKnownAttributeData>().HasSpecialNameAttribute = true;
            }
            else if (attribute.IsTargetAttribute(this, AttributeDescription.ExcludeFromCodeCoverageAttribute))
            {
                arguments.GetOrCreateData<MethodWellKnownAttributeData>().HasExcludeFromCodeCoverageAttribute = true;
            }
            else if (attribute.IsTargetAttribute(this, AttributeDescription.ConditionalAttribute))
            {
                ValidateConditionalAttribute(attribute, arguments.AttributeSyntaxOpt, diagnostics);
            }
            else if (attribute.IsTargetAttribute(this, AttributeDescription.SuppressUnmanagedCodeSecurityAttribute))
            {
                arguments.GetOrCreateData<MethodWellKnownAttributeData>().HasSuppressUnmanagedCodeSecurityAttribute = true;
            }
            else if (attribute.IsTargetAttribute(this, AttributeDescription.DynamicSecurityMethodAttribute))
            {
                arguments.GetOrCreateData<MethodWellKnownAttributeData>().HasDynamicSecurityMethodAttribute = true;
            }
            else if (VerifyObsoleteAttributeAppliedToMethod(ref arguments, AttributeDescription.ObsoleteAttribute))
            {
            }
            else if (VerifyObsoleteAttributeAppliedToMethod(ref arguments, AttributeDescription.DeprecatedAttribute))
            {
            }
            else if (ReportExplicitUseOfReservedAttributes(in arguments,
                ReservedAttributes.IsReadOnlyAttribute | ReservedAttributes.IsUnmanagedAttribute | ReservedAttributes.IsByRefLikeAttribute | ReservedAttributes.NullableContextAttribute | ReservedAttributes.CaseSensitiveExtensionAttribute))
            {
            }
            else if (attribute.IsTargetAttribute(this, AttributeDescription.SecurityCriticalAttribute)
                || attribute.IsTargetAttribute(this, AttributeDescription.SecuritySafeCriticalAttribute))
            {
                if (IsAsync)
                {
                    diagnostics.Add(ErrorCode.ERR_SecurityCriticalOrSecuritySafeCriticalOnAsync, arguments.AttributeSyntaxOpt.Location, arguments.AttributeSyntaxOpt.GetErrorDisplayName());
                }
            }
            else if (attribute.IsTargetAttribute(this, AttributeDescription.SkipLocalsInitAttribute))
            {
                CSharpAttributeData.DecodeSkipLocalsInitAttribute<MethodWellKnownAttributeData>(DeclaringCompilation, ref arguments);
            }
            else if (attribute.IsTargetAttribute(this, AttributeDescription.DoesNotReturnAttribute))
            {
                arguments.GetOrCreateData<MethodWellKnownAttributeData>().HasDoesNotReturnAttribute = true;
            }
            else if (attribute.IsTargetAttribute(this, AttributeDescription.MemberNotNullAttribute))
            {
                MessageID.IDS_FeatureMemberNotNull.CheckFeatureAvailability(diagnostics, arguments.AttributeSyntaxOpt);
                CSharpAttributeData.DecodeMemberNotNullAttribute<MethodWellKnownAttributeData>(ContainingType, ref arguments);
            }
            else if (attribute.IsTargetAttribute(this, AttributeDescription.MemberNotNullWhenAttribute))
            {
                MessageID.IDS_FeatureMemberNotNull.CheckFeatureAvailability(diagnostics, arguments.AttributeSyntaxOpt);
                CSharpAttributeData.DecodeMemberNotNullWhenAttribute<MethodWellKnownAttributeData>(ContainingType, ref arguments);
            }
            else if (attribute.IsTargetAttribute(this, AttributeDescription.ModuleInitializerAttribute))
            {
                MessageID.IDS_FeatureModuleInitializers.CheckFeatureAvailability(diagnostics, arguments.AttributeSyntaxOpt);
                DecodeModuleInitializerAttribute(arguments);
            }
            else if (attribute.IsTargetAttribute(this, AttributeDescription.UnmanagedCallersOnlyAttribute))
            {
                DecodeUnmanagedCallersOnlyAttribute(ref arguments);
            }
            else
            {
                var compilation = this.DeclaringCompilation;
                if (attribute.IsSecurityAttribute(compilation))
                {
                    attribute.DecodeSecurityAttribute<MethodWellKnownAttributeData>(this, compilation, ref arguments);
                }
            }
        }

        internal override ImmutableArray<string> NotNullMembers =>
            GetDecodedWellKnownAttributeData()?.NotNullMembers ?? ImmutableArray<string>.Empty;

        internal override ImmutableArray<string> NotNullWhenTrueMembers =>
            GetDecodedWellKnownAttributeData()?.NotNullWhenTrueMembers ?? ImmutableArray<string>.Empty;

        internal override ImmutableArray<string> NotNullWhenFalseMembers =>
            GetDecodedWellKnownAttributeData()?.NotNullWhenFalseMembers ?? ImmutableArray<string>.Empty;

        public override FlowAnalysisAnnotations FlowAnalysisAnnotations
        {
            get
            {
                return DecodeFlowAnalysisAttributes(GetDecodedWellKnownAttributeData());
            }
        }

        private static FlowAnalysisAnnotations DecodeFlowAnalysisAttributes(MethodWellKnownAttributeData attributeData)
            => attributeData?.HasDoesNotReturnAttribute == true ? FlowAnalysisAnnotations.DoesNotReturn : FlowAnalysisAnnotations.None;

        private bool VerifyObsoleteAttributeAppliedToMethod(
            ref DecodeWellKnownAttributeArguments<AttributeSyntax, CSharpAttributeData, AttributeLocation> arguments,
            AttributeDescription description)
        {
            if (arguments.Attribute.IsTargetAttribute(this, description))
            {
                if (this.IsAccessor())
                {
                    var diagnostics = (BindingDiagnosticBag)arguments.Diagnostics;

                    if (this is SourceEventAccessorSymbol)
                    {
                        // CS1667: Attribute '{0}' is not valid on event accessors. It is only valid on '{1}' declarations.
                        AttributeUsageInfo attributeUsage = arguments.Attribute.AttributeClass.GetAttributeUsageInfo();
                        diagnostics.Add(ErrorCode.ERR_AttributeNotOnEventAccessor, arguments.AttributeSyntaxOpt.Name.Location, description.FullName, attributeUsage.GetValidTargetsErrorArgument());
                    }
                    else
                    {
                        MessageID.IDS_FeatureObsoleteOnPropertyAccessor.CheckFeatureAvailability(diagnostics, arguments.AttributeSyntaxOpt);
                    }
                }

                return true;
            }

            return false;
        }

        private void ValidateConditionalAttribute(CSharpAttributeData attribute, AttributeSyntax node, BindingDiagnosticBag diagnostics)
        {
            Debug.Assert(this.IsConditional);

            if (this.IsAccessor())
            {
                // CS1667: Attribute '{0}' is not valid on property or event accessors. It is only valid on '{1}' declarations.
                AttributeUsageInfo attributeUsage = attribute.AttributeClass.GetAttributeUsageInfo();
                diagnostics.Add(ErrorCode.ERR_AttributeNotOnAccessor, node.Name.Location, node.GetErrorDisplayName(), attributeUsage.GetValidTargetsErrorArgument());
            }
            else if (this.ContainingType.IsInterfaceType())
            {
                // CS0582: The Conditional attribute is not valid on interface members
                diagnostics.Add(ErrorCode.ERR_ConditionalOnInterfaceMethod, node.Location);
            }
            else if (this.IsOverride)
            {
                // CS0243: The Conditional attribute is not valid on '{0}' because it is an override method
                diagnostics.Add(ErrorCode.ERR_ConditionalOnOverride, node.Location, this);
            }
            else if (!this.CanBeReferencedByName || this.MethodKind == MethodKind.Destructor)
            {
                // CS0577: The Conditional attribute is not valid on '{0}' because it is a constructor, destructor, operator, lambda expression, or explicit interface implementation
                diagnostics.Add(ErrorCode.ERR_ConditionalOnSpecialMethod, node.Location, this);
            }
            else if (!this.ReturnsVoid)
            {
                // CS0578: The Conditional attribute is not valid on '{0}' because its return type is not void
                diagnostics.Add(ErrorCode.ERR_ConditionalMustReturnVoid, node.Location, this);
            }
            else if (this.HasAnyOutParameter())
            {
                // CS0685: Conditional member '{0}' cannot have an out parameter
                diagnostics.Add(ErrorCode.ERR_ConditionalWithOutParam, node.Location, this);
            }
            else if (this is { MethodKind: MethodKind.LocalFunction, IsStatic: false })
            {
                diagnostics.Add(ErrorCode.ERR_ConditionalOnLocalFunction, node.Location, this);
            }
            else
            {
                string name = attribute.GetConstructorArgument<string>(0, SpecialType.System_String);

                if (name == null || !SyntaxFacts.IsValidIdentifier(name))
                {
                    // CS0633: The argument to the '{0}' attribute must be a valid identifier
                    CSharpSyntaxNode attributeArgumentSyntax = attribute.GetAttributeArgumentSyntax(0, node);
                    diagnostics.Add(ErrorCode.ERR_BadArgumentToAttribute, attributeArgumentSyntax.Location, node.GetErrorDisplayName());
                }
            }
        }

        private bool HasAnyOutParameter()
        {
            foreach (var param in this.Parameters)
            {
                if (param.RefKind == RefKind.Out)
                {
                    return true;
                }
            }

            return false;
        }

        private void DecodeWellKnownAttributeAppliedToReturnValue(ref DecodeWellKnownAttributeArguments<AttributeSyntax, CSharpAttributeData, AttributeLocation> arguments)
        {
            Debug.Assert((object)arguments.AttributeSyntaxOpt != null);

            var attribute = arguments.Attribute;
            var diagnostics = (BindingDiagnosticBag)arguments.Diagnostics;
            Debug.Assert(!attribute.HasErrors);

            if (attribute.IsTargetAttribute(this, AttributeDescription.MarshalAsAttribute))
            {
                // MarshalAs applied to the return value:
                MarshalAsAttributeDecoder<ReturnTypeWellKnownAttributeData, AttributeSyntax, CSharpAttributeData, AttributeLocation>.Decode(ref arguments, AttributeTargets.ReturnValue, MessageProvider.Instance);
            }
            else if (ReportExplicitUseOfReservedAttributes(in arguments,
                ReservedAttributes.DynamicAttribute | ReservedAttributes.IsUnmanagedAttribute | ReservedAttributes.IsReadOnlyAttribute | ReservedAttributes.IsByRefLikeAttribute | ReservedAttributes.TupleElementNamesAttribute | ReservedAttributes.NullableAttribute | ReservedAttributes.NativeIntegerAttribute))
            {
            }
            else if (attribute.IsTargetAttribute(this, AttributeDescription.MaybeNullAttribute))
            {
                arguments.GetOrCreateData<ReturnTypeWellKnownAttributeData>().HasMaybeNullAttribute = true;
            }
            else if (attribute.IsTargetAttribute(this, AttributeDescription.NotNullAttribute))
            {
                arguments.GetOrCreateData<ReturnTypeWellKnownAttributeData>().HasNotNullAttribute = true;
            }
            else if (attribute.IsTargetAttribute(this, AttributeDescription.NotNullIfNotNullAttribute))
            {
                arguments.GetOrCreateData<ReturnTypeWellKnownAttributeData>().AddNotNullIfParameterNotNull(attribute.DecodeNotNullIfNotNullAttribute());
            }
        }

#nullable enable
        private void DecodeDllImportAttribute(ref DecodeWellKnownAttributeArguments<AttributeSyntax, CSharpAttributeData, AttributeLocation> arguments)
        {
            RoslynDebug.Assert(arguments.AttributeSyntaxOpt?.ArgumentList is object);

            var attribute = arguments.Attribute;
            var diagnostics = (BindingDiagnosticBag)arguments.Diagnostics;
            Debug.Assert(!attribute.HasErrors);
            bool hasErrors = false;

            var implementationPart = this.PartialImplementationPart ?? this;
            if (!implementationPart.IsExtern || !implementationPart.IsStatic)
            {
                diagnostics.Add(ErrorCode.ERR_DllImportOnInvalidMethod, arguments.AttributeSyntaxOpt.Name.Location);
                hasErrors = true;
            }

            var isAnyNestedMethodGeneric = false;
            for (MethodSymbol? current = this; current is object; current = current.ContainingSymbol as MethodSymbol)
            {
                if (current.IsGenericMethod)
                {
                    isAnyNestedMethodGeneric = true;
                    break;
                }
            }

            if (isAnyNestedMethodGeneric || ContainingType?.IsGenericType == true)
            {
                diagnostics.Add(ErrorCode.ERR_DllImportOnGenericMethod, arguments.AttributeSyntaxOpt.Name.Location);
                hasErrors = true;
            }

            string? moduleName = attribute.GetConstructorArgument<string>(0, SpecialType.System_String);
            if (!MetadataHelpers.IsValidMetadataIdentifier(moduleName))
            {
                // Dev10 reports CS0647: "Error emitting attribute ..."
                CSharpSyntaxNode attributeArgumentSyntax = attribute.GetAttributeArgumentSyntax(0, arguments.AttributeSyntaxOpt);
                diagnostics.Add(ErrorCode.ERR_InvalidAttributeArgument, attributeArgumentSyntax.Location, arguments.AttributeSyntaxOpt.GetErrorDisplayName());
                hasErrors = true;
                moduleName = null;
            }

            // Default value of charset is inherited from the module (only if specified).
            // This might be different from ContainingType.DefaultMarshallingCharSet. If the charset is not specified on module
            // ContainingType.DefaultMarshallingCharSet would be Ansi (the class is emitted with "Ansi" charset metadata flag) 
            // while the charset in P/Invoke metadata should be "None".
            CharSet charSet = this.GetEffectiveDefaultMarshallingCharSet() ?? Cci.Constants.CharSet_None;

            string? importName = null;
            bool preserveSig = true;
            CallingConvention callingConvention = System.Runtime.InteropServices.CallingConvention.Winapi;
            bool setLastError = false;
            bool exactSpelling = false;  // C#: ExactSpelling=false for any charset
            bool? bestFitMapping = null;
            bool? throwOnUnmappable = null;

            int position = 1;
            foreach (var namedArg in attribute.CommonNamedArguments)
            {
                switch (namedArg.Key)
                {
                    case "EntryPoint":
                        importName = namedArg.Value.ValueInternal as string;
                        if (!MetadataHelpers.IsValidMetadataIdentifier(importName))
                        {
                            // Dev10 reports CS0647: "Error emitting attribute ..."
                            diagnostics.Add(ErrorCode.ERR_InvalidNamedArgument, arguments.AttributeSyntaxOpt.ArgumentList.Arguments[position].Location, namedArg.Key);
                            hasErrors = true;
                            importName = null;
                        }

                        break;

                    case "CharSet":
                        // invalid values will be ignored
                        charSet = namedArg.Value.DecodeValue<CharSet>(SpecialType.System_Enum);
                        break;

                    case "SetLastError":
                        // invalid values will be ignored
                        setLastError = namedArg.Value.DecodeValue<bool>(SpecialType.System_Boolean);
                        break;

                    case "ExactSpelling":
                        // invalid values will be ignored
                        exactSpelling = namedArg.Value.DecodeValue<bool>(SpecialType.System_Boolean);
                        break;

                    case "PreserveSig":
                        preserveSig = namedArg.Value.DecodeValue<bool>(SpecialType.System_Boolean);
                        break;

                    case "CallingConvention":
                        // invalid values will be ignored
                        callingConvention = namedArg.Value.DecodeValue<CallingConvention>(SpecialType.System_Enum);
                        break;

                    case "BestFitMapping":
                        bestFitMapping = namedArg.Value.DecodeValue<bool>(SpecialType.System_Boolean);
                        break;

                    case "ThrowOnUnmappableChar":
                        throwOnUnmappable = namedArg.Value.DecodeValue<bool>(SpecialType.System_Boolean);
                        break;
                }

                position++;
            }

            if (!hasErrors)
            {
                arguments.GetOrCreateData<MethodWellKnownAttributeData>().SetDllImport(
                    arguments.Index,
                    moduleName,
                    importName ?? Name,
                    DllImportData.MakeFlags(
                        exactSpelling,
                        charSet,
                        setLastError,
                        callingConvention,
                        bestFitMapping,
                        throwOnUnmappable),
                    preserveSig);
            }
        }

        private void DecodeModuleInitializerAttribute(DecodeWellKnownAttributeArguments<AttributeSyntax, CSharpAttributeData, AttributeLocation> arguments)
        {
            Debug.Assert(arguments.AttributeSyntaxOpt is object);
            var diagnostics = (BindingDiagnosticBag)arguments.Diagnostics;

            if (MethodKind != MethodKind.Ordinary)
            {
                diagnostics.Add(ErrorCode.ERR_ModuleInitializerMethodMustBeOrdinary, arguments.AttributeSyntaxOpt.Location);
                return;
            }

            Debug.Assert(ContainingType is object);
            var hasError = false;

            var useSiteInfo = new CompoundUseSiteInfo<AssemblySymbol>(diagnostics, ContainingAssembly);
            if (!AccessCheck.IsSymbolAccessible(this, ContainingAssembly, ref useSiteInfo))
            {
                diagnostics.Add(ErrorCode.ERR_ModuleInitializerMethodMustBeAccessibleOutsideTopLevelType, arguments.AttributeSyntaxOpt.Location, Name);
                hasError = true;
            }

            diagnostics.Add(arguments.AttributeSyntaxOpt, useSiteInfo);

            if (!IsStatic || ParameterCount > 0 || !ReturnsVoid)
            {
                diagnostics.Add(ErrorCode.ERR_ModuleInitializerMethodMustBeStaticParameterlessVoid, arguments.AttributeSyntaxOpt.Location, Name);
                hasError = true;
            }

            if (IsGenericMethod || ContainingType.IsGenericType)
            {
                diagnostics.Add(ErrorCode.ERR_ModuleInitializerMethodAndContainingTypesMustNotBeGeneric, arguments.AttributeSyntaxOpt.Location, Name);
                hasError = true;
            }

            // If this is an UnmanagedCallersOnly method, it means that this cannot be called by managed code, including the attempt by the CLR
            // to run the module initializer.
            if (_lazyCustomAttributesBag.EarlyDecodedWellKnownAttributeData is MethodEarlyWellKnownAttributeData { UnmanagedCallersOnlyAttributePresent: true })
            {
                diagnostics.Add(ErrorCode.ERR_ModuleInitializerCannotBeUnmanagedCallersOnly, arguments.AttributeSyntaxOpt.Location);
                hasError = true;
            }

            if (!hasError && !CallsAreOmitted(arguments.AttributeSyntaxOpt.SyntaxTree))
            {
                DeclaringCompilation.AddModuleInitializerMethod(this);
            }
        }

        private void DecodeUnmanagedCallersOnlyAttribute(ref DecodeWellKnownAttributeArguments<AttributeSyntax, CSharpAttributeData, AttributeLocation> arguments)
        {
            Debug.Assert(arguments.AttributeSyntaxOpt != null);
            var diagnostics = (BindingDiagnosticBag)arguments.Diagnostics;

            arguments.GetOrCreateData<MethodWellKnownAttributeData>().UnmanagedCallersOnlyAttributeData =
                DecodeUnmanagedCallersOnlyAttributeData(this, arguments.Attribute, arguments.AttributeSyntaxOpt.Location, diagnostics);

            bool reportedError = CheckAndReportValidUnmanagedCallersOnlyTarget(arguments.AttributeSyntaxOpt.Name.Location, diagnostics);

            var returnTypeSyntax = this.ExtractReturnTypeSyntax();

            // If there is no return type (such as a property definition), Dummy.GetRoot() is returned.
            if (ReferenceEquals(returnTypeSyntax, CSharpSyntaxTree.Dummy.GetRoot()))
            {
                // If there's no syntax for the return type, then we already errored because this isn't a valid
                // unmanagedcallersonly target (it's a property getter/setter or some other non-regular-method).
                // Any more errors would just be noise.
                Debug.Assert(reportedError);
                return;
            }

<<<<<<< HEAD
            checkAndReportManagedTypes(ReturnType, returnTypeSyntax, isParam: false, diagnostics);
            foreach (var param in Parameters)
            {
                checkAndReportManagedTypes(param.Type, param.GetNonNullSyntaxNode(), isParam: true, diagnostics);
            }

            static void checkAndReportManagedTypes(TypeSymbol type, SyntaxNode syntax, bool isParam, BindingDiagnosticBag diagnostics)
=======
            checkAndReportManagedTypes(ReturnType, this.RefKind, returnTypeSyntax, isParam: false, diagnostics);
            foreach (var param in Parameters)
            {
                checkAndReportManagedTypes(param.Type, param.RefKind, param.GetNonNullSyntaxNode(), isParam: true, diagnostics);
            }

            static void checkAndReportManagedTypes(TypeSymbol type, RefKind refKind, SyntaxNode syntax, bool isParam, BindingDiagnosticBag diagnostics)
>>>>>>> 67d940c4
            {
                if (refKind != RefKind.None)
                {
                    diagnostics.Add(ErrorCode.ERR_CannotUseRefInUnmanagedCallersOnly, syntax.Location);
                }

                // use-site diagnostics will be reported at actual parameter declaration site, we're only interested
                // in reporting managed types being used
                switch (type.ManagedKindNoUseSiteDiagnostics)
                {
                    case ManagedKind.Unmanaged:
                    case ManagedKind.UnmanagedWithGenerics:
                        // Note that this will let through some things that are technically unmanaged, but not
                        // actually blittable. However, we don't have a formal concept of blittable in C#
                        // itself, so checking for purely unmanaged types is the best we can do here.
                        return;

                    case ManagedKind.Managed:
                        // Cannot use '{0}' as a {1} type on a method attributed with 'UnmanagedCallersOnly.
                        diagnostics.Add(ErrorCode.ERR_CannotUseManagedTypeInUnmanagedCallersOnly, syntax.Location, type, (isParam ? MessageID.IDS_Parameter : MessageID.IDS_Return).Localize());
                        return;

                    default:
                        throw ExceptionUtilities.UnexpectedValue(type.ManagedKindNoUseSiteDiagnostics);
                }
            }

            static UnmanagedCallersOnlyAttributeData DecodeUnmanagedCallersOnlyAttributeData(SourceMethodSymbolWithAttributes @this, CSharpAttributeData attribute, Location location, BindingDiagnosticBag diagnostics)
            {
                Debug.Assert(attribute.AttributeClass is not null);
                ImmutableHashSet<CodeAnalysis.Symbols.INamedTypeSymbolInternal>? callingConventionTypes = null;
                if (attribute.CommonNamedArguments is { IsDefaultOrEmpty: false } namedArgs)
                {
                    var systemType = @this.DeclaringCompilation.GetWellKnownType(WellKnownType.System_Type);

                    foreach (var (key, value) in attribute.CommonNamedArguments)
                    {
                        // Technically, CIL can define a field and a property with the same name. However, such a
                        // member results in an Ambiguous Member error, and we never get to this piece of code at all.
                        // See UnmanagedCallersOnly_PropertyAndFieldNamedCallConvs for an example
                        bool isField = attribute.AttributeClass.GetMembers(key).Any(
                            static (m, systemType) => m is FieldSymbol { Type: ArrayTypeSymbol { ElementType: NamedTypeSymbol elementType } } && elementType.Equals(systemType, TypeCompareKind.ConsiderEverything),
                            systemType);

                        var namedArgumentDecoded = TryDecodeUnmanagedCallersOnlyCallConvsField(key, value, isField, location, diagnostics);

                        if (namedArgumentDecoded.IsCallConvs)
                        {
                            callingConventionTypes = namedArgumentDecoded.CallConvs;
                        }
                    }
                }

                return UnmanagedCallersOnlyAttributeData.Create(callingConventionTypes);
            }
        }

        internal sealed override void PostDecodeWellKnownAttributes(ImmutableArray<CSharpAttributeData> boundAttributes, ImmutableArray<AttributeSyntax> allAttributeSyntaxNodes, BindingDiagnosticBag diagnostics, AttributeLocation symbolPart, WellKnownAttributeData decodedData)
        {
            Debug.Assert(!boundAttributes.IsDefault);
            Debug.Assert(!allAttributeSyntaxNodes.IsDefault);
            Debug.Assert(boundAttributes.Length == allAttributeSyntaxNodes.Length);
            Debug.Assert(symbolPart == AttributeLocation.None || symbolPart == AttributeLocation.Return);

            if (symbolPart != AttributeLocation.Return)
            {
                Debug.Assert(_lazyCustomAttributesBag != null);
                Debug.Assert(_lazyCustomAttributesBag.IsDecodedWellKnownAttributeDataComputed);

                if (ContainingSymbol is NamedTypeSymbol { IsComImport: true, TypeKind: TypeKind.Class })
                {
                    switch (this.MethodKind)
                    {
                        case MethodKind.Constructor:
                        case MethodKind.StaticConstructor:
                            if (!this.IsImplicitlyDeclared)
                            {
                                // CS0669: A class with the ComImport attribute cannot have a user-defined constructor
                                diagnostics.Add(ErrorCode.ERR_ComImportWithUserCtor, this.Locations[0]);
                            }

                            break;

                        default:
                            if (!this.IsAbstract && !this.IsExtern)
                            {
                                // CS0423: Since '{1}' has the ComImport attribute, '{0}' must be extern or abstract
                                diagnostics.Add(ErrorCode.ERR_ComImportWithImpl, this.Locations[0], this, ContainingType);
                            }

                            break;
                    }
                }

                if (IsExtern
                    && !IsAbstract
                    && !this.IsPartialMethod()
                    && GetInMethodSyntaxNode() is null
                    && boundAttributes.IsEmpty
                    && !this.ContainingType.IsComImport)
                {
                    var errorCode = (this.MethodKind == MethodKind.Constructor || this.MethodKind == MethodKind.StaticConstructor) ?
                        ErrorCode.WRN_ExternCtorNoImplementation :
                        ErrorCode.WRN_ExternMethodNoImplementation;
                    diagnostics.Add(errorCode, this.Locations[0], this);
                }
            }

            base.PostDecodeWellKnownAttributes(boundAttributes, allAttributeSyntaxNodes, diagnostics, symbolPart, decodedData);
        }

        protected void AsyncMethodChecks(BindingDiagnosticBag diagnostics)
        {
            AsyncMethodChecks(verifyReturnType: true, this.Locations[0], diagnostics);
        }

        protected void AsyncMethodChecks(bool verifyReturnType, Location errorLocation, BindingDiagnosticBag diagnostics)
        {
            if (IsAsync)
            {
                bool hasErrors = false;

                if (verifyReturnType)
                {
                    if (this.RefKind != RefKind.None)
                    {
                        var returnTypeSyntax = this.SyntaxNode switch
                        {
                            MethodDeclarationSyntax { ReturnType: var methodReturnType } => methodReturnType,
                            LocalFunctionStatementSyntax { ReturnType: var localReturnType } => localReturnType,
                            ParenthesizedLambdaExpressionSyntax { ReturnType: { } lambdaReturnType } => lambdaReturnType,
                            var unexpected => throw ExceptionUtilities.UnexpectedValue(unexpected)
                        };

                        ReportBadRefToken(returnTypeSyntax, diagnostics);
                        hasErrors = true;
                    }
                    else if (isBadAsyncReturn(this))
                    {
                        diagnostics.Add(ErrorCode.ERR_BadAsyncReturn, errorLocation);
                        hasErrors = true;
                    }
                }

                if (this.HasAsyncMethodBuilderAttribute(out _))
                {
                    hasErrors |= MessageID.IDS_AsyncMethodBuilderOverride.CheckFeatureAvailability(diagnostics, this.DeclaringCompilation, errorLocation);
                }

                // Avoid checking attributes on containing types to avoid a potential cycle when a lambda
                // is used in an attribute argument - see https://github.com/dotnet/roslyn/issues/54074.
                // (ERR_SecurityCriticalOrSecuritySafeCriticalOnAsyncInClassOrStruct was never reported
                // for lambda expressions and is not a .NET Core scenario so it's not necessary to handle.)
                if (this.MethodKind != MethodKind.LambdaMethod)
                {
                    for (NamedTypeSymbol curr = this.ContainingType; (object)curr != null; curr = curr.ContainingType)
                    {
                        if (curr is SourceNamedTypeSymbol { HasSecurityCriticalAttributes: true })
                        {
                            diagnostics.Add(ErrorCode.ERR_SecurityCriticalOrSecuritySafeCriticalOnAsyncInClassOrStruct, errorLocation);
                            hasErrors = true;
                            break;
                        }
                    }
                }

                if ((this.ImplementationAttributes & System.Reflection.MethodImplAttributes.Synchronized) != 0)
                {
                    diagnostics.Add(ErrorCode.ERR_SynchronizedAsyncMethod, errorLocation);
                    hasErrors = true;
                }

                if (!hasErrors)
                {
                    ReportAsyncParameterErrors(diagnostics, errorLocation);
                }

                var iAsyncEnumerableType = DeclaringCompilation.GetWellKnownType(WellKnownType.System_Collections_Generic_IAsyncEnumerable_T);
                if (ReturnType.OriginalDefinition.Equals(iAsyncEnumerableType) &&
                    GetInMethodSyntaxNode() is object)
                {
                    var cancellationTokenType = DeclaringCompilation.GetWellKnownType(WellKnownType.System_Threading_CancellationToken);
                    var enumeratorCancellationCount = Parameters.Count(p => p.IsSourceParameterWithEnumeratorCancellationAttribute());
                    if (enumeratorCancellationCount == 0 &&
                        ParameterTypesWithAnnotations.Any(p => p.Type.Equals(cancellationTokenType)))
                    {
                        // Warn for CancellationToken parameters in async-iterators with no parameter decorated with [EnumeratorCancellation]
                        // There could be more than one parameter that could be decorated with [EnumeratorCancellation] so we warn on the method instead
                        diagnostics.Add(ErrorCode.WRN_UndecoratedCancellationTokenParameter, errorLocation, this);
                    }

                    if (enumeratorCancellationCount > 1)
                    {
                        // The [EnumeratorCancellation] attribute can only be used on one parameter
                        diagnostics.Add(ErrorCode.ERR_MultipleEnumeratorCancellationAttributes, errorLocation);
                    }
                }
            }

            static bool isBadAsyncReturn(MethodSymbol methodSymbol)
            {
                var returnType = methodSymbol.ReturnType;
                var declaringCompilation = methodSymbol.DeclaringCompilation;
                return !returnType.IsErrorType() &&
                    !returnType.IsVoidType() &&
                    !returnType.IsIAsyncEnumerableType(declaringCompilation) &&
                    !returnType.IsIAsyncEnumeratorType(declaringCompilation) &&
                    !methodSymbol.IsAsyncEffectivelyReturningTask(declaringCompilation) &&
                    !methodSymbol.IsAsyncEffectivelyReturningGenericTask(declaringCompilation);
            }
        }

        private static FlowAnalysisAnnotations DecodeReturnTypeAnnotationAttributes(ReturnTypeWellKnownAttributeData attributeData)
        {
            FlowAnalysisAnnotations annotations = FlowAnalysisAnnotations.None;
            if (attributeData != null)
            {
                if (attributeData.HasMaybeNullAttribute)
                {
                    annotations |= FlowAnalysisAnnotations.MaybeNull;
                }
                if (attributeData.HasNotNullAttribute)
                {
                    annotations |= FlowAnalysisAnnotations.NotNull;
                }
            }
            return annotations;
        }

        public sealed override bool HidesBaseMethodsByName
        {
            get
            {
                return false;
            }
        }

        internal sealed override bool HasRuntimeSpecialName
        {
            get
            {
                return base.HasRuntimeSpecialName || IsVtableGapInterfaceMethod();
            }
        }

        private bool IsVtableGapInterfaceMethod()
        {
            return this.ContainingType.IsInterface &&
                   ModuleExtensions.GetVTableGapSize(this.MetadataName) > 0;
        }

        internal override bool HasSpecialName
        {
            get
            {
                switch (this.MethodKind)
                {
                    case MethodKind.Constructor:
                    case MethodKind.StaticConstructor:
                    case MethodKind.PropertyGet:
                    case MethodKind.PropertySet:
                    case MethodKind.EventAdd:
                    case MethodKind.EventRemove:
                    case MethodKind.UserDefinedOperator:
                    case MethodKind.Conversion:
                        return true;
                }

                if (IsVtableGapInterfaceMethod())
                {
                    return true;
                }

                var data = GetDecodedWellKnownAttributeData();
                return data != null && data.HasSpecialNameAttribute;
            }
        }

        internal sealed override bool IsDirectlyExcludedFromCodeCoverage =>
            GetDecodedWellKnownAttributeData()?.HasExcludeFromCodeCoverageAttribute == true;

        internal override bool RequiresSecurityObject
        {
            get
            {
                var data = GetDecodedWellKnownAttributeData();
                return data != null && data.HasDynamicSecurityMethodAttribute;
            }
        }

        internal override bool HasDeclarativeSecurity
        {
            get
            {
                var data = this.GetDecodedWellKnownAttributeData();
                return data != null && data.HasDeclarativeSecurity;
            }
        }

        internal override IEnumerable<Cci.SecurityAttribute> GetSecurityInformation()
        {
            var attributesBag = this.GetAttributesBag();
            var wellKnownData = (MethodWellKnownAttributeData)attributesBag.DecodedWellKnownAttributeData;
            if (wellKnownData != null)
            {
                SecurityWellKnownAttributeData? securityData = wellKnownData.SecurityInformation;
                if (securityData != null)
                {
                    return securityData.GetSecurityAttributes(attributesBag.Attributes);
                }
            }

            return SpecializedCollections.EmptyEnumerable<Cci.SecurityAttribute>();
        }

        public override DllImportData? GetDllImportData()
        {
            var data = this.GetDecodedWellKnownAttributeData();
            return data != null ? data.DllImportPlatformInvokeData : null;
        }

        internal override MarshalPseudoCustomAttributeData? ReturnValueMarshallingInformation
        {
            get
            {
                var data = this.GetDecodedReturnTypeWellKnownAttributeData();
                return data != null ? data.MarshallingInformation : null;
            }
        }

        internal override System.Reflection.MethodImplAttributes ImplementationAttributes
        {
            get
            {
                var data = GetDecodedWellKnownAttributeData();
                var result = (data != null) ? data.MethodImplAttributes : default(System.Reflection.MethodImplAttributes);

                if (this.ContainingType.IsComImport && this.MethodKind == MethodKind.Constructor)
                {
                    // Synthesized constructor of ComImport types is marked as Runtime implemented and InternalCall
                    result |= (System.Reflection.MethodImplAttributes.Runtime | System.Reflection.MethodImplAttributes.InternalCall);
                }

                return result;
            }
        }
    }
}<|MERGE_RESOLUTION|>--- conflicted
+++ resolved
@@ -328,11 +328,7 @@
             {
                 if (CSharpAttributeData.IsTargetEarlyAttribute(arguments.AttributeType, arguments.AttributeSyntax, AttributeDescription.ConditionalAttribute))
                 {
-<<<<<<< HEAD
-                    var (attributeData, boundAttribute) = arguments.Binder.GetAttribute(arguments.AttributeSyntax, arguments.AttributeType, out hasAnyDiagnostics);
-=======
                     var (attributeData, boundAttribute) = arguments.Binder.GetAttribute(arguments.AttributeSyntax, arguments.AttributeType, beforeAttributePartBound: null, afterAttributePartBound: null, out hasAnyDiagnostics);
->>>>>>> 67d940c4
                     if (!attributeData.HasErrors)
                     {
                         string? name = attributeData.GetConstructorArgument<string>(0, SpecialType.System_String);
@@ -922,15 +918,6 @@
                 return;
             }
 
-<<<<<<< HEAD
-            checkAndReportManagedTypes(ReturnType, returnTypeSyntax, isParam: false, diagnostics);
-            foreach (var param in Parameters)
-            {
-                checkAndReportManagedTypes(param.Type, param.GetNonNullSyntaxNode(), isParam: true, diagnostics);
-            }
-
-            static void checkAndReportManagedTypes(TypeSymbol type, SyntaxNode syntax, bool isParam, BindingDiagnosticBag diagnostics)
-=======
             checkAndReportManagedTypes(ReturnType, this.RefKind, returnTypeSyntax, isParam: false, diagnostics);
             foreach (var param in Parameters)
             {
@@ -938,7 +925,6 @@
             }
 
             static void checkAndReportManagedTypes(TypeSymbol type, RefKind refKind, SyntaxNode syntax, bool isParam, BindingDiagnosticBag diagnostics)
->>>>>>> 67d940c4
             {
                 if (refKind != RefKind.None)
                 {
