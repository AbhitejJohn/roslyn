﻿// Licensed to the .NET Foundation under one or more agreements.
// The .NET Foundation licenses this file to you under the MIT license.
// See the LICENSE file in the project root for more information.

#nullable disable

using System.Collections.Generic;
using System.Collections.Immutable;
using System.Diagnostics;
using System.Reflection.Metadata;
using Microsoft.CodeAnalysis.CSharp.Syntax;
using Microsoft.CodeAnalysis.PooledObjects;
using Roslyn.Utilities;

namespace Microsoft.CodeAnalysis.CSharp.Symbols
{
    internal abstract class SourceDelegateMethodSymbol : SourceMemberMethodSymbol
    {
        private ImmutableArray<ParameterSymbol> _parameters;
        private readonly TypeWithAnnotations _returnType;

        protected SourceDelegateMethodSymbol(
            SourceMemberContainerTypeSymbol delegateType,
            TypeWithAnnotations returnType,
            DelegateDeclarationSyntax syntax,
            MethodKind methodKind,
            DeclarationModifiers declarationModifiers)
            : base(delegateType, syntax.GetReference(), location: syntax.Identifier.GetLocation(), isIterator: false)
        {
            _returnType = returnType;
            this.MakeFlags(methodKind, declarationModifiers, _returnType.IsVoidType(), isExtensionMethod: false, isNullableAnalysisEnabled: false);
        }

        protected void InitializeParameters(ImmutableArray<ParameterSymbol> parameters)
        {
            Debug.Assert(_parameters.IsDefault);
            _parameters = parameters;
        }

        internal static void AddDelegateMembers(
            SourceMemberContainerTypeSymbol delegateType,
            ArrayBuilder<Symbol> symbols,
            DelegateDeclarationSyntax syntax,
            BindingDiagnosticBag diagnostics)
        {
            var compilation = delegateType.DeclaringCompilation;
            Binder binder = delegateType.GetBinder(syntax.ParameterList);
            RefKind refKind;
            TypeSyntax returnTypeSyntax = syntax.ReturnType.SkipRef(out refKind);
            var returnType = binder.BindType(returnTypeSyntax, diagnostics);

            // reuse types to avoid reporting duplicate errors if missing:
            var voidType = TypeWithAnnotations.Create(binder.GetSpecialType(SpecialType.System_Void, diagnostics, syntax));
            // https://github.com/dotnet/roslyn/issues/30079: Should the 'object', IAsyncResult and AsyncCallback parameters be considered nullable or not nullable?
            var objectType = TypeWithAnnotations.Create(binder.GetSpecialType(SpecialType.System_Object, diagnostics, syntax));
            var intPtrType = TypeWithAnnotations.Create(binder.GetSpecialType(SpecialType.System_IntPtr, diagnostics, syntax));

            if (returnType.IsRestrictedType(ignoreSpanLikeTypes: true))
            {
                // The return type of a method, delegate, or function pointer cannot be '{0}'
                diagnostics.Add(ErrorCode.ERR_MethodReturnCantBeRefAny, returnTypeSyntax.Location, returnType.Type);
            }

            // A delegate has the following members: (see CLI spec 13.6)
            // (1) a method named Invoke with the specified signature
            var invoke = new InvokeMethod(delegateType, refKind, returnType, syntax, binder, diagnostics);
            invoke.CheckDelegateVarianceSafety(diagnostics);
            symbols.Add(invoke);

            // (2) a constructor with argument types (object, System.IntPtr)
            symbols.Add(new Constructor(delegateType, voidType, objectType, intPtrType, syntax));

            if (binder.Compilation.GetSpecialType(SpecialType.System_IAsyncResult).TypeKind != TypeKind.Error &&
                binder.Compilation.GetSpecialType(SpecialType.System_AsyncCallback).TypeKind != TypeKind.Error &&
                // WinRT delegates don't have Begin/EndInvoke methods
                !delegateType.IsCompilationOutputWinMdObj())
            {
                var iAsyncResultType = TypeWithAnnotations.Create(binder.GetSpecialType(SpecialType.System_IAsyncResult, diagnostics, syntax));
                var asyncCallbackType = TypeWithAnnotations.Create(binder.GetSpecialType(SpecialType.System_AsyncCallback, diagnostics, syntax));

                // (3) BeginInvoke
                symbols.Add(new BeginInvokeMethod(invoke, iAsyncResultType, objectType, asyncCallbackType, syntax));

                // and (4) EndInvoke methods
                symbols.Add(new EndInvokeMethod(invoke, iAsyncResultType, syntax));
            }

            if (delegateType.DeclaredAccessibility <= Accessibility.Private)
            {
                return;
            }

            var useSiteInfo = new CompoundUseSiteInfo<AssemblySymbol>(diagnostics, delegateType.ContainingAssembly);

            if (!delegateType.IsNoMoreVisibleThan(invoke.ReturnTypeWithAnnotations, ref useSiteInfo))
            {
                // Inconsistent accessibility: return type '{1}' is less accessible than delegate '{0}'
                diagnostics.Add(ErrorCode.ERR_BadVisDelegateReturn, delegateType.Locations[0], delegateType, invoke.ReturnType);
            }

            for (int i = 0; i < invoke.Parameters.Length; i++)
            {
<<<<<<< HEAD
                if (!parameter.TypeWithAnnotations.IsAtLeastAsVisibleAs(delegateType, ref useSiteInfo))
=======
                var parameterSymbol = invoke.Parameters[i];
                if (!parameterSymbol.TypeWithAnnotations.IsAtLeastAsVisibleAs(delegateType, ref useSiteInfo))
>>>>>>> 67d940c4
                {
                    // Inconsistent accessibility: parameter type '{1}' is less accessible than delegate '{0}'
                    diagnostics.Add(ErrorCode.ERR_BadVisDelegateParam, delegateType.Locations[0], delegateType, parameterSymbol.Type);
                }
                var parameterSyntax = syntax.ParameterList.Parameters[i];
                if (parameterSyntax.ExclamationExclamationToken.Kind() == SyntaxKind.ExclamationExclamationToken)
                {
                    diagnostics.Add(ErrorCode.ERR_MustNullCheckInImplementation, parameterSyntax.Identifier.GetLocation(), parameterSyntax.Identifier.ValueText);
                }
            }

            diagnostics.Add(delegateType.Locations[0], useSiteInfo);
        }

        protected override void MethodChecks(BindingDiagnosticBag diagnostics)
        {
            // TODO: move more functionality into here, making these symbols more lazy
        }

        public sealed override bool IsVararg
        {
            get
            {
                return false;
            }
        }

        public sealed override ImmutableArray<ParameterSymbol> Parameters
        {
            get
            {
                Debug.Assert(!_parameters.IsDefault, $"Expected {nameof(InitializeParameters)} prior to accessing this property.");
                return _parameters.NullToEmpty();
            }
        }

        public override ImmutableArray<TypeParameterSymbol> TypeParameters
        {
            get
            {
                return ImmutableArray<TypeParameterSymbol>.Empty;
            }
        }

        public override ImmutableArray<ImmutableArray<TypeWithAnnotations>> GetTypeParameterConstraintTypes()
            => ImmutableArray<ImmutableArray<TypeWithAnnotations>>.Empty;

        public override ImmutableArray<TypeParameterConstraintKind> GetTypeParameterConstraintKinds()
            => ImmutableArray<TypeParameterConstraintKind>.Empty;

        public sealed override TypeWithAnnotations ReturnTypeWithAnnotations
        {
            get
            {
                return _returnType;
            }
        }

        public sealed override bool IsImplicitlyDeclared
        {
            get
            {
                return true;
            }
        }

        internal override bool IsExpressionBodied
        {
            get { return false; }
        }

        internal override bool GenerateDebugInfo
        {
            get { return false; }
        }

        protected sealed override IAttributeTargetSymbol AttributeOwner
        {
            get
            {
                return (SourceNamedTypeSymbol)ContainingSymbol;
            }
        }

        internal sealed override System.Reflection.MethodImplAttributes ImplementationAttributes
        {
            get { return System.Reflection.MethodImplAttributes.Runtime; }
        }

        internal sealed override OneOrMany<SyntaxList<AttributeListSyntax>> GetAttributeDeclarations()
        {
            // TODO: This implementation looks strange. It might make sense for the Invoke method, but
            //       not for constructor and other methods.
            return OneOrMany.Create(((SourceNamedTypeSymbol)ContainingSymbol).GetAttributeDeclarations());
        }

        internal sealed override System.AttributeTargets GetAttributeTarget()
        {
            return System.AttributeTargets.Delegate;
        }

        private sealed class Constructor : SourceDelegateMethodSymbol
        {
            internal Constructor(
                SourceMemberContainerTypeSymbol delegateType,
                TypeWithAnnotations voidType,
                TypeWithAnnotations objectType,
                TypeWithAnnotations intPtrType,
                DelegateDeclarationSyntax syntax)
                : base(delegateType, voidType, syntax, MethodKind.Constructor, DeclarationModifiers.Public)
            {
                InitializeParameters(ImmutableArray.Create<ParameterSymbol>(
                    SynthesizedParameterSymbol.Create(this, objectType, 0, RefKind.None, "object"),
                    SynthesizedParameterSymbol.Create(this, intPtrType, 1, RefKind.None, "method")));
            }

            public override string Name
            {
                get { return WellKnownMemberNames.InstanceConstructorName; }
            }

            public override RefKind RefKind
            {
                get { return RefKind.None; }
            }

            internal override OneOrMany<SyntaxList<AttributeListSyntax>> GetReturnTypeAttributeDeclarations()
            {
                // Constructors don't have return type attributes
                return OneOrMany.Create(default(SyntaxList<AttributeListSyntax>));
            }

            internal override LexicalSortKey GetLexicalSortKey()
            {
                // associate "Invoke and .ctor" with whole delegate declaration for the sorting purposes
                // other methods will be associated with delegate's identifier
                // we want this just to keep the order of synthesized methods the same as in Dev12
                // Dev12 order is not strictly alphabetical - .ctor and Invoke go before other members.
                // there are no real reasons for emitting the members in one order or another, 
                // so we will keep them the same.
                return new LexicalSortKey(this.syntaxReferenceOpt.GetLocation(), this.DeclaringCompilation);
            }
        }

        private sealed class InvokeMethod : SourceDelegateMethodSymbol
        {
            private readonly RefKind _refKind;
            private readonly ImmutableArray<CustomModifier> _refCustomModifiers;

            internal InvokeMethod(
                SourceMemberContainerTypeSymbol delegateType,
                RefKind refKind,
                TypeWithAnnotations returnType,
                DelegateDeclarationSyntax syntax,
                Binder binder,
                BindingDiagnosticBag diagnostics)
                : base(delegateType, returnType, syntax, MethodKind.DelegateInvoke, DeclarationModifiers.Virtual | DeclarationModifiers.Public)
            {
                this._refKind = refKind;

                SyntaxToken arglistToken;
                var parameters = ParameterHelpers.MakeParameters(
                    binder, this, syntax.ParameterList, out arglistToken,
                    allowRefOrOut: true,
                    allowThis: false,
                    addRefReadOnlyModifier: true,
                    diagnostics: diagnostics);

                if (arglistToken.Kind() == SyntaxKind.ArgListKeyword)
                {
                    // This is a parse-time error in the native compiler; it is a semantic analysis error in Roslyn.

                    // error CS1669: __arglist is not valid in this context
                    diagnostics.Add(ErrorCode.ERR_IllegalVarArgs, new SourceLocation(arglistToken));
                }

                if (_refKind == RefKind.RefReadOnly)
                {
                    var modifierType = binder.GetWellKnownType(WellKnownType.System_Runtime_InteropServices_InAttribute, diagnostics, syntax.ReturnType);
                    _refCustomModifiers = ImmutableArray.Create(CSharpCustomModifier.CreateRequired(modifierType));
                }
                else
                {
                    _refCustomModifiers = ImmutableArray<CustomModifier>.Empty;
                }

                InitializeParameters(parameters);
            }

            public override string Name
            {
                get { return WellKnownMemberNames.DelegateInvokeName; }
            }

            public override RefKind RefKind
            {
                get { return _refKind; }
            }

            internal override LexicalSortKey GetLexicalSortKey()
            {
                // associate "Invoke and .ctor" with whole delegate declaration for the sorting purposes
                // other methods will be associated with delegate's identifier
                // we want this just to keep the order of synthesized methods the same as in Dev12
                // Dev12 order is not strictly alphabetical - .ctor and Invoke go before other members.
                // there are no real reasons for emitting the members in one order or another, 
                // so we will keep them the same.
                return new LexicalSortKey(this.syntaxReferenceOpt.GetLocation(), this.DeclaringCompilation);
            }

            internal override void AfterAddingTypeMembersChecks(ConversionsBase conversions, BindingDiagnosticBag diagnostics)
            {
                var syntax = (DelegateDeclarationSyntax)SyntaxRef.GetSyntax();
                var location = syntax.ReturnType.GetLocation();
                var compilation = DeclaringCompilation;

                Debug.Assert(location != null);

                base.AfterAddingTypeMembersChecks(conversions, diagnostics);

                if (_refKind == RefKind.RefReadOnly)
                {
                    compilation.EnsureIsReadOnlyAttributeExists(diagnostics, location, modifyCompilation: true);
                }

                ParameterHelpers.EnsureIsReadOnlyAttributeExists(compilation, Parameters, diagnostics, modifyCompilation: true);

                if (ReturnType.ContainsNativeInteger())
                {
                    compilation.EnsureNativeIntegerAttributeExists(diagnostics, location, modifyCompilation: true);
                }

                ParameterHelpers.EnsureNativeIntegerAttributeExists(compilation, Parameters, diagnostics, modifyCompilation: true);

                if (compilation.ShouldEmitNullableAttributes(this) &&
                    ReturnTypeWithAnnotations.NeedsNullableAttribute())
                {
                    compilation.EnsureNullableAttributeExists(diagnostics, location, modifyCompilation: true);
                }

                ParameterHelpers.EnsureNullableAttributeExists(compilation, this, Parameters, diagnostics, modifyCompilation: true);
            }

            public override ImmutableArray<CustomModifier> RefCustomModifiers => _refCustomModifiers;
        }

        private sealed class BeginInvokeMethod : SourceDelegateMethodSymbol
        {
            internal BeginInvokeMethod(
                InvokeMethod invoke,
                TypeWithAnnotations iAsyncResultType,
                TypeWithAnnotations objectType,
                TypeWithAnnotations asyncCallbackType,
                DelegateDeclarationSyntax syntax)
                : base((SourceNamedTypeSymbol)invoke.ContainingType, iAsyncResultType, syntax, MethodKind.Ordinary, DeclarationModifiers.Virtual | DeclarationModifiers.Public)
            {
                var parameters = ArrayBuilder<ParameterSymbol>.GetInstance();
                foreach (SourceParameterSymbol p in invoke.Parameters)
                {
                    var synthesizedParam = new SourceDelegateClonedParameterSymbolForBeginAndEndInvoke(originalParam: p, newOwner: this, newOrdinal: p.Ordinal);
                    parameters.Add(synthesizedParam);
                }

                int paramCount = invoke.ParameterCount;
                parameters.Add(SynthesizedParameterSymbol.Create(this, asyncCallbackType, paramCount, RefKind.None, GetUniqueParameterName(parameters, "callback")));
                parameters.Add(SynthesizedParameterSymbol.Create(this, objectType, paramCount + 1, RefKind.None, GetUniqueParameterName(parameters, "object")));

                InitializeParameters(parameters.ToImmutableAndFree());
            }

            public override string Name
            {
                get { return WellKnownMemberNames.DelegateBeginInvokeName; }
            }

            public override RefKind RefKind
            {
                get { return RefKind.None; }
            }

            internal override OneOrMany<SyntaxList<AttributeListSyntax>> GetReturnTypeAttributeDeclarations()
            {
                // BeginInvoke method doesn't have return type attributes
                // because it doesn't inherit Delegate declaration's return type.
                // It has a special return type: SpecialType.System.IAsyncResult.
                return OneOrMany.Create(default(SyntaxList<AttributeListSyntax>));
            }
        }

        private sealed class EndInvokeMethod : SourceDelegateMethodSymbol
        {
            private readonly InvokeMethod _invoke;

            internal EndInvokeMethod(
                InvokeMethod invoke,
                TypeWithAnnotations iAsyncResultType,
                DelegateDeclarationSyntax syntax)
                : base((SourceNamedTypeSymbol)invoke.ContainingType, invoke.ReturnTypeWithAnnotations, syntax, MethodKind.Ordinary, DeclarationModifiers.Virtual | DeclarationModifiers.Public)
            {
                _invoke = invoke;

                var parameters = ArrayBuilder<ParameterSymbol>.GetInstance();
                int ordinal = 0;

                foreach (SourceParameterSymbol p in invoke.Parameters)
                {
                    if (p.RefKind != RefKind.None)
                    {
                        var synthesizedParam = new SourceDelegateClonedParameterSymbolForBeginAndEndInvoke(originalParam: p, newOwner: this, newOrdinal: ordinal++);
                        parameters.Add(synthesizedParam);
                    }
                }

                parameters.Add(SynthesizedParameterSymbol.Create(this, iAsyncResultType, ordinal++, RefKind.None, GetUniqueParameterName(parameters, "result")));
                InitializeParameters(parameters.ToImmutableAndFree());
            }

            protected override SourceMemberMethodSymbol BoundAttributesSource => _invoke;

            public override string Name => WellKnownMemberNames.DelegateEndInvokeName;

            public override RefKind RefKind => _invoke.RefKind;

            public override ImmutableArray<CustomModifier> RefCustomModifiers => _invoke.RefCustomModifiers;
        }

        private static string GetUniqueParameterName(ArrayBuilder<ParameterSymbol> currentParameters, string name)
        {
            while (!IsUnique(currentParameters, name))
            {
                name = "__" + name;
            }

            return name;
        }

        private static bool IsUnique(ArrayBuilder<ParameterSymbol> currentParameters, string name)
        {
            foreach (var p in currentParameters)
            {
                if (string.CompareOrdinal(p.Name, name) == 0)
                {
                    return false;
                }
            }

            return true;
        }
    }
}<|MERGE_RESOLUTION|>--- conflicted
+++ resolved
@@ -100,12 +100,8 @@
 
             for (int i = 0; i < invoke.Parameters.Length; i++)
             {
-<<<<<<< HEAD
-                if (!parameter.TypeWithAnnotations.IsAtLeastAsVisibleAs(delegateType, ref useSiteInfo))
-=======
                 var parameterSymbol = invoke.Parameters[i];
                 if (!parameterSymbol.TypeWithAnnotations.IsAtLeastAsVisibleAs(delegateType, ref useSiteInfo))
->>>>>>> 67d940c4
                 {
                     // Inconsistent accessibility: parameter type '{1}' is less accessible than delegate '{0}'
                     diagnostics.Add(ErrorCode.ERR_BadVisDelegateParam, delegateType.Locations[0], delegateType, parameterSymbol.Type);
