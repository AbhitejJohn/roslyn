--- conflicted
+++ resolved
@@ -1399,11 +1399,7 @@
         /// scope around position is used.</param>
         /// <param name="name">The name of the symbol to find. If null is specified then symbols
         /// with any names are returned.</param>
-<<<<<<< HEAD
-        /// <param name="includeReducedExtensionMethods">Consider extension members. Classic extension methods will be returned in reduced form.</param>
-=======
         /// <param name="includeExtensions">Consider extension members. Classic extension methods will be returned in reduced form.</param>
->>>>>>> 14d407d9
         /// <returns>A list of symbols that were found. If no symbols were found, an empty list is returned.</returns>
         /// <remarks>
         /// The "position" is used to determine what variables are visible and accessible. Even if "container" is
@@ -1418,11 +1414,7 @@
             int position,
             NamespaceOrTypeSymbol container = null,
             string name = null,
-<<<<<<< HEAD
-            bool includeReducedExtensionMethods = false)
-=======
             bool includeExtensions = false)
->>>>>>> 14d407d9
         {
             var options = includeExtensions ? LookupOptions.IncludeExtensionMembers : LookupOptions.Default;
             return LookupSymbolsInternal(position, container, name, options, useBaseReferenceAccessibility: false);
@@ -4622,11 +4614,7 @@
             var receiver = node.ReceiverOpt;
             var name = node.Name;
 
-<<<<<<< HEAD
-            // Extension methods, all scopes.
-=======
             // Extension members, all scopes.
->>>>>>> 14d407d9
             if (node.SearchExtensions && receiver.Type is { } receiverType)
             {
                 Debug.Assert(receiver != null);
@@ -4677,10 +4665,7 @@
             return filteredMembers.ToImmutableAndFree();
         }
 
-<<<<<<< HEAD
-=======
 #nullable enable
->>>>>>> 14d407d9
         // Reduce classic extension methods to their reduced form, and remove:
         //   a) Extension methods are aren't applicable to receiverType
         //   including constraint checking.
