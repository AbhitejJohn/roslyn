--- conflicted
+++ resolved
@@ -8050,7 +8050,27 @@
   <data name="ERR_DataSectionStringLiteralHashCollision" xml:space="preserve">
     <value>Cannot emit this string literal into the data section because it has XXHash128 collision with another string literal: {0}</value>
   </data>
-<<<<<<< HEAD
+  <data name="IDS_FeaturePartialEventsAndConstructors" xml:space="preserve">
+    <value>partial events and constructors</value>
+  </data>
+  <data name="ERR_PartialMemberMissingImplementation" xml:space="preserve">
+    <value>Partial member '{0}' must have an implementation part.</value>
+  </data>
+  <data name="ERR_PartialMemberMissingDefinition" xml:space="preserve">
+    <value>Partial member '{0}' must have a definition part.</value>
+  </data>
+  <data name="ERR_PartialMemberDuplicateDefinition" xml:space="preserve">
+    <value>Partial member '{0}' may not have multiple defining declarations.</value>
+  </data>
+  <data name="ERR_PartialMemberDuplicateImplementation" xml:space="preserve">
+    <value>Partial member '{0}' may not have multiple implementing declarations.</value>
+  </data>
+  <data name="ERR_PartialEventInitializer" xml:space="preserve">
+    <value>'{0}': partial event cannot have initializer</value>
+  </data>
+  <data name="ERR_PartialConstructorInitializer" xml:space="preserve">
+    <value>'{0}': only the implementing declaration of a partial constructor can have an initializer</value>
+  </data>
   <data name="IDS_FeatureExtensions" xml:space="preserve">
     <value>extensions</value>
   </data>
@@ -8068,27 +8088,5 @@
   </data>
   <data name="ERR_ReceiverParameterOnlyOne" xml:space="preserve">
     <value>An extension container can have only one receiver parameter</value>
-=======
-  <data name="IDS_FeaturePartialEventsAndConstructors" xml:space="preserve">
-    <value>partial events and constructors</value>
-  </data>
-  <data name="ERR_PartialMemberMissingImplementation" xml:space="preserve">
-    <value>Partial member '{0}' must have an implementation part.</value>
-  </data>
-  <data name="ERR_PartialMemberMissingDefinition" xml:space="preserve">
-    <value>Partial member '{0}' must have a definition part.</value>
-  </data>
-  <data name="ERR_PartialMemberDuplicateDefinition" xml:space="preserve">
-    <value>Partial member '{0}' may not have multiple defining declarations.</value>
-  </data>
-  <data name="ERR_PartialMemberDuplicateImplementation" xml:space="preserve">
-    <value>Partial member '{0}' may not have multiple implementing declarations.</value>
-  </data>
-  <data name="ERR_PartialEventInitializer" xml:space="preserve">
-    <value>'{0}': partial event cannot have initializer</value>
-  </data>
-  <data name="ERR_PartialConstructorInitializer" xml:space="preserve">
-    <value>'{0}': only the implementing declaration of a partial constructor can have an initializer</value>
->>>>>>> 55191f6c
   </data>
 </root>