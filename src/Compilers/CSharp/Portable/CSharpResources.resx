--- conflicted
+++ resolved
@@ -8047,33 +8047,31 @@
   <data name="WRN_InterceptsLocationAttributeUnsupportedSignature_Title" xml:space="preserve">
     <value>'InterceptsLocationAttribute(string, int, int)' is not supported. Move to 'InterceptableLocation'-based generation of these attributes instead. (https://github.com/dotnet/roslyn/issues/72133)</value>
   </data>
-<<<<<<< HEAD
+  <data name="ERR_DataSectionStringLiteralHashCollision" xml:space="preserve">
+    <value>Cannot emit this string literal into the data section because it has XXHash128 collision with another string literal: {0}</value>
+  </data>
+  <data name="IDS_FeaturePartialEventsAndConstructors" xml:space="preserve">
+    <value>partial events and constructors</value>
+  </data>
+  <data name="ERR_PartialMemberMissingImplementation" xml:space="preserve">
+    <value>Partial member '{0}' must have an implementation part.</value>
+  </data>
+  <data name="ERR_PartialMemberMissingDefinition" xml:space="preserve">
+    <value>Partial member '{0}' must have a definition part.</value>
+  </data>
+  <data name="ERR_PartialMemberDuplicateDefinition" xml:space="preserve">
+    <value>Partial member '{0}' may not have multiple defining declarations.</value>
+  </data>
+  <data name="ERR_PartialMemberDuplicateImplementation" xml:space="preserve">
+    <value>Partial member '{0}' may not have multiple implementing declarations.</value>
+  </data>
+  <data name="ERR_PartialEventInitializer" xml:space="preserve">
+    <value>'{0}': partial event cannot have initializer</value>
+  </data>
+  <data name="ERR_PartialConstructorInitializer" xml:space="preserve">
+    <value>'{0}': only the implementing declaration of a partial constructor can have an initializer</value>
+  </data>
   <data name="IDS_FeatureNullConditionalAssignment" xml:space="preserve">
     <value>null conditional assignment</value>
-=======
-  <data name="ERR_DataSectionStringLiteralHashCollision" xml:space="preserve">
-    <value>Cannot emit this string literal into the data section because it has XXHash128 collision with another string literal: {0}</value>
-  </data>
-  <data name="IDS_FeaturePartialEventsAndConstructors" xml:space="preserve">
-    <value>partial events and constructors</value>
-  </data>
-  <data name="ERR_PartialMemberMissingImplementation" xml:space="preserve">
-    <value>Partial member '{0}' must have an implementation part.</value>
-  </data>
-  <data name="ERR_PartialMemberMissingDefinition" xml:space="preserve">
-    <value>Partial member '{0}' must have a definition part.</value>
-  </data>
-  <data name="ERR_PartialMemberDuplicateDefinition" xml:space="preserve">
-    <value>Partial member '{0}' may not have multiple defining declarations.</value>
-  </data>
-  <data name="ERR_PartialMemberDuplicateImplementation" xml:space="preserve">
-    <value>Partial member '{0}' may not have multiple implementing declarations.</value>
-  </data>
-  <data name="ERR_PartialEventInitializer" xml:space="preserve">
-    <value>'{0}': partial event cannot have initializer</value>
-  </data>
-  <data name="ERR_PartialConstructorInitializer" xml:space="preserve">
-    <value>'{0}': only the implementing declaration of a partial constructor can have an initializer</value>
->>>>>>> ccbcec9a
   </data>
 </root>