﻿<?xml version="1.0" encoding="utf-8"?>
<root>
  <!-- 
    Microsoft ResX Schema 
    
    Version 2.0
    
    The primary goals of this format is to allow a simple XML format 
    that is mostly human readable. The generation and parsing of the 
    various data types are done through the TypeConverter classes 
    associated with the data types.
    
    Example:
    
    ... ado.net/XML headers & schema ...
    <resheader name="resmimetype">text/microsoft-resx</resheader>
    <resheader name="version">2.0</resheader>
    <resheader name="reader">System.Resources.ResXResourceReader, System.Windows.Forms, ...</resheader>
    <resheader name="writer">System.Resources.ResXResourceWriter, System.Windows.Forms, ...</resheader>
    <data name="Name1"><value>this is my long string</value><comment>this is a comment</comment></data>
    <data name="Color1" type="System.Drawing.Color, System.Drawing">Blue</data>
    <data name="Bitmap1" mimetype="application/x-microsoft.net.object.binary.base64">
        <value>[base64 mime encoded serialized .NET Framework object]</value>
    </data>
    <data name="Icon1" type="System.Drawing.Icon, System.Drawing" mimetype="application/x-microsoft.net.object.bytearray.base64">
        <value>[base64 mime encoded string representing a byte array form of the .NET Framework object]</value>
        <comment>This is a comment</comment>
    </data>
                
    There are any number of "resheader" rows that contain simple 
    name/value pairs.
    
    Each data row contains a name, and value. The row also contains a 
    type or mimetype. Type corresponds to a .NET class that support 
    text/value conversion through the TypeConverter architecture. 
    Classes that don't support this are serialized and stored with the 
    mimetype set.
    
    The mimetype is used for serialized objects, and tells the 
    ResXResourceReader how to depersist the object. This is currently not 
    extensible. For a given mimetype the value must be set accordingly:
    
    Note - application/x-microsoft.net.object.binary.base64 is the format 
    that the ResXResourceWriter will generate, however the reader can 
    read any of the formats listed below.
    
    mimetype: application/x-microsoft.net.object.binary.base64
    value   : The object must be serialized with 
            : System.Runtime.Serialization.Formatters.Binary.BinaryFormatter
            : and then encoded with base64 encoding.
    
    mimetype: application/x-microsoft.net.object.soap.base64
    value   : The object must be serialized with 
            : System.Runtime.Serialization.Formatters.Soap.SoapFormatter
            : and then encoded with base64 encoding.

    mimetype: application/x-microsoft.net.object.bytearray.base64
    value   : The object must be serialized into a byte array 
            : using a System.ComponentModel.TypeConverter
            : and then encoded with base64 encoding.
    -->
  <xsd:schema id="root" xmlns="" xmlns:xsd="http://www.w3.org/2001/XMLSchema" xmlns:msdata="urn:schemas-microsoft-com:xml-msdata">
    <xsd:import namespace="http://www.w3.org/XML/1998/namespace" />
    <xsd:element name="root" msdata:IsDataSet="true">
      <xsd:complexType>
        <xsd:choice maxOccurs="unbounded">
          <xsd:element name="metadata">
            <xsd:complexType>
              <xsd:sequence>
                <xsd:element name="value" type="xsd:string" minOccurs="0" />
              </xsd:sequence>
              <xsd:attribute name="name" use="required" type="xsd:string" />
              <xsd:attribute name="type" type="xsd:string" />
              <xsd:attribute name="mimetype" type="xsd:string" />
              <xsd:attribute ref="xml:space" />
            </xsd:complexType>
          </xsd:element>
          <xsd:element name="assembly">
            <xsd:complexType>
              <xsd:attribute name="alias" type="xsd:string" />
              <xsd:attribute name="name" type="xsd:string" />
            </xsd:complexType>
          </xsd:element>
          <xsd:element name="data">
            <xsd:complexType>
              <xsd:sequence>
                <xsd:element name="value" type="xsd:string" minOccurs="0" msdata:Ordinal="1" />
                <xsd:element name="comment" type="xsd:string" minOccurs="0" msdata:Ordinal="2" />
              </xsd:sequence>
              <xsd:attribute name="name" type="xsd:string" use="required" msdata:Ordinal="1" />
              <xsd:attribute name="type" type="xsd:string" msdata:Ordinal="3" />
              <xsd:attribute name="mimetype" type="xsd:string" msdata:Ordinal="4" />
              <xsd:attribute ref="xml:space" />
            </xsd:complexType>
          </xsd:element>
          <xsd:element name="resheader">
            <xsd:complexType>
              <xsd:sequence>
                <xsd:element name="value" type="xsd:string" minOccurs="0" msdata:Ordinal="1" />
              </xsd:sequence>
              <xsd:attribute name="name" type="xsd:string" use="required" />
            </xsd:complexType>
          </xsd:element>
        </xsd:choice>
      </xsd:complexType>
    </xsd:element>
  </xsd:schema>
  <resheader name="resmimetype">
    <value>text/microsoft-resx</value>
  </resheader>
  <resheader name="version">
    <value>2.0</value>
  </resheader>
  <resheader name="reader">
    <value>System.Resources.ResXResourceReader, System.Windows.Forms, Version=4.0.0.0, Culture=neutral, PublicKeyToken=b77a5c561934e089</value>
  </resheader>
  <resheader name="writer">
    <value>System.Resources.ResXResourceWriter, System.Windows.Forms, Version=4.0.0.0, Culture=neutral, PublicKeyToken=b77a5c561934e089</value>
  </resheader>
  <data name="IDS_NULL" xml:space="preserve">
    <value>&lt;null&gt;</value>
  </data>
  <data name="IDS_ThrowExpression" xml:space="preserve">
    <value>&lt;throw expression&gt;</value>
  </data>
  <data name="IDS_FeatureSwitchExpression" xml:space="preserve">
    <value>&lt;switch expression&gt;</value>
  </data>
  <data name="IDS_FeatureLocalFunctionAttributes" xml:space="preserve">
    <value>local function attributes</value>
  </data>
  <data name="IDS_FeatureExternLocalFunctions" xml:space="preserve">
    <value>extern local functions</value>
  </data>
  <data name="IDS_RELATEDERROR" xml:space="preserve">
    <value>(Location of symbol related to previous error)</value>
  </data>
  <data name="IDS_RELATEDWARNING" xml:space="preserve">
    <value>(Location of symbol related to previous warning)</value>
  </data>
  <data name="IDS_XMLIGNORED" xml:space="preserve">
    <value>&lt;!-- Badly formed XML comment ignored for member "{0}" --&gt;</value>
  </data>
  <data name="IDS_XMLIGNORED2" xml:space="preserve">
    <value> Badly formed XML file "{0}" cannot be included </value>
  </data>
  <data name="IDS_XMLFAILEDINCLUDE" xml:space="preserve">
    <value> Failed to insert some or all of included XML </value>
  </data>
  <data name="IDS_XMLBADINCLUDE" xml:space="preserve">
    <value> Include tag is invalid </value>
  </data>
  <data name="IDS_XMLNOINCLUDE" xml:space="preserve">
    <value> No matching elements were found for the following include tag </value>
  </data>
  <data name="IDS_XMLMISSINGINCLUDEFILE" xml:space="preserve">
    <value>Missing file attribute</value>
  </data>
  <data name="IDS_XMLMISSINGINCLUDEPATH" xml:space="preserve">
    <value>Missing path attribute</value>
  </data>
  <data name="IDS_Missing" xml:space="preserve">
    <value>&lt;missing&gt;</value>
  </data>
  <data name="IDS_GlobalNamespace" xml:space="preserve">
    <value>&lt;global namespace&gt;</value>
  </data>
  <data name="IDS_FeatureGenerics" xml:space="preserve">
    <value>generics</value>
  </data>
  <data name="IDS_FeatureAnonDelegates" xml:space="preserve">
    <value>anonymous methods</value>
  </data>
  <data name="IDS_FeatureModuleAttrLoc" xml:space="preserve">
    <value>module as an attribute target specifier</value>
  </data>
  <data name="IDS_FeatureGlobalNamespace" xml:space="preserve">
    <value>namespace alias qualifier</value>
  </data>
  <data name="IDS_FeatureFixedBuffer" xml:space="preserve">
    <value>fixed size buffers</value>
  </data>
  <data name="IDS_FeaturePragma" xml:space="preserve">
    <value>#pragma</value>
  </data>
  <data name="IDS_FeatureStaticClasses" xml:space="preserve">
    <value>static classes</value>
  </data>
  <data name="IDS_FeatureReadOnlyStructs" xml:space="preserve">
    <value>readonly structs</value>
  </data>
  <data name="IDS_FeaturePartialTypes" xml:space="preserve">
    <value>partial types</value>
  </data>
  <data name="IDS_FeatureAsync" xml:space="preserve">
    <value>async function</value>
  </data>
  <data name="IDS_FeatureSwitchOnBool" xml:space="preserve">
    <value>switch on boolean type</value>
  </data>
  <data name="IDS_MethodGroup" xml:space="preserve">
    <value>method group</value>
  </data>
  <data name="IDS_AnonMethod" xml:space="preserve">
    <value>anonymous method</value>
  </data>
  <data name="IDS_Lambda" xml:space="preserve">
    <value>lambda expression</value>
  </data>
  <data name="IDS_Collection" xml:space="preserve">
    <value>collection</value>
  </data>
  <data name="IDS_Disposable" xml:space="preserve">
    <value>disposable</value>
  </data>
  <data name="IDS_FeaturePropertyAccessorMods" xml:space="preserve">
    <value>access modifiers on properties</value>
  </data>
  <data name="IDS_FeatureExternAlias" xml:space="preserve">
    <value>extern alias</value>
  </data>
  <data name="IDS_FeatureIterators" xml:space="preserve">
    <value>iterators</value>
  </data>
  <data name="IDS_FeatureDefault" xml:space="preserve">
    <value>default operator</value>
  </data>
  <data name="IDS_FeatureAsyncStreams" xml:space="preserve">
    <value>async streams</value>
  </data>
  <data name="IDS_FeatureUnmanagedConstructedTypes" xml:space="preserve">
    <value>unmanaged constructed types</value>
  </data>
  <data name="IDS_FeatureReadOnlyMembers" xml:space="preserve">
    <value>readonly members</value>
  </data>
  <data name="IDS_FeatureDefaultLiteral" xml:space="preserve">
    <value>default literal</value>
  </data>
  <data name="IDS_FeaturePrivateProtected" xml:space="preserve">
    <value>private protected</value>
  </data>
  <data name="IDS_FeatureTupleEquality" xml:space="preserve">
    <value>tuple equality</value>
  </data>
  <data name="IDS_FeatureNullable" xml:space="preserve">
    <value>nullable types</value>
  </data>
  <data name="IDS_FeaturePatternMatching" xml:space="preserve">
    <value>pattern matching</value>
  </data>
  <data name="IDS_FeatureExpressionBodiedAccessor" xml:space="preserve">
    <value>expression body property accessor</value>
  </data>
  <data name="IDS_FeatureExpressionBodiedDeOrConstructor" xml:space="preserve">
    <value>expression body constructor and destructor</value>
  </data>
  <data name="IDS_FeatureThrowExpression" xml:space="preserve">
    <value>throw expression</value>
  </data>
  <data name="IDS_FeatureImplicitArray" xml:space="preserve">
    <value>implicitly typed array</value>
  </data>
  <data name="IDS_FeatureImplicitLocal" xml:space="preserve">
    <value>implicitly typed local variable</value>
  </data>
  <data name="IDS_FeatureAnonymousTypes" xml:space="preserve">
    <value>anonymous types</value>
  </data>
  <data name="IDS_FeatureAutoImplementedProperties" xml:space="preserve">
    <value>automatically implemented properties</value>
  </data>
  <data name="IDS_FeatureReadonlyAutoImplementedProperties" xml:space="preserve">
    <value>readonly automatically implemented properties</value>
  </data>
  <data name="IDS_FeatureObjectInitializer" xml:space="preserve">
    <value>object initializer</value>
  </data>
  <data name="IDS_FeatureCollectionInitializer" xml:space="preserve">
    <value>collection initializer</value>
  </data>
  <data name="IDS_FeatureQueryExpression" xml:space="preserve">
    <value>query expression</value>
  </data>
  <data name="IDS_FeatureExtensionMethod" xml:space="preserve">
    <value>extension method</value>
  </data>
  <data name="IDS_FeaturePartialMethod" xml:space="preserve">
    <value>partial method</value>
  </data>
  <data name="IDS_SK_METHOD" xml:space="preserve">
    <value>method</value>
  </data>
  <data name="IDS_SK_TYPE" xml:space="preserve">
    <value>type</value>
  </data>
  <data name="IDS_SK_NAMESPACE" xml:space="preserve">
    <value>namespace</value>
  </data>
  <data name="IDS_SK_FIELD" xml:space="preserve">
    <value>field</value>
  </data>
  <data name="IDS_SK_PROPERTY" xml:space="preserve">
    <value>property</value>
  </data>
  <data name="IDS_SK_UNKNOWN" xml:space="preserve">
    <value>element</value>
  </data>
  <data name="IDS_SK_VARIABLE" xml:space="preserve">
    <value>variable</value>
  </data>
  <data name="IDS_SK_LABEL" xml:space="preserve">
    <value>label</value>
  </data>
  <data name="IDS_SK_EVENT" xml:space="preserve">
    <value>event</value>
  </data>
  <data name="IDS_SK_TYVAR" xml:space="preserve">
    <value>type parameter</value>
  </data>
  <data name="IDS_SK_ARRAY" xml:space="preserve">
    <value>array</value>
  </data>
  <data name="IDS_SK_POINTER" xml:space="preserve">
    <value>pointer</value>
  </data>
  <data name="IDS_SK_FUNCTION_POINTER" xml:space="preserve">
    <value>function pointer</value>
  </data>
  <data name="IDS_SK_DYNAMIC" xml:space="preserve">
    <value>dynamic</value>
  </data>
  <data name="IDS_SK_ALIAS" xml:space="preserve">
    <value>using alias</value>
  </data>
  <data name="IDS_SK_EXTERNALIAS" xml:space="preserve">
    <value>extern alias</value>
  </data>
  <data name="IDS_SK_CONSTRUCTOR" xml:space="preserve">
    <value>constructor</value>
  </data>
  <data name="IDS_FOREACHLOCAL" xml:space="preserve">
    <value>foreach iteration variable</value>
  </data>
  <data name="IDS_FIXEDLOCAL" xml:space="preserve">
    <value>fixed variable</value>
  </data>
  <data name="IDS_USINGLOCAL" xml:space="preserve">
    <value>using variable</value>
  </data>
  <data name="IDS_Contravariant" xml:space="preserve">
    <value>contravariant</value>
  </data>
  <data name="IDS_Contravariantly" xml:space="preserve">
    <value>contravariantly</value>
  </data>
  <data name="IDS_Covariant" xml:space="preserve">
    <value>covariant</value>
  </data>
  <data name="IDS_Covariantly" xml:space="preserve">
    <value>covariantly</value>
  </data>
  <data name="IDS_Invariantly" xml:space="preserve">
    <value>invariantly</value>
  </data>
  <data name="IDS_FeatureDynamic" xml:space="preserve">
    <value>dynamic</value>
  </data>
  <data name="IDS_FeatureNamedArgument" xml:space="preserve">
    <value>named argument</value>
  </data>
  <data name="IDS_FeatureOptionalParameter" xml:space="preserve">
    <value>optional parameter</value>
  </data>
  <data name="IDS_FeatureExceptionFilter" xml:space="preserve">
    <value>exception filter</value>
  </data>
  <data name="IDS_FeatureTypeVariance" xml:space="preserve">
    <value>type variance</value>
  </data>
  <data name="IDS_Parameter" xml:space="preserve">
    <value>parameter</value>
  </data>
  <data name="IDS_Return" xml:space="preserve">
    <value>return</value>
  </data>
  <data name="XML_InvalidToken" xml:space="preserve">
    <value>The character(s) '{0}' cannot be used at this location.</value>
  </data>
  <data name="XML_IncorrectComment" xml:space="preserve">
    <value>Incorrect syntax was used in a comment.</value>
  </data>
  <data name="XML_InvalidCharEntity" xml:space="preserve">
    <value>An invalid character was found inside an entity reference.</value>
  </data>
  <data name="XML_ExpectedEndOfTag" xml:space="preserve">
    <value>Expected '&gt;' or '/&gt;' to close tag '{0}'.</value>
  </data>
  <data name="XML_ExpectedIdentifier" xml:space="preserve">
    <value>An identifier was expected.</value>
  </data>
  <data name="XML_InvalidUnicodeChar" xml:space="preserve">
    <value>Invalid unicode character.</value>
  </data>
  <data name="XML_InvalidWhitespace" xml:space="preserve">
    <value>Whitespace is not allowed at this location.</value>
  </data>
  <data name="XML_LessThanInAttributeValue" xml:space="preserve">
    <value>The character '&lt;' cannot be used in an attribute value.</value>
  </data>
  <data name="XML_MissingEqualsAttribute" xml:space="preserve">
    <value>Missing equals sign between attribute and attribute value.</value>
  </data>
  <data name="XML_RefUndefinedEntity_1" xml:space="preserve">
    <value>Reference to undefined entity '{0}'.</value>
  </data>
  <data name="XML_StringLiteralNoStartQuote" xml:space="preserve">
    <value>A string literal was expected, but no opening quotation mark was found.</value>
  </data>
  <data name="XML_StringLiteralNoEndQuote" xml:space="preserve">
    <value>Missing closing quotation mark for string literal.</value>
  </data>
  <data name="XML_StringLiteralNonAsciiQuote" xml:space="preserve">
    <value>Non-ASCII quotations marks may not be used around string literals.</value>
  </data>
  <data name="XML_EndTagNotExpected" xml:space="preserve">
    <value>End tag was not expected at this location.</value>
  </data>
  <data name="XML_ElementTypeMatch" xml:space="preserve">
    <value>End tag '{0}' does not match the start tag '{1}'.</value>
  </data>
  <data name="XML_EndTagExpected" xml:space="preserve">
    <value>Expected an end tag for element '{0}'.</value>
  </data>
  <data name="XML_WhitespaceMissing" xml:space="preserve">
    <value>Required white space was missing.</value>
  </data>
  <data name="XML_ExpectedEndOfXml" xml:space="preserve">
    <value>Unexpected character at this location.</value>
  </data>
  <data name="XML_CDataEndTagNotAllowed" xml:space="preserve">
    <value>The literal string ']]&gt;' is not allowed in element content.</value>
  </data>
  <data name="XML_DuplicateAttribute" xml:space="preserve">
    <value>Duplicate '{0}' attribute</value>
  </data>
  <data name="ERR_NoMetadataFile" xml:space="preserve">
    <value>Metadata file '{0}' could not be found</value>
  </data>
  <data name="ERR_MetadataReferencesNotSupported" xml:space="preserve">
    <value>Metadata references are not supported.</value>
  </data>
  <data name="FTL_MetadataCantOpenFile" xml:space="preserve">
    <value>Metadata file '{0}' could not be opened -- {1}</value>
  </data>
  <data name="ERR_NoTypeDef" xml:space="preserve">
    <value>The type '{0}' is defined in an assembly that is not referenced. You must add a reference to assembly '{1}'.</value>
  </data>
  <data name="ERR_NoTypeDefFromModule" xml:space="preserve">
    <value>The type '{0}' is defined in a module that has not been added. You must add the module '{1}'.</value>
  </data>
  <data name="ERR_OutputWriteFailed" xml:space="preserve">
    <value>Could not write to output file '{0}' -- '{1}'</value>
  </data>
  <data name="ERR_MultipleEntryPoints" xml:space="preserve">
    <value>Program has more than one entry point defined. Compile with /main to specify the type that contains the entry point.</value>
  </data>
  <data name="ERR_BadBinaryOps" xml:space="preserve">
    <value>Operator '{0}' cannot be applied to operands of type '{1}' and '{2}'</value>
  </data>
  <data name="ERR_AmbigBinaryOpsOnUnconstrainedDefault" xml:space="preserve">
    <value>Operator '{0}' cannot be applied to 'default' and operand of type '{1}' because it is a type parameter that is not known to be a reference type</value>
  </data>
  <data name="ERR_IntDivByZero" xml:space="preserve">
    <value>Division by constant zero</value>
  </data>
  <data name="ERR_BadIndexLHS" xml:space="preserve">
    <value>Cannot apply indexing with [] to an expression of type '{0}'</value>
  </data>
  <data name="ERR_BadIndexCount" xml:space="preserve">
    <value>Wrong number of indices inside []; expected {0}</value>
  </data>
  <data name="ERR_BadUnaryOp" xml:space="preserve">
    <value>Operator '{0}' cannot be applied to operand of type '{1}'</value>
  </data>
  <data name="ERR_BadOpOnNullOrDefaultOrNew" xml:space="preserve">
    <value>Operator '{0}' cannot be applied to operand '{1}'</value>
  </data>
  <data name="ERR_ThisInStaticMeth" xml:space="preserve">
    <value>Keyword 'this' is not valid in a static property, static method, or static field initializer</value>
  </data>
  <data name="ERR_ThisInBadContext" xml:space="preserve">
    <value>Keyword 'this' is not available in the current context</value>
  </data>
  <data name="ERR_OmittedTypeArgument" xml:space="preserve">
    <value>Omitting the type argument is not allowed in the current context</value>
  </data>
  <data name="WRN_InvalidMainSig" xml:space="preserve">
    <value>'{0}' has the wrong signature to be an entry point</value>
  </data>
  <data name="WRN_InvalidMainSig_Title" xml:space="preserve">
    <value>Method has the wrong signature to be an entry point</value>
  </data>
  <data name="ERR_NoImplicitConv" xml:space="preserve">
    <value>Cannot implicitly convert type '{0}' to '{1}'</value>
  </data>
  <data name="ERR_NoExplicitConv" xml:space="preserve">
    <value>Cannot convert type '{0}' to '{1}'</value>
  </data>
  <data name="ERR_ConstOutOfRange" xml:space="preserve">
    <value>Constant value '{0}' cannot be converted to a '{1}'</value>
  </data>
  <data name="ERR_AmbigBinaryOps" xml:space="preserve">
    <value>Operator '{0}' is ambiguous on operands of type '{1}' and '{2}'</value>
  </data>
  <data name="ERR_AmbigBinaryOpsOnDefault" xml:space="preserve">
    <value>Operator '{0}' is ambiguous on operands '{1}' and '{2}'</value>
  </data>
  <data name="ERR_AmbigUnaryOp" xml:space="preserve">
    <value>Operator '{0}' is ambiguous on an operand of type '{1}'</value>
  </data>
  <data name="ERR_InAttrOnOutParam" xml:space="preserve">
    <value>An out parameter cannot have the In attribute</value>
  </data>
  <data name="ERR_ValueCantBeNull" xml:space="preserve">
    <value>Cannot convert null to '{0}' because it is a non-nullable value type</value>
  </data>
  <data name="ERR_NoExplicitBuiltinConv" xml:space="preserve">
    <value>Cannot convert type '{0}' to '{1}' via a reference conversion, boxing conversion, unboxing conversion, wrapping conversion, or null type conversion</value>
  </data>
  <data name="FTL_DebugEmitFailure" xml:space="preserve">
    <value>Unexpected error writing debug information -- '{0}'</value>
  </data>
  <data name="ERR_BadVisReturnType" xml:space="preserve">
    <value>Inconsistent accessibility: return type '{1}' is less accessible than method '{0}'</value>
  </data>
  <data name="ERR_BadVisParamType" xml:space="preserve">
    <value>Inconsistent accessibility: parameter type '{1}' is less accessible than method '{0}'</value>
  </data>
  <data name="ERR_BadVisFieldType" xml:space="preserve">
    <value>Inconsistent accessibility: field type '{1}' is less accessible than field '{0}'</value>
  </data>
  <data name="ERR_BadVisPropertyType" xml:space="preserve">
    <value>Inconsistent accessibility: property type '{1}' is less accessible than property '{0}'</value>
  </data>
  <data name="ERR_BadVisIndexerReturn" xml:space="preserve">
    <value>Inconsistent accessibility: indexer return type '{1}' is less accessible than indexer '{0}'</value>
  </data>
  <data name="ERR_BadVisIndexerParam" xml:space="preserve">
    <value>Inconsistent accessibility: parameter type '{1}' is less accessible than indexer '{0}'</value>
  </data>
  <data name="ERR_BadVisOpReturn" xml:space="preserve">
    <value>Inconsistent accessibility: return type '{1}' is less accessible than operator '{0}'</value>
  </data>
  <data name="ERR_BadVisOpParam" xml:space="preserve">
    <value>Inconsistent accessibility: parameter type '{1}' is less accessible than operator '{0}'</value>
  </data>
  <data name="ERR_BadVisDelegateReturn" xml:space="preserve">
    <value>Inconsistent accessibility: return type '{1}' is less accessible than delegate '{0}'</value>
  </data>
  <data name="ERR_BadVisDelegateParam" xml:space="preserve">
    <value>Inconsistent accessibility: parameter type '{1}' is less accessible than delegate '{0}'</value>
  </data>
  <data name="ERR_BadVisBaseClass" xml:space="preserve">
    <value>Inconsistent accessibility: base class '{1}' is less accessible than class '{0}'</value>
  </data>
  <data name="ERR_BadVisBaseInterface" xml:space="preserve">
    <value>Inconsistent accessibility: base interface '{1}' is less accessible than interface '{0}'</value>
  </data>
  <data name="ERR_EventNeedsBothAccessors" xml:space="preserve">
    <value>'{0}': event property must have both add and remove accessors</value>
  </data>
  <data name="ERR_AbstractEventHasAccessors" xml:space="preserve">
    <value>'{0}': abstract event cannot use event accessor syntax</value>
  </data>
  <data name="ERR_EventNotDelegate" xml:space="preserve">
    <value>'{0}': event must be of a delegate type</value>
  </data>
  <data name="WRN_UnreferencedEvent" xml:space="preserve">
    <value>The event '{0}' is never used</value>
  </data>
  <data name="WRN_UnreferencedEvent_Title" xml:space="preserve">
    <value>Event is never used</value>
  </data>
  <data name="ERR_InterfaceEventInitializer" xml:space="preserve">
    <value>'{0}': instance event in interface cannot have initializer</value>
  </data>
  <data name="ERR_BadEventUsage" xml:space="preserve">
    <value>The event '{0}' can only appear on the left hand side of += or -= (except when used from within the type '{1}')</value>
  </data>
  <data name="ERR_ExplicitEventFieldImpl" xml:space="preserve">
    <value>An explicit interface implementation of an event must use event accessor syntax</value>
  </data>
  <data name="ERR_CantOverrideNonEvent" xml:space="preserve">
    <value>'{0}': cannot override; '{1}' is not an event</value>
  </data>
  <data name="ERR_AddRemoveMustHaveBody" xml:space="preserve">
    <value>An add or remove accessor must have a body</value>
  </data>
  <data name="ERR_AbstractEventInitializer" xml:space="preserve">
    <value>'{0}': abstract event cannot have initializer</value>
  </data>
  <data name="ERR_ReservedAssemblyName" xml:space="preserve">
    <value>The assembly name '{0}' is reserved and cannot be used as a reference in an interactive session</value>
  </data>
  <data name="ERR_ReservedEnumerator" xml:space="preserve">
    <value>The enumerator name '{0}' is reserved and cannot be used</value>
  </data>
  <data name="ERR_AsMustHaveReferenceType" xml:space="preserve">
    <value>The as operator must be used with a reference type or nullable type ('{0}' is a non-nullable value type)</value>
  </data>
  <data name="WRN_LowercaseEllSuffix" xml:space="preserve">
    <value>The 'l' suffix is easily confused with the digit '1' -- use 'L' for clarity</value>
  </data>
  <data name="WRN_LowercaseEllSuffix_Title" xml:space="preserve">
    <value>The 'l' suffix is easily confused with the digit '1'</value>
  </data>
  <data name="ERR_BadEventUsageNoField" xml:space="preserve">
    <value>The event '{0}' can only appear on the left hand side of += or -=</value>
  </data>
  <data name="ERR_ConstraintOnlyAllowedOnGenericDecl" xml:space="preserve">
    <value>Constraints are not allowed on non-generic declarations</value>
  </data>
  <data name="ERR_TypeParamMustBeIdentifier" xml:space="preserve">
    <value>Type parameter declaration must be an identifier not a type</value>
  </data>
  <data name="ERR_MemberReserved" xml:space="preserve">
    <value>Type '{1}' already reserves a member called '{0}' with the same parameter types</value>
  </data>
  <data name="ERR_DuplicateParamName" xml:space="preserve">
    <value>The parameter name '{0}' is a duplicate</value>
  </data>
  <data name="ERR_DuplicateNameInNS" xml:space="preserve">
    <value>The namespace '{1}' already contains a definition for '{0}'</value>
  </data>
  <data name="ERR_DuplicateNameInClass" xml:space="preserve">
    <value>The type '{0}' already contains a definition for '{1}'</value>
  </data>
  <data name="ERR_NameNotInContext" xml:space="preserve">
    <value>The name '{0}' does not exist in the current context</value>
  </data>
  <data name="ERR_NameNotInContextPossibleMissingReference" xml:space="preserve">
    <value>The name '{0}' does not exist in the current context (are you missing a reference to assembly '{1}'?)</value>
  </data>
  <data name="ERR_AmbigContext" xml:space="preserve">
    <value>'{0}' is an ambiguous reference between '{1}' and '{2}'</value>
  </data>
  <data name="WRN_DuplicateUsing" xml:space="preserve">
    <value>The using directive for '{0}' appeared previously in this namespace</value>
  </data>
  <data name="WRN_DuplicateUsing_Title" xml:space="preserve">
    <value>Using directive appeared previously in this namespace</value>
  </data>
  <data name="ERR_BadMemberFlag" xml:space="preserve">
    <value>The modifier '{0}' is not valid for this item</value>
  </data>
  <data name="ERR_BadInitAccessor" xml:space="preserve">
    <value>The 'init' accessor is not valid on static members</value>
  </data>
  <data name="ERR_BadMemberProtection" xml:space="preserve">
    <value>More than one protection modifier</value>
  </data>
  <data name="WRN_NewRequired" xml:space="preserve">
    <value>'{0}' hides inherited member '{1}'. Use the new keyword if hiding was intended.</value>
  </data>
  <data name="WRN_NewRequired_Title" xml:space="preserve">
    <value>Member hides inherited member; missing new keyword</value>
  </data>
  <data name="WRN_NewRequired_Description" xml:space="preserve">
    <value>A variable was declared with the same name as a variable in a base type. However, the new keyword was not used. This warning informs you that you should use new; the variable is declared as if new had been used in the declaration.</value>
  </data>
  <data name="WRN_NewNotRequired" xml:space="preserve">
    <value>The member '{0}' does not hide an accessible member. The new keyword is not required.</value>
  </data>
  <data name="WRN_NewNotRequired_Title" xml:space="preserve">
    <value>Member does not hide an inherited member; new keyword is not required</value>
  </data>
  <data name="ERR_CircConstValue" xml:space="preserve">
    <value>The evaluation of the constant value for '{0}' involves a circular definition</value>
  </data>
  <data name="ERR_MemberAlreadyExists" xml:space="preserve">
    <value>Type '{1}' already defines a member called '{0}' with the same parameter types</value>
  </data>
  <data name="ERR_StaticNotVirtual" xml:space="preserve">
    <value>A static member cannot be marked as '{0}'</value>
  </data>
  <data name="ERR_OverrideNotNew" xml:space="preserve">
    <value>A member '{0}' marked as override cannot be marked as new or virtual</value>
  </data>
  <data name="WRN_NewOrOverrideExpected" xml:space="preserve">
    <value>'{0}' hides inherited member '{1}'. To make the current member override that implementation, add the override keyword. Otherwise add the new keyword.</value>
  </data>
  <data name="WRN_NewOrOverrideExpected_Title" xml:space="preserve">
    <value>Member hides inherited member; missing override keyword</value>
  </data>
  <data name="ERR_OverrideNotExpected" xml:space="preserve">
    <value>'{0}': no suitable method found to override</value>
  </data>
  <data name="ERR_NamespaceUnexpected" xml:space="preserve">
    <value>A namespace cannot directly contain members such as fields, methods or statements</value>
  </data>
  <data name="ERR_NoSuchMember" xml:space="preserve">
    <value>'{0}' does not contain a definition for '{1}'</value>
  </data>
  <data name="ERR_BadSKknown" xml:space="preserve">
    <value>'{0}' is a {1} but is used like a {2}</value>
  </data>
  <data name="ERR_BadSKunknown" xml:space="preserve">
    <value>'{0}' is a {1}, which is not valid in the given context</value>
  </data>
  <data name="ERR_ObjectRequired" xml:space="preserve">
    <value>An object reference is required for the non-static field, method, or property '{0}'</value>
  </data>
  <data name="ERR_AmbigCall" xml:space="preserve">
    <value>The call is ambiguous between the following methods or properties: '{0}' and '{1}'</value>
  </data>
  <data name="ERR_BadAccess" xml:space="preserve">
    <value>'{0}' is inaccessible due to its protection level</value>
  </data>
  <data name="ERR_MethDelegateMismatch" xml:space="preserve">
    <value>No overload for '{0}' matches delegate '{1}'</value>
  </data>
  <data name="ERR_RetObjectRequired" xml:space="preserve">
    <value>An object of a type convertible to '{0}' is required</value>
  </data>
  <data name="ERR_RetNoObjectRequired" xml:space="preserve">
    <value>Since '{0}' returns void, a return keyword must not be followed by an object expression</value>
  </data>
  <data name="ERR_LocalDuplicate" xml:space="preserve">
    <value>A local variable or function named '{0}' is already defined in this scope</value>
  </data>
  <data name="ERR_AssgLvalueExpected" xml:space="preserve">
    <value>The left-hand side of an assignment must be a variable, property or indexer</value>
  </data>
  <data name="ERR_StaticConstParam" xml:space="preserve">
    <value>'{0}': a static constructor must be parameterless</value>
  </data>
  <data name="ERR_NotConstantExpression" xml:space="preserve">
    <value>The expression being assigned to '{0}' must be constant</value>
  </data>
  <data name="ERR_NotNullConstRefField" xml:space="preserve">
    <value>'{0}' is of type '{1}'. A const field of a reference type other than string can only be initialized with null.</value>
  </data>
  <data name="ERR_LocalIllegallyOverrides" xml:space="preserve">
    <value>A local or parameter named '{0}' cannot be declared in this scope because that name is used in an enclosing local scope to define a local or parameter</value>
  </data>
  <data name="ERR_BadUsingNamespace" xml:space="preserve">
    <value>A 'using namespace' directive can only be applied to namespaces; '{0}' is a type not a namespace. Consider a 'using static' directive instead</value>
  </data>
  <data name="ERR_BadUsingType" xml:space="preserve">
    <value>A 'using static' directive can only be applied to types; '{0}' is a namespace not a type. Consider a 'using namespace' directive instead</value>
  </data>
  <data name="ERR_NoAliasHere" xml:space="preserve">
    <value>A 'using static' directive cannot be used to declare an alias</value>
  </data>
  <data name="ERR_NoBreakOrCont" xml:space="preserve">
    <value>No enclosing loop out of which to break or continue</value>
  </data>
  <data name="ERR_DuplicateLabel" xml:space="preserve">
    <value>The label '{0}' is a duplicate</value>
  </data>
  <data name="ERR_NoConstructors" xml:space="preserve">
    <value>The type '{0}' has no constructors defined</value>
  </data>
  <data name="ERR_NoNewAbstract" xml:space="preserve">
    <value>Cannot create an instance of the abstract type or interface '{0}'</value>
  </data>
  <data name="ERR_ConstValueRequired" xml:space="preserve">
    <value>A const field requires a value to be provided</value>
  </data>
  <data name="ERR_CircularBase" xml:space="preserve">
    <value>Circular base type dependency involving '{0}' and '{1}'</value>
  </data>
  <data name="ERR_BadDelegateConstructor" xml:space="preserve">
    <value>The delegate '{0}' does not have a valid constructor</value>
  </data>
  <data name="ERR_MethodNameExpected" xml:space="preserve">
    <value>Method name expected</value>
  </data>
  <data name="ERR_ConstantExpected" xml:space="preserve">
    <value>A constant value is expected</value>
  </data>
  <data name="ERR_V6SwitchGoverningTypeValueExpected" xml:space="preserve">
    <value>A switch expression or case label must be a bool, char, string, integral, enum, or corresponding nullable type in C# 6 and earlier.</value>
  </data>
  <data name="ERR_IntegralTypeValueExpected" xml:space="preserve">
    <value>A value of an integral type expected</value>
  </data>
  <data name="ERR_DuplicateCaseLabel" xml:space="preserve">
    <value>The switch statement contains multiple cases with the label value '{0}'</value>
  </data>
  <data name="ERR_InvalidGotoCase" xml:space="preserve">
    <value>A goto case is only valid inside a switch statement</value>
  </data>
  <data name="ERR_PropertyLacksGet" xml:space="preserve">
    <value>The property or indexer '{0}' cannot be used in this context because it lacks the get accessor</value>
  </data>
  <data name="ERR_BadExceptionType" xml:space="preserve">
    <value>The type caught or thrown must be derived from System.Exception</value>
  </data>
  <data name="ERR_BadEmptyThrow" xml:space="preserve">
    <value>A throw statement with no arguments is not allowed outside of a catch clause</value>
  </data>
  <data name="ERR_BadFinallyLeave" xml:space="preserve">
    <value>Control cannot leave the body of a finally clause</value>
  </data>
  <data name="ERR_LabelShadow" xml:space="preserve">
    <value>The label '{0}' shadows another label by the same name in a contained scope</value>
  </data>
  <data name="ERR_LabelNotFound" xml:space="preserve">
    <value>No such label '{0}' within the scope of the goto statement</value>
  </data>
  <data name="ERR_UnreachableCatch" xml:space="preserve">
    <value>A previous catch clause already catches all exceptions of this or of a super type ('{0}')</value>
  </data>
  <data name="WRN_FilterIsConstantTrue" xml:space="preserve">
    <value>Filter expression is a constant 'true', consider removing the filter</value>
  </data>
  <data name="WRN_FilterIsConstantTrue_Title" xml:space="preserve">
    <value>Filter expression is a constant 'true'</value>
  </data>
  <data name="ERR_ReturnExpected" xml:space="preserve">
    <value>'{0}': not all code paths return a value</value>
  </data>
  <data name="WRN_UnreachableCode" xml:space="preserve">
    <value>Unreachable code detected</value>
  </data>
  <data name="WRN_UnreachableCode_Title" xml:space="preserve">
    <value>Unreachable code detected</value>
  </data>
  <data name="ERR_SwitchFallThrough" xml:space="preserve">
    <value>Control cannot fall through from one case label ('{0}') to another</value>
  </data>
  <data name="WRN_UnreferencedLabel" xml:space="preserve">
    <value>This label has not been referenced</value>
  </data>
  <data name="WRN_UnreferencedLabel_Title" xml:space="preserve">
    <value>This label has not been referenced</value>
  </data>
  <data name="ERR_UseDefViolation" xml:space="preserve">
    <value>Use of unassigned local variable '{0}'</value>
  </data>
  <data name="WRN_UseDefViolation" xml:space="preserve">
    <value>Use of unassigned local variable '{0}'</value>
  </data>
  <data name="WRN_UseDefViolation_Title" xml:space="preserve">
    <value>Use of unassigned local variable</value>
  </data>
  <data name="WRN_UnreferencedVar" xml:space="preserve">
    <value>The variable '{0}' is declared but never used</value>
  </data>
  <data name="WRN_UnreferencedVar_Title" xml:space="preserve">
    <value>Variable is declared but never used</value>
  </data>
  <data name="WRN_UnreferencedField" xml:space="preserve">
    <value>The field '{0}' is never used</value>
  </data>
  <data name="WRN_UnreferencedField_Title" xml:space="preserve">
    <value>Field is never used</value>
  </data>
  <data name="ERR_UseDefViolationField" xml:space="preserve">
    <value>Use of possibly unassigned field '{0}'</value>
  </data>
  <data name="WRN_UseDefViolationField" xml:space="preserve">
    <value>Use of possibly unassigned field '{0}'</value>
  </data>
  <data name="WRN_UseDefViolationField_Title" xml:space="preserve">
    <value>Use of possibly unassigned field</value>
  </data>
  <data name="ERR_UseDefViolationProperty" xml:space="preserve">
    <value>Use of possibly unassigned auto-implemented property '{0}'</value>
  </data>
  <data name="WRN_UseDefViolationProperty" xml:space="preserve">
    <value>Use of possibly unassigned auto-implemented property '{0}'</value>
  </data>
  <data name="WRN_UseDefViolationProperty_Title" xml:space="preserve">
    <value>Use of possibly unassigned auto-implemented property</value>
  </data>
  <data name="ERR_UnassignedThisUnsupportedVersion" xml:space="preserve">
    <value>Field '{0}' must be fully assigned before control is returned to the caller. Consider updating to language version '{1}' to auto-default the field.</value>
  </data>
  <data name="WRN_UnassignedThisUnsupportedVersion" xml:space="preserve">
    <value>Field '{0}' must be fully assigned before control is returned to the caller. Consider updating to language version '{1}' to auto-default the field.</value>
  </data>
  <data name="WRN_UnassignedThisUnsupportedVersion_Title" xml:space="preserve">
    <value>Fields of a struct must be fully assigned in a constructor before control is returned to the caller. Consider updating the language version to auto-default the field.</value>
  </data>
  <data name="ERR_AmbigQM" xml:space="preserve">
    <value>Type of conditional expression cannot be determined because '{0}' and '{1}' implicitly convert to one another</value>
  </data>
  <data name="ERR_InvalidQM" xml:space="preserve">
    <value>Type of conditional expression cannot be determined because there is no implicit conversion between '{0}' and '{1}'</value>
  </data>
  <data name="ERR_NoBaseClass" xml:space="preserve">
    <value>A base class is required for a 'base' reference</value>
  </data>
  <data name="ERR_BaseIllegal" xml:space="preserve">
    <value>Use of keyword 'base' is not valid in this context</value>
  </data>
  <data name="ERR_ObjectProhibited" xml:space="preserve">
    <value>Member '{0}' cannot be accessed with an instance reference; qualify it with a type name instead</value>
  </data>
  <data name="ERR_ParamUnassigned" xml:space="preserve">
    <value>The out parameter '{0}' must be assigned to before control leaves the current method</value>
  </data>
  <data name="WRN_ParamUnassigned" xml:space="preserve">
    <value>The out parameter '{0}' must be assigned to before control leaves the current method</value>
  </data>
  <data name="WRN_ParamUnassigned_Title" xml:space="preserve">
    <value>An out parameter must be assigned to before control leaves the method</value>
  </data>
  <data name="ERR_InvalidArray" xml:space="preserve">
    <value>Invalid rank specifier: expected ',' or ']'</value>
  </data>
  <data name="ERR_ExternHasBody" xml:space="preserve">
    <value>'{0}' cannot be extern and declare a body</value>
  </data>
  <data name="ERR_ExternHasConstructorInitializer" xml:space="preserve">
    <value>'{0}' cannot be extern and have a constructor initializer</value>
  </data>
  <data name="ERR_AbstractAndExtern" xml:space="preserve">
    <value>'{0}' cannot be both extern and abstract</value>
  </data>
  <data name="ERR_BadAttributeParamType" xml:space="preserve">
    <value>Attribute constructor parameter '{0}' has type '{1}', which is not a valid attribute parameter type</value>
  </data>
  <data name="ERR_BadAttributeArgument" xml:space="preserve">
    <value>An attribute argument must be a constant expression, typeof expression or array creation expression of an attribute parameter type</value>
  </data>
  <data name="ERR_BadAttributeParamDefaultArgument" xml:space="preserve">
    <value>Attribute constructor parameter '{0}' is optional, but no default parameter value was specified.</value>
  </data>
  <data name="WRN_IsAlwaysTrue" xml:space="preserve">
    <value>The given expression is always of the provided ('{0}') type</value>
  </data>
  <data name="WRN_IsAlwaysTrue_Title" xml:space="preserve">
    <value>'is' expression's given expression is always of the provided type</value>
  </data>
  <data name="WRN_IsAlwaysFalse" xml:space="preserve">
    <value>The given expression is never of the provided ('{0}') type</value>
  </data>
  <data name="WRN_IsAlwaysFalse_Title" xml:space="preserve">
    <value>'is' expression's given expression is never of the provided type</value>
  </data>
  <data name="ERR_LockNeedsReference" xml:space="preserve">
    <value>'{0}' is not a reference type as required by the lock statement</value>
  </data>
  <data name="ERR_NullNotValid" xml:space="preserve">
    <value>Use of null is not valid in this context</value>
  </data>
  <data name="ERR_DefaultLiteralNotValid" xml:space="preserve">
    <value>Use of default literal is not valid in this context</value>
  </data>
  <data name="ERR_UseDefViolationThisUnsupportedVersion" xml:space="preserve">
    <value>The 'this' object cannot be used before all of its fields have been assigned. Consider updating to language version '{0}' to auto-default the unassigned fields.</value>
  </data>
  <data name="WRN_UseDefViolationThisUnsupportedVersion" xml:space="preserve">
    <value>The 'this' object cannot be used before all of its fields have been assigned. Consider updating to language version '{0}' to auto-default the unassigned fields.</value>
  </data>
  <data name="WRN_UseDefViolationThisUnsupportedVersion_Title" xml:space="preserve">
    <value>The 'this' object cannot be used in a constructor before all of its fields have been assigned. Consider updating the language version to auto-default the unassigned fields.</value>
  </data>
  <data name="ERR_ArgsInvalid" xml:space="preserve">
    <value>The __arglist construct is valid only within a variable argument method</value>
  </data>
  <data name="ERR_PtrExpected" xml:space="preserve">
    <value>The * or -&gt; operator must be applied to a pointer</value>
  </data>
  <data name="ERR_PtrIndexSingle" xml:space="preserve">
    <value>A pointer must be indexed by only one value</value>
  </data>
  <data name="WRN_ByRefNonAgileField" xml:space="preserve">
    <value>Using '{0}' as a ref or out value or taking its address may cause a runtime exception because it is a field of a marshal-by-reference class</value>
  </data>
  <data name="WRN_ByRefNonAgileField_Title" xml:space="preserve">
    <value>Using a field of a marshal-by-reference class as a ref or out value or taking its address may cause a runtime exception</value>
  </data>
  <data name="ERR_AssgReadonlyStatic" xml:space="preserve">
    <value>A static readonly field cannot be assigned to (except in a static constructor or a variable initializer)</value>
  </data>
  <data name="ERR_RefReadonlyStatic" xml:space="preserve">
    <value>A static readonly field cannot be used as a ref or out value (except in a static constructor)</value>
  </data>
  <data name="ERR_AssgReadonlyProp" xml:space="preserve">
    <value>Property or indexer '{0}' cannot be assigned to -- it is read only</value>
  </data>
  <data name="ERR_IllegalStatement" xml:space="preserve">
    <value>Only assignment, call, increment, decrement, await, and new object expressions can be used as a statement</value>
  </data>
  <data name="ERR_BadGetEnumerator" xml:space="preserve">
    <value>foreach requires that the return type '{0}' of '{1}' must have a suitable public 'MoveNext' method and public 'Current' property</value>
  </data>
  <data name="ERR_BadGetAsyncEnumerator" xml:space="preserve">
    <value>Asynchronous foreach requires that the return type '{0}' of '{1}' must have a suitable public 'MoveNextAsync' method and public 'Current' property</value>
  </data>
  <data name="ERR_TooManyLocals" xml:space="preserve">
    <value>Only 65534 locals, including those generated by the compiler, are allowed</value>
  </data>
  <data name="ERR_AbstractBaseCall" xml:space="preserve">
    <value>Cannot call an abstract base member: '{0}'</value>
  </data>
  <data name="ERR_RefProperty" xml:space="preserve">
    <value>A non ref-returning property or indexer may not be used as an out or ref value</value>
  </data>
  <data name="ERR_ManagedAddr" xml:space="preserve">
    <value>Cannot take the address of, get the size of, or declare a pointer to a managed type ('{0}')</value>
  </data>
  <data name="WRN_ManagedAddr" xml:space="preserve">
    <value>This takes the address of, gets the size of, or declares a pointer to a managed type ('{0}')</value>
  </data>
  <data name="WRN_ManagedAddr_Title" xml:space="preserve">
    <value>This takes the address of, gets the size of, or declares a pointer to a managed type</value>
  </data>
  <data name="ERR_BadFixedInitType" xml:space="preserve">
    <value>The type of a local declared in a fixed statement must be a pointer type</value>
  </data>
  <data name="ERR_FixedMustInit" xml:space="preserve">
    <value>You must provide an initializer in a fixed or using statement declaration</value>
  </data>
  <data name="ERR_InvalidAddrOp" xml:space="preserve">
    <value>Cannot take the address of the given expression</value>
  </data>
  <data name="ERR_FixedNeeded" xml:space="preserve">
    <value>You can only take the address of an unfixed expression inside of a fixed statement initializer</value>
  </data>
  <data name="ERR_FixedNotNeeded" xml:space="preserve">
    <value>You cannot use the fixed statement to take the address of an already fixed expression</value>
  </data>
  <data name="ERR_ExprCannotBeFixed" xml:space="preserve">
    <value>The given expression cannot be used in a fixed statement</value>
  </data>
  <data name="ERR_UnsafeNeeded" xml:space="preserve">
    <value>Pointers and fixed size buffers may only be used in an unsafe context</value>
  </data>
  <data name="ERR_OpTFRetType" xml:space="preserve">
    <value>The return type of operator True or False must be bool</value>
  </data>
  <data name="ERR_OperatorNeedsMatch" xml:space="preserve">
    <value>The operator '{0}' requires a matching operator '{1}' to also be defined</value>
  </data>
  <data name="ERR_BadBoolOp" xml:space="preserve">
    <value>In order to be applicable as a short circuit operator a user-defined logical operator ('{0}') must have the same return type and parameter types</value>
  </data>
  <data name="ERR_MustHaveOpTF" xml:space="preserve">
    <value>In order for '{0}' to be applicable as a short circuit operator, its declaring type '{1}' must define operator true and operator false</value>
  </data>
  <data name="WRN_UnreferencedVarAssg" xml:space="preserve">
    <value>The variable '{0}' is assigned but its value is never used</value>
  </data>
  <data name="WRN_UnreferencedVarAssg_Title" xml:space="preserve">
    <value>Variable is assigned but its value is never used</value>
  </data>
  <data name="ERR_CheckedOverflow" xml:space="preserve">
    <value>The operation overflows at compile time in checked mode</value>
  </data>
  <data name="ERR_ConstOutOfRangeChecked" xml:space="preserve">
    <value>Constant value '{0}' cannot be converted to a '{1}' (use 'unchecked' syntax to override)</value>
  </data>
  <data name="ERR_BadVarargs" xml:space="preserve">
    <value>A method with vararg cannot be generic, be in a generic type, or have a params parameter</value>
  </data>
  <data name="ERR_ParamsMustBeCollection" xml:space="preserve">
    <value>The params parameter must have a valid collection type</value>
  </data>
  <data name="ERR_IllegalArglist" xml:space="preserve">
    <value>An __arglist expression may only appear inside of a call or new expression</value>
  </data>
  <data name="ERR_IllegalUnsafe" xml:space="preserve">
    <value>Unsafe code may only appear if compiling with /unsafe</value>
  </data>
  <data name="ERR_AmbigMember" xml:space="preserve">
    <value>Ambiguity between '{0}' and '{1}'</value>
  </data>
  <data name="ERR_BadForeachDecl" xml:space="preserve">
    <value>Type and identifier are both required in a foreach statement</value>
  </data>
  <data name="ERR_ParamsLast" xml:space="preserve">
    <value>A params parameter must be the last parameter in a parameter list</value>
  </data>
  <data name="ERR_SizeofUnsafe" xml:space="preserve">
    <value>'{0}' does not have a predefined size, therefore sizeof can only be used in an unsafe context</value>
  </data>
  <data name="ERR_DottedTypeNameNotFoundInNS" xml:space="preserve">
    <value>The type or namespace name '{0}' does not exist in the namespace '{1}' (are you missing an assembly reference?)</value>
  </data>
  <data name="ERR_FieldInitRefNonstatic" xml:space="preserve">
    <value>A field initializer cannot reference the non-static field, method, or property '{0}'</value>
  </data>
  <data name="ERR_SealedNonOverride" xml:space="preserve">
    <value>'{0}' cannot be sealed because it is not an override</value>
  </data>
  <data name="ERR_CantOverrideSealed" xml:space="preserve">
    <value>'{0}': cannot override inherited member '{1}' because it is sealed</value>
  </data>
  <data name="ERR_VoidError" xml:space="preserve">
    <value>The operation in question is undefined on void pointers</value>
  </data>
  <data name="ERR_ConditionalOnOverride" xml:space="preserve">
    <value>The Conditional attribute is not valid on '{0}' because it is an override method</value>
  </data>
  <data name="ERR_ConditionalOnLocalFunction" xml:space="preserve">
    <value>Local function '{0}' must be 'static' in order to use the Conditional attribute</value>
  </data>
  <data name="ERR_PointerInAsOrIs" xml:space="preserve">
    <value>Neither 'is' nor 'as' is valid on pointer types</value>
  </data>
  <data name="ERR_CallingFinalizeDeprecated" xml:space="preserve">
    <value>Destructors and object.Finalize cannot be called directly. Consider calling IDisposable.Dispose if available.</value>
  </data>
  <data name="ERR_SingleTypeNameNotFound" xml:space="preserve">
    <value>The type or namespace name '{0}' could not be found (are you missing a using directive or an assembly reference?)</value>
  </data>
  <data name="ERR_NegativeStackAllocSize" xml:space="preserve">
    <value>Cannot use a negative size with stackalloc</value>
  </data>
  <data name="ERR_NegativeArraySize" xml:space="preserve">
    <value>Cannot create an array with a negative size</value>
  </data>
  <data name="ERR_OverrideFinalizeDeprecated" xml:space="preserve">
    <value>Do not override object.Finalize. Instead, provide a destructor.</value>
  </data>
  <data name="ERR_CallingBaseFinalizeDeprecated" xml:space="preserve">
    <value>Do not directly call your base type Finalize method. It is called automatically from your destructor.</value>
  </data>
  <data name="WRN_NegativeArrayIndex" xml:space="preserve">
    <value>Indexing an array with a negative index (array indices always start at zero)</value>
  </data>
  <data name="WRN_NegativeArrayIndex_Title" xml:space="preserve">
    <value>Indexing an array with a negative index</value>
  </data>
  <data name="WRN_BadRefCompareLeft" xml:space="preserve">
    <value>Possible unintended reference comparison; to get a value comparison, cast the left hand side to type '{0}'</value>
  </data>
  <data name="WRN_BadRefCompareLeft_Title" xml:space="preserve">
    <value>Possible unintended reference comparison; left hand side needs cast</value>
  </data>
  <data name="WRN_BadRefCompareRight" xml:space="preserve">
    <value>Possible unintended reference comparison; to get a value comparison, cast the right hand side to type '{0}'</value>
  </data>
  <data name="WRN_BadRefCompareRight_Title" xml:space="preserve">
    <value>Possible unintended reference comparison; right hand side needs cast</value>
  </data>
  <data name="ERR_BadCastInFixed" xml:space="preserve">
    <value>The right hand side of a fixed statement assignment may not be a cast expression</value>
  </data>
  <data name="ERR_StackallocInCatchFinally" xml:space="preserve">
    <value>stackalloc may not be used in a catch or finally block</value>
  </data>
  <data name="ERR_VarargsLast" xml:space="preserve">
    <value>An __arglist parameter must be the last parameter in a parameter list</value>
  </data>
  <data name="ERR_MissingPartial" xml:space="preserve">
    <value>Missing partial modifier on declaration of type '{0}'; another partial declaration of this type exists</value>
  </data>
  <data name="ERR_PartialTypeKindConflict" xml:space="preserve">
    <value>Partial declarations of '{0}' must be all classes, all record classes, all structs, all record structs, or all interfaces</value>
  </data>
  <data name="ERR_PartialModifierConflict" xml:space="preserve">
    <value>Partial declarations of '{0}' have conflicting accessibility modifiers</value>
  </data>
  <data name="ERR_PartialMultipleBases" xml:space="preserve">
    <value>Partial declarations of '{0}' must not specify different base classes</value>
  </data>
  <data name="ERR_PartialWrongTypeParams" xml:space="preserve">
    <value>Partial declarations of '{0}' must have the same type parameter names in the same order</value>
  </data>
  <data name="ERR_PartialWrongConstraints" xml:space="preserve">
    <value>Partial declarations of '{0}' have inconsistent constraints for type parameter '{1}'</value>
  </data>
  <data name="ERR_NoImplicitConvCast" xml:space="preserve">
    <value>Cannot implicitly convert type '{0}' to '{1}'. An explicit conversion exists (are you missing a cast?)</value>
  </data>
  <data name="ERR_PartialMisplaced" xml:space="preserve">
    <value>The 'partial' modifier can only appear immediately before 'class', 'record', 'struct', 'interface', 'event', an instance constructor name, or a method or property return type.</value>
  </data>
  <data name="ERR_ImportedCircularBase" xml:space="preserve">
    <value>Imported type '{0}' is invalid. It contains a circular base type dependency.</value>
  </data>
  <data name="ERR_UseDefViolationOut" xml:space="preserve">
    <value>Use of unassigned out parameter '{0}'</value>
  </data>
  <data name="WRN_UseDefViolationOut" xml:space="preserve">
    <value>Use of unassigned out parameter '{0}'</value>
  </data>
  <data name="WRN_UseDefViolationOut_Title" xml:space="preserve">
    <value>Use of unassigned out parameter</value>
  </data>
  <data name="ERR_ArraySizeInDeclaration" xml:space="preserve">
    <value>Array size cannot be specified in a variable declaration (try initializing with a 'new' expression)</value>
  </data>
  <data name="ERR_InaccessibleGetter" xml:space="preserve">
    <value>The property or indexer '{0}' cannot be used in this context because the get accessor is inaccessible</value>
  </data>
  <data name="ERR_InaccessibleSetter" xml:space="preserve">
    <value>The property or indexer '{0}' cannot be used in this context because the set accessor is inaccessible</value>
  </data>
  <data name="ERR_InvalidPropertyAccessMod" xml:space="preserve">
    <value>The accessibility modifier of the '{0}' accessor must be more restrictive than the property or indexer '{1}'</value>
  </data>
  <data name="ERR_DuplicatePropertyAccessMods" xml:space="preserve">
    <value>Cannot specify accessibility modifiers for both accessors of the property or indexer '{0}'</value>
  </data>
  <data name="ERR_AccessModMissingAccessor" xml:space="preserve">
    <value>'{0}': accessibility modifiers on accessors may only be used if the property or indexer has both a get and a set accessor</value>
  </data>
  <data name="ERR_UnimplementedInterfaceAccessor" xml:space="preserve">
    <value>'{0}' does not implement interface member '{1}'. '{2}' is not public.</value>
  </data>
  <data name="WRN_PatternIsAmbiguous" xml:space="preserve">
    <value>'{0}' does not implement the '{1}' pattern. '{2}' is ambiguous with '{3}'.</value>
  </data>
  <data name="WRN_PatternIsAmbiguous_Title" xml:space="preserve">
    <value>Type does not implement the collection pattern; members are ambiguous</value>
  </data>
  <data name="WRN_PatternNotPublicOrNotInstance" xml:space="preserve">
    <value>'{0}' does not implement the '{1}' pattern. '{2}' is not a public instance or extension method.</value>
  </data>
  <data name="WRN_PatternNotPublicOrNotInstance_Title" xml:space="preserve">
    <value>Type does not implement the collection pattern; member is is not a public instance or extension method.</value>
  </data>
  <data name="WRN_PatternBadSignature" xml:space="preserve">
    <value>'{0}' does not implement the '{1}' pattern. '{2}' has the wrong signature.</value>
  </data>
  <data name="WRN_PatternBadSignature_Title" xml:space="preserve">
    <value>Type does not implement the collection pattern; member has the wrong signature</value>
  </data>
  <data name="ERR_FriendRefNotEqualToThis" xml:space="preserve">
    <value>Friend access was granted by '{0}', but the public key of the output assembly ('{1}') does not match that specified by the InternalsVisibleTo attribute in the granting assembly.</value>
  </data>
  <data name="ERR_FriendRefSigningMismatch" xml:space="preserve">
    <value>Friend access was granted by '{0}', but the strong name signing state of the output assembly does not match that of the granting assembly.</value>
  </data>
  <data name="WRN_SequentialOnPartialClass" xml:space="preserve">
    <value>There is no defined ordering between fields in multiple declarations of partial struct '{0}'. To specify an ordering, all instance fields must be in the same declaration.</value>
  </data>
  <data name="WRN_SequentialOnPartialClass_Title" xml:space="preserve">
    <value>There is no defined ordering between fields in multiple declarations of partial struct</value>
  </data>
  <data name="ERR_BadConstType" xml:space="preserve">
    <value>The type '{0}' cannot be declared const</value>
  </data>
  <data name="ERR_NoNewTyvar" xml:space="preserve">
    <value>Cannot create an instance of the variable type '{0}' because it does not have the new() constraint</value>
  </data>
  <data name="ERR_BadArity" xml:space="preserve">
    <value>Using the generic {1} '{0}' requires {2} type arguments</value>
  </data>
  <data name="ERR_BadTypeArgument" xml:space="preserve">
    <value>The type '{0}' may not be used as a type argument</value>
  </data>
  <data name="ERR_TypeArgsNotAllowed" xml:space="preserve">
    <value>The {1} '{0}' cannot be used with type arguments</value>
  </data>
  <data name="ERR_HasNoTypeVars" xml:space="preserve">
    <value>The non-generic {1} '{0}' cannot be used with type arguments</value>
  </data>
  <data name="ERR_NewConstraintNotSatisfied" xml:space="preserve">
    <value>'{2}' must be a non-abstract type with a public parameterless constructor in order to use it as parameter '{1}' in the generic type or method '{0}'</value>
  </data>
  <data name="ERR_GenericConstraintNotSatisfiedRefType" xml:space="preserve">
    <value>The type '{3}' cannot be used as type parameter '{2}' in the generic type or method '{0}'. There is no implicit reference conversion from '{3}' to '{1}'.</value>
  </data>
  <data name="ERR_GenericConstraintNotSatisfiedNullableEnum" xml:space="preserve">
    <value>The type '{3}' cannot be used as type parameter '{2}' in the generic type or method '{0}'. The nullable type '{3}' does not satisfy the constraint of '{1}'.</value>
  </data>
  <data name="ERR_GenericConstraintNotSatisfiedNullableInterface" xml:space="preserve">
    <value>The type '{3}' cannot be used as type parameter '{2}' in the generic type or method '{0}'. The nullable type '{3}' does not satisfy the constraint of '{1}'. Nullable types can not satisfy any interface constraints.</value>
  </data>
  <data name="ERR_GenericConstraintNotSatisfiedTyVar" xml:space="preserve">
    <value>The type '{3}' cannot be used as type parameter '{2}' in the generic type or method '{0}'. There is no boxing conversion or type parameter conversion from '{3}' to '{1}'.</value>
  </data>
  <data name="ERR_GenericConstraintNotSatisfiedValType" xml:space="preserve">
    <value>The type '{3}' cannot be used as type parameter '{2}' in the generic type or method '{0}'. There is no boxing conversion from '{3}' to '{1}'.</value>
  </data>
  <data name="ERR_DuplicateGeneratedName" xml:space="preserve">
    <value>The parameter name '{0}' conflicts with an automatically-generated parameter name</value>
  </data>
  <data name="ERR_GlobalSingleTypeNameNotFound" xml:space="preserve">
    <value>The type or namespace name '{0}' could not be found in the global namespace (are you missing an assembly reference?)</value>
  </data>
  <data name="ERR_NewBoundMustBeLast" xml:space="preserve">
    <value>The new() constraint must be the last restrictive constraint specified</value>
  </data>
  <data name="WRN_MainCantBeGeneric" xml:space="preserve">
    <value>'{0}': an entry point cannot be generic or in a generic type</value>
  </data>
  <data name="WRN_MainCantBeGeneric_Title" xml:space="preserve">
    <value>An entry point cannot be generic or in a generic type</value>
  </data>
  <data name="ERR_TypeVarCantBeNull" xml:space="preserve">
    <value>Cannot convert null to type parameter '{0}' because it could be a non-nullable value type. Consider using 'default({0})' instead.</value>
  </data>
  <data name="ERR_DuplicateBound" xml:space="preserve">
    <value>Duplicate constraint '{0}' for type parameter '{1}'</value>
  </data>
  <data name="ERR_ClassBoundNotFirst" xml:space="preserve">
    <value>The class type constraint '{0}' must come before any other constraints</value>
  </data>
  <data name="ERR_BadRetType" xml:space="preserve">
    <value>'{1} {0}' has the wrong return type</value>
  </data>
  <data name="ERR_DelegateRefMismatch" xml:space="preserve">
    <value>Ref mismatch between '{0}' and delegate '{1}'</value>
  </data>
  <data name="ERR_DuplicateConstraintClause" xml:space="preserve">
    <value>A constraint clause has already been specified for type parameter '{0}'. All of the constraints for a type parameter must be specified in a single where clause.</value>
  </data>
  <data name="ERR_CantInferMethTypeArgs" xml:space="preserve">
    <value>The type arguments for method '{0}' cannot be inferred from the usage. Try specifying the type arguments explicitly.</value>
  </data>
  <data name="ERR_LocalSameNameAsTypeParam" xml:space="preserve">
    <value>'{0}': a parameter, local variable, or local function cannot have the same name as a method type parameter</value>
  </data>
  <data name="ERR_AsWithTypeVar" xml:space="preserve">
    <value>The type parameter '{0}' cannot be used with the 'as' operator because it does not have a class type constraint nor a 'class' constraint</value>
  </data>
  <data name="WRN_UnreferencedFieldAssg" xml:space="preserve">
    <value>The field '{0}' is assigned but its value is never used</value>
  </data>
  <data name="WRN_UnreferencedFieldAssg_Title" xml:space="preserve">
    <value>Field is assigned but its value is never used</value>
  </data>
  <data name="ERR_BadIndexerNameAttr" xml:space="preserve">
    <value>The '{0}' attribute is valid only on an indexer that is not an explicit interface member declaration</value>
  </data>
  <data name="ERR_AttrArgWithTypeVars" xml:space="preserve">
    <value>'{0}': an attribute argument cannot use type parameters</value>
  </data>
  <data name="ERR_AttrTypeArgCannotBeTypeVar" xml:space="preserve">
    <value>'{0}': an attribute type argument cannot use type parameters</value>
  </data>
  <data name="WRN_AttrDependentTypeNotAllowed" xml:space="preserve">
    <value>Type '{0}' cannot be used in this context because it cannot be represented in metadata.</value>
  </data>
  <data name="WRN_AttrDependentTypeNotAllowed_Title" xml:space="preserve">
    <value>Type cannot be used in this context because it cannot be represented in metadata.</value>
  </data>
  <data name="ERR_AttrDependentTypeNotAllowed" xml:space="preserve">
    <value>Type '{0}' cannot be used in this context because it cannot be represented in metadata.</value>
  </data>
  <data name="ERR_NewTyvarWithArgs" xml:space="preserve">
    <value>'{0}': cannot provide arguments when creating an instance of a variable type</value>
  </data>
  <data name="ERR_AbstractSealedStatic" xml:space="preserve">
    <value>'{0}': an abstract type cannot be sealed or static</value>
  </data>
  <data name="WRN_AmbiguousXMLReference" xml:space="preserve">
    <value>Ambiguous reference in cref attribute: '{0}'. Assuming '{1}', but could have also matched other overloads including '{2}'.</value>
  </data>
  <data name="WRN_AmbiguousXMLReference_Title" xml:space="preserve">
    <value>Ambiguous reference in cref attribute</value>
  </data>
  <data name="WRN_VolatileByRef" xml:space="preserve">
    <value>'{0}': a reference to a volatile field will not be treated as volatile</value>
  </data>
  <data name="WRN_VolatileByRef_Title" xml:space="preserve">
    <value>A reference to a volatile field will not be treated as volatile</value>
  </data>
  <data name="WRN_VolatileByRef_Description" xml:space="preserve">
    <value>A volatile field should not normally be used as a ref or out value, since it will not be treated as volatile. There are exceptions to this, such as when calling an interlocked API.</value>
  </data>
  <data name="ERR_ComImportWithImpl" xml:space="preserve">
    <value>Since '{1}' has the ComImport attribute, '{0}' must be extern or abstract</value>
  </data>
  <data name="ERR_ComImportWithBase" xml:space="preserve">
    <value>'{0}': a class with the ComImport attribute cannot specify a base class</value>
  </data>
  <data name="ERR_ImplBadConstraints" xml:space="preserve">
    <value>The constraints for type parameter '{0}' of method '{1}' must match the constraints for type parameter '{2}' of interface method '{3}'. Consider using an explicit interface implementation instead.</value>
  </data>
  <data name="ERR_ImplBadTupleNames" xml:space="preserve">
    <value>The tuple element names in the signature of method '{0}' must match the tuple element names of interface method '{1}' (including on the return type).</value>
  </data>
  <data name="ERR_DottedTypeNameNotFoundInAgg" xml:space="preserve">
    <value>The type name '{0}' does not exist in the type '{1}'</value>
  </data>
  <data name="ERR_MethGrpToNonDel" xml:space="preserve">
    <value>Cannot convert method group '{0}' to non-delegate type '{1}'. Did you intend to invoke the method?</value>
  </data>
  <data name="WRN_MethGrpToNonDel" xml:space="preserve">
    <value>Converting method group '{0}' to non-delegate type '{1}'. Did you intend to invoke the method?</value>
  </data>
  <data name="WRN_MethGrpToNonDel_Title" xml:space="preserve">
    <value>Converting method group to non-delegate type</value>
  </data>
  <data name="ERR_BadExternAlias" xml:space="preserve">
    <value>The extern alias '{0}' was not specified in a /reference option</value>
  </data>
  <data name="ERR_ColColWithTypeAlias" xml:space="preserve">
    <value>Cannot use alias '{0}' with '::' since the alias references a type. Use '.' instead.</value>
  </data>
  <data name="ERR_AliasNotFound" xml:space="preserve">
    <value>Alias '{0}' not found</value>
  </data>
  <data name="ERR_SameFullNameAggAgg" xml:space="preserve">
    <value>The type '{1}' exists in both '{0}' and '{2}'</value>
  </data>
  <data name="ERR_SameFullNameNsAgg" xml:space="preserve">
    <value>The namespace '{1}' in '{0}' conflicts with the type '{3}' in '{2}'</value>
  </data>
  <data name="WRN_SameFullNameThisNsAgg" xml:space="preserve">
    <value>The namespace '{1}' in '{0}' conflicts with the imported type '{3}' in '{2}'. Using the namespace defined in '{0}'.</value>
  </data>
  <data name="WRN_SameFullNameThisNsAgg_Title" xml:space="preserve">
    <value>Namespace conflicts with imported type</value>
  </data>
  <data name="WRN_SameFullNameThisAggAgg" xml:space="preserve">
    <value>The type '{1}' in '{0}' conflicts with the imported type '{3}' in '{2}'. Using the type defined in '{0}'.</value>
  </data>
  <data name="WRN_SameFullNameThisAggAgg_Title" xml:space="preserve">
    <value>Type conflicts with imported type</value>
  </data>
  <data name="WRN_SameFullNameThisAggNs" xml:space="preserve">
    <value>The type '{1}' in '{0}' conflicts with the imported namespace '{3}' in '{2}'. Using the type defined in '{0}'.</value>
  </data>
  <data name="WRN_SameFullNameThisAggNs_Title" xml:space="preserve">
    <value>Type conflicts with imported namespace</value>
  </data>
  <data name="ERR_SameFullNameThisAggThisNs" xml:space="preserve">
    <value>The type '{1}' in '{0}' conflicts with the namespace '{3}' in '{2}'</value>
  </data>
  <data name="ERR_ExternAfterElements" xml:space="preserve">
    <value>An extern alias declaration must precede all other elements defined in the namespace</value>
  </data>
  <data name="WRN_GlobalAliasDefn" xml:space="preserve">
    <value>Defining an alias named 'global' is ill-advised since 'global::' always references the global namespace and not an alias</value>
  </data>
  <data name="WRN_GlobalAliasDefn_Title" xml:space="preserve">
    <value>Defining an alias named 'global' is ill-advised</value>
  </data>
  <data name="ERR_SealedStaticClass" xml:space="preserve">
    <value>'{0}': a type cannot be both static and sealed</value>
  </data>
  <data name="ERR_PrivateAbstractAccessor" xml:space="preserve">
    <value>'{0}': abstract properties cannot have private accessors</value>
  </data>
  <data name="ERR_ValueExpected" xml:space="preserve">
    <value>Syntax error; value expected</value>
  </data>
  <data name="ERR_UnboxNotLValue" xml:space="preserve">
    <value>Cannot modify the result of an unboxing conversion</value>
  </data>
  <data name="ERR_AnonMethGrpInForEach" xml:space="preserve">
    <value>Foreach cannot operate on a '{0}'. Did you intend to invoke the '{0}'?</value>
  </data>
  <data name="ERR_BadIncDecRetType" xml:space="preserve">
    <value>The return type for ++ or -- operator must match the parameter type or be derived from the parameter type</value>
  </data>
  <data name="ERR_TypeConstraintsMustBeUniqueAndFirst" xml:space="preserve">
    <value>The 'class', 'struct', 'unmanaged', 'notnull', and 'default' constraints cannot be combined or duplicated, and must be specified first in the constraints list.</value>
  </data>
  <data name="ERR_RefValBoundWithClass" xml:space="preserve">
    <value>'{0}': cannot specify both a constraint class and the 'class' or 'struct' constraint</value>
  </data>
  <data name="ERR_UnmanagedBoundWithClass" xml:space="preserve">
    <value>'{0}': cannot specify both a constraint class and the 'unmanaged' constraint</value>
  </data>
  <data name="ERR_NewBoundWithVal" xml:space="preserve">
    <value>The 'new()' constraint cannot be used with the 'struct' constraint</value>
  </data>
  <data name="ERR_RefConstraintNotSatisfied" xml:space="preserve">
    <value>The type '{2}' must be a reference type in order to use it as parameter '{1}' in the generic type or method '{0}'</value>
  </data>
  <data name="ERR_ValConstraintNotSatisfied" xml:space="preserve">
    <value>The type '{2}' must be a non-nullable value type in order to use it as parameter '{1}' in the generic type or method '{0}'</value>
  </data>
  <data name="ERR_CircularConstraint" xml:space="preserve">
    <value>Circular constraint dependency involving '{0}' and '{1}'</value>
  </data>
  <data name="ERR_BaseConstraintConflict" xml:space="preserve">
    <value>Type parameter '{0}' inherits conflicting constraints '{1}' and '{2}'</value>
  </data>
  <data name="ERR_ConWithValCon" xml:space="preserve">
    <value>Type parameter '{1}' has the 'struct' constraint so '{1}' cannot be used as a constraint for '{0}'</value>
  </data>
  <data name="ERR_AmbigUDConv" xml:space="preserve">
    <value>Ambiguous user defined conversions '{0}' and '{1}' when converting from '{2}' to '{3}'</value>
  </data>
  <data name="WRN_AlwaysNull" xml:space="preserve">
    <value>The result of the expression is always 'null' of type '{0}'</value>
  </data>
  <data name="WRN_AlwaysNull_Title" xml:space="preserve">
    <value>The result of the expression is always 'null'</value>
  </data>
  <data name="ERR_RefReturnThis" xml:space="preserve">
    <value>Cannot return 'this' by reference.</value>
  </data>
  <data name="ERR_AttributeCtorInParameter" xml:space="preserve">
    <value>Cannot use attribute constructor '{0}' because it has 'in' or 'ref readonly' parameters.</value>
  </data>
  <data name="ERR_OverrideWithConstraints" xml:space="preserve">
    <value>Constraints for override and explicit interface implementation methods are inherited from the base method, so they cannot be specified directly, except for either a 'class', or a 'struct' constraint.</value>
  </data>
  <data name="ERR_AmbigOverride" xml:space="preserve">
    <value>The inherited members '{0}' and '{1}' have the same signature in type '{2}', so they cannot be overridden</value>
  </data>
  <data name="ERR_DecConstError" xml:space="preserve">
    <value>Evaluation of the decimal constant expression failed</value>
  </data>
  <data name="WRN_CmpAlwaysFalse" xml:space="preserve">
    <value>Comparing with null of type '{0}' always produces 'false'</value>
  </data>
  <data name="WRN_CmpAlwaysFalse_Title" xml:space="preserve">
    <value>Comparing with null of struct type always produces 'false'</value>
  </data>
  <data name="WRN_FinalizeMethod" xml:space="preserve">
    <value>Introducing a 'Finalize' method can interfere with destructor invocation. Did you intend to declare a destructor?</value>
  </data>
  <data name="WRN_FinalizeMethod_Title" xml:space="preserve">
    <value>Introducing a 'Finalize' method can interfere with destructor invocation</value>
  </data>
  <data name="WRN_FinalizeMethod_Description" xml:space="preserve">
    <value>This warning occurs when you create a class with a method whose signature is public virtual void Finalize.

If such a class is used as a base class and if the deriving class defines a destructor, the destructor will override the base class Finalize method, not Finalize.</value>
  </data>
  <data name="ERR_ExplicitImplParams" xml:space="preserve">
    <value>'{0}' should not have a params parameter since '{1}' does not</value>
  </data>
  <data name="WRN_GotoCaseShouldConvert" xml:space="preserve">
    <value>The 'goto case' value is not implicitly convertible to type '{0}'</value>
  </data>
  <data name="WRN_GotoCaseShouldConvert_Title" xml:space="preserve">
    <value>The 'goto case' value is not implicitly convertible to the switch type</value>
  </data>
  <data name="ERR_MethodImplementingAccessor" xml:space="preserve">
    <value>Method '{0}' cannot implement interface accessor '{1}' for type '{2}'. Use an explicit interface implementation.</value>
  </data>
  <data name="WRN_NubExprIsConstBool" xml:space="preserve">
    <value>The result of the expression is always '{0}' since a value of type '{1}' is never equal to 'null' of type '{2}'</value>
  </data>
  <data name="WRN_NubExprIsConstBool_Title" xml:space="preserve">
    <value>The result of the expression is always the same since a value of this type is never equal to 'null'</value>
  </data>
  <data name="WRN_NubExprIsConstBool2" xml:space="preserve">
    <value>The result of the expression is always '{0}' since a value of type '{1}' is never equal to 'null' of type '{2}'</value>
  </data>
  <data name="WRN_NubExprIsConstBool2_Title" xml:space="preserve">
    <value>The result of the expression is always the same since a value of this type is never equal to 'null'</value>
  </data>
  <data name="WRN_ExplicitImplCollision" xml:space="preserve">
    <value>Explicit interface implementation '{0}' matches more than one interface member. Which interface member is actually chosen is implementation-dependent. Consider using a non-explicit implementation instead.</value>
  </data>
  <data name="WRN_ExplicitImplCollision_Title" xml:space="preserve">
    <value>Explicit interface implementation matches more than one interface member</value>
  </data>
  <data name="ERR_AbstractHasBody" xml:space="preserve">
    <value>'{0}' cannot declare a body because it is marked abstract</value>
  </data>
  <data name="ERR_ConcreteMissingBody" xml:space="preserve">
    <value>'{0}' must declare a body because it is not marked abstract, extern, or partial</value>
  </data>
  <data name="ERR_AbstractAndSealed" xml:space="preserve">
    <value>'{0}' cannot be both abstract and sealed</value>
  </data>
  <data name="ERR_AbstractNotVirtual" xml:space="preserve">
    <value>The abstract {0} '{1}' cannot be marked virtual</value>
  </data>
  <data name="ERR_StaticConstant" xml:space="preserve">
    <value>The constant '{0}' cannot be marked static</value>
  </data>
  <data name="ERR_CantOverrideNonFunction" xml:space="preserve">
    <value>'{0}': cannot override because '{1}' is not a function</value>
  </data>
  <data name="ERR_CantOverrideNonVirtual" xml:space="preserve">
    <value>'{0}': cannot override inherited member '{1}' because it is not marked virtual, abstract, or override</value>
  </data>
  <data name="ERR_CantChangeAccessOnOverride" xml:space="preserve">
    <value>'{0}': cannot change access modifiers when overriding '{1}' inherited member '{2}'</value>
  </data>
  <data name="ERR_CantChangeTupleNamesOnOverride" xml:space="preserve">
    <value>'{0}': cannot change tuple element names when overriding inherited member '{1}'</value>
  </data>
  <data name="ERR_CantChangeReturnTypeOnOverride" xml:space="preserve">
    <value>'{0}': return type must be '{2}' to match overridden member '{1}'</value>
  </data>
  <data name="ERR_CantDeriveFromSealedType" xml:space="preserve">
    <value>'{0}': cannot derive from sealed type '{1}'</value>
  </data>
  <data name="ERR_AbstractInConcreteClass" xml:space="preserve">
    <value>'{0}' is abstract but it is contained in non-abstract type '{1}'</value>
  </data>
  <data name="ERR_StaticConstructorWithExplicitConstructorCall" xml:space="preserve">
    <value>'{0}': static constructor cannot have an explicit 'this' or 'base' constructor call</value>
  </data>
  <data name="ERR_StaticConstructorWithAccessModifiers" xml:space="preserve">
    <value>'{0}': access modifiers are not allowed on static constructors</value>
  </data>
  <data name="ERR_RecursiveConstructorCall" xml:space="preserve">
    <value>Constructor '{0}' cannot call itself</value>
  </data>
  <data name="ERR_IndirectRecursiveConstructorCall" xml:space="preserve">
    <value>Constructor '{0}' cannot call itself through another constructor</value>
  </data>
  <data name="ERR_ObjectCallingBaseConstructor" xml:space="preserve">
    <value>'{0}' has no base class and cannot call a base constructor</value>
  </data>
  <data name="ERR_PredefinedTypeNotFound" xml:space="preserve">
    <value>Predefined type '{0}' is not defined or imported</value>
  </data>
  <data name="ERR_PredefinedValueTupleTypeNotFound" xml:space="preserve">
    <value>Predefined type '{0}' is not defined or imported</value>
  </data>
  <data name="ERR_PredefinedValueTupleTypeAmbiguous3" xml:space="preserve">
    <value>Predefined type '{0}' is declared in multiple referenced assemblies: '{1}' and '{2}'</value>
  </data>
  <data name="ERR_StructWithBaseConstructorCall" xml:space="preserve">
    <value>'{0}': structs cannot call base class constructors</value>
  </data>
  <data name="ERR_StructLayoutCycle" xml:space="preserve">
    <value>Struct member '{0}' of type '{1}' causes a cycle in the struct layout</value>
  </data>
  <data name="ERR_InterfacesCantContainFields" xml:space="preserve">
    <value>Interfaces cannot contain instance fields</value>
  </data>
  <data name="ERR_InterfacesCantContainConstructors" xml:space="preserve">
    <value>Interfaces cannot contain instance constructors</value>
  </data>
  <data name="ERR_NonInterfaceInInterfaceList" xml:space="preserve">
    <value>Type '{0}' in interface list is not an interface</value>
  </data>
  <data name="ERR_DuplicateInterfaceInBaseList" xml:space="preserve">
    <value>'{0}' is already listed in interface list</value>
  </data>
  <data name="ERR_DuplicateInterfaceWithTupleNamesInBaseList" xml:space="preserve">
    <value>'{0}' is already listed in the interface list on type '{2}' with different tuple element names, as '{1}'.</value>
  </data>
  <data name="ERR_DuplicateInterfaceWithDifferencesInBaseList" xml:space="preserve">
    <value>'{0}' is already listed in the interface list on type '{2}' as '{1}'.</value>
  </data>
  <data name="ERR_CycleInInterfaceInheritance" xml:space="preserve">
    <value>Inherited interface '{1}' causes a cycle in the interface hierarchy of '{0}'</value>
  </data>
  <data name="ERR_HidingAbstractMethod" xml:space="preserve">
    <value>'{0}' hides inherited abstract member '{1}'</value>
  </data>
  <data name="ERR_UnimplementedAbstractMethod" xml:space="preserve">
    <value>'{0}' does not implement inherited abstract member '{1}'</value>
  </data>
  <data name="ERR_UnimplementedInterfaceMember" xml:space="preserve">
    <value>'{0}' does not implement interface member '{1}'</value>
  </data>
  <data name="ERR_ObjectCantHaveBases" xml:space="preserve">
    <value>The class System.Object cannot have a base class or implement an interface</value>
  </data>
  <data name="ERR_ExplicitInterfaceImplementationNotInterface" xml:space="preserve">
    <value>'{0}' in explicit interface declaration is not an interface</value>
  </data>
  <data name="ERR_InterfaceMemberNotFound" xml:space="preserve">
    <value>'{0}' in explicit interface declaration is not found among members of the interface that can be implemented</value>
  </data>
  <data name="ERR_ClassDoesntImplementInterface" xml:space="preserve">
    <value>'{0}': containing type does not implement interface '{1}'</value>
  </data>
  <data name="ERR_ExplicitInterfaceImplementationInNonClassOrStruct" xml:space="preserve">
    <value>'{0}': explicit interface declaration can only be declared in a class, record, struct or interface</value>
  </data>
  <data name="ERR_MemberNameSameAsType" xml:space="preserve">
    <value>'{0}': member names cannot be the same as their enclosing type</value>
  </data>
  <data name="ERR_EnumeratorOverflow" xml:space="preserve">
    <value>'{0}': the enumerator value is too large to fit in its type</value>
  </data>
  <data name="ERR_CantOverrideNonProperty" xml:space="preserve">
    <value>'{0}': cannot override because '{1}' is not a property</value>
  </data>
  <data name="ERR_NoGetToOverride" xml:space="preserve">
    <value>'{0}': cannot override because '{1}' does not have an overridable get accessor</value>
  </data>
  <data name="ERR_NoSetToOverride" xml:space="preserve">
    <value>'{0}': cannot override because '{1}' does not have an overridable set accessor</value>
  </data>
  <data name="ERR_PropertyCantHaveVoidType" xml:space="preserve">
    <value>'{0}': property or indexer cannot have void type</value>
  </data>
  <data name="ERR_PropertyWithNoAccessors" xml:space="preserve">
    <value>'{0}': property or indexer must have at least one accessor</value>
  </data>
  <data name="ERR_CantUseVoidInArglist" xml:space="preserve">
    <value>__arglist cannot have an argument of void type</value>
  </data>
  <data name="ERR_NewVirtualInSealed" xml:space="preserve">
    <value>'{0}' is a new virtual member in sealed type '{1}'</value>
  </data>
  <data name="ERR_ExplicitPropertyAddingAccessor" xml:space="preserve">
    <value>'{0}' adds an accessor not found in interface member '{1}'</value>
  </data>
  <data name="ERR_ExplicitPropertyMismatchInitOnly" xml:space="preserve">
    <value>Accessors '{0}' and '{1}' should both be init-only or neither</value>
  </data>
  <data name="ERR_ExplicitPropertyMissingAccessor" xml:space="preserve">
    <value>Explicit interface implementation '{0}' is missing accessor '{1}'</value>
  </data>
  <data name="ERR_ConversionWithInterface" xml:space="preserve">
    <value>'{0}': user-defined conversions to or from an interface are not allowed</value>
  </data>
  <data name="ERR_ConversionWithBase" xml:space="preserve">
    <value>'{0}': user-defined conversions to or from a base type are not allowed</value>
  </data>
  <data name="ERR_ConversionWithDerived" xml:space="preserve">
    <value>'{0}': user-defined conversions to or from a derived type are not allowed</value>
  </data>
  <data name="ERR_IdentityConversion" xml:space="preserve">
    <value>User-defined operator cannot convert a type to itself</value>
  </data>
  <data name="ERR_ConversionNotInvolvingContainedType" xml:space="preserve">
    <value>User-defined conversion must convert to or from the enclosing type</value>
  </data>
  <data name="ERR_DuplicateConversionInClass" xml:space="preserve">
    <value>Duplicate user-defined conversion in type '{0}'</value>
  </data>
  <data name="ERR_OperatorsMustBeStaticAndPublic" xml:space="preserve">
    <value>User-defined operator '{0}' must be declared static and public</value>
  </data>
  <data name="ERR_BadIncDecSignature" xml:space="preserve">
    <value>The parameter type for ++ or -- operator must be the containing type</value>
  </data>
  <data name="ERR_BadUnaryOperatorSignature" xml:space="preserve">
    <value>The parameter of a unary operator must be the containing type</value>
  </data>
  <data name="ERR_BadBinaryOperatorSignature" xml:space="preserve">
    <value>One of the parameters of a binary operator must be the containing type</value>
  </data>
  <data name="ERR_BadShiftOperatorSignature" xml:space="preserve">
    <value>The first operand of an overloaded shift operator must have the same type as the containing type</value>
  </data>
  <data name="ERR_InterfacesCantContainConversionOrEqualityOperators" xml:space="preserve">
    <value>Conversion, equality, or inequality operators declared in interfaces must be abstract or virtual</value>
  </data>
  <data name="ERR_EnumsCantContainDefaultConstructor" xml:space="preserve">
    <value>Enums cannot contain explicit parameterless constructors</value>
  </data>
  <data name="ERR_CantOverrideBogusMethod" xml:space="preserve">
    <value>'{0}': cannot override '{1}' because it is not supported by the language</value>
  </data>
  <data name="ERR_BindToBogus" xml:space="preserve">
    <value>'{0}' is not supported by the language</value>
  </data>
  <data name="ERR_CantCallSpecialMethod" xml:space="preserve">
    <value>'{0}': cannot explicitly call operator or accessor</value>
  </data>
  <data name="ERR_BadTypeReference" xml:space="preserve">
    <value>'{0}': cannot reference a type through an expression; try '{1}' instead</value>
  </data>
  <data name="ERR_BadDestructorName" xml:space="preserve">
    <value>Name of destructor must match name of type</value>
  </data>
  <data name="ERR_OnlyClassesCanContainDestructors" xml:space="preserve">
    <value>Only class types can contain destructors</value>
  </data>
  <data name="ERR_ConflictAliasAndMember" xml:space="preserve">
    <value>Namespace '{1}' contains a definition conflicting with alias '{0}'</value>
  </data>
  <data name="ERR_ConflictingAliasAndDefinition" xml:space="preserve">
    <value>Alias '{0}' conflicts with {1} definition</value>
  </data>
  <data name="ERR_ConditionalOnSpecialMethod" xml:space="preserve">
    <value>The Conditional attribute is not valid on '{0}' because it is a constructor, destructor, operator, lambda expression, or explicit interface implementation</value>
  </data>
  <data name="ERR_ConditionalMustReturnVoid" xml:space="preserve">
    <value>The Conditional attribute is not valid on '{0}' because its return type is not void</value>
  </data>
  <data name="ERR_DuplicateAttribute" xml:space="preserve">
    <value>Duplicate '{0}' attribute</value>
  </data>
  <data name="ERR_DuplicateAttributeInNetModule" xml:space="preserve">
    <value>Duplicate '{0}' attribute in '{1}'</value>
  </data>
  <data name="ERR_ConditionalOnInterfaceMethod" xml:space="preserve">
    <value>The Conditional attribute is not valid on interface members</value>
  </data>
  <data name="ERR_OperatorCantReturnVoid" xml:space="preserve">
    <value>User-defined operators cannot return void</value>
  </data>
  <data name="ERR_BadDynamicConversion" xml:space="preserve">
    <value>'{0}': user-defined conversions to or from the dynamic type are not allowed</value>
  </data>
  <data name="ERR_InvalidAttributeArgument" xml:space="preserve">
    <value>Invalid value for argument to '{0}' attribute</value>
  </data>
  <data name="ERR_ParameterNotValidForType" xml:space="preserve">
    <value>Parameter not valid for the specified unmanaged type.</value>
  </data>
  <data name="ERR_AttributeParameterRequired1" xml:space="preserve">
    <value>Attribute parameter '{0}' must be specified.</value>
  </data>
  <data name="ERR_AttributeParameterRequired2" xml:space="preserve">
    <value>Attribute parameter '{0}' or '{1}' must be specified.</value>
  </data>
  <data name="ERR_MarshalUnmanagedTypeNotValidForFields" xml:space="preserve">
    <value>Unmanaged type '{0}' not valid for fields.</value>
  </data>
  <data name="ERR_MarshalUnmanagedTypeOnlyValidForFields" xml:space="preserve">
    <value>Unmanaged type '{0}' is only valid for fields.</value>
  </data>
  <data name="ERR_AttributeOnBadSymbolType" xml:space="preserve">
    <value>Attribute '{0}' is not valid on this declaration type. It is only valid on '{1}' declarations.</value>
  </data>
  <data name="ERR_FloatOverflow" xml:space="preserve">
    <value>Floating-point constant is outside the range of type '{0}'</value>
  </data>
  <data name="ERR_ComImportWithoutUuidAttribute" xml:space="preserve">
    <value>The Guid attribute must be specified with the ComImport attribute</value>
  </data>
  <data name="ERR_InvalidNamedArgument" xml:space="preserve">
    <value>Invalid value for named attribute argument '{0}'</value>
  </data>
  <data name="ERR_DllImportOnInvalidMethod" xml:space="preserve">
    <value>The DllImport attribute must be specified on a method marked 'static' and 'extern'</value>
  </data>
  <data name="ERR_EncUpdateFailedMissingSymbol" xml:space="preserve">
    <value>Cannot emit update; {0} '{1}' is missing.</value>
  </data>
  <data name="ERR_DllImportOnGenericMethod" xml:space="preserve">
    <value>The DllImport attribute cannot be applied to a method that is generic or contained in a generic method or type.</value>
  </data>
  <data name="ERR_FieldCantBeRefAny" xml:space="preserve">
    <value>Field or property cannot be of type '{0}'</value>
  </data>
  <data name="ERR_FieldAutoPropCantBeByRefLike" xml:space="preserve">
    <value>Field or auto-implemented property cannot be of type '{0}' unless it is an instance member of a ref struct.</value>
  </data>
  <data name="ERR_ArrayElementCantBeRefAny" xml:space="preserve">
    <value>Array elements cannot be of type '{0}'</value>
  </data>
  <data name="WRN_DeprecatedSymbol" xml:space="preserve">
    <value>'{0}' is obsolete</value>
  </data>
  <data name="WRN_DeprecatedSymbol_Title" xml:space="preserve">
    <value>Type or member is obsolete</value>
  </data>
  <data name="ERR_NotAnAttributeClass" xml:space="preserve">
    <value>'{0}' is not an attribute class</value>
  </data>
  <data name="ERR_BadNamedAttributeArgument" xml:space="preserve">
    <value>'{0}' is not a valid named attribute argument. Named attribute arguments must be fields which are not readonly, static, or const, or read-write properties which are public and not static.</value>
  </data>
  <data name="WRN_DeprecatedSymbolStr" xml:space="preserve">
    <value>'{0}' is obsolete: '{1}'</value>
  </data>
  <data name="WRN_DeprecatedSymbolStr_Title" xml:space="preserve">
    <value>Type or member is obsolete</value>
  </data>
  <data name="ERR_DeprecatedSymbolStr" xml:space="preserve">
    <value>'{0}' is obsolete: '{1}'</value>
  </data>
  <data name="ERR_IndexerCantHaveVoidType" xml:space="preserve">
    <value>Indexers cannot have void type</value>
  </data>
  <data name="ERR_VirtualPrivate" xml:space="preserve">
    <value>'{0}': virtual or abstract members cannot be private</value>
  </data>
  <data name="ERR_ArrayInitToNonArrayType" xml:space="preserve">
    <value>Can only use array initializer expressions to assign to array types. Try using a new expression instead.</value>
  </data>
  <data name="ERR_ArrayInitInBadPlace" xml:space="preserve">
    <value>Array initializers can only be used in a variable or field initializer. Try using a new expression instead.</value>
  </data>
  <data name="ERR_MissingStructOffset" xml:space="preserve">
    <value>'{0}': instance field in types marked with StructLayout(LayoutKind.Explicit) must have a FieldOffset attribute</value>
  </data>
  <data name="WRN_ExternMethodNoImplementation" xml:space="preserve">
    <value>Method, operator, or accessor '{0}' is marked external and has no attributes on it. Consider adding a DllImport attribute to specify the external implementation.</value>
  </data>
  <data name="WRN_ExternMethodNoImplementation_Title" xml:space="preserve">
    <value>Method, operator, or accessor is marked external and has no attributes on it</value>
  </data>
  <data name="WRN_ProtectedInSealed" xml:space="preserve">
    <value>'{0}': new protected member declared in sealed type</value>
  </data>
  <data name="WRN_ProtectedInSealed_Title" xml:space="preserve">
    <value>New protected member declared in sealed type</value>
  </data>
  <data name="ERR_InterfaceImplementedByConditional" xml:space="preserve">
    <value>Conditional member '{0}' cannot implement interface member '{1}' in type '{2}'</value>
  </data>
  <data name="ERR_InterfaceImplementedImplicitlyByVariadic" xml:space="preserve">
    <value>'{0}' cannot implement interface member '{1}' in type '{2}' because it has an __arglist parameter</value>
  </data>
  <data name="ERR_IllegalRefParam" xml:space="preserve">
    <value>ref and out are not valid in this context</value>
  </data>
  <data name="ERR_BadArgumentToAttribute" xml:space="preserve">
    <value>The argument to the '{0}' attribute must be a valid identifier</value>
  </data>
  <data name="ERR_StructOffsetOnBadStruct" xml:space="preserve">
    <value>The FieldOffset attribute can only be placed on members of types marked with the StructLayout(LayoutKind.Explicit)</value>
  </data>
  <data name="ERR_StructOffsetOnBadField" xml:space="preserve">
    <value>The FieldOffset attribute is not allowed on static or const fields</value>
  </data>
  <data name="ERR_AttributeUsageOnNonAttributeClass" xml:space="preserve">
    <value>Attribute '{0}' is only valid on classes derived from System.Attribute</value>
  </data>
  <data name="WRN_PossibleMistakenNullStatement" xml:space="preserve">
    <value>Possible mistaken empty statement</value>
  </data>
  <data name="WRN_PossibleMistakenNullStatement_Title" xml:space="preserve">
    <value>Possible mistaken empty statement</value>
  </data>
  <data name="ERR_DuplicateNamedAttributeArgument" xml:space="preserve">
    <value>'{0}' duplicate named attribute argument</value>
  </data>
  <data name="ERR_DeriveFromEnumOrValueType" xml:space="preserve">
    <value>'{0}' cannot derive from special class '{1}'</value>
  </data>
  <data name="ERR_DefaultMemberOnIndexedType" xml:space="preserve">
    <value>Cannot specify the DefaultMember attribute on a type containing an indexer</value>
  </data>
  <data name="ERR_BogusType" xml:space="preserve">
    <value>'{0}' is a type not supported by the language</value>
  </data>
  <data name="WRN_UnassignedInternalField" xml:space="preserve">
    <value>Field '{0}' is never assigned to, and will always have its default value {1}</value>
  </data>
  <data name="WRN_UnassignedInternalField_Title" xml:space="preserve">
    <value>Field is never assigned to, and will always have its default value</value>
  </data>
  <data name="WRN_UnassignedInternalRefField" xml:space="preserve">
    <value>Field '{0}' is never ref-assigned to, and will always have its default value (null reference)</value>
  </data>
  <data name="WRN_UnassignedInternalRefField_Title" xml:space="preserve">
    <value>Field is never ref-assigned to, and will always have its default value (null reference)</value>
  </data>
  <data name="ERR_CStyleArray" xml:space="preserve">
    <value>Bad array declarator: To declare a managed array the rank specifier precedes the variable's identifier. To declare a fixed size buffer field, use the fixed keyword before the field type.</value>
  </data>
  <data name="WRN_VacuousIntegralComp" xml:space="preserve">
    <value>Comparison to integral constant is useless; the constant is outside the range of type '{0}'</value>
  </data>
  <data name="WRN_VacuousIntegralComp_Title" xml:space="preserve">
    <value>Comparison to integral constant is useless; the constant is outside the range of the type</value>
  </data>
  <data name="ERR_AbstractAttributeClass" xml:space="preserve">
    <value>Cannot apply attribute class '{0}' because it is abstract</value>
  </data>
  <data name="ERR_BadNamedAttributeArgumentType" xml:space="preserve">
    <value>'{0}' is not a valid named attribute argument because it is not a valid attribute parameter type</value>
  </data>
  <data name="ERR_MissingPredefinedMember" xml:space="preserve">
    <value>Missing compiler required member '{0}.{1}'</value>
  </data>
  <data name="WRN_AttributeLocationOnBadDeclaration" xml:space="preserve">
    <value>'{0}' is not a valid attribute location for this declaration. Valid attribute locations for this declaration are '{1}'. All attributes in this block will be ignored.</value>
  </data>
  <data name="WRN_AttributeLocationOnBadDeclaration_Title" xml:space="preserve">
    <value>Not a valid attribute location for this declaration</value>
  </data>
  <data name="WRN_InvalidAttributeLocation" xml:space="preserve">
    <value>'{0}' is not a recognized attribute location. Valid attribute locations for this declaration are '{1}'. All attributes in this block will be ignored.</value>
  </data>
  <data name="WRN_InvalidAttributeLocation_Title" xml:space="preserve">
    <value>Not a recognized attribute location</value>
  </data>
  <data name="WRN_EqualsWithoutGetHashCode" xml:space="preserve">
    <value>'{0}' overrides Object.Equals(object o) but does not override Object.GetHashCode()</value>
  </data>
  <data name="WRN_EqualsWithoutGetHashCode_Title" xml:space="preserve">
    <value>Type overrides Object.Equals(object o) but does not override Object.GetHashCode()</value>
  </data>
  <data name="WRN_EqualityOpWithoutEquals" xml:space="preserve">
    <value>'{0}' defines operator == or operator != but does not override Object.Equals(object o)</value>
  </data>
  <data name="WRN_EqualityOpWithoutEquals_Title" xml:space="preserve">
    <value>Type defines operator == or operator != but does not override Object.Equals(object o)</value>
  </data>
  <data name="WRN_EqualityOpWithoutGetHashCode" xml:space="preserve">
    <value>'{0}' defines operator == or operator != but does not override Object.GetHashCode()</value>
  </data>
  <data name="WRN_EqualityOpWithoutGetHashCode_Title" xml:space="preserve">
    <value>Type defines operator == or operator != but does not override Object.GetHashCode()</value>
  </data>
  <data name="ERR_OutAttrOnRefParam" xml:space="preserve">
    <value>Cannot specify the Out attribute on a ref parameter without also specifying the In attribute.</value>
  </data>
  <data name="ERR_OverloadRefKind" xml:space="preserve">
    <value>'{0}' cannot define an overloaded {1} that differs only on parameter modifiers '{2}' and '{3}'</value>
  </data>
  <data name="ERR_LiteralDoubleCast" xml:space="preserve">
    <value>Literal of type double cannot be implicitly converted to type '{1}'; use an '{0}' suffix to create a literal of this type</value>
  </data>
  <data name="WRN_IncorrectBooleanAssg" xml:space="preserve">
    <value>Assignment in conditional expression is always constant; did you mean to use == instead of = ?</value>
  </data>
  <data name="WRN_IncorrectBooleanAssg_Title" xml:space="preserve">
    <value>Assignment in conditional expression is always constant</value>
  </data>
  <data name="ERR_ProtectedInStruct" xml:space="preserve">
    <value>'{0}': new protected member declared in struct</value>
  </data>
  <data name="ERR_InconsistentIndexerNames" xml:space="preserve">
    <value>Two indexers have different names; the IndexerName attribute must be used with the same name on every indexer within a type</value>
  </data>
  <data name="ERR_ComImportWithUserCtor" xml:space="preserve">
    <value>A class with the ComImport attribute cannot have a user-defined constructor</value>
  </data>
  <data name="ERR_FieldCantHaveVoidType" xml:space="preserve">
    <value>Field cannot have void type</value>
  </data>
  <data name="WRN_NonObsoleteOverridingObsolete" xml:space="preserve">
    <value>Member '{0}' overrides obsolete member '{1}'. Add the Obsolete attribute to '{0}'.</value>
  </data>
  <data name="WRN_NonObsoleteOverridingObsolete_Title" xml:space="preserve">
    <value>Member overrides obsolete member</value>
  </data>
  <data name="ERR_SystemVoid" xml:space="preserve">
    <value>System.Void cannot be used from C# -- use typeof(void) to get the void type object</value>
  </data>
  <data name="ERR_ExplicitParamArrayOrCollection" xml:space="preserve">
    <value>Do not use 'System.ParamArrayAttribute'/'System.Runtime.CompilerServices.ParamCollectionAttribute'. Use the 'params' keyword instead.</value>
  </data>
  <data name="WRN_BitwiseOrSignExtend" xml:space="preserve">
    <value>Bitwise-or operator used on a sign-extended operand; consider casting to a smaller unsigned type first</value>
  </data>
  <data name="WRN_BitwiseOrSignExtend_Title" xml:space="preserve">
    <value>Bitwise-or operator used on a sign-extended operand</value>
  </data>
  <data name="WRN_BitwiseOrSignExtend_Description" xml:space="preserve">
    <value>The compiler implicitly widened and sign-extended a variable, and then used the resulting value in a bitwise OR operation. This can result in unexpected behavior.</value>
  </data>
  <data name="ERR_VolatileStruct" xml:space="preserve">
    <value>'{0}': a volatile field cannot be of the type '{1}'</value>
  </data>
  <data name="ERR_VolatileAndReadonly" xml:space="preserve">
    <value>'{0}': a field cannot be both volatile and readonly</value>
  </data>
  <data name="ERR_AbstractField" xml:space="preserve">
    <value>The modifier 'abstract' is not valid on fields. Try using a property instead.</value>
  </data>
  <data name="ERR_BogusExplicitImpl" xml:space="preserve">
    <value>'{0}' cannot implement '{1}' because it is not supported by the language</value>
  </data>
  <data name="ERR_ExplicitMethodImplAccessor" xml:space="preserve">
    <value>'{0}' explicit method implementation cannot implement '{1}' because it is an accessor</value>
  </data>
  <data name="WRN_CoClassWithoutComImport" xml:space="preserve">
    <value>'{0}' interface marked with 'CoClassAttribute' not marked with 'ComImportAttribute'</value>
  </data>
  <data name="WRN_CoClassWithoutComImport_Title" xml:space="preserve">
    <value>Interface marked with 'CoClassAttribute' not marked with 'ComImportAttribute'</value>
  </data>
  <data name="ERR_ConditionalWithOutParam" xml:space="preserve">
    <value>Conditional member '{0}' cannot have an out parameter</value>
  </data>
  <data name="ERR_AccessorImplementingMethod" xml:space="preserve">
    <value>Accessor '{0}' cannot implement interface member '{1}' for type '{2}'. Use an explicit interface implementation.</value>
  </data>
  <data name="ERR_AliasQualAsExpression" xml:space="preserve">
    <value>The namespace alias qualifier '::' always resolves to a type or namespace so is illegal here. Consider using '.' instead.</value>
  </data>
  <data name="ERR_DerivingFromATyVar" xml:space="preserve">
    <value>Cannot derive from '{0}' because it is a type parameter</value>
  </data>
  <data name="ERR_DuplicateTypeParameter" xml:space="preserve">
    <value>Duplicate type parameter '{0}'</value>
  </data>
  <data name="WRN_TypeParameterSameAsOuterTypeParameter" xml:space="preserve">
    <value>Type parameter '{0}' has the same name as the type parameter from outer type '{1}'</value>
  </data>
  <data name="WRN_TypeParameterSameAsOuterTypeParameter_Title" xml:space="preserve">
    <value>Type parameter has the same name as the type parameter from outer type</value>
  </data>
  <data name="WRN_TypeParameterSameAsOuterMethodTypeParameter" xml:space="preserve">
    <value>Type parameter '{0}' has the same name as the type parameter from outer method '{1}'</value>
  </data>
  <data name="WRN_TypeParameterSameAsOuterMethodTypeParameter_Title" xml:space="preserve">
    <value>Type parameter has the same type as the type parameter from outer method.</value>
  </data>
  <data name="ERR_TypeVariableSameAsParent" xml:space="preserve">
    <value>Type parameter '{0}' has the same name as the containing type, or method</value>
  </data>
  <data name="ERR_UnifyingInterfaceInstantiations" xml:space="preserve">
    <value>'{0}' cannot implement both '{1}' and '{2}' because they may unify for some type parameter substitutions</value>
  </data>
  <data name="ERR_TyVarNotFoundInConstraint" xml:space="preserve">
    <value>'{1}' does not define type parameter '{0}'</value>
  </data>
  <data name="ERR_BadBoundType" xml:space="preserve">
    <value>'{0}' is not a valid constraint. A type used as a constraint must be an interface, a non-sealed class or a type parameter.</value>
  </data>
  <data name="ERR_SpecialTypeAsBound" xml:space="preserve">
    <value>Constraint cannot be special class '{0}'</value>
  </data>
  <data name="ERR_BadVisBound" xml:space="preserve">
    <value>Inconsistent accessibility: constraint type '{1}' is less accessible than '{0}'</value>
  </data>
  <data name="ERR_LookupInTypeVariable" xml:space="preserve">
    <value>Cannot do non-virtual member lookup in '{0}' because it is a type parameter</value>
  </data>
  <data name="ERR_BadConstraintType" xml:space="preserve">
    <value>Invalid constraint type. A type used as a constraint must be an interface, a non-sealed class or a type parameter.</value>
  </data>
  <data name="ERR_InstanceMemberInStaticClass" xml:space="preserve">
    <value>'{0}': cannot declare instance members in a static class</value>
  </data>
  <data name="ERR_StaticBaseClass" xml:space="preserve">
    <value>'{1}': cannot derive from static class '{0}'</value>
  </data>
  <data name="ERR_ConstructorInStaticClass" xml:space="preserve">
    <value>Static classes cannot have instance constructors</value>
  </data>
  <data name="ERR_DestructorInStaticClass" xml:space="preserve">
    <value>Static classes cannot contain destructors</value>
  </data>
  <data name="ERR_InstantiatingStaticClass" xml:space="preserve">
    <value>Cannot create an instance of the static class '{0}'</value>
  </data>
  <data name="ERR_StaticDerivedFromNonObject" xml:space="preserve">
    <value>Static class '{0}' cannot derive from type '{1}'. Static classes must derive from object.</value>
  </data>
  <data name="ERR_StaticClassInterfaceImpl" xml:space="preserve">
    <value>'{0}': static classes cannot implement interfaces</value>
  </data>
  <data name="ERR_OperatorInStaticClass" xml:space="preserve">
    <value>'{0}': static classes cannot contain user-defined operators</value>
  </data>
  <data name="ERR_ConvertToStaticClass" xml:space="preserve">
    <value>Cannot convert to static type '{0}'</value>
  </data>
  <data name="ERR_ConstraintIsStaticClass" xml:space="preserve">
    <value>'{0}': static classes cannot be used as constraints</value>
  </data>
  <data name="ERR_GenericArgIsStaticClass" xml:space="preserve">
    <value>'{0}': static types cannot be used as type arguments</value>
  </data>
  <data name="ERR_ArrayOfStaticClass" xml:space="preserve">
    <value>'{0}': array elements cannot be of static type</value>
  </data>
  <data name="ERR_IndexerInStaticClass" xml:space="preserve">
    <value>'{0}': cannot declare indexers in a static class</value>
  </data>
  <data name="ERR_ParameterIsStaticClass" xml:space="preserve">
    <value>'{0}': static types cannot be used as parameters</value>
  </data>
  <data name="WRN_ParameterIsStaticClass" xml:space="preserve">
    <value>'{0}': static types cannot be used as parameters</value>
  </data>
  <data name="WRN_ParameterIsStaticClass_Title" xml:space="preserve">
    <value>Static types cannot be used as parameters</value>
  </data>
  <data name="ERR_ReturnTypeIsStaticClass" xml:space="preserve">
    <value>'{0}': static types cannot be used as return types</value>
  </data>
  <data name="WRN_ReturnTypeIsStaticClass" xml:space="preserve">
    <value>'{0}': static types cannot be used as return types</value>
  </data>
  <data name="WRN_ReturnTypeIsStaticClass_Title" xml:space="preserve">
    <value>Static types cannot be used as return types</value>
  </data>
  <data name="ERR_VarDeclIsStaticClass" xml:space="preserve">
    <value>Cannot declare a variable of static type '{0}'</value>
  </data>
  <data name="ERR_BadEmptyThrowInFinally" xml:space="preserve">
    <value>A throw statement with no arguments is not allowed in a finally clause that is nested inside the nearest enclosing catch clause</value>
  </data>
  <data name="ERR_InvalidSpecifier" xml:space="preserve">
    <value>'{0}' is not a valid format specifier</value>
  </data>
  <data name="WRN_AssignmentToLockOrDispose" xml:space="preserve">
    <value>Possibly incorrect assignment to local '{0}' which is the argument to a using or lock statement. The Dispose call or unlocking will happen on the original value of the local.</value>
  </data>
  <data name="WRN_AssignmentToLockOrDispose_Title" xml:space="preserve">
    <value>Possibly incorrect assignment to local which is the argument to a using or lock statement</value>
  </data>
  <data name="ERR_ForwardedTypeInThisAssembly" xml:space="preserve">
    <value>Type '{0}' is defined in this assembly, but a type forwarder is specified for it</value>
  </data>
  <data name="ERR_ForwardedTypeIsNested" xml:space="preserve">
    <value>Cannot forward type '{0}' because it is a nested type of '{1}'</value>
  </data>
  <data name="ERR_CycleInTypeForwarder" xml:space="preserve">
    <value>The type forwarder for type '{0}' in assembly '{1}' causes a cycle</value>
  </data>
  <data name="ERR_AssemblyNameOnNonModule" xml:space="preserve">
    <value>The /moduleassemblyname option may only be specified when building a target type of 'module'</value>
  </data>
  <data name="ERR_InvalidAssemblyName" xml:space="preserve">
    <value>Assembly reference '{0}' is invalid and cannot be resolved</value>
  </data>
  <data name="ERR_InvalidFwdType" xml:space="preserve">
    <value>Invalid type specified as an argument for TypeForwardedTo attribute</value>
  </data>
  <data name="ERR_CloseUnimplementedInterfaceMemberStatic" xml:space="preserve">
    <value>'{0}' does not implement instance interface member '{1}'. '{2}' cannot implement the interface member because it is static.</value>
  </data>
  <data name="ERR_CloseUnimplementedInterfaceMemberNotPublic" xml:space="preserve">
    <value>'{0}' does not implement interface member '{1}'. '{2}' cannot implement an interface member because it is not public.</value>
  </data>
  <data name="ERR_CloseUnimplementedInterfaceMemberWrongReturnType" xml:space="preserve">
    <value>'{0}' does not implement interface member '{1}'. '{2}' cannot implement '{1}' because it does not have the matching return type of '{3}'.</value>
  </data>
  <data name="ERR_DuplicateTypeForwarder" xml:space="preserve">
    <value>'{0}' duplicate TypeForwardedToAttribute</value>
  </data>
  <data name="ERR_ExpectedSelectOrGroup" xml:space="preserve">
    <value>A query body must end with a select clause or a group clause</value>
  </data>
  <data name="ERR_ExpectedContextualKeywordOn" xml:space="preserve">
    <value>Expected contextual keyword 'on'</value>
  </data>
  <data name="ERR_ExpectedContextualKeywordEquals" xml:space="preserve">
    <value>Expected contextual keyword 'equals'</value>
  </data>
  <data name="ERR_ExpectedContextualKeywordBy" xml:space="preserve">
    <value>Expected contextual keyword 'by'</value>
  </data>
  <data name="ERR_InvalidAnonymousTypeMemberDeclarator" xml:space="preserve">
    <value>Invalid anonymous type member declarator. Anonymous type members must be declared with a member assignment, simple name or member access.</value>
  </data>
  <data name="ERR_InvalidInitializerElementInitializer" xml:space="preserve">
    <value>Invalid initializer member declarator</value>
  </data>
  <data name="ERR_InconsistentLambdaParameterUsage" xml:space="preserve">
    <value>Inconsistent lambda parameter usage; parameter types must be all explicit or all implicit</value>
  </data>
  <data name="ERR_PartialMemberCannotBeAbstract" xml:space="preserve">
    <value>A partial member cannot have the 'abstract' modifier</value>
  </data>
  <data name="ERR_PartialMemberOnlyInPartialClass" xml:space="preserve">
    <value>A partial member must be declared within a partial type</value>
  </data>
  <data name="ERR_PartialMemberNotExplicit" xml:space="preserve">
    <value>A partial member may not explicitly implement an interface member</value>
  </data>
  <data name="ERR_PartialMethodExtensionDifference" xml:space="preserve">
    <value>Both partial method declarations must be extension methods or neither may be an extension method</value>
  </data>
  <data name="ERR_PartialMethodOnlyOneLatent" xml:space="preserve">
    <value>A partial method may not have multiple defining declarations</value>
  </data>
  <data name="ERR_PartialMethodOnlyOneActual" xml:space="preserve">
    <value>A partial method may not have multiple implementing declarations</value>
  </data>
  <data name="ERR_PartialMemberParamsDifference" xml:space="preserve">
    <value>Both partial member declarations must use a params parameter or neither may use a params parameter</value>
  </data>
  <data name="ERR_PartialMethodMustHaveLatent" xml:space="preserve">
    <value>No defining declaration found for implementing declaration of partial method '{0}'</value>
  </data>
  <data name="ERR_PartialMemberInconsistentTupleNames" xml:space="preserve">
    <value>Both partial member declarations, '{0}' and '{1}', must use the same tuple element names.</value>
  </data>
  <data name="ERR_PartialMethodInconsistentConstraints" xml:space="preserve">
    <value>Partial method declarations of '{0}' have inconsistent constraints for type parameter '{1}'</value>
  </data>
  <data name="ERR_PartialMethodToDelegate" xml:space="preserve">
    <value>Cannot create delegate from method '{0}' because it is a partial method without an implementing declaration</value>
  </data>
  <data name="ERR_PartialMemberStaticDifference" xml:space="preserve">
    <value>Both partial member declarations must be static or neither may be static</value>
  </data>
  <data name="ERR_PartialMemberUnsafeDifference" xml:space="preserve">
    <value>Both partial member declarations must be unsafe or neither may be unsafe</value>
  </data>
  <data name="ERR_PartialMethodInExpressionTree" xml:space="preserve">
    <value>Partial methods with only a defining declaration or removed conditional methods cannot be used in expression trees</value>
  </data>
  <data name="WRN_ObsoleteOverridingNonObsolete" xml:space="preserve">
    <value>Obsolete member '{0}' overrides non-obsolete member '{1}'</value>
  </data>
  <data name="WRN_ObsoleteOverridingNonObsolete_Title" xml:space="preserve">
    <value>Obsolete member overrides non-obsolete member</value>
  </data>
  <data name="WRN_DebugFullNameTooLong" xml:space="preserve">
    <value>The fully qualified name for '{0}' is too long for debug information. Compile without '/debug' option.</value>
  </data>
  <data name="WRN_DebugFullNameTooLong_Title" xml:space="preserve">
    <value>Fully qualified name is too long for debug information</value>
  </data>
  <data name="ERR_ImplicitlyTypedVariableAssignedBadValue" xml:space="preserve">
    <value>Cannot assign {0} to an implicitly-typed variable</value>
  </data>
  <data name="ERR_ImplicitlyTypedVariableWithNoInitializer" xml:space="preserve">
    <value>Implicitly-typed variables must be initialized</value>
  </data>
  <data name="ERR_ImplicitlyTypedVariableMultipleDeclarator" xml:space="preserve">
    <value>Implicitly-typed variables cannot have multiple declarators</value>
  </data>
  <data name="ERR_ImplicitlyTypedVariableAssignedArrayInitializer" xml:space="preserve">
    <value>Cannot initialize an implicitly-typed variable with an array initializer</value>
  </data>
  <data name="ERR_ImplicitlyTypedLocalCannotBeFixed" xml:space="preserve">
    <value>Implicitly-typed local variables cannot be fixed</value>
  </data>
  <data name="ERR_ImplicitlyTypedVariableCannotBeConst" xml:space="preserve">
    <value>Implicitly-typed variables cannot be constant</value>
  </data>
  <data name="WRN_ExternCtorNoImplementation" xml:space="preserve">
    <value>Constructor '{0}' is marked external</value>
  </data>
  <data name="WRN_ExternCtorNoImplementation_Title" xml:space="preserve">
    <value>Constructor is marked external</value>
  </data>
  <data name="ERR_TypeVarNotFound" xml:space="preserve">
    <value>The contextual keyword 'var' may only appear within a local variable declaration or in script code</value>
  </data>
  <data name="ERR_ImplicitlyTypedArrayNoBestType" xml:space="preserve">
    <value>No best type found for implicitly-typed array</value>
  </data>
  <data name="ERR_AnonymousTypePropertyAssignedBadValue" xml:space="preserve">
    <value>Cannot assign '{0}' to anonymous type property</value>
  </data>
  <data name="ERR_ExpressionTreeContainsBaseAccess" xml:space="preserve">
    <value>An expression tree may not contain a base access</value>
  </data>
  <data name="ERR_ExpressionTreeContainsTupleBinOp" xml:space="preserve">
    <value>An expression tree may not contain a tuple == or != operator</value>
  </data>
  <data name="ERR_ExpressionTreeContainsAssignment" xml:space="preserve">
    <value>An expression tree may not contain an assignment operator</value>
  </data>
  <data name="ERR_AnonymousTypeDuplicatePropertyName" xml:space="preserve">
    <value>An anonymous type cannot have multiple properties with the same name</value>
  </data>
  <data name="ERR_StatementLambdaToExpressionTree" xml:space="preserve">
    <value>A lambda expression with a statement body cannot be converted to an expression tree</value>
  </data>
  <data name="ERR_ExpressionTreeMustHaveDelegate" xml:space="preserve">
    <value>Cannot convert lambda to an expression tree whose type argument '{0}' is not a delegate type</value>
  </data>
  <data name="ERR_AnonymousTypeNotAvailable" xml:space="preserve">
    <value>Cannot use anonymous type in a constant expression</value>
  </data>
  <data name="ERR_LambdaInIsAs" xml:space="preserve">
    <value>The first operand of an 'is' or 'as' operator may not be a lambda expression, anonymous method, or method group.</value>
  </data>
  <data name="ERR_TypelessTupleInAs" xml:space="preserve">
    <value>The first operand of an 'as' operator may not be a tuple literal without a natural type.</value>
  </data>
  <data name="ERR_ExpressionTreeContainsMultiDimensionalArrayInitializer" xml:space="preserve">
    <value>An expression tree may not contain a multidimensional array initializer</value>
  </data>
  <data name="ERR_MissingArgument" xml:space="preserve">
    <value>Argument missing</value>
  </data>
  <data name="ERR_VariableUsedBeforeDeclaration" xml:space="preserve">
    <value>Cannot use local variable '{0}' before it is declared</value>
  </data>
  <data name="ERR_RecursivelyTypedVariable" xml:space="preserve">
    <value>Type of '{0}' cannot be inferred since its initializer directly or indirectly refers to the definition.</value>
  </data>
  <data name="ERR_UnassignedThisAutoPropertyUnsupportedVersion" xml:space="preserve">
    <value>Auto-implemented property '{0}' must be fully assigned before control is returned to the caller. Consider updating to language version '{1}' to auto-default the property.</value>
  </data>
  <data name="WRN_UnassignedThisAutoPropertyUnsupportedVersion" xml:space="preserve">
    <value>Auto-implemented property '{0}' must be fully assigned before control is returned to the caller. Consider updating to language version '{1}' to auto-default the property.</value>
  </data>
  <data name="WRN_UnassignedThisAutoPropertyUnsupportedVersion_Title" xml:space="preserve">
    <value>An auto-implemented property must be fully assigned before control is returned to the caller. Consider updating the language version to auto-default the property.</value>
  </data>
  <data name="ERR_VariableUsedBeforeDeclarationAndHidesField" xml:space="preserve">
    <value>Cannot use local variable '{0}' before it is declared. The declaration of the local variable hides the field '{1}'.</value>
  </data>
  <data name="ERR_ExpressionTreeContainsBadCoalesce" xml:space="preserve">
    <value>An expression tree lambda may not contain a coalescing operator with a null or default literal left-hand side</value>
  </data>
  <data name="ERR_IdentifierExpected" xml:space="preserve">
    <value>Identifier expected</value>
  </data>
  <data name="ERR_SemicolonExpected" xml:space="preserve">
    <value>; expected</value>
  </data>
  <data name="ERR_SyntaxError" xml:space="preserve">
    <value>Syntax error, '{0}' expected</value>
  </data>
  <data name="ERR_DuplicateModifier" xml:space="preserve">
    <value>Duplicate '{0}' modifier</value>
  </data>
  <data name="ERR_DuplicateAccessor" xml:space="preserve">
    <value>Property accessor already defined</value>
  </data>
  <data name="ERR_IntegralTypeExpected" xml:space="preserve">
    <value>Type byte, sbyte, short, ushort, int, uint, long, or ulong expected</value>
  </data>
  <data name="ERR_IllegalEscape" xml:space="preserve">
    <value>Unrecognized escape sequence</value>
  </data>
  <data name="ERR_NewlineInConst" xml:space="preserve">
    <value>Newline in constant</value>
  </data>
  <data name="ERR_EmptyCharConst" xml:space="preserve">
    <value>Empty character literal</value>
  </data>
  <data name="ERR_TooManyCharsInConst" xml:space="preserve">
    <value>Too many characters in character literal</value>
  </data>
  <data name="ERR_InvalidNumber" xml:space="preserve">
    <value>Invalid number</value>
  </data>
  <data name="ERR_GetOrSetExpected" xml:space="preserve">
    <value>A get or set accessor expected</value>
  </data>
  <data name="ERR_ClassTypeExpected" xml:space="preserve">
    <value>An object, string, or class type expected</value>
  </data>
  <data name="ERR_NamedArgumentExpected" xml:space="preserve">
    <value>Named attribute argument expected</value>
  </data>
  <data name="ERR_TooManyCatches" xml:space="preserve">
    <value>Catch clauses cannot follow the general catch clause of a try statement</value>
  </data>
  <data name="ERR_ThisOrBaseExpected" xml:space="preserve">
    <value>Keyword 'this' or 'base' expected</value>
  </data>
  <data name="ERR_OvlUnaryOperatorExpected" xml:space="preserve">
    <value>Overloadable unary operator expected</value>
  </data>
  <data name="ERR_OvlBinaryOperatorExpected" xml:space="preserve">
    <value>Overloadable binary operator expected</value>
  </data>
  <data name="ERR_IntOverflow" xml:space="preserve">
    <value>Integral constant is too large</value>
  </data>
  <data name="ERR_EOFExpected" xml:space="preserve">
    <value>Type or namespace definition, or end-of-file expected</value>
  </data>
  <data name="ERR_GlobalDefinitionOrStatementExpected" xml:space="preserve">
    <value>Member definition, statement, or end-of-file expected</value>
  </data>
  <data name="ERR_BadEmbeddedStmt" xml:space="preserve">
    <value>Embedded statement cannot be a declaration or labeled statement</value>
  </data>
  <data name="ERR_PPDirectiveExpected" xml:space="preserve">
    <value>Preprocessor directive expected</value>
  </data>
  <data name="ERR_EndOfPPLineExpected" xml:space="preserve">
    <value>Single-line comment or end-of-line expected</value>
  </data>
  <data name="ERR_CloseParenExpected" xml:space="preserve">
    <value>) expected</value>
  </data>
  <data name="ERR_EndifDirectiveExpected" xml:space="preserve">
    <value>#endif directive expected</value>
  </data>
  <data name="ERR_UnexpectedDirective" xml:space="preserve">
    <value>Unexpected preprocessor directive</value>
  </data>
  <data name="ERR_ErrorDirective" xml:space="preserve">
    <value>#error: '{0}'</value>
  </data>
  <data name="WRN_WarningDirective" xml:space="preserve">
    <value>#warning: '{0}'</value>
  </data>
  <data name="WRN_WarningDirective_Title" xml:space="preserve">
    <value>#warning directive</value>
  </data>
  <data name="ERR_TypeExpected" xml:space="preserve">
    <value>Type expected</value>
  </data>
  <data name="ERR_PPDefFollowsToken" xml:space="preserve">
    <value>Cannot define/undefine preprocessor symbols after first token in file</value>
  </data>
  <data name="ERR_PPReferenceFollowsToken" xml:space="preserve">
    <value>Cannot use #r after first token in file</value>
  </data>
  <data name="ERR_OpenEndedComment" xml:space="preserve">
    <value>End-of-file found, '*/' expected</value>
  </data>
  <data name="ERR_Merge_conflict_marker_encountered" xml:space="preserve">
    <value>Merge conflict marker encountered</value>
  </data>
  <data name="ERR_NoRefOutWhenRefOnly" xml:space="preserve">
    <value>Do not use refout when using refonly.</value>
  </data>
  <data name="ERR_NoNetModuleOutputWhenRefOutOrRefOnly" xml:space="preserve">
    <value>Cannot compile net modules when using /refout or /refonly.</value>
  </data>
  <data name="ERR_OvlOperatorExpected" xml:space="preserve">
    <value>Overloadable operator expected</value>
  </data>
  <data name="ERR_EndRegionDirectiveExpected" xml:space="preserve">
    <value>#endregion directive expected</value>
  </data>
  <data name="ERR_UnterminatedStringLit" xml:space="preserve">
    <value>Unterminated string literal</value>
  </data>
  <data name="ERR_BadDirectivePlacement" xml:space="preserve">
    <value>Preprocessor directives must appear as the first non-whitespace character on a line</value>
  </data>
  <data name="ERR_IdentifierExpectedKW" xml:space="preserve">
    <value>Identifier expected; '{1}' is a keyword</value>
  </data>
  <data name="ERR_SemiOrLBraceExpected" xml:space="preserve">
    <value>{ or ; expected</value>
  </data>
  <data name="ERR_MultiTypeInDeclaration" xml:space="preserve">
    <value>Cannot use more than one type in a for, using, fixed, or declaration statement</value>
  </data>
  <data name="ERR_AddOrRemoveExpected" xml:space="preserve">
    <value>An add or remove accessor expected</value>
  </data>
  <data name="ERR_UnexpectedCharacter" xml:space="preserve">
    <value>Unexpected character '{0}'</value>
  </data>
  <data name="ERR_UnexpectedToken" xml:space="preserve">
    <value>Unexpected token '{0}'</value>
  </data>
  <data name="ERR_ProtectedInStatic" xml:space="preserve">
    <value>'{0}': static classes cannot contain protected members</value>
  </data>
  <data name="WRN_UnreachableGeneralCatch" xml:space="preserve">
    <value>A previous catch clause already catches all exceptions. All non-exceptions thrown will be wrapped in a System.Runtime.CompilerServices.RuntimeWrappedException.</value>
  </data>
  <data name="WRN_UnreachableGeneralCatch_Title" xml:space="preserve">
    <value>A previous catch clause already catches all exceptions</value>
  </data>
  <data name="WRN_UnreachableGeneralCatch_Description" xml:space="preserve">
    <value>This warning is caused when a catch() block has no specified exception type after a catch (System.Exception e) block. The warning advises that the catch() block will not catch any exceptions.

A catch() block after a catch (System.Exception e) block can catch non-CLS exceptions if the RuntimeCompatibilityAttribute is set to false in the AssemblyInfo.cs file: [assembly: RuntimeCompatibilityAttribute(WrapNonExceptionThrows = false)]. If this attribute is not set explicitly to false, all thrown non-CLS exceptions are wrapped as Exceptions and the catch (System.Exception e) block catches them.</value>
  </data>
  <data name="ERR_IncrementLvalueExpected" xml:space="preserve">
    <value>The operand of an increment or decrement operator must be a variable, property or indexer</value>
  </data>
  <data name="ERR_NoSuchMemberOrExtension" xml:space="preserve">
    <value>'{0}' does not contain a definition for '{1}' and no accessible extension method '{1}' accepting a first argument of type '{0}' could be found (are you missing a using directive or an assembly reference?)</value>
  </data>
  <data name="ERR_NoSuchMemberOrExtensionNeedUsing" xml:space="preserve">
    <value>'{0}' does not contain a definition for '{1}' and no extension method '{1}' accepting a first argument of type '{0}' could be found (are you missing a using directive for '{2}'?)</value>
  </data>
  <data name="ERR_BadThisParam" xml:space="preserve">
    <value>Method '{0}' has a parameter modifier 'this' which is not on the first parameter</value>
  </data>
  <data name="ERR_BadParameterModifiers" xml:space="preserve">
    <value> The parameter modifier '{0}' cannot be used with '{1}'</value>
  </data>
  <data name="ERR_BadTypeforThis" xml:space="preserve">
    <value>The receiver parameter of an extension cannot be of type '{0}'</value>
  </data>
  <data name="ERR_BadParamModThis" xml:space="preserve">
    <value>A parameter array cannot be used with 'this' modifier on an extension method</value>
  </data>
  <data name="ERR_BadExtensionMeth" xml:space="preserve">
    <value>Extension method must be static</value>
  </data>
  <data name="ERR_BadExtensionAgg" xml:space="preserve">
    <value>Extension method must be defined in a non-generic static class</value>
  </data>
  <data name="ERR_DupParamMod" xml:space="preserve">
    <value>A parameter can only have one '{0}' modifier</value>
  </data>
  <data name="ERR_ExtensionMethodsDecl" xml:space="preserve">
    <value>Extension methods must be defined in a top level static class; {0} is a nested class</value>
  </data>
  <data name="ERR_ExtensionAttrNotFound" xml:space="preserve">
    <value>Cannot define a new extension because the compiler required type '{0}' cannot be found. Are you missing a reference to System.Core.dll?</value>
  </data>
  <data name="ERR_ExplicitExtension" xml:space="preserve">
    <value>Do not use 'System.Runtime.CompilerServices.ExtensionAttribute'. Use the 'this' keyword instead.</value>
  </data>
  <data name="ERR_ExplicitDynamicAttr" xml:space="preserve">
    <value>Do not use 'System.Runtime.CompilerServices.DynamicAttribute'. Use the 'dynamic' keyword instead.</value>
  </data>
  <data name="ERR_NoDynamicPhantomOnBaseCtor" xml:space="preserve">
    <value>The constructor call needs to be dynamically dispatched, but cannot be because it is part of a constructor initializer. Consider casting the dynamic arguments.</value>
  </data>
  <data name="ERR_ValueTypeExtDelegate" xml:space="preserve">
    <value>Extension method '{0}' defined on value type '{1}' cannot be used to create delegates</value>
  </data>
  <data name="ERR_BadArgCount" xml:space="preserve">
    <value>No overload for method '{0}' takes {1} arguments</value>
  </data>
  <data name="ERR_BadArgType" xml:space="preserve">
    <value>Argument {0}: cannot convert from '{1}' to '{2}'</value>
  </data>
  <data name="ERR_NoSourceFile" xml:space="preserve">
    <value>Source file '{0}' could not be opened -- {1}</value>
  </data>
  <data name="ERR_CantRefResource" xml:space="preserve">
    <value>Cannot link resource files when building a module</value>
  </data>
  <data name="ERR_ResourceNotUnique" xml:space="preserve">
    <value>Resource identifier '{0}' has already been used in this assembly</value>
  </data>
  <data name="ERR_ResourceFileNameNotUnique" xml:space="preserve">
    <value>Each linked resource and module must have a unique filename. Filename '{0}' is specified more than once in this assembly</value>
  </data>
  <data name="ERR_ImportNonAssembly" xml:space="preserve">
    <value>The referenced file '{0}' is not an assembly</value>
  </data>
  <data name="ERR_RefLvalueExpected" xml:space="preserve">
    <value>A ref or out value must be an assignable variable</value>
  </data>
  <data name="ERR_BaseInStaticMeth" xml:space="preserve">
    <value>Keyword 'base' is not available in a static method</value>
  </data>
  <data name="ERR_BaseInBadContext" xml:space="preserve">
    <value>Keyword 'base' is not available in the current context</value>
  </data>
  <data name="ERR_RbraceExpected" xml:space="preserve">
    <value>} expected</value>
  </data>
  <data name="ERR_LbraceExpected" xml:space="preserve">
    <value>{ expected</value>
  </data>
  <data name="ERR_InExpected" xml:space="preserve">
    <value>'in' expected</value>
  </data>
  <data name="ERR_InvalidPreprocExpr" xml:space="preserve">
    <value>Invalid preprocessor expression</value>
  </data>
  <data name="ERR_InvalidMemberDecl" xml:space="preserve">
    <value>Invalid token '{0}' in a member declaration</value>
  </data>
  <data name="ERR_MemberNeedsType" xml:space="preserve">
    <value>Method must have a return type</value>
  </data>
  <data name="ERR_BadBaseType" xml:space="preserve">
    <value>Invalid base type</value>
  </data>
  <data name="WRN_EmptySwitch" xml:space="preserve">
    <value>Empty switch block</value>
  </data>
  <data name="WRN_EmptySwitch_Title" xml:space="preserve">
    <value>Empty switch block</value>
  </data>
  <data name="ERR_ExpectedEndTry" xml:space="preserve">
    <value>Expected catch or finally</value>
  </data>
  <data name="ERR_InvalidExprTerm" xml:space="preserve">
    <value>Invalid expression term '{0}'</value>
  </data>
  <data name="ERR_BadNewExpr" xml:space="preserve">
    <value>A new expression requires an argument list or (), [], or {} after type</value>
  </data>
  <data name="ERR_NoNamespacePrivate" xml:space="preserve">
    <value>Elements defined in a namespace cannot be explicitly declared as private, protected, protected internal, or private protected</value>
  </data>
  <data name="ERR_BadVarDecl" xml:space="preserve">
    <value>Expected ; or = (cannot specify constructor arguments in declaration)</value>
  </data>
  <data name="ERR_UsingAfterElements" xml:space="preserve">
    <value>A using clause must precede all other elements defined in the namespace except extern alias declarations</value>
  </data>
  <data name="ERR_BadBinOpArgs" xml:space="preserve">
    <value>Overloaded binary operator '{0}' takes two parameters</value>
  </data>
  <data name="ERR_BadUnOpArgs" xml:space="preserve">
    <value>Overloaded unary operator '{0}' takes one parameter</value>
  </data>
  <data name="ERR_NoVoidParameter" xml:space="preserve">
    <value>Invalid parameter type 'void'</value>
  </data>
  <data name="ERR_DuplicateAlias" xml:space="preserve">
    <value>The using alias '{0}' appeared previously in this namespace</value>
  </data>
  <data name="ERR_BadProtectedAccess" xml:space="preserve">
    <value>Cannot access protected member '{0}' via a qualifier of type '{1}'; the qualifier must be of type '{2}' (or derived from it)</value>
  </data>
  <data name="ERR_AddModuleAssembly" xml:space="preserve">
    <value>'{0}' cannot be added to this assembly because it already is an assembly</value>
  </data>
  <data name="ERR_BindToBogusProp2" xml:space="preserve">
    <value>Property, indexer, or event '{0}' is not supported by the language; try directly calling accessor methods '{1}' or '{2}'</value>
  </data>
  <data name="ERR_BindToBogusProp1" xml:space="preserve">
    <value>Property, indexer, or event '{0}' is not supported by the language; try directly calling accessor method '{1}'</value>
  </data>
  <data name="ERR_NoVoidHere" xml:space="preserve">
    <value>Keyword 'void' cannot be used in this context</value>
  </data>
  <data name="ERR_IndexerNeedsParam" xml:space="preserve">
    <value>Indexers must have at least one parameter</value>
  </data>
  <data name="ERR_BadArraySyntax" xml:space="preserve">
    <value>Array type specifier, [], must appear before parameter name</value>
  </data>
  <data name="ERR_BadOperatorSyntax" xml:space="preserve">
    <value>Declaration is not valid; use '{0} operator &lt;dest-type&gt; (...' instead</value>
  </data>
  <data name="ERR_MainClassNotFound" xml:space="preserve">
    <value>Could not find '{0}' specified for Main method</value>
  </data>
  <data name="ERR_MainClassNotClass" xml:space="preserve">
    <value>'{0}' specified for Main method must be a non-generic class, record, struct, or interface</value>
  </data>
  <data name="ERR_NoMainInClass" xml:space="preserve">
    <value>'{0}' does not have a suitable static 'Main' method</value>
  </data>
  <data name="ERR_MainClassIsImport" xml:space="preserve">
    <value>Cannot use '{0}' for Main method because it is imported</value>
  </data>
  <data name="ERR_OutputNeedsName" xml:space="preserve">
    <value>Outputs without source must have the /out option specified</value>
  </data>
  <data name="ERR_NoOutputDirectory" xml:space="preserve">
    <value>Output directory could not be determined</value>
  </data>
  <data name="ERR_CantHaveWin32ResAndManifest" xml:space="preserve">
    <value>Conflicting options specified: Win32 resource file; Win32 manifest</value>
  </data>
  <data name="ERR_CantHaveWin32ResAndIcon" xml:space="preserve">
    <value>Conflicting options specified: Win32 resource file; Win32 icon</value>
  </data>
  <data name="ERR_CantReadResource" xml:space="preserve">
    <value>Error reading resource '{0}' -- '{1}'</value>
  </data>
  <data name="ERR_DocFileGen" xml:space="preserve">
    <value>Error writing to XML documentation file: {0}</value>
  </data>
  <data name="WRN_XMLParseError" xml:space="preserve">
    <value>XML comment has badly formed XML -- '{0}'</value>
  </data>
  <data name="WRN_XMLParseError_Title" xml:space="preserve">
    <value>XML comment has badly formed XML</value>
  </data>
  <data name="WRN_DuplicateParamTag" xml:space="preserve">
    <value>XML comment has a duplicate param tag for '{0}'</value>
  </data>
  <data name="WRN_DuplicateParamTag_Title" xml:space="preserve">
    <value>XML comment has a duplicate param tag</value>
  </data>
  <data name="WRN_UnmatchedParamTag" xml:space="preserve">
    <value>XML comment has a param tag for '{0}', but there is no parameter by that name</value>
  </data>
  <data name="WRN_UnmatchedParamTag_Title" xml:space="preserve">
    <value>XML comment has a param tag, but there is no parameter by that name</value>
  </data>
  <data name="WRN_UnmatchedParamRefTag" xml:space="preserve">
    <value>XML comment on '{1}' has a paramref tag for '{0}', but there is no parameter by that name</value>
  </data>
  <data name="WRN_UnmatchedParamRefTag_Title" xml:space="preserve">
    <value>XML comment has a paramref tag, but there is no parameter by that name</value>
  </data>
  <data name="WRN_MissingParamTag" xml:space="preserve">
    <value>Parameter '{0}' has no matching param tag in the XML comment for '{1}' (but other parameters do)</value>
  </data>
  <data name="WRN_MissingParamTag_Title" xml:space="preserve">
    <value>Parameter has no matching param tag in the XML comment (but other parameters do)</value>
  </data>
  <data name="WRN_BadXMLRef" xml:space="preserve">
    <value>XML comment has cref attribute '{0}' that could not be resolved</value>
  </data>
  <data name="WRN_BadXMLRef_Title" xml:space="preserve">
    <value>XML comment has cref attribute that could not be resolved</value>
  </data>
  <data name="ERR_BadStackAllocExpr" xml:space="preserve">
    <value>A stackalloc expression requires [] after type</value>
  </data>
  <data name="ERR_InvalidLineNumber" xml:space="preserve">
    <value>The line number specified for #line directive is missing or invalid</value>
  </data>
  <data name="ERR_MissingPPFile" xml:space="preserve">
    <value>Quoted file name, single-line comment or end-of-line expected</value>
  </data>
  <data name="ERR_ExpectedPPFile" xml:space="preserve">
    <value>Quoted file name expected</value>
  </data>
  <data name="ERR_ReferenceDirectiveOnlyAllowedInScripts" xml:space="preserve">
    <value>#r is only allowed in scripts</value>
  </data>
  <data name="ERR_ForEachMissingMember" xml:space="preserve">
    <value>foreach statement cannot operate on variables of type '{0}' because '{0}' does not contain a public instance or extension definition for '{1}'</value>
  </data>
  <data name="ERR_AwaitForEachMissingMember" xml:space="preserve">
    <value>Asynchronous foreach statement cannot operate on variables of type '{0}' because '{0}' does not contain a suitable public instance or extension definition for '{1}'</value>
  </data>
  <data name="ERR_ForEachMissingMemberWrongAsync" xml:space="preserve">
    <value>foreach statement cannot operate on variables of type '{0}' because '{0}' does not contain a public instance or extension definition for '{1}'. Did you mean 'await foreach' rather than 'foreach'?</value>
  </data>
  <data name="ERR_AwaitForEachMissingMemberWrongAsync" xml:space="preserve">
    <value>Asynchronous foreach statement cannot operate on variables of type '{0}' because '{0}' does not contain a public instance or extension definition for '{1}'. Did you mean 'foreach' rather than 'await foreach'?</value>
  </data>
  <data name="ERR_SpreadMissingMember" xml:space="preserve">
    <value>Spread operator '..' cannot operate on variables of type '{0}' because '{0}' does not contain a public instance or extension definition for '{1}'</value>
  </data>
  <data name="ERR_PossibleAsyncIteratorWithoutYield" xml:space="preserve">
    <value>The body of an async-iterator method must contain a 'yield' statement.</value>
  </data>
  <data name="ERR_PossibleAsyncIteratorWithoutYieldOrAwait" xml:space="preserve">
    <value>The body of an async-iterator method must contain a 'yield' statement. Consider removing 'async' from the method declaration or adding a 'yield' statement.</value>
  </data>
  <data name="ERR_StaticLocalFunctionCannotCaptureVariable" xml:space="preserve">
    <value>A static local function cannot contain a reference to '{0}'.</value>
  </data>
  <data name="ERR_StaticLocalFunctionCannotCaptureThis" xml:space="preserve">
    <value>A static local function cannot contain a reference to 'this' or 'base'.</value>
  </data>
  <data name="WRN_BadXMLRefParamType" xml:space="preserve">
    <value>Invalid type for parameter {0} in XML comment cref attribute: '{1}'</value>
  </data>
  <data name="WRN_BadXMLRefParamType_Title" xml:space="preserve">
    <value>Invalid type for parameter in XML comment cref attribute</value>
  </data>
  <data name="WRN_BadXMLRefReturnType" xml:space="preserve">
    <value>Invalid return type in XML comment cref attribute</value>
  </data>
  <data name="WRN_BadXMLRefReturnType_Title" xml:space="preserve">
    <value>Invalid return type in XML comment cref attribute</value>
  </data>
  <data name="ERR_BadWin32Res" xml:space="preserve">
    <value>Error reading Win32 resources -- {0}</value>
  </data>
  <data name="WRN_BadXMLRefSyntax" xml:space="preserve">
    <value>XML comment has syntactically incorrect cref attribute '{0}'</value>
  </data>
  <data name="WRN_BadXMLRefSyntax_Title" xml:space="preserve">
    <value>XML comment has syntactically incorrect cref attribute</value>
  </data>
  <data name="ERR_BadModifierLocation" xml:space="preserve">
    <value>Member modifier '{0}' must precede the member type and name</value>
  </data>
  <data name="ERR_MissingArraySize" xml:space="preserve">
    <value>Array creation must have array size or array initializer</value>
  </data>
  <data name="WRN_UnprocessedXMLComment" xml:space="preserve">
    <value>XML comment is not placed on a valid language element</value>
  </data>
  <data name="WRN_UnprocessedXMLComment_Title" xml:space="preserve">
    <value>XML comment is not placed on a valid language element</value>
  </data>
  <data name="WRN_FailedInclude" xml:space="preserve">
    <value>Unable to include XML fragment '{1}' of file '{0}' -- {2}</value>
  </data>
  <data name="WRN_FailedInclude_Title" xml:space="preserve">
    <value>Unable to include XML fragment</value>
  </data>
  <data name="WRN_InvalidInclude" xml:space="preserve">
    <value>Invalid XML include element -- {0}</value>
  </data>
  <data name="WRN_InvalidInclude_Title" xml:space="preserve">
    <value>Invalid XML include element</value>
  </data>
  <data name="WRN_MissingXMLComment" xml:space="preserve">
    <value>Missing XML comment for publicly visible type or member '{0}'</value>
  </data>
  <data name="WRN_MissingXMLComment_Title" xml:space="preserve">
    <value>Missing XML comment for publicly visible type or member</value>
  </data>
  <data name="WRN_MissingXMLComment_Description" xml:space="preserve">
    <value>The /doc compiler option was specified, but one or more constructs did not have comments.</value>
  </data>
  <data name="WRN_XMLParseIncludeError" xml:space="preserve">
    <value>Badly formed XML in included comments file -- '{0}'</value>
  </data>
  <data name="WRN_XMLParseIncludeError_Title" xml:space="preserve">
    <value>Badly formed XML in included comments file</value>
  </data>
  <data name="ERR_BadDelArgCount" xml:space="preserve">
    <value>Delegate '{0}' does not take {1} arguments</value>
  </data>
  <data name="ERR_UnexpectedSemicolon" xml:space="preserve">
    <value>Semicolon after method or accessor block is not valid</value>
  </data>
  <data name="ERR_MethodReturnCantBeRefAny" xml:space="preserve">
    <value>The return type of a method, delegate, or function pointer cannot be '{0}'</value>
  </data>
  <data name="ERR_CompileCancelled" xml:space="preserve">
    <value>Compilation cancelled by user</value>
  </data>
  <data name="ERR_MethodArgCantBeRefAny" xml:space="preserve">
    <value>Cannot make reference to variable of type '{0}'</value>
  </data>
  <data name="ERR_AssgReadonlyLocal" xml:space="preserve">
    <value>Cannot assign to '{0}' because it is read-only</value>
  </data>
  <data name="ERR_RefReadonlyLocal" xml:space="preserve">
    <value>Cannot use '{0}' as a ref or out value because it is read-only</value>
  </data>
  <data name="ERR_CantUseRequiredAttribute" xml:space="preserve">
    <value>The RequiredAttribute attribute is not permitted on C# types</value>
  </data>
  <data name="ERR_NoModifiersOnAccessor" xml:space="preserve">
    <value>Modifiers cannot be placed on event accessor declarations</value>
  </data>
  <data name="ERR_ParamsCantBeWithModifier" xml:space="preserve">
    <value>The params parameter cannot be declared as {0}</value>
  </data>
  <data name="ERR_ReturnNotLValue" xml:space="preserve">
    <value>Cannot modify the return value of '{0}' because it is not a variable</value>
  </data>
  <data name="ERR_MissingCoClass" xml:space="preserve">
    <value>The managed coclass wrapper class '{0}' for interface '{1}' cannot be found (are you missing an assembly reference?)</value>
  </data>
  <data name="ERR_AmbiguousAttribute" xml:space="preserve">
    <value>'{0}' is ambiguous between '{1}' and '{2}'. Either use '@{0}' or explicitly include the 'Attribute' suffix.</value>
  </data>
  <data name="ERR_BadArgExtraRef" xml:space="preserve">
    <value>Argument {0} may not be passed with the '{1}' keyword</value>
  </data>
  <data name="ERR_BadArgExtraRefLangVersion" xml:space="preserve">
    <value>Argument {0} may not be passed with the 'ref' keyword in language version {1}. To pass 'ref' arguments to 'in' parameters, upgrade to language version {2} or greater.</value>
  </data>
  <data name="WRN_CmdOptionConflictsSource" xml:space="preserve">
    <value>Option '{0}' overrides attribute '{1}' given in a source file or added module</value>
  </data>
  <data name="WRN_CmdOptionConflictsSource_Title" xml:space="preserve">
    <value>Option overrides attribute given in a source file or added module</value>
  </data>
  <data name="WRN_CmdOptionConflictsSource_Description" xml:space="preserve">
    <value>This warning occurs if the assembly attributes AssemblyKeyFileAttribute or AssemblyKeyNameAttribute found in source conflict with the /keyfile or /keycontainer command line option or key file name or key container specified in the Project Properties.</value>
  </data>
  <data name="ERR_BadCompatMode" xml:space="preserve">
    <value>Invalid option '{0}' for /langversion. Use '/langversion:?' to list supported values.</value>
  </data>
  <data name="ERR_DelegateOnConditional" xml:space="preserve">
    <value>Cannot create delegate with '{0}' because it or a method it overrides has a Conditional attribute</value>
  </data>
  <data name="ERR_CantMakeTempFile" xml:space="preserve">
    <value>Cannot create temporary file -- {0}</value>
  </data>
  <data name="ERR_BadArgRef" xml:space="preserve">
    <value>Argument {0} must be passed with the '{1}' keyword</value>
  </data>
  <data name="WRN_BadArgRef" xml:space="preserve">
    <value>The 'ref' modifier for argument {0} corresponding to 'in' parameter is equivalent to 'in'. Consider using 'in' instead.</value>
  </data>
  <data name="WRN_BadArgRef_Title" xml:space="preserve">
    <value>The 'ref' modifier for an argument corresponding to 'in' parameter is equivalent to 'in'. Consider using 'in' instead.</value>
  </data>
  <data name="WRN_ArgExpectedRefOrIn" xml:space="preserve">
    <value>Argument {0} should be passed with 'ref' or 'in' keyword</value>
  </data>
  <data name="WRN_ArgExpectedRefOrIn_Title" xml:space="preserve">
    <value>Argument should be passed with 'ref' or 'in' keyword</value>
  </data>
  <data name="WRN_ArgExpectedIn" xml:space="preserve">
    <value>Argument {0} should be passed with the 'in' keyword</value>
  </data>
  <data name="WRN_ArgExpectedIn_Title" xml:space="preserve">
    <value>Argument should be passed with the 'in' keyword</value>
  </data>
  <data name="WRN_RefReadonlyNotVariable" xml:space="preserve">
    <value>Argument {0} should be a variable because it is passed to a 'ref readonly' parameter</value>
  </data>
  <data name="WRN_RefReadonlyNotVariable_Title" xml:space="preserve">
    <value>Argument should be a variable because it is passed to a 'ref readonly' parameter</value>
  </data>
  <data name="ERR_YieldInAnonMeth" xml:space="preserve">
    <value>The yield statement cannot be used inside an anonymous method or lambda expression</value>
  </data>
  <data name="ERR_ReturnInIterator" xml:space="preserve">
    <value>Cannot return a value from an iterator. Use the yield return statement to return a value, or yield break to end the iteration.</value>
  </data>
  <data name="ERR_BadIteratorArgType" xml:space="preserve">
    <value>Iterators cannot have ref, in or out parameters</value>
  </data>
  <data name="ERR_BadIteratorReturn" xml:space="preserve">
    <value>The body of '{0}' cannot be an iterator block because '{1}' is not an iterator interface type</value>
  </data>
  <data name="ERR_BadYieldInFinally" xml:space="preserve">
    <value>Cannot yield in the body of a finally clause</value>
  </data>
  <data name="ERR_IteratorMustBeAsync" xml:space="preserve">
    <value>Method '{0}' with an iterator block must be 'async' to return '{1}'</value>
  </data>
  <data name="ERR_BadYieldInTryOfCatch" xml:space="preserve">
    <value>Cannot yield a value in the body of a try block with a catch clause</value>
  </data>
  <data name="ERR_EmptyYield" xml:space="preserve">
    <value>Expression expected after yield return</value>
  </data>
  <data name="ERR_AnonDelegateCantUse" xml:space="preserve">
    <value>Cannot use ref, out, or in parameter '{0}' inside an anonymous method, lambda expression, query expression, or local function</value>
  </data>
  <data name="ERR_BadYieldInCatch" xml:space="preserve">
    <value>Cannot yield a value in the body of a catch clause</value>
  </data>
  <data name="ERR_BadDelegateLeave" xml:space="preserve">
    <value>Control cannot leave the body of an anonymous method or lambda expression</value>
  </data>
  <data name="ERR_IllegalSuppression" xml:space="preserve">
    <value>The suppression operator is not allowed in this context</value>
  </data>
  <data name="WRN_IllegalPragma" xml:space="preserve">
    <value>Unrecognized #pragma directive</value>
  </data>
  <data name="WRN_IllegalPragma_Title" xml:space="preserve">
    <value>Unrecognized #pragma directive</value>
  </data>
  <data name="WRN_IllegalPPWarning" xml:space="preserve">
    <value>Expected 'disable' or 'restore'</value>
  </data>
  <data name="WRN_IllegalPPWarning_Title" xml:space="preserve">
    <value>Expected 'disable' or 'restore' after #pragma warning</value>
  </data>
  <data name="WRN_BadRestoreNumber" xml:space="preserve">
    <value>Cannot restore warning 'CS{0}' because it was disabled globally</value>
  </data>
  <data name="WRN_BadRestoreNumber_Title" xml:space="preserve">
    <value>Cannot restore warning because it was disabled globally</value>
  </data>
  <data name="ERR_VarargsIterator" xml:space="preserve">
    <value>__arglist is not allowed in the parameter list of iterators</value>
  </data>
  <data name="ERR_UnsafeIteratorArgType" xml:space="preserve">
    <value>Iterators cannot have pointer type parameters</value>
  </data>
  <data name="ERR_BadCoClassSig" xml:space="preserve">
    <value>The managed coclass wrapper class signature '{0}' for interface '{1}' is not a valid class name signature</value>
  </data>
  <data name="ERR_MultipleIEnumOfT" xml:space="preserve">
    <value>foreach statement cannot operate on variables of type '{0}' because it implements multiple instantiations of '{1}'; try casting to a specific interface instantiation</value>
  </data>
  <data name="ERR_MultipleIAsyncEnumOfT" xml:space="preserve">
    <value>Asynchronous foreach statement cannot operate on variables of type '{0}' because it implements multiple instantiations of '{1}'; try casting to a specific interface instantiation</value>
  </data>
  <data name="ERR_FixedDimsRequired" xml:space="preserve">
    <value>A fixed size buffer field must have the array size specifier after the field name</value>
  </data>
  <data name="ERR_FixedNotInStruct" xml:space="preserve">
    <value>Fixed size buffer fields may only be members of structs</value>
  </data>
  <data name="ERR_AnonymousReturnExpected" xml:space="preserve">
    <value>Not all code paths return a value in {0} of type '{1}'</value>
  </data>
  <data name="WRN_NonECMAFeature" xml:space="preserve">
    <value>Feature '{0}' is not part of the standardized ISO C# language specification, and may not be accepted by other compilers</value>
  </data>
  <data name="WRN_NonECMAFeature_Title" xml:space="preserve">
    <value>Feature is not part of the standardized ISO C# language specification, and may not be accepted by other compilers</value>
  </data>
  <data name="ERR_ExpectedVerbatimLiteral" xml:space="preserve">
    <value>Keyword, identifier, or string expected after verbatim specifier: @</value>
  </data>
  <data name="ERR_RefReadonly" xml:space="preserve">
    <value>A readonly field cannot be used as a ref or out value (except in a constructor)</value>
  </data>
  <data name="ERR_RefReadonly2" xml:space="preserve">
    <value>Members of readonly field '{0}' cannot be used as a ref or out value (except in a constructor)</value>
  </data>
  <data name="ERR_AssgReadonly" xml:space="preserve">
    <value>A readonly field cannot be assigned to (except in a constructor or init-only setter of the type in which the field is defined or a variable initializer)</value>
  </data>
  <data name="ERR_AssgReadonly2" xml:space="preserve">
    <value>Members of readonly field '{0}' cannot be modified (except in a constructor or a variable initializer)</value>
  </data>
  <data name="ERR_RefReadonlyNotField" xml:space="preserve">
    <value>Cannot use {0} '{1}' as a ref or out value because it is a readonly variable</value>
  </data>
  <data name="ERR_RefReadonlyNotField2" xml:space="preserve">
    <value>Members of {0} '{1}' cannot be used as a ref or out value because it is a readonly variable</value>
  </data>
  <data name="ERR_AssignReadonlyNotField" xml:space="preserve">
    <value>Cannot assign to {0} '{1}' or use it as the right hand side of a ref assignment because it is a readonly variable</value>
  </data>
  <data name="ERR_AssignReadonlyNotField2" xml:space="preserve">
    <value>Cannot assign to a member of {0} '{1}' or use it as the right hand side of a ref assignment because it is a readonly variable</value>
  </data>
  <data name="ERR_RefReturnReadonlyNotField" xml:space="preserve">
    <value>Cannot return {0} '{1}' by writable reference because it is a readonly variable</value>
  </data>
  <data name="ERR_RefReturnReadonlyNotField2" xml:space="preserve">
    <value>Members of {0} '{1}' cannot be returned by writable reference because it is a readonly variable</value>
  </data>
  <data name="ERR_AssgReadonlyStatic2" xml:space="preserve">
    <value>Fields of static readonly field '{0}' cannot be assigned to (except in a static constructor or a variable initializer)</value>
  </data>
  <data name="ERR_RefReadonlyStatic2" xml:space="preserve">
    <value>Fields of static readonly field '{0}' cannot be used as a ref or out value (except in a static constructor)</value>
  </data>
  <data name="ERR_AssgReadonlyLocal2Cause" xml:space="preserve">
    <value>Cannot modify members of '{0}' because it is a '{1}'</value>
  </data>
  <data name="ERR_RefReadonlyLocal2Cause" xml:space="preserve">
    <value>Cannot use fields of '{0}' as a ref or out value because it is a '{1}'</value>
  </data>
  <data name="ERR_AssgReadonlyLocalCause" xml:space="preserve">
    <value>Cannot assign to '{0}' because it is a '{1}'</value>
  </data>
  <data name="ERR_RefReadonlyLocalCause" xml:space="preserve">
    <value>Cannot use '{0}' as a ref or out value because it is a '{1}'</value>
  </data>
  <data name="WRN_ErrorOverride" xml:space="preserve">
    <value>{0}. See also error CS{1}.</value>
  </data>
  <data name="WRN_ErrorOverride_Title" xml:space="preserve">
    <value>Warning is overriding an error</value>
  </data>
  <data name="WRN_ErrorOverride_Description" xml:space="preserve">
    <value>The compiler emits this warning when it overrides an error with a warning. For information about the problem, search for the error code mentioned.</value>
  </data>
  <data name="ERR_AnonMethToNonDel" xml:space="preserve">
    <value>Cannot convert {0} to type '{1}' because it is not a delegate type</value>
  </data>
  <data name="ERR_CantConvAnonMethParams" xml:space="preserve">
    <value>Cannot convert {0} to type '{1}' because the parameter types do not match the delegate parameter types</value>
  </data>
  <data name="ERR_CantConvAnonMethReturnType" xml:space="preserve">
    <value>Cannot convert {0} to type '{1}' because the return type does not match the delegate return type</value>
  </data>
  <data name="ERR_CantConvAnonMethReturns" xml:space="preserve">
    <value>Cannot convert {0} to intended delegate type because some of the return types in the block are not implicitly convertible to the delegate return type</value>
  </data>
  <data name="ERR_BadAsyncReturnExpression" xml:space="preserve">
    <value>Since this is an async method, the return expression must be of type '{0}' rather than '{1}'</value>
  </data>
  <data name="ERR_CantConvAsyncAnonFuncReturns" xml:space="preserve">
    <value>Cannot convert async {0} to delegate type '{1}'. An async {0} may return void, Task or Task&lt;T&gt;, none of which are convertible to '{1}'.</value>
  </data>
  <data name="ERR_IllegalFixedType" xml:space="preserve">
    <value>Fixed size buffer type must be one of the following: bool, byte, short, int, long, char, sbyte, ushort, uint, ulong, float or double</value>
  </data>
  <data name="ERR_FixedOverflow" xml:space="preserve">
    <value>Fixed size buffer of length {0} and type '{1}' is too big</value>
  </data>
  <data name="ERR_InvalidFixedArraySize" xml:space="preserve">
    <value>Fixed size buffers must have a length greater than zero</value>
  </data>
  <data name="ERR_FixedBufferNotFixed" xml:space="preserve">
    <value>You cannot use fixed size buffers contained in unfixed expressions. Try using the fixed statement.</value>
  </data>
  <data name="ERR_AttributeNotOnAccessor" xml:space="preserve">
    <value>Attribute '{0}' is not valid on property or event accessors. It is only valid on '{1}' declarations.</value>
  </data>
  <data name="WRN_InvalidSearchPathDir" xml:space="preserve">
    <value>Invalid search path '{0}' specified in '{1}' -- '{2}'</value>
  </data>
  <data name="WRN_InvalidSearchPathDir_Title" xml:space="preserve">
    <value>Invalid search path specified</value>
  </data>
  <data name="ERR_IllegalVarArgs" xml:space="preserve">
    <value>__arglist is not valid in this context</value>
  </data>
  <data name="ERR_IllegalParams" xml:space="preserve">
    <value>params is not valid in this context</value>
  </data>
  <data name="ERR_BadModifiersOnNamespace" xml:space="preserve">
    <value>A namespace declaration cannot have modifiers or attributes</value>
  </data>
  <data name="ERR_BadPlatformType" xml:space="preserve">
    <value>Invalid option '{0}' for /platform; must be anycpu, x86, Itanium, arm, arm64 or x64</value>
  </data>
  <data name="ERR_ThisStructNotInAnonMeth" xml:space="preserve">
    <value>Anonymous methods, lambda expressions, query expressions, and local functions inside structs cannot access instance members of 'this'. Consider copying 'this' to a local variable outside the anonymous method, lambda expression, query expression, or local function and using the local instead.</value>
  </data>
  <data name="ERR_NoConvToIDisp" xml:space="preserve">
    <value>'{0}': type used in a using statement must implement 'System.IDisposable'.</value>
  </data>
  <data name="ERR_NoConvToIDispWrongAsync" xml:space="preserve">
    <value>'{0}': type used in a using statement must implement 'System.IDisposable'. Did you mean 'await using' rather than 'using'?</value>
  </data>
  <data name="ERR_NoConvToIAsyncDisp" xml:space="preserve">
    <value>'{0}': type used in an asynchronous using statement must implement 'System.IAsyncDisposable' or implement a suitable 'DisposeAsync' method.</value>
  </data>
  <data name="ERR_NoConvToIAsyncDispWrongAsync" xml:space="preserve">
    <value>'{0}': type used in an asynchronous using statement must implement 'System.IAsyncDisposable' or implement a suitable 'DisposeAsync' method. Did you mean 'using' rather than 'await using'?</value>
  </data>
  <data name="ERR_BadParamRef" xml:space="preserve">
    <value>Parameter {0} must be declared with the '{1}' keyword</value>
  </data>
  <data name="ERR_BadParamExtraRef" xml:space="preserve">
    <value>Parameter {0} should not be declared with the '{1}' keyword</value>
  </data>
  <data name="ERR_BadParamType" xml:space="preserve">
    <value>Parameter {0} is declared as type '{1}{2}' but should be '{3}{4}'</value>
  </data>
  <data name="ERR_BadExternIdentifier" xml:space="preserve">
    <value>Invalid extern alias for '/reference'; '{0}' is not a valid identifier</value>
  </data>
  <data name="ERR_AliasMissingFile" xml:space="preserve">
    <value>Invalid reference alias option: '{0}=' -- missing filename</value>
  </data>
  <data name="ERR_GlobalExternAlias" xml:space="preserve">
    <value>You cannot redefine the global extern alias</value>
  </data>
  <data name="ERR_MissingTypeInSource" xml:space="preserve">
    <value>Reference to type '{0}' claims it is defined in this assembly, but it is not defined in source or any added modules</value>
  </data>
  <data name="ERR_MissingTypeInAssembly" xml:space="preserve">
    <value>Reference to type '{0}' claims it is defined in '{1}', but it could not be found</value>
  </data>
  <data name="WRN_MultiplePredefTypes" xml:space="preserve">
    <value>The predefined type '{0}' is defined in multiple assemblies in the global alias; using definition from '{1}'</value>
  </data>
  <data name="WRN_MultiplePredefTypes_Title" xml:space="preserve">
    <value>Predefined type is defined in multiple assemblies in the global alias</value>
  </data>
  <data name="WRN_MultiplePredefTypes_Description" xml:space="preserve">
    <value>This error occurs when a predefined system type such as System.Int32 is found in two assemblies. One way this can happen is if you are referencing mscorlib or System.Runtime.dll from two different places, such as trying to run two versions of the .NET Framework side-by-side.</value>
  </data>
  <data name="ERR_LocalCantBeFixedAndHoisted" xml:space="preserve">
    <value>Local '{0}' or its members cannot have their address taken and be used inside an anonymous method or lambda expression</value>
  </data>
  <data name="WRN_TooManyLinesForDebugger" xml:space="preserve">
    <value>Source file has exceeded the limit of 16,707,565 lines representable in the PDB; debug information will be incorrect</value>
  </data>
  <data name="WRN_TooManyLinesForDebugger_Title" xml:space="preserve">
    <value>Source file has exceeded the limit of 16,707,565 lines representable in the PDB; debug information will be incorrect</value>
  </data>
  <data name="ERR_CantConvAnonMethNoParams" xml:space="preserve">
    <value>Cannot convert anonymous method block without a parameter list to delegate type '{0}' because it has one or more out parameters</value>
  </data>
  <data name="ERR_ConditionalOnNonAttributeClass" xml:space="preserve">
    <value>Attribute '{0}' is only valid on methods or attribute classes</value>
  </data>
  <data name="WRN_CallOnNonAgileField" xml:space="preserve">
    <value>Accessing a member on '{0}' may cause a runtime exception because it is a field of a marshal-by-reference class</value>
  </data>
  <data name="WRN_CallOnNonAgileField_Title" xml:space="preserve">
    <value>Accessing a member on a field of a marshal-by-reference class may cause a runtime exception</value>
  </data>
  <data name="WRN_CallOnNonAgileField_Description" xml:space="preserve">
    <value>This warning occurs when you try to call a method, property, or indexer on a member of a class that derives from MarshalByRefObject, and the member is a value type. Objects that inherit from MarshalByRefObject are typically intended to be marshaled by reference across an application domain. If any code ever attempts to directly access the value-type member of such an object across an application domain, a runtime exception will occur. To resolve the warning, first copy the member into a local variable and call the method on that variable.</value>
  </data>
  <data name="WRN_BadWarningNumber" xml:space="preserve">
    <value>'{0}' is not a valid warning number</value>
  </data>
  <data name="WRN_BadWarningNumber_Title" xml:space="preserve">
    <value>Not a valid warning number</value>
  </data>
  <data name="WRN_BadWarningNumber_Description" xml:space="preserve">
    <value>A number that was passed to the #pragma warning preprocessor directive was not a valid warning number. Verify that the number represents a warning, not an error.</value>
  </data>
  <data name="WRN_InvalidNumber" xml:space="preserve">
    <value>Invalid number</value>
  </data>
  <data name="WRN_InvalidNumber_Title" xml:space="preserve">
    <value>Invalid number</value>
  </data>
  <data name="WRN_FileNameTooLong" xml:space="preserve">
    <value>Invalid filename specified for preprocessor directive. Filename is too long or not a valid filename.</value>
  </data>
  <data name="WRN_FileNameTooLong_Title" xml:space="preserve">
    <value>Invalid filename specified for preprocessor directive</value>
  </data>
  <data name="WRN_IllegalPPChecksum" xml:space="preserve">
    <value>Invalid #pragma checksum syntax; should be #pragma checksum "filename" "{XXXXXXXX-XXXX-XXXX-XXXX-XXXXXXXXXXXX}" "XXXX..."</value>
  </data>
  <data name="WRN_IllegalPPChecksum_Title" xml:space="preserve">
    <value>Invalid #pragma checksum syntax</value>
  </data>
  <data name="WRN_EndOfPPLineExpected" xml:space="preserve">
    <value>Single-line comment or end-of-line expected</value>
  </data>
  <data name="WRN_EndOfPPLineExpected_Title" xml:space="preserve">
    <value>Single-line comment or end-of-line expected after #pragma directive</value>
  </data>
  <data name="WRN_ConflictingChecksum" xml:space="preserve">
    <value>Different checksum values given for '{0}'</value>
  </data>
  <data name="WRN_ConflictingChecksum_Title" xml:space="preserve">
    <value>Different #pragma checksum values given</value>
  </data>
  <data name="WRN_InvalidAssemblyName" xml:space="preserve">
    <value>Assembly reference '{0}' is invalid and cannot be resolved</value>
  </data>
  <data name="WRN_InvalidAssemblyName_Title" xml:space="preserve">
    <value>Assembly reference is invalid and cannot be resolved</value>
  </data>
  <data name="WRN_InvalidAssemblyName_Description" xml:space="preserve">
    <value>This warning indicates that an attribute, such as InternalsVisibleToAttribute, was not specified correctly.</value>
  </data>
  <data name="WRN_UnifyReferenceMajMin" xml:space="preserve">
    <value>Assuming assembly reference '{0}' used by '{1}' matches identity '{2}' of '{3}', you may need to supply runtime policy</value>
  </data>
  <data name="WRN_UnifyReferenceMajMin_Title" xml:space="preserve">
    <value>Assuming assembly reference matches identity</value>
  </data>
  <data name="WRN_UnifyReferenceMajMin_Description" xml:space="preserve">
    <value>The two assemblies differ in release and/or version number. For unification to occur, you must specify directives in the application's .config file, and you must provide the correct strong name of an assembly.</value>
  </data>
  <data name="WRN_UnifyReferenceBldRev" xml:space="preserve">
    <value>Assuming assembly reference '{0}' used by '{1}' matches identity '{2}' of '{3}', you may need to supply runtime policy</value>
  </data>
  <data name="WRN_UnifyReferenceBldRev_Title" xml:space="preserve">
    <value>Assuming assembly reference matches identity</value>
  </data>
  <data name="WRN_UnifyReferenceBldRev_Description" xml:space="preserve">
    <value>The two assemblies differ in release and/or version number. For unification to occur, you must specify directives in the application's .config file, and you must provide the correct strong name of an assembly.</value>
  </data>
  <data name="ERR_DuplicateImport" xml:space="preserve">
    <value>Multiple assemblies with equivalent identity have been imported: '{0}' and '{1}'. Remove one of the duplicate references.</value>
  </data>
  <data name="ERR_DuplicateImportSimple" xml:space="preserve">
    <value>An assembly with the same simple name '{0}' has already been imported. Try removing one of the references (e.g. '{1}') or sign them to enable side-by-side.</value>
  </data>
  <data name="ERR_AssemblyMatchBadVersion" xml:space="preserve">
    <value>Assembly '{0}' with identity '{1}' uses '{2}' which has a higher version than referenced assembly '{3}' with identity '{4}'</value>
  </data>
  <data name="ERR_FixedNeedsLvalue" xml:space="preserve">
    <value>Fixed size buffers can only be accessed through locals or fields</value>
  </data>
  <data name="WRN_DuplicateTypeParamTag" xml:space="preserve">
    <value>XML comment has a duplicate typeparam tag for '{0}'</value>
  </data>
  <data name="WRN_DuplicateTypeParamTag_Title" xml:space="preserve">
    <value>XML comment has a duplicate typeparam tag</value>
  </data>
  <data name="WRN_UnmatchedTypeParamTag" xml:space="preserve">
    <value>XML comment has a typeparam tag for '{0}', but there is no type parameter by that name</value>
  </data>
  <data name="WRN_UnmatchedTypeParamTag_Title" xml:space="preserve">
    <value>XML comment has a typeparam tag, but there is no type parameter by that name</value>
  </data>
  <data name="WRN_UnmatchedTypeParamRefTag" xml:space="preserve">
    <value>XML comment on '{1}' has a typeparamref tag for '{0}', but there is no type parameter by that name</value>
  </data>
  <data name="WRN_UnmatchedTypeParamRefTag_Title" xml:space="preserve">
    <value>XML comment has a typeparamref tag, but there is no type parameter by that name</value>
  </data>
  <data name="WRN_MissingTypeParamTag" xml:space="preserve">
    <value>Type parameter '{0}' has no matching typeparam tag in the XML comment on '{1}' (but other type parameters do)</value>
  </data>
  <data name="WRN_MissingTypeParamTag_Title" xml:space="preserve">
    <value>Type parameter has no matching typeparam tag in the XML comment (but other type parameters do)</value>
  </data>
  <data name="ERR_CantChangeTypeOnOverride" xml:space="preserve">
    <value>'{0}': type must be '{2}' to match overridden member '{1}'</value>
  </data>
  <data name="ERR_DoNotUseFixedBufferAttr" xml:space="preserve">
    <value>Do not use 'System.Runtime.CompilerServices.FixedBuffer' attribute. Use the 'fixed' field modifier instead.</value>
  </data>
  <data name="ERR_DoNotUseFixedBufferAttrOnProperty" xml:space="preserve">
    <value>Do not use 'System.Runtime.CompilerServices.FixedBuffer' attribute on a property</value>
  </data>
  <data name="WRN_AssignmentToSelf" xml:space="preserve">
    <value>Assignment made to same variable; did you mean to assign something else?</value>
  </data>
  <data name="WRN_AssignmentToSelf_Title" xml:space="preserve">
    <value>Assignment made to same variable</value>
  </data>
  <data name="WRN_ComparisonToSelf" xml:space="preserve">
    <value>Comparison made to same variable; did you mean to compare something else?</value>
  </data>
  <data name="WRN_ComparisonToSelf_Title" xml:space="preserve">
    <value>Comparison made to same variable</value>
  </data>
  <data name="ERR_CantOpenWin32Res" xml:space="preserve">
    <value>Error opening Win32 resource file '{0}' -- '{1}'</value>
  </data>
  <data name="WRN_DotOnDefault" xml:space="preserve">
    <value>Expression will always cause a System.NullReferenceException because the default value of '{0}' is null</value>
  </data>
  <data name="WRN_DotOnDefault_Title" xml:space="preserve">
    <value>Expression will always cause a System.NullReferenceException because the type's default value is null</value>
  </data>
  <data name="ERR_NoMultipleInheritance" xml:space="preserve">
    <value>Class '{0}' cannot have multiple base classes: '{1}' and '{2}'</value>
  </data>
  <data name="ERR_BaseClassMustBeFirst" xml:space="preserve">
    <value>Base class '{0}' must come before any interfaces</value>
  </data>
  <data name="WRN_BadXMLRefTypeVar" xml:space="preserve">
    <value>XML comment has cref attribute '{0}' that refers to a type parameter</value>
  </data>
  <data name="WRN_BadXMLRefTypeVar_Title" xml:space="preserve">
    <value>XML comment has cref attribute that refers to a type parameter</value>
  </data>
  <data name="ERR_FriendAssemblyBadArgs" xml:space="preserve">
    <value>Friend assembly reference '{0}' is invalid. InternalsVisibleTo declarations cannot have a version, culture, public key token, or processor architecture specified.</value>
  </data>
  <data name="ERR_FriendAssemblySNReq" xml:space="preserve">
    <value>Friend assembly reference '{0}' is invalid. Strong-name signed assemblies must specify a public key in their InternalsVisibleTo declarations.</value>
  </data>
  <data name="ERR_DelegateOnNullable" xml:space="preserve">
    <value>Cannot bind delegate to '{0}' because it is a member of 'System.Nullable&lt;T&gt;'</value>
  </data>
  <data name="ERR_BadCtorArgCount" xml:space="preserve">
    <value>'{0}' does not contain a constructor that takes {1} arguments</value>
  </data>
  <data name="ERR_GlobalAttributesNotFirst" xml:space="preserve">
    <value>Assembly and module attributes must precede all other elements defined in a file except using clauses and extern alias declarations</value>
  </data>
  <data name="ERR_ExpressionExpected" xml:space="preserve">
    <value>Expected expression</value>
  </data>
  <data name="ERR_InvalidSubsystemVersion" xml:space="preserve">
    <value>Invalid version {0} for /subsystemversion. The version must be 6.02 or greater for ARM or AppContainerExe, and 4.00 or greater otherwise</value>
  </data>
  <data name="ERR_InteropMethodWithBody" xml:space="preserve">
    <value>Embedded interop method '{0}' contains a body.</value>
  </data>
  <data name="ERR_BadWarningLevel" xml:space="preserve">
    <value>Warning level must be zero or greater</value>
  </data>
  <data name="ERR_BadDebugType" xml:space="preserve">
    <value>Invalid option '{0}' for /debug; must be 'portable', 'embedded', 'full' or 'pdbonly'</value>
  </data>
  <data name="ERR_BadResourceVis" xml:space="preserve">
    <value>Invalid option '{0}'; Resource visibility must be either 'public' or 'private'</value>
  </data>
  <data name="ERR_DefaultValueTypeMustMatch" xml:space="preserve">
    <value>The type of the argument to the DefaultParameterValue attribute must match the parameter type</value>
  </data>
  <data name="ERR_DefaultValueBadValueType" xml:space="preserve">
    <value>Argument of type '{0}' is not applicable for the DefaultParameterValue attribute</value>
  </data>
  <data name="ERR_MemberAlreadyInitialized" xml:space="preserve">
    <value>Duplicate initialization of member '{0}'</value>
  </data>
  <data name="ERR_MemberCannotBeInitialized" xml:space="preserve">
    <value>Member '{0}' cannot be initialized. It is not a field or property.</value>
  </data>
  <data name="ERR_StaticMemberInObjectInitializer" xml:space="preserve">
    <value>Static field or property '{0}' cannot be assigned in an object initializer</value>
  </data>
  <data name="ERR_ReadonlyValueTypeInObjectInitializer" xml:space="preserve">
    <value>Members of readonly field '{0}' of type '{1}' cannot be assigned with an object initializer because it is of a value type</value>
  </data>
  <data name="ERR_ValueTypePropertyInObjectInitializer" xml:space="preserve">
    <value>Members of property '{0}' of type '{1}' cannot be assigned with an object initializer because it is of a value type</value>
  </data>
  <data name="ERR_UnsafeTypeInObjectCreation" xml:space="preserve">
    <value>Unsafe type '{0}' cannot be used in object creation</value>
  </data>
  <data name="ERR_EmptyElementInitializer" xml:space="preserve">
    <value>Element initializer cannot be empty</value>
  </data>
  <data name="ERR_InitializerAddHasWrongSignature" xml:space="preserve">
    <value>The best overloaded method match for '{0}' has wrong signature for the initializer element. The initializable Add must be an accessible instance method.</value>
  </data>
  <data name="ERR_CollectionInitRequiresIEnumerable" xml:space="preserve">
    <value>Cannot initialize type '{0}' with a collection initializer because it does not implement 'System.Collections.IEnumerable'</value>
  </data>
  <data name="ERR_CantSetWin32Manifest" xml:space="preserve">
    <value>Error reading Win32 manifest file '{0}' -- '{1}'</value>
  </data>
  <data name="WRN_CantHaveManifestForModule" xml:space="preserve">
    <value>Ignoring /win32manifest for module because it only applies to assemblies</value>
  </data>
  <data name="WRN_CantHaveManifestForModule_Title" xml:space="preserve">
    <value>Ignoring /win32manifest for module because it only applies to assemblies</value>
  </data>
  <data name="ERR_BadInstanceArgType" xml:space="preserve">
    <value>'{0}' does not contain a definition for '{1}' and the best extension method overload '{2}' requires a receiver of type '{3}'</value>
  </data>
  <data name="ERR_QueryDuplicateRangeVariable" xml:space="preserve">
    <value>The range variable '{0}' has already been declared</value>
  </data>
  <data name="ERR_QueryRangeVariableOverrides" xml:space="preserve">
    <value>The range variable '{0}' conflicts with a previous declaration of '{0}'</value>
  </data>
  <data name="ERR_QueryRangeVariableAssignedBadValue" xml:space="preserve">
    <value>Cannot assign {0} to a range variable</value>
  </data>
  <data name="ERR_QueryNoProviderCastable" xml:space="preserve">
    <value>Could not find an implementation of the query pattern for source type '{0}'.  '{1}' not found.  Consider explicitly specifying the type of the range variable '{2}'.</value>
  </data>
  <data name="ERR_QueryNoProviderStandard" xml:space="preserve">
    <value>Could not find an implementation of the query pattern for source type '{0}'.  '{1}' not found.  Are you missing required assembly references or a using directive for 'System.Linq'?</value>
  </data>
  <data name="ERR_QueryNoProvider" xml:space="preserve">
    <value>Could not find an implementation of the query pattern for source type '{0}'.  '{1}' not found.</value>
  </data>
  <data name="ERR_QueryOuterKey" xml:space="preserve">
    <value>The name '{0}' is not in scope on the left side of 'equals'.  Consider swapping the expressions on either side of 'equals'.</value>
  </data>
  <data name="ERR_QueryInnerKey" xml:space="preserve">
    <value>The name '{0}' is not in scope on the right side of 'equals'.  Consider swapping the expressions on either side of 'equals'.</value>
  </data>
  <data name="ERR_QueryOutRefRangeVariable" xml:space="preserve">
    <value>Cannot pass the range variable '{0}' as an out or ref parameter</value>
  </data>
  <data name="ERR_QueryMultipleProviders" xml:space="preserve">
    <value>Multiple implementations of the query pattern were found for source type '{0}'.  Ambiguous call to '{1}'.</value>
  </data>
  <data name="ERR_QueryTypeInferenceFailedMulti" xml:space="preserve">
    <value>The type of one of the expressions in the {0} clause is incorrect.  Type inference failed in the call to '{1}'.</value>
  </data>
  <data name="ERR_QueryTypeInferenceFailed" xml:space="preserve">
    <value>The type of the expression in the {0} clause is incorrect.  Type inference failed in the call to '{1}'.</value>
  </data>
  <data name="ERR_QueryTypeInferenceFailedSelectMany" xml:space="preserve">
    <value>An expression of type '{0}' is not allowed in a subsequent from clause in a query expression with source type '{1}'.  Type inference failed in the call to '{2}'.</value>
  </data>
  <data name="ERR_ExpressionTreeContainsPointerOp" xml:space="preserve">
    <value>An expression tree may not contain an unsafe pointer operation</value>
  </data>
  <data name="ERR_ExpressionTreeContainsAnonymousMethod" xml:space="preserve">
    <value>An expression tree may not contain an anonymous method expression</value>
  </data>
  <data name="ERR_AnonymousMethodToExpressionTree" xml:space="preserve">
    <value>An anonymous method expression cannot be converted to an expression tree</value>
  </data>
  <data name="ERR_QueryRangeVariableReadOnly" xml:space="preserve">
    <value>Range variable '{0}' cannot be assigned to -- it is read only</value>
  </data>
  <data name="ERR_QueryRangeVariableSameAsTypeParam" xml:space="preserve">
    <value>The range variable '{0}' cannot have the same name as a method type parameter</value>
  </data>
  <data name="ERR_TypeVarNotFoundRangeVariable" xml:space="preserve">
    <value>The contextual keyword 'var' cannot be used in a range variable declaration</value>
  </data>
  <data name="ERR_BadArgTypesForCollectionAdd" xml:space="preserve">
    <value>The best overloaded Add method '{0}' for the collection initializer has some invalid arguments</value>
  </data>
  <data name="ERR_ByRefParameterInExpressionTree" xml:space="preserve">
    <value>An expression tree lambda may not contain a ref, in or out parameter</value>
  </data>
  <data name="ERR_VarArgsInExpressionTree" xml:space="preserve">
    <value>An expression tree lambda may not contain a method with variable arguments</value>
  </data>
  <data name="ERR_MemGroupInExpressionTree" xml:space="preserve">
    <value>An expression tree lambda may not contain a method group</value>
  </data>
  <data name="ERR_InitializerAddHasParamModifiers" xml:space="preserve">
    <value>The best overloaded method match '{0}' for the collection initializer element cannot be used. Collection initializer 'Add' methods cannot have ref or out parameters.</value>
  </data>
  <data name="ERR_NonInvocableMemberCalled" xml:space="preserve">
    <value>Non-invocable member '{0}' cannot be used like a method.</value>
  </data>
  <data name="WRN_MultipleRuntimeImplementationMatches" xml:space="preserve">
    <value>Member '{0}' implements interface member '{1}' in type '{2}'. There are multiple matches for the interface member at run-time. It is implementation dependent which method will be called.</value>
  </data>
  <data name="WRN_MultipleRuntimeImplementationMatches_Title" xml:space="preserve">
    <value>Member implements interface member with multiple matches at run-time</value>
  </data>
  <data name="WRN_MultipleRuntimeImplementationMatches_Description" xml:space="preserve">
    <value>This warning can be generated when two interface methods are differentiated only by whether a particular parameter is marked with ref or with out. It is best to change your code to avoid this warning because it is not obvious or guaranteed which method is called at runtime.

Although C# distinguishes between out and ref, the CLR sees them as the same. When deciding which method implements the interface, the CLR just picks one.

Give the compiler some way to differentiate the methods. For example, you can give them different names or provide an additional parameter on one of them.</value>
  </data>
  <data name="WRN_MultipleRuntimeOverrideMatches" xml:space="preserve">
    <value>Member '{1}' overrides '{0}'. There are multiple override candidates at run-time. It is implementation dependent which method will be called. Please use a newer runtime.</value>
  </data>
  <data name="WRN_MultipleRuntimeOverrideMatches_Title" xml:space="preserve">
    <value>Member overrides base member with multiple override candidates at run-time</value>
  </data>
  <data name="ERR_ObjectOrCollectionInitializerWithDelegateCreation" xml:space="preserve">
    <value>Object and collection initializer expressions may not be applied to a delegate creation expression</value>
  </data>
  <data name="ERR_InvalidConstantDeclarationType" xml:space="preserve">
    <value>'{0}' is of type '{1}'. The type specified in a constant declaration must be sbyte, byte, short, ushort, int, uint, long, ulong, char, float, double, decimal, bool, string, an enum-type, or a reference-type.</value>
  </data>
  <data name="ERR_FileNotFound" xml:space="preserve">
    <value>Source file '{0}' could not be found.</value>
  </data>
  <data name="WRN_FileAlreadyIncluded" xml:space="preserve">
    <value>Source file '{0}' specified multiple times</value>
  </data>
  <data name="WRN_FileAlreadyIncluded_Title" xml:space="preserve">
    <value>Source file specified multiple times</value>
  </data>
  <data name="ERR_NoFileSpec" xml:space="preserve">
    <value>Missing file specification for '{0}' option</value>
  </data>
  <data name="ERR_SwitchNeedsString" xml:space="preserve">
    <value>Command-line syntax error: Missing '{0}' for '{1}' option</value>
  </data>
  <data name="ERR_BadSwitch" xml:space="preserve">
    <value>Unrecognized option: '{0}'</value>
  </data>
  <data name="WRN_NoSources" xml:space="preserve">
    <value>No source files specified.</value>
  </data>
  <data name="WRN_NoSources_Title" xml:space="preserve">
    <value>No source files specified</value>
  </data>
  <data name="ERR_ExpectedSingleScript" xml:space="preserve">
    <value>Expected a script (.csx file) but none specified</value>
  </data>
  <data name="ERR_OpenResponseFile" xml:space="preserve">
    <value>Error opening response file '{0}'</value>
  </data>
  <data name="ERR_CantOpenFileWrite" xml:space="preserve">
    <value>Cannot open '{0}' for writing -- {1}</value>
  </data>
  <data name="ERR_BadBaseNumber" xml:space="preserve">
    <value>Invalid image base number '{0}'</value>
  </data>
  <data name="ERR_BinaryFile" xml:space="preserve">
    <value>'{0}' is a binary file instead of a text file</value>
  </data>
  <data name="FTL_BadCodepage" xml:space="preserve">
    <value>Code page '{0}' is invalid or not installed</value>
  </data>
  <data name="FTL_BadChecksumAlgorithm" xml:space="preserve">
    <value>Algorithm '{0}' is not supported</value>
  </data>
  <data name="ERR_NoMainOnDLL" xml:space="preserve">
    <value>Cannot specify /main if building a module or library</value>
  </data>
  <data name="FTL_InvalidTarget" xml:space="preserve">
    <value>Invalid target type for /target: must specify 'exe', 'winexe', 'library', or 'module'</value>
  </data>
  <data name="FTL_InvalidInputFileName" xml:space="preserve">
    <value>File name '{0}' is empty, contains invalid characters, has a drive specification without an absolute path, or is too long</value>
  </data>
  <data name="WRN_NoConfigNotOnCommandLine" xml:space="preserve">
    <value>Ignoring /noconfig option because it was specified in a response file</value>
  </data>
  <data name="WRN_NoConfigNotOnCommandLine_Title" xml:space="preserve">
    <value>Ignoring /noconfig option because it was specified in a response file</value>
  </data>
  <data name="ERR_InvalidFileAlignment" xml:space="preserve">
    <value>Invalid file section alignment '{0}'</value>
  </data>
  <data name="ERR_InvalidOutputName" xml:space="preserve">
    <value>Invalid output name: {0}</value>
  </data>
  <data name="ERR_InvalidDebugInformationFormat" xml:space="preserve">
    <value>Invalid debug information format: {0}</value>
  </data>
  <data name="ERR_LegacyObjectIdSyntax" xml:space="preserve">
    <value>'id#' syntax is no longer supported. Use '$id' instead.</value>
  </data>
  <data name="WRN_DefineIdentifierRequired" xml:space="preserve">
    <value>Invalid name for a preprocessing symbol; '{0}' is not a valid identifier</value>
  </data>
  <data name="WRN_DefineIdentifierRequired_Title" xml:space="preserve">
    <value>Invalid name for a preprocessing symbol; not a valid identifier</value>
  </data>
  <data name="FTL_OutputFileExists" xml:space="preserve">
    <value>Cannot create short filename '{0}' when a long filename with the same short filename already exists</value>
  </data>
  <data name="ERR_OneAliasPerReference" xml:space="preserve">
    <value>A /reference option that declares an extern alias can only have one filename. To specify multiple aliases or filenames, use multiple /reference options.</value>
  </data>
  <data name="ERR_SwitchNeedsNumber" xml:space="preserve">
    <value>Command-line syntax error: Missing ':&lt;number&gt;' for '{0}' option</value>
  </data>
  <data name="ERR_MissingDebugSwitch" xml:space="preserve">
    <value>The /pdb option requires that the /debug option also be used</value>
  </data>
  <data name="ERR_ComRefCallInExpressionTree" xml:space="preserve">
    <value>An expression tree lambda may not contain a COM call with ref omitted on arguments</value>
  </data>
  <data name="ERR_InvalidFormatForGuidForOption" xml:space="preserve">
    <value>Command-line syntax error: Invalid Guid format '{0}' for option '{1}'</value>
  </data>
  <data name="ERR_MissingGuidForOption" xml:space="preserve">
    <value>Command-line syntax error: Missing Guid for option '{1}'</value>
  </data>
  <data name="WRN_CLS_NoVarArgs" xml:space="preserve">
    <value>Methods with variable arguments are not CLS-compliant</value>
  </data>
  <data name="WRN_CLS_NoVarArgs_Title" xml:space="preserve">
    <value>Methods with variable arguments are not CLS-compliant</value>
  </data>
  <data name="WRN_CLS_BadArgType" xml:space="preserve">
    <value>Argument type '{0}' is not CLS-compliant</value>
  </data>
  <data name="WRN_CLS_BadArgType_Title" xml:space="preserve">
    <value>Argument type is not CLS-compliant</value>
  </data>
  <data name="WRN_CLS_BadReturnType" xml:space="preserve">
    <value>Return type of '{0}' is not CLS-compliant</value>
  </data>
  <data name="WRN_CLS_BadReturnType_Title" xml:space="preserve">
    <value>Return type is not CLS-compliant</value>
  </data>
  <data name="WRN_CLS_BadFieldPropType" xml:space="preserve">
    <value>Type of '{0}' is not CLS-compliant</value>
  </data>
  <data name="WRN_CLS_BadFieldPropType_Title" xml:space="preserve">
    <value>Type is not CLS-compliant</value>
  </data>
  <data name="WRN_CLS_BadFieldPropType_Description" xml:space="preserve">
    <value>A public, protected, or protected internal variable must be of a type that is compliant with the Common Language Specification (CLS).</value>
  </data>
  <data name="WRN_CLS_BadIdentifierCase" xml:space="preserve">
    <value>Identifier '{0}' differing only in case is not CLS-compliant</value>
  </data>
  <data name="WRN_CLS_BadIdentifierCase_Title" xml:space="preserve">
    <value>Identifier differing only in case is not CLS-compliant</value>
  </data>
  <data name="WRN_CLS_OverloadRefOut" xml:space="preserve">
    <value>Overloaded method '{0}' differing only in ref or out, or in array rank, is not CLS-compliant</value>
  </data>
  <data name="WRN_CLS_OverloadRefOut_Title" xml:space="preserve">
    <value>Overloaded method differing only in ref or out, or in array rank, is not CLS-compliant</value>
  </data>
  <data name="WRN_CLS_OverloadUnnamed" xml:space="preserve">
    <value>Overloaded method '{0}' differing only by unnamed array types is not CLS-compliant</value>
  </data>
  <data name="WRN_CLS_OverloadUnnamed_Title" xml:space="preserve">
    <value>Overloaded method differing only by unnamed array types is not CLS-compliant</value>
  </data>
  <data name="WRN_CLS_OverloadUnnamed_Description" xml:space="preserve">
    <value>This error occurs if you have an overloaded method that takes a jagged array and the only difference between the method signatures is the element type of the array. To avoid this error, consider using a rectangular array rather than a jagged array; use an additional parameter to disambiguate the function call; rename one or more of the overloaded methods; or, if CLS Compliance is not needed, remove the CLSCompliantAttribute attribute.</value>
  </data>
  <data name="WRN_CLS_BadIdentifier" xml:space="preserve">
    <value>Identifier '{0}' is not CLS-compliant</value>
  </data>
  <data name="WRN_CLS_BadIdentifier_Title" xml:space="preserve">
    <value>Identifier is not CLS-compliant</value>
  </data>
  <data name="WRN_CLS_BadBase" xml:space="preserve">
    <value>'{0}': base type '{1}' is not CLS-compliant</value>
  </data>
  <data name="WRN_CLS_BadBase_Title" xml:space="preserve">
    <value>Base type is not CLS-compliant</value>
  </data>
  <data name="WRN_CLS_BadBase_Description" xml:space="preserve">
    <value>A base type was marked as not having to be compliant with the Common Language Specification (CLS) in an assembly that was marked as being CLS compliant. Either remove the attribute that specifies the assembly is CLS compliant or remove the attribute that indicates the type is not CLS compliant.</value>
  </data>
  <data name="WRN_CLS_BadInterfaceMember" xml:space="preserve">
    <value>'{0}': CLS-compliant interfaces must have only CLS-compliant members</value>
  </data>
  <data name="WRN_CLS_BadInterfaceMember_Title" xml:space="preserve">
    <value>CLS-compliant interfaces must have only CLS-compliant members</value>
  </data>
  <data name="WRN_CLS_NoAbstractMembers" xml:space="preserve">
    <value>'{0}': only CLS-compliant members can be abstract</value>
  </data>
  <data name="WRN_CLS_NoAbstractMembers_Title" xml:space="preserve">
    <value>Only CLS-compliant members can be abstract</value>
  </data>
  <data name="WRN_CLS_NotOnModules" xml:space="preserve">
    <value>You must specify the CLSCompliant attribute on the assembly, not the module, to enable CLS compliance checking</value>
  </data>
  <data name="WRN_CLS_NotOnModules_Title" xml:space="preserve">
    <value>You must specify the CLSCompliant attribute on the assembly, not the module, to enable CLS compliance checking</value>
  </data>
  <data name="WRN_CLS_ModuleMissingCLS" xml:space="preserve">
    <value>Added modules must be marked with the CLSCompliant attribute to match the assembly</value>
  </data>
  <data name="WRN_CLS_ModuleMissingCLS_Title" xml:space="preserve">
    <value>Added modules must be marked with the CLSCompliant attribute to match the assembly</value>
  </data>
  <data name="WRN_CLS_AssemblyNotCLS" xml:space="preserve">
    <value>'{0}' cannot be marked as CLS-compliant because the assembly does not have a CLSCompliant attribute</value>
  </data>
  <data name="WRN_CLS_AssemblyNotCLS_Title" xml:space="preserve">
    <value>Type or member cannot be marked as CLS-compliant because the assembly does not have a CLSCompliant attribute</value>
  </data>
  <data name="WRN_CLS_BadAttributeType" xml:space="preserve">
    <value>'{0}' has no accessible constructors which use only CLS-compliant types</value>
  </data>
  <data name="WRN_CLS_BadAttributeType_Title" xml:space="preserve">
    <value>Type has no accessible constructors which use only CLS-compliant types</value>
  </data>
  <data name="WRN_CLS_ArrayArgumentToAttribute" xml:space="preserve">
    <value>Arrays as attribute arguments is not CLS-compliant</value>
  </data>
  <data name="WRN_CLS_ArrayArgumentToAttribute_Title" xml:space="preserve">
    <value>Arrays as attribute arguments is not CLS-compliant</value>
  </data>
  <data name="WRN_CLS_NotOnModules2" xml:space="preserve">
    <value>You cannot specify the CLSCompliant attribute on a module that differs from the CLSCompliant attribute on the assembly</value>
  </data>
  <data name="WRN_CLS_NotOnModules2_Title" xml:space="preserve">
    <value>You cannot specify the CLSCompliant attribute on a module that differs from the CLSCompliant attribute on the assembly</value>
  </data>
  <data name="WRN_CLS_IllegalTrueInFalse" xml:space="preserve">
    <value>'{0}' cannot be marked as CLS-compliant because it is a member of non-CLS-compliant type '{1}'</value>
  </data>
  <data name="WRN_CLS_IllegalTrueInFalse_Title" xml:space="preserve">
    <value>Type cannot be marked as CLS-compliant because it is a member of non-CLS-compliant type</value>
  </data>
  <data name="WRN_CLS_MeaninglessOnPrivateType" xml:space="preserve">
    <value>CLS compliance checking will not be performed on '{0}' because it is not visible from outside this assembly</value>
  </data>
  <data name="WRN_CLS_MeaninglessOnPrivateType_Title" xml:space="preserve">
    <value>CLS compliance checking will not be performed because it is not visible from outside this assembly</value>
  </data>
  <data name="WRN_CLS_AssemblyNotCLS2" xml:space="preserve">
    <value>'{0}' does not need a CLSCompliant attribute because the assembly does not have a CLSCompliant attribute</value>
  </data>
  <data name="WRN_CLS_AssemblyNotCLS2_Title" xml:space="preserve">
    <value>Type or member does not need a CLSCompliant attribute because the assembly does not have a CLSCompliant attribute</value>
  </data>
  <data name="WRN_CLS_MeaninglessOnParam" xml:space="preserve">
    <value>CLSCompliant attribute has no meaning when applied to parameters. Try putting it on the method instead.</value>
  </data>
  <data name="WRN_CLS_MeaninglessOnParam_Title" xml:space="preserve">
    <value>CLSCompliant attribute has no meaning when applied to parameters</value>
  </data>
  <data name="WRN_CLS_MeaninglessOnReturn" xml:space="preserve">
    <value>CLSCompliant attribute has no meaning when applied to return types. Try putting it on the method instead.</value>
  </data>
  <data name="WRN_CLS_MeaninglessOnReturn_Title" xml:space="preserve">
    <value>CLSCompliant attribute has no meaning when applied to return types</value>
  </data>
  <data name="WRN_CLS_BadTypeVar" xml:space="preserve">
    <value>Constraint type '{0}' is not CLS-compliant</value>
  </data>
  <data name="WRN_CLS_BadTypeVar_Title" xml:space="preserve">
    <value>Constraint type is not CLS-compliant</value>
  </data>
  <data name="WRN_CLS_VolatileField" xml:space="preserve">
    <value>CLS-compliant field '{0}' cannot be volatile</value>
  </data>
  <data name="WRN_CLS_VolatileField_Title" xml:space="preserve">
    <value>CLS-compliant field cannot be volatile</value>
  </data>
  <data name="WRN_CLS_BadInterface" xml:space="preserve">
    <value>'{0}' is not CLS-compliant because base interface '{1}' is not CLS-compliant</value>
  </data>
  <data name="WRN_CLS_BadInterface_Title" xml:space="preserve">
    <value>Type is not CLS-compliant because base interface is not CLS-compliant</value>
  </data>
  <data name="ERR_BadAwaitArg" xml:space="preserve">
    <value>'await' requires that the type {0} have a suitable 'GetAwaiter' method</value>
  </data>
  <data name="ERR_BadAwaitArgIntrinsic" xml:space="preserve">
    <value>Cannot await '{0}'</value>
  </data>
  <data name="ERR_BadAwaiterPattern" xml:space="preserve">
    <value>'await' requires that the return type '{0}' of '{1}.GetAwaiter()' have suitable 'IsCompleted', 'OnCompleted', and 'GetResult' members, and implement 'INotifyCompletion' or 'ICriticalNotifyCompletion'</value>
  </data>
  <data name="ERR_BadAwaitArg_NeedSystem" xml:space="preserve">
    <value>'await' requires that the type '{0}' have a suitable 'GetAwaiter' method. Are you missing a using directive for 'System'?</value>
  </data>
  <data name="ERR_BadAwaitArgVoidCall" xml:space="preserve">
    <value>Cannot await 'void'</value>
  </data>
  <data name="ERR_BadAwaitAsIdentifier" xml:space="preserve">
    <value>'await' cannot be used as an identifier within an async method or lambda expression</value>
  </data>
  <data name="ERR_DoesntImplementAwaitInterface" xml:space="preserve">
    <value>'{0}' does not implement '{1}'</value>
  </data>
  <data name="ERR_TaskRetNoObjectRequired" xml:space="preserve">
    <value>Since '{0}' is an async method that returns '{1}', a return keyword must not be followed by an object expression</value>
  </data>
  <data name="ERR_BadAsyncReturn" xml:space="preserve">
    <value>The return type of an async method must be void, Task, Task&lt;T&gt;, a task-like type, IAsyncEnumerable&lt;T&gt;, or IAsyncEnumerator&lt;T&gt;</value>
  </data>
  <data name="ERR_WrongArityAsyncReturn" xml:space="preserve">
    <value>A generic task-like return type was expected, but the type '{0}' found in 'AsyncMethodBuilder' attribute was not suitable. It must be an unbound generic type of arity one, and its containing type (if any) must be non-generic.</value>
  </data>
  <data name="ERR_CantReturnVoid" xml:space="preserve">
    <value>Cannot return an expression of type 'void'</value>
  </data>
  <data name="ERR_VarargsAsync" xml:space="preserve">
    <value>__arglist is not allowed in the parameter list of async methods</value>
  </data>
  <data name="ERR_ByRefTypeAndAwait" xml:space="preserve">
    <value>Instance of type '{0}' cannot be preserved across 'await' or 'yield' boundary.</value>
  </data>
  <data name="ERR_UnsafeAsyncArgType" xml:space="preserve">
    <value>Async methods cannot have pointer type parameters</value>
  </data>
  <data name="ERR_BadAsyncArgType" xml:space="preserve">
    <value>Async methods cannot have ref, in or out parameters</value>
  </data>
  <data name="ERR_BadAwaitWithoutAsync" xml:space="preserve">
    <value>The 'await' operator can only be used when contained within a method or lambda expression marked with the 'async' modifier</value>
  </data>
  <data name="ERR_BadAwaitWithoutAsyncLambda" xml:space="preserve">
    <value>The 'await' operator can only be used within an async {0}. Consider marking this {0} with the 'async' modifier.</value>
  </data>
  <data name="ERR_BadAwaitWithoutAsyncMethod" xml:space="preserve">
    <value>The 'await' operator can only be used within an async method. Consider marking this method with the 'async' modifier and changing its return type to 'Task&lt;{0}&gt;'.</value>
  </data>
  <data name="ERR_BadAwaitWithoutVoidAsyncMethod" xml:space="preserve">
    <value>The 'await' operator can only be used within an async method. Consider marking this method with the 'async' modifier and changing its return type to 'Task'.</value>
  </data>
  <data name="ERR_BadAwaitInFinally" xml:space="preserve">
    <value>Cannot await in the body of a finally clause</value>
  </data>
  <data name="ERR_BadAwaitInCatch" xml:space="preserve">
    <value>Cannot await in a catch clause</value>
  </data>
  <data name="ERR_BadAwaitInCatchFilter" xml:space="preserve">
    <value>Cannot await in the filter expression of a catch clause</value>
  </data>
  <data name="ERR_BadAwaitInLock" xml:space="preserve">
    <value>Cannot await in the body of a lock statement</value>
  </data>
  <data name="ERR_BadAwaitInStaticVariableInitializer" xml:space="preserve">
    <value>The 'await' operator cannot be used in a static script variable initializer.</value>
  </data>
  <data name="ERR_AwaitInUnsafeContext" xml:space="preserve">
    <value>Cannot await in an unsafe context</value>
  </data>
  <data name="ERR_BadAsyncLacksBody" xml:space="preserve">
    <value>The 'async' modifier can only be used in methods that have a body.</value>
  </data>
  <data name="ERR_BadSpecialByRefParameter" xml:space="preserve">
    <value>Parameters of type '{0}' cannot be declared in async methods or async lambda expressions.</value>
  </data>
  <data name="ERR_SecurityCriticalOrSecuritySafeCriticalOnAsync" xml:space="preserve">
    <value>Security attribute '{0}' cannot be applied to an Async method.</value>
  </data>
  <data name="ERR_SecurityCriticalOrSecuritySafeCriticalOnAsyncInClassOrStruct" xml:space="preserve">
    <value>Async methods are not allowed in an Interface, Class, or Structure which has the 'SecurityCritical' or 'SecuritySafeCritical' attribute.</value>
  </data>
  <data name="ERR_BadAwaitInQuery" xml:space="preserve">
    <value>The 'await' operator may only be used in a query expression within the first collection expression of the initial 'from' clause or within the collection expression of a 'join' clause</value>
  </data>
  <data name="WRN_AsyncLacksAwaits" xml:space="preserve">
    <value>This async method lacks 'await' operators and will run synchronously. Consider using the 'await' operator to await non-blocking API calls, or 'await Task.Run(...)' to do CPU-bound work on a background thread.</value>
  </data>
  <data name="WRN_AsyncLacksAwaits_Title" xml:space="preserve">
    <value>Async method lacks 'await' operators and will run synchronously</value>
  </data>
  <data name="WRN_UnobservedAwaitableExpression" xml:space="preserve">
    <value>Because this call is not awaited, execution of the current method continues before the call is completed. Consider applying the 'await' operator to the result of the call.</value>
  </data>
  <data name="WRN_UnobservedAwaitableExpression_Title" xml:space="preserve">
    <value>Because this call is not awaited, execution of the current method continues before the call is completed</value>
  </data>
  <data name="WRN_UnobservedAwaitableExpression_Description" xml:space="preserve">
    <value>The current method calls an async method that returns a Task or a Task&lt;TResult&gt; and doesn't apply the await operator to the result. The call to the async method starts an asynchronous task. However, because no await operator is applied, the program continues without waiting for the task to complete. In most cases, that behavior isn't what you expect. Usually other aspects of the calling method depend on the results of the call or, minimally, the called method is expected to complete before you return from the method that contains the call.

An equally important issue is what happens to exceptions that are raised in the called async method. An exception that's raised in a method that returns a Task or Task&lt;TResult&gt; is stored in the returned task. If you don't await the task or explicitly check for exceptions, the exception is lost. If you await the task, its exception is rethrown.

As a best practice, you should always await the call.

You should consider suppressing the warning only if you're sure that you don't want to wait for the asynchronous call to complete and that the called method won't raise any exceptions. In that case, you can suppress the warning by assigning the task result of the call to a variable.</value>
  </data>
  <data name="ERR_SynchronizedAsyncMethod" xml:space="preserve">
    <value>'MethodImplOptions.Synchronized' cannot be applied to an async method</value>
  </data>
  <data name="ERR_NoConversionForCallerLineNumberParam" xml:space="preserve">
    <value>CallerLineNumberAttribute cannot be applied because there are no standard conversions from type '{0}' to type '{1}'</value>
  </data>
  <data name="ERR_NoConversionForCallerFilePathParam" xml:space="preserve">
    <value>CallerFilePathAttribute cannot be applied because there are no standard conversions from type '{0}' to type '{1}'</value>
  </data>
  <data name="ERR_NoConversionForCallerMemberNameParam" xml:space="preserve">
    <value>CallerMemberNameAttribute cannot be applied because there are no standard conversions from type '{0}' to type '{1}'</value>
  </data>
  <data name="ERR_BadCallerLineNumberParamWithoutDefaultValue" xml:space="preserve">
    <value>The CallerLineNumberAttribute may only be applied to parameters with default values</value>
  </data>
  <data name="ERR_BadCallerFilePathParamWithoutDefaultValue" xml:space="preserve">
    <value>The CallerFilePathAttribute may only be applied to parameters with default values</value>
  </data>
  <data name="ERR_BadCallerMemberNameParamWithoutDefaultValue" xml:space="preserve">
    <value>The CallerMemberNameAttribute may only be applied to parameters with default values</value>
  </data>
  <data name="WRN_CallerLineNumberParamForUnconsumedLocation" xml:space="preserve">
    <value>The CallerLineNumberAttribute applied to parameter '{0}' will have no effect because it applies to a member that is used in contexts that do not allow optional arguments</value>
  </data>
  <data name="WRN_CallerLineNumberParamForUnconsumedLocation_Title" xml:space="preserve">
    <value>The CallerLineNumberAttribute will have no effect because it applies to a member that is used in contexts that do not allow optional arguments</value>
  </data>
  <data name="WRN_CallerFilePathParamForUnconsumedLocation" xml:space="preserve">
    <value>The CallerFilePathAttribute applied to parameter '{0}' will have no effect because it applies to a member that is used in contexts that do not allow optional arguments</value>
  </data>
  <data name="WRN_CallerFilePathParamForUnconsumedLocation_Title" xml:space="preserve">
    <value>The CallerFilePathAttribute will have no effect because it applies to a member that is used in contexts that do not allow optional arguments</value>
  </data>
  <data name="WRN_CallerMemberNameParamForUnconsumedLocation" xml:space="preserve">
    <value>The CallerMemberNameAttribute applied to parameter '{0}' will have no effect because it applies to a member that is used in contexts that do not allow optional arguments</value>
  </data>
  <data name="WRN_CallerMemberNameParamForUnconsumedLocation_Title" xml:space="preserve">
    <value>The CallerMemberNameAttribute will have no effect because it applies to a member that is used in contexts that do not allow optional arguments</value>
  </data>
  <data name="ERR_NoEntryPoint" xml:space="preserve">
    <value>Program does not contain a static 'Main' method suitable for an entry point</value>
  </data>
  <data name="ERR_ArrayInitializerIncorrectLength" xml:space="preserve">
    <value>An array initializer of length '{0}' is expected</value>
  </data>
  <data name="ERR_ArrayInitializerExpected" xml:space="preserve">
    <value>A nested array initializer is expected</value>
  </data>
  <data name="ERR_IllegalVarianceSyntax" xml:space="preserve">
    <value>Invalid variance modifier. Only interface and delegate type parameters can be specified as variant.</value>
  </data>
  <data name="ERR_UnexpectedAliasedName" xml:space="preserve">
    <value>Unexpected use of an aliased name</value>
  </data>
  <data name="ERR_UnexpectedGenericName" xml:space="preserve">
    <value>Unexpected use of a generic name</value>
  </data>
  <data name="ERR_UnexpectedUnboundGenericName" xml:space="preserve">
    <value>Unexpected use of an unbound generic name</value>
  </data>
  <data name="ERR_GlobalStatement" xml:space="preserve">
    <value>Expressions and statements can only occur in a method body</value>
  </data>
  <data name="ERR_NamedArgumentForArray" xml:space="preserve">
    <value>An array access may not have a named argument specifier</value>
  </data>
  <data name="ERR_NotYetImplementedInRoslyn" xml:space="preserve">
    <value>This language feature ('{0}') is not yet implemented.</value>
  </data>
  <data name="ERR_DefaultValueNotAllowed" xml:space="preserve">
    <value>Default values are not valid in this context.</value>
  </data>
  <data name="ERR_CantOpenIcon" xml:space="preserve">
    <value>Error opening icon file {0} -- {1}</value>
  </data>
  <data name="ERR_CantOpenWin32Manifest" xml:space="preserve">
    <value>Error opening Win32 manifest file {0} -- {1}</value>
  </data>
  <data name="ERR_ErrorBuildingWin32Resources" xml:space="preserve">
    <value>Error building Win32 resources -- {0}</value>
  </data>
  <data name="ERR_DefaultValueBeforeRequiredValue" xml:space="preserve">
    <value>Optional parameters must appear after all required parameters</value>
  </data>
  <data name="ERR_ExplicitImplCollisionOnRefOut" xml:space="preserve">
    <value>Cannot inherit interface '{0}' with the specified type parameters because it causes method '{1}' to contain overloads which differ only on ref and out</value>
  </data>
  <data name="ERR_PartialWrongTypeParamsVariance" xml:space="preserve">
    <value>Partial declarations of '{0}' must have the same type parameter names and variance modifiers in the same order</value>
  </data>
  <data name="ERR_UnexpectedVariance" xml:space="preserve">
    <value>Invalid variance: The type parameter '{1}' must be {3} valid on '{0}'. '{1}' is {2}.</value>
  </data>
  <data name="ERR_UnexpectedVarianceStaticMember" xml:space="preserve">
    <value>Invalid variance: The type parameter '{1}' must be {3} valid on '{0}' unless language version '{4}' or greater is used. '{1}' is {2}.</value>
  </data>
  <data name="ERR_DeriveFromDynamic" xml:space="preserve">
    <value>'{0}': cannot derive from the dynamic type</value>
  </data>
  <data name="ERR_DeriveFromConstructedDynamic" xml:space="preserve">
    <value>'{0}': cannot implement a dynamic interface '{1}'</value>
  </data>
  <data name="ERR_DynamicTypeAsBound" xml:space="preserve">
    <value>Constraint cannot be the dynamic type</value>
  </data>
  <data name="ERR_ConstructedDynamicTypeAsBound" xml:space="preserve">
    <value>Constraint cannot be a dynamic type '{0}'</value>
  </data>
  <data name="ERR_DynamicRequiredTypesMissing" xml:space="preserve">
    <value>One or more types required to compile a dynamic expression cannot be found. Are you missing a reference?</value>
  </data>
  <data name="ERR_MetadataNameTooLong" xml:space="preserve">
    <value>Name '{0}' exceeds the maximum length allowed in metadata.</value>
  </data>
  <data name="ERR_AttributesNotAllowed" xml:space="preserve">
    <value>Attributes are not valid in this context.</value>
  </data>
  <data name="ERR_AttributesRequireParenthesizedLambdaExpression" xml:space="preserve">
    <value>Attributes on lambda expressions require a parenthesized parameter list.</value>
  </data>
  <data name="ERR_ExternAliasNotAllowed" xml:space="preserve">
    <value>'extern alias' is not valid in this context</value>
  </data>
  <data name="WRN_IsDynamicIsConfusing" xml:space="preserve">
    <value>Using '{0}' to test compatibility with '{1}' is essentially identical to testing compatibility with '{2}' and will succeed for all non-null values</value>
  </data>
  <data name="WRN_IsDynamicIsConfusing_Title" xml:space="preserve">
    <value>Using 'is' to test compatibility with 'dynamic' is essentially identical to testing compatibility with 'Object'</value>
  </data>
  <data name="ERR_YieldNotAllowedInScript" xml:space="preserve">
    <value>Cannot use 'yield' in top-level script code</value>
  </data>
  <data name="ERR_NamespaceNotAllowedInScript" xml:space="preserve">
    <value>Cannot declare namespace in script code</value>
  </data>
  <data name="ERR_GlobalAttributesNotAllowed" xml:space="preserve">
    <value>Assembly and module attributes are not allowed in this context</value>
  </data>
  <data name="ERR_InvalidDelegateType" xml:space="preserve">
    <value>Delegate '{0}' has no invoke method or an invoke method with a return type or parameter types that are not supported.</value>
  </data>
  <data name="WRN_MainIgnored" xml:space="preserve">
    <value>The entry point of the program is global code; ignoring '{0}' entry point.</value>
  </data>
  <data name="WRN_MainIgnored_Title" xml:space="preserve">
    <value>The entry point of the program is global code; ignoring entry point</value>
  </data>
  <data name="WRN_StaticInAsOrIs" xml:space="preserve">
    <value>The second operand of an 'is' or 'as' operator may not be static type '{0}'</value>
  </data>
  <data name="WRN_StaticInAsOrIs_Title" xml:space="preserve">
    <value>The second operand of an 'is' or 'as' operator may not be a static type</value>
  </data>
  <data name="ERR_BadVisEventType" xml:space="preserve">
    <value>Inconsistent accessibility: event type '{1}' is less accessible than event '{0}'</value>
  </data>
  <data name="ERR_NamedArgumentSpecificationBeforeFixedArgument" xml:space="preserve">
    <value>Named argument specifications must appear after all fixed arguments have been specified. Please use language version {0} or greater to allow non-trailing named arguments.</value>
  </data>
  <data name="ERR_NamedArgumentSpecificationBeforeFixedArgumentInDynamicInvocation" xml:space="preserve">
    <value>Named argument specifications must appear after all fixed arguments have been specified in a dynamic invocation.</value>
  </data>
  <data name="ERR_BadNamedArgument" xml:space="preserve">
    <value>The best overload for '{0}' does not have a parameter named '{1}'</value>
  </data>
  <data name="ERR_BadNamedArgumentForDelegateInvoke" xml:space="preserve">
    <value>The delegate '{0}' does not have a parameter named '{1}'</value>
  </data>
  <data name="ERR_DuplicateNamedArgument" xml:space="preserve">
    <value>Named argument '{0}' cannot be specified multiple times</value>
  </data>
  <data name="ERR_NamedArgumentUsedInPositional" xml:space="preserve">
    <value>Named argument '{0}' specifies a parameter for which a positional argument has already been given</value>
  </data>
  <data name="ERR_BadNonTrailingNamedArgument" xml:space="preserve">
    <value>Named argument '{0}' is used out-of-position but is followed by an unnamed argument</value>
  </data>
  <data name="ERR_DefaultValueUsedWithAttributes" xml:space="preserve">
    <value>Cannot specify default parameter value in conjunction with DefaultParameterAttribute or OptionalAttribute</value>
  </data>
  <data name="ERR_DefaultValueMustBeConstant" xml:space="preserve">
    <value>Default parameter value for '{0}' must be a compile-time constant</value>
  </data>
  <data name="ERR_RefOutDefaultValue" xml:space="preserve">
    <value>A ref or out parameter cannot have a default value</value>
  </data>
  <data name="ERR_DefaultValueForExtensionParameter" xml:space="preserve">
    <value>Cannot specify a default value for the 'this' parameter</value>
  </data>
  <data name="ERR_DefaultValueForParamsParameter" xml:space="preserve">
    <value>Cannot specify a default value for a parameter collection</value>
  </data>
  <data name="ERR_NoConversionForDefaultParam" xml:space="preserve">
    <value>A value of type '{0}' cannot be used as a default parameter because there are no standard conversions to type '{1}'</value>
  </data>
  <data name="ERR_NoConversionForNubDefaultParam" xml:space="preserve">
    <value>A value of type '{0}' cannot be used as default parameter for nullable parameter '{1}' because '{0}' is not a simple type</value>
  </data>
  <data name="ERR_NotNullRefDefaultParameter" xml:space="preserve">
    <value>'{0}' is of type '{1}'. A default parameter value of a reference type other than string can only be initialized with null</value>
  </data>
  <data name="WRN_DefaultValueForUnconsumedLocation" xml:space="preserve">
    <value>The default value specified for parameter '{0}' will have no effect because it applies to a member that is used in contexts that do not allow optional arguments</value>
  </data>
  <data name="WRN_DefaultValueForUnconsumedLocation_Title" xml:space="preserve">
    <value>The default value specified will have no effect because it applies to a member that is used in contexts that do not allow optional arguments</value>
  </data>
  <data name="WRN_RefReadonlyParameterDefaultValue" xml:space="preserve">
    <value>A default value is specified for 'ref readonly' parameter '{0}', but 'ref readonly' should be used only for references. Consider declaring the parameter as 'in'.</value>
  </data>
  <data name="WRN_RefReadonlyParameterDefaultValue_Title" xml:space="preserve">
    <value>A default value is specified for 'ref readonly' parameter, but 'ref readonly' should be used only for references. Consider declaring the parameter as 'in'.</value>
  </data>
  <data name="ERR_PublicKeyFileFailure" xml:space="preserve">
    <value>Error signing output with public key from file '{0}' -- {1}</value>
  </data>
  <data name="ERR_PublicKeyContainerFailure" xml:space="preserve">
    <value>Error signing output with public key from container '{0}' -- {1}</value>
  </data>
  <data name="ERR_BadDynamicTypeof" xml:space="preserve">
    <value>The typeof operator cannot be used on the dynamic type</value>
  </data>
  <data name="ERR_BadNullableTypeof" xml:space="preserve">
    <value>The typeof operator cannot be used on a nullable reference type</value>
  </data>
  <data name="ERR_ExpressionTreeContainsDynamicOperation" xml:space="preserve">
    <value>An expression tree may not contain a dynamic operation</value>
  </data>
  <data name="ERR_BadAsyncExpressionTree" xml:space="preserve">
    <value>Async lambda expressions cannot be converted to expression trees</value>
  </data>
  <data name="ERR_DynamicAttributeMissing" xml:space="preserve">
    <value>Cannot define a class or member that utilizes 'dynamic' because the compiler required type '{0}' cannot be found. Are you missing a reference?</value>
  </data>
  <data name="ERR_CannotPassNullForFriendAssembly" xml:space="preserve">
    <value>Cannot pass null for friend assembly name</value>
  </data>
  <data name="ERR_SignButNoPrivateKey" xml:space="preserve">
    <value>Key file '{0}' is missing the private key needed for signing</value>
  </data>
  <data name="ERR_PublicSignButNoKey" xml:space="preserve">
    <value>Public signing was specified and requires a public key, but no public key was specified.</value>
  </data>
  <data name="ERR_PublicSignNetModule" xml:space="preserve">
    <value>Public signing is not supported for netmodules.</value>
  </data>
  <data name="WRN_DelaySignButNoKey" xml:space="preserve">
    <value>Delay signing was specified and requires a public key, but no public key was specified</value>
  </data>
  <data name="WRN_DelaySignButNoKey_Title" xml:space="preserve">
    <value>Delay signing was specified and requires a public key, but no public key was specified</value>
  </data>
  <data name="ERR_InvalidVersionFormat" xml:space="preserve">
    <value>The specified version string '{0}' does not conform to the required format - major[.minor[.build[.revision]]]</value>
  </data>
  <data name="ERR_InvalidVersionFormatDeterministic" xml:space="preserve">
    <value>The specified version string '{0}' contains wildcards, which are not compatible with determinism. Either remove wildcards from the version string, or disable determinism for this compilation</value>
  </data>
  <data name="ERR_InvalidVersionFormat2" xml:space="preserve">
    <value>The specified version string '{0}' does not conform to the required format - major.minor.build.revision (without wildcards)</value>
  </data>
  <data name="WRN_InvalidVersionFormat" xml:space="preserve">
    <value>The specified version string '{0}' does not conform to the recommended format - major.minor.build.revision</value>
  </data>
  <data name="WRN_InvalidVersionFormat_Title" xml:space="preserve">
    <value>The specified version string does not conform to the recommended format - major.minor.build.revision</value>
  </data>
  <data name="ERR_InvalidAssemblyCultureForExe" xml:space="preserve">
    <value>Executables cannot be satellite assemblies; culture should always be empty</value>
  </data>
  <data name="ERR_NoCorrespondingArgument" xml:space="preserve">
    <value>There is no argument given that corresponds to the required parameter '{0}' of '{1}'</value>
  </data>
  <data name="WRN_UnimplementedCommandLineSwitch" xml:space="preserve">
    <value>The command line switch '{0}' is not yet implemented and was ignored.</value>
  </data>
  <data name="WRN_UnimplementedCommandLineSwitch_Title" xml:space="preserve">
    <value>Command line switch is not yet implemented</value>
  </data>
  <data name="ERR_ModuleEmitFailure" xml:space="preserve">
    <value>Failed to emit module '{0}': {1}</value>
  </data>
  <data name="ERR_FixedLocalInLambda" xml:space="preserve">
    <value>Cannot use fixed local '{0}' inside an anonymous method, lambda expression, or query expression</value>
  </data>
  <data name="ERR_ExpressionTreeContainsNamedArgument" xml:space="preserve">
    <value>An expression tree may not contain a named argument specification</value>
  </data>
  <data name="ERR_ExpressionTreeContainsNamedArgumentOutOfPosition" xml:space="preserve">
    <value>An expression tree may not contain a named argument specification out of position</value>
  </data>
  <data name="ERR_ExpressionTreeContainsOptionalArgument" xml:space="preserve">
    <value>An expression tree may not contain a call or invocation that uses optional arguments</value>
  </data>
  <data name="ERR_ExpressionTreeContainsIndexedProperty" xml:space="preserve">
    <value>An expression tree may not contain an indexed property</value>
  </data>
  <data name="ERR_IndexedPropertyRequiresParams" xml:space="preserve">
    <value>Indexed property '{0}' has non-optional arguments which must be provided</value>
  </data>
  <data name="ERR_IndexedPropertyMustHaveAllOptionalParams" xml:space="preserve">
    <value>Indexed property '{0}' must have all arguments optional</value>
  </data>
  <data name="ERR_SpecialByRefInLambda" xml:space="preserve">
    <value>Instance of type '{0}' cannot be used inside a nested function, query expression, iterator block or async method</value>
  </data>
  <data name="ERR_SecurityAttributeMissingAction" xml:space="preserve">
    <value>First argument to a security attribute must be a valid SecurityAction</value>
  </data>
  <data name="ERR_SecurityAttributeInvalidAction" xml:space="preserve">
    <value>Security attribute '{0}' has an invalid SecurityAction value '{1}'</value>
  </data>
  <data name="ERR_SecurityAttributeInvalidActionAssembly" xml:space="preserve">
    <value>SecurityAction value '{0}' is invalid for security attributes applied to an assembly</value>
  </data>
  <data name="ERR_SecurityAttributeInvalidActionTypeOrMethod" xml:space="preserve">
    <value>SecurityAction value '{0}' is invalid for security attributes applied to a type or a method</value>
  </data>
  <data name="ERR_PrincipalPermissionInvalidAction" xml:space="preserve">
    <value>SecurityAction value '{0}' is invalid for PrincipalPermission attribute</value>
  </data>
  <data name="ERR_FeatureNotValidInExpressionTree" xml:space="preserve">
    <value>An expression tree may not contain '{0}'</value>
  </data>
  <data name="ERR_PermissionSetAttributeInvalidFile" xml:space="preserve">
    <value>Unable to resolve file path '{0}' specified for the named argument '{1}' for PermissionSet attribute</value>
  </data>
  <data name="ERR_PermissionSetAttributeFileReadError" xml:space="preserve">
    <value>Error reading file '{0}' specified for the named argument '{1}' for PermissionSet attribute: '{2}'</value>
  </data>
  <data name="ERR_GlobalSingleTypeNameNotFoundFwd" xml:space="preserve">
    <value>The type name '{0}' could not be found in the global namespace. This type has been forwarded to assembly '{1}' Consider adding a reference to that assembly.</value>
  </data>
  <data name="ERR_DottedTypeNameNotFoundInNSFwd" xml:space="preserve">
    <value>The type name '{0}' could not be found in the namespace '{1}'. This type has been forwarded to assembly '{2}' Consider adding a reference to that assembly.</value>
  </data>
  <data name="ERR_SingleTypeNameNotFoundFwd" xml:space="preserve">
    <value>The type name '{0}' could not be found. This type has been forwarded to assembly '{1}'. Consider adding a reference to that assembly.</value>
  </data>
  <data name="ERR_AssemblySpecifiedForLinkAndRef" xml:space="preserve">
    <value>Assemblies '{0}' and '{1}' refer to the same metadata but only one is a linked reference (specified using /link option); consider removing one of the references.</value>
  </data>
  <data name="WRN_DeprecatedCollectionInitAdd" xml:space="preserve">
    <value>The best overloaded Add method '{0}' for the collection initializer element is obsolete.</value>
  </data>
  <data name="WRN_DeprecatedCollectionInitAdd_Title" xml:space="preserve">
    <value>The best overloaded Add method for the collection initializer element is obsolete</value>
  </data>
  <data name="WRN_DeprecatedCollectionInitAddStr" xml:space="preserve">
    <value>The best overloaded Add method '{0}' for the collection initializer element is obsolete. {1}</value>
  </data>
  <data name="WRN_DeprecatedCollectionInitAddStr_Title" xml:space="preserve">
    <value>The best overloaded Add method for the collection initializer element is obsolete</value>
  </data>
  <data name="ERR_DeprecatedCollectionInitAddStr" xml:space="preserve">
    <value>The best overloaded Add method '{0}' for the collection initializer element is obsolete. {1}</value>
  </data>
  <data name="ERR_SecurityAttributeInvalidTarget" xml:space="preserve">
    <value>Security attribute '{0}' is not valid on this declaration type. Security attributes are only valid on assembly, type and method declarations.</value>
  </data>
  <data name="ERR_BadDynamicMethodArg" xml:space="preserve">
    <value>Cannot use an expression of type '{0}' as an argument to a dynamically dispatched operation.</value>
  </data>
  <data name="ERR_BadDynamicMethodArgLambda" xml:space="preserve">
    <value>Cannot use a lambda expression as an argument to a dynamically dispatched operation without first casting it to a delegate or expression tree type.</value>
  </data>
  <data name="ERR_BadDynamicMethodArgMemgrp" xml:space="preserve">
    <value>Cannot use a method group as an argument to a dynamically dispatched operation. Did you intend to invoke the method?</value>
  </data>
  <data name="ERR_NoDynamicPhantomOnBase" xml:space="preserve">
    <value>The call to method '{0}' needs to be dynamically dispatched, but cannot be because it is part of a base access expression. Consider casting the dynamic arguments or eliminating the base access.</value>
  </data>
  <data name="ERR_BadDynamicQuery" xml:space="preserve">
    <value>Query expressions over source type 'dynamic' or with a join sequence of type 'dynamic' are not allowed</value>
  </data>
  <data name="ERR_NoDynamicPhantomOnBaseIndexer" xml:space="preserve">
    <value>The indexer access needs to be dynamically dispatched, but cannot be because it is part of a base access expression. Consider casting the dynamic arguments or eliminating the base access.</value>
  </data>
  <data name="WRN_DynamicDispatchToConditionalMethod" xml:space="preserve">
    <value>The dynamically dispatched call to method '{0}' may fail at runtime because one or more applicable overloads are conditional methods.</value>
  </data>
  <data name="WRN_DynamicDispatchToConditionalMethod_Title" xml:space="preserve">
    <value>Dynamically dispatched call may fail at runtime because one or more applicable overloads are conditional methods</value>
  </data>
  <data name="ERR_BadArgTypeDynamicExtension" xml:space="preserve">
    <value>'{0}' has no applicable method named '{1}' but appears to have an extension method by that name. Extension methods cannot be dynamically dispatched. Consider casting the dynamic arguments or calling the extension method without the extension method syntax.</value>
  </data>
  <data name="WRN_CallerFilePathPreferredOverCallerMemberName" xml:space="preserve">
    <value>The CallerMemberNameAttribute applied to parameter '{0}' will have no effect. It is overridden by the CallerFilePathAttribute.</value>
  </data>
  <data name="WRN_CallerFilePathPreferredOverCallerMemberName_Title" xml:space="preserve">
    <value>The CallerMemberNameAttribute will have no effect; it is overridden by the CallerFilePathAttribute</value>
  </data>
  <data name="WRN_CallerLineNumberPreferredOverCallerMemberName" xml:space="preserve">
    <value>The CallerMemberNameAttribute applied to parameter '{0}' will have no effect. It is overridden by the CallerLineNumberAttribute.</value>
  </data>
  <data name="WRN_CallerLineNumberPreferredOverCallerMemberName_Title" xml:space="preserve">
    <value>The CallerMemberNameAttribute will have no effect; it is overridden by the CallerLineNumberAttribute</value>
  </data>
  <data name="WRN_CallerLineNumberPreferredOverCallerFilePath" xml:space="preserve">
    <value>The CallerFilePathAttribute applied to parameter '{0}' will have no effect. It is overridden by the CallerLineNumberAttribute.</value>
  </data>
  <data name="WRN_CallerLineNumberPreferredOverCallerFilePath_Title" xml:space="preserve">
    <value>The CallerFilePathAttribute will have no effect; it is overridden by the CallerLineNumberAttribute</value>
  </data>
  <data name="ERR_InvalidDynamicCondition" xml:space="preserve">
    <value>Expression must be implicitly convertible to Boolean or its type '{0}' must define operator '{1}'.</value>
  </data>
  <data name="ERR_MixingWinRTEventWithRegular" xml:space="preserve">
    <value>'{0}' cannot implement '{1}' because '{2}' is a Windows Runtime event and '{3}' is a regular .NET event.</value>
  </data>
  <data name="WRN_CA2000_DisposeObjectsBeforeLosingScope1" xml:space="preserve">
    <value>Call System.IDisposable.Dispose() on allocated instance of {0} before all references to it are out of scope.</value>
  </data>
  <data name="WRN_CA2000_DisposeObjectsBeforeLosingScope1_Title" xml:space="preserve">
    <value>Call System.IDisposable.Dispose() on allocated instance before all references to it are out of scope</value>
  </data>
  <data name="WRN_CA2000_DisposeObjectsBeforeLosingScope2" xml:space="preserve">
    <value>Allocated instance of {0} is not disposed along all exception paths.  Call System.IDisposable.Dispose() before all references to it are out of scope.</value>
  </data>
  <data name="WRN_CA2000_DisposeObjectsBeforeLosingScope2_Title" xml:space="preserve">
    <value>Allocated instance is not disposed along all exception paths</value>
  </data>
  <data name="WRN_CA2202_DoNotDisposeObjectsMultipleTimes" xml:space="preserve">
    <value>Object '{0}' can be disposed more than once.</value>
  </data>
  <data name="WRN_CA2202_DoNotDisposeObjectsMultipleTimes_Title" xml:space="preserve">
    <value>Object can be disposed more than once</value>
  </data>
  <data name="ERR_NewCoClassOnLink" xml:space="preserve">
    <value>Interop type '{0}' cannot be embedded. Use the applicable interface instead.</value>
  </data>
  <data name="ERR_NoPIANestedType" xml:space="preserve">
    <value>Type '{0}' cannot be embedded because it is a nested type. Consider setting the 'Embed Interop Types' property to false.</value>
  </data>
  <data name="ERR_GenericsUsedInNoPIAType" xml:space="preserve">
    <value>Type '{0}' cannot be embedded because it has a generic argument. Consider setting the 'Embed Interop Types' property to false.</value>
  </data>
  <data name="ERR_InteropStructContainsMethods" xml:space="preserve">
    <value>Embedded interop struct '{0}' can contain only public instance fields.</value>
  </data>
  <data name="ERR_WinRtEventPassedByRef" xml:space="preserve">
    <value>A Windows Runtime event may not be passed as an out or ref parameter.</value>
  </data>
  <data name="ERR_MissingMethodOnSourceInterface" xml:space="preserve">
    <value>Source interface '{0}' is missing method '{1}' which is required to embed event '{2}'.</value>
  </data>
  <data name="ERR_MissingSourceInterface" xml:space="preserve">
    <value>Interface '{0}' has an invalid source interface which is required to embed event '{1}'.</value>
  </data>
  <data name="ERR_InteropTypeMissingAttribute" xml:space="preserve">
    <value>Interop type '{0}' cannot be embedded because it is missing the required '{1}' attribute.</value>
  </data>
  <data name="ERR_NoPIAAssemblyMissingAttribute" xml:space="preserve">
    <value>Cannot embed interop types from assembly '{0}' because it is missing the '{1}' attribute.</value>
  </data>
  <data name="ERR_NoPIAAssemblyMissingAttributes" xml:space="preserve">
    <value>Cannot embed interop types from assembly '{0}' because it is missing either the '{1}' attribute or the '{2}' attribute.</value>
  </data>
  <data name="ERR_InteropTypesWithSameNameAndGuid" xml:space="preserve">
    <value>Cannot embed interop type '{0}' found in both assembly '{1}' and '{2}'. Consider setting the 'Embed Interop Types' property to false.</value>
  </data>
  <data name="ERR_LocalTypeNameClash" xml:space="preserve">
    <value>Embedding the interop type '{0}' from assembly '{1}' causes a name clash in the current assembly. Consider setting the 'Embed Interop Types' property to false.</value>
  </data>
  <data name="WRN_ReferencedAssemblyReferencesLinkedPIA" xml:space="preserve">
    <value>A reference was created to embedded interop assembly '{0}' because of an indirect reference to that assembly created by assembly '{1}'. Consider changing the 'Embed Interop Types' property on either assembly.</value>
  </data>
  <data name="WRN_ReferencedAssemblyReferencesLinkedPIA_Title" xml:space="preserve">
    <value>A reference was created to embedded interop assembly because of an indirect assembly reference</value>
  </data>
  <data name="WRN_ReferencedAssemblyReferencesLinkedPIA_Description" xml:space="preserve">
    <value>You have added a reference to an assembly using /link (Embed Interop Types property set to True). This instructs the compiler to embed interop type information from that assembly. However, the compiler cannot embed interop type information from that assembly because another assembly that you have referenced also references that assembly using /reference (Embed Interop Types property set to False).

To embed interop type information for both assemblies, use /link for references to each assembly (set the Embed Interop Types property to True).

To remove the warning, you can use /reference instead (set the Embed Interop Types property to False). In this case, a primary interop assembly (PIA) provides interop type information.</value>
  </data>
  <data name="ERR_GenericsUsedAcrossAssemblies" xml:space="preserve">
    <value>Type '{0}' from assembly '{1}' cannot be used across assembly boundaries because it has a generic type argument that is an embedded interop type.</value>
  </data>
  <data name="ERR_NoCanonicalView" xml:space="preserve">
    <value>Cannot find the interop type that matches the embedded interop type '{0}'. Are you missing an assembly reference?</value>
  </data>
  <data name="ERR_NetModuleNameMismatch" xml:space="preserve">
    <value>Module name '{0}' stored in '{1}' must match its filename.</value>
  </data>
  <data name="ERR_BadModuleName" xml:space="preserve">
    <value>Invalid module name: {0}</value>
  </data>
  <data name="ERR_BadCompilationOptionValue" xml:space="preserve">
    <value>Invalid '{0}' value: '{1}'.</value>
  </data>
  <data name="ERR_BadAppConfigPath" xml:space="preserve">
    <value>AppConfigPath must be absolute.</value>
  </data>
  <data name="WRN_AssemblyAttributeFromModuleIsOverridden" xml:space="preserve">
    <value>Attribute '{0}' from module '{1}' will be ignored in favor of the instance appearing in source</value>
  </data>
  <data name="WRN_AssemblyAttributeFromModuleIsOverridden_Title" xml:space="preserve">
    <value>Attribute will be ignored in favor of the instance appearing in source</value>
  </data>
  <data name="ERR_CmdOptionConflictsSource" xml:space="preserve">
    <value>Attribute '{0}' given in a source file conflicts with option '{1}'.</value>
  </data>
  <data name="ERR_FixedBufferTooManyDimensions" xml:space="preserve">
    <value>A fixed buffer may only have one dimension.</value>
  </data>
  <data name="WRN_ReferencedAssemblyDoesNotHaveStrongName" xml:space="preserve">
    <value>Referenced assembly '{0}' does not have a strong name.</value>
  </data>
  <data name="WRN_ReferencedAssemblyDoesNotHaveStrongName_Title" xml:space="preserve">
    <value>Referenced assembly does not have a strong name</value>
  </data>
  <data name="ERR_InvalidSignaturePublicKey" xml:space="preserve">
    <value>Invalid signature public key specified in AssemblySignatureKeyAttribute.</value>
  </data>
  <data name="ERR_ExportedTypeConflictsWithDeclaration" xml:space="preserve">
    <value>Type '{0}' exported from module '{1}' conflicts with type declared in primary module of this assembly.</value>
  </data>
  <data name="ERR_ExportedTypesConflict" xml:space="preserve">
    <value>Type '{0}' exported from module '{1}' conflicts with type '{2}' exported from module '{3}'.</value>
  </data>
  <data name="ERR_ForwardedTypeConflictsWithDeclaration" xml:space="preserve">
    <value>Forwarded type '{0}' conflicts with type declared in primary module of this assembly.</value>
  </data>
  <data name="ERR_ForwardedTypesConflict" xml:space="preserve">
    <value>Type '{0}' forwarded to assembly '{1}' conflicts with type '{2}' forwarded to assembly '{3}'.</value>
  </data>
  <data name="ERR_ForwardedTypeConflictsWithExportedType" xml:space="preserve">
    <value>Type '{0}' forwarded to assembly '{1}' conflicts with type '{2}' exported from module '{3}'.</value>
  </data>
  <data name="WRN_RefCultureMismatch" xml:space="preserve">
    <value>Referenced assembly '{0}' has different culture setting of '{1}'.</value>
  </data>
  <data name="WRN_RefCultureMismatch_Title" xml:space="preserve">
    <value>Referenced assembly has different culture setting</value>
  </data>
  <data name="ERR_AgnosticToMachineModule" xml:space="preserve">
    <value>Agnostic assembly cannot have a processor specific module '{0}'.</value>
  </data>
  <data name="ERR_ConflictingMachineModule" xml:space="preserve">
    <value>Assembly and module '{0}' cannot target different processors.</value>
  </data>
  <data name="WRN_ConflictingMachineAssembly" xml:space="preserve">
    <value>Referenced assembly '{0}' targets a different processor.</value>
  </data>
  <data name="WRN_ConflictingMachineAssembly_Title" xml:space="preserve">
    <value>Referenced assembly targets a different processor</value>
  </data>
  <data name="ERR_CryptoHashFailed" xml:space="preserve">
    <value>Cryptographic failure while creating hashes.</value>
  </data>
  <data name="ERR_MissingNetModuleReference" xml:space="preserve">
    <value>Reference to '{0}' netmodule missing.</value>
  </data>
  <data name="ERR_NetModuleNameMustBeUnique" xml:space="preserve">
    <value>Module '{0}' is already defined in this assembly. Each module must have a unique filename.</value>
  </data>
  <data name="ERR_CantReadConfigFile" xml:space="preserve">
    <value>Cannot read config file '{0}' -- '{1}'</value>
  </data>
  <data name="ERR_EncNoPIAReference" xml:space="preserve">
    <value>Cannot continue since the edit includes a reference to an embedded type: '{0}'.</value>
  </data>
  <data name="ERR_EncReferenceToAddedMember" xml:space="preserve">
    <value>Member '{0}' added during the current debug session can only be accessed from within its declaring assembly '{1}'.</value>
  </data>
  <data name="ERR_MutuallyExclusiveOptions" xml:space="preserve">
    <value>Compilation options '{0}' and '{1}' can't both be specified at the same time.</value>
  </data>
  <data name="ERR_LinkedNetmoduleMetadataMustProvideFullPEImage" xml:space="preserve">
    <value>Linked netmodule metadata must provide a full PE image: '{0}'.</value>
  </data>
  <data name="ERR_BadPrefer32OnLib" xml:space="preserve">
    <value>/platform:anycpu32bitpreferred can only be used with /t:exe, /t:winexe and /t:appcontainerexe</value>
  </data>
  <data name="IDS_PathList" xml:space="preserve">
    <value>&lt;path list&gt;</value>
  </data>
  <data name="IDS_Text" xml:space="preserve">
    <value>&lt;text&gt;</value>
  </data>
  <data name="IDS_FeatureNullPropagatingOperator" xml:space="preserve">
    <value>null propagating operator</value>
  </data>
  <data name="IDS_FeatureExpressionBodiedMethod" xml:space="preserve">
    <value>expression-bodied method</value>
  </data>
  <data name="IDS_FeatureExpressionBodiedProperty" xml:space="preserve">
    <value>expression-bodied property</value>
  </data>
  <data name="IDS_FeatureExpressionBodiedIndexer" xml:space="preserve">
    <value>expression-bodied indexer</value>
  </data>
  <data name="IDS_FeatureAutoPropertyInitializer" xml:space="preserve">
    <value>auto property initializer</value>
  </data>
  <data name="IDS_Namespace1" xml:space="preserve">
    <value>&lt;namespace&gt;</value>
  </data>
  <data name="IDS_FeatureRefLocalsReturns" xml:space="preserve">
    <value>byref locals and returns</value>
  </data>
  <data name="IDS_FeatureReadOnlyReferences" xml:space="preserve">
    <value>readonly references</value>
  </data>
  <data name="IDS_FeatureRefStructs" xml:space="preserve">
    <value>ref structs</value>
  </data>
  <data name="IDS_FeatureRefConditional" xml:space="preserve">
    <value>ref conditional expression</value>
  </data>
  <data name="IDS_FeatureRefReassignment" xml:space="preserve">
    <value>ref reassignment</value>
  </data>
  <data name="IDS_FeatureRefFor" xml:space="preserve">
    <value>ref for-loop variables</value>
  </data>
  <data name="IDS_FeatureRefForEach" xml:space="preserve">
    <value>ref foreach iteration variables</value>
  </data>
  <data name="IDS_FeatureExtensibleFixedStatement" xml:space="preserve">
    <value>extensible fixed statement</value>
  </data>
  <data name="CompilationC" xml:space="preserve">
    <value>Compilation (C#): </value>
  </data>
  <data name="SyntaxNodeIsNotWithinSynt" xml:space="preserve">
    <value>Syntax node is not within syntax tree</value>
  </data>
  <data name="LocationMustBeProvided" xml:space="preserve">
    <value>Location must be provided in order to provide minimal type qualification.</value>
  </data>
  <data name="SyntaxTreeSemanticModelMust" xml:space="preserve">
    <value>SyntaxTreeSemanticModel must be provided in order to provide minimal type qualification.</value>
  </data>
  <data name="CantReferenceCompilationOf" xml:space="preserve">
    <value>Can't reference compilation of type '{0}' from {1} compilation.</value>
  </data>
  <data name="SyntaxTreeAlreadyPresent" xml:space="preserve">
    <value>Syntax tree already present</value>
  </data>
  <data name="SubmissionCanOnlyInclude" xml:space="preserve">
    <value>Submission can only include script code.</value>
  </data>
  <data name="SubmissionCanHaveAtMostOne" xml:space="preserve">
    <value>Submission can have at most one syntax tree.</value>
  </data>
  <data name="SyntaxTreeNotFoundToRemove" xml:space="preserve">
    <value>SyntaxTree is not part of the compilation, so it cannot be removed</value>
  </data>
  <data name="TreeMustHaveARootNodeWith" xml:space="preserve">
    <value>tree must have a root node with SyntaxKind.CompilationUnit</value>
  </data>
  <data name="TypeArgumentCannotBeNull" xml:space="preserve">
    <value>Type argument cannot be null</value>
  </data>
  <data name="WrongNumberOfTypeArguments" xml:space="preserve">
    <value>Wrong number of type arguments</value>
  </data>
  <data name="NameConflictForName" xml:space="preserve">
    <value>Name conflict for name {0}</value>
  </data>
  <data name="LookupOptionsHasInvalidCombo" xml:space="preserve">
    <value>LookupOptions has an invalid combination of options</value>
  </data>
  <data name="ItemsMustBeNonEmpty" xml:space="preserve">
    <value>items: must be non-empty</value>
  </data>
  <data name="UseVerbatimIdentifier" xml:space="preserve">
    <value>Use Microsoft.CodeAnalysis.CSharp.SyntaxFactory.Identifier or Microsoft.CodeAnalysis.CSharp.SyntaxFactory.VerbatimIdentifier to create identifier tokens.</value>
  </data>
  <data name="UseLiteralForTokens" xml:space="preserve">
    <value>Use Microsoft.CodeAnalysis.CSharp.SyntaxFactory.Literal to create character literal tokens.</value>
  </data>
  <data name="UseLiteralForNumeric" xml:space="preserve">
    <value>Use Microsoft.CodeAnalysis.CSharp.SyntaxFactory.Literal to create numeric literal tokens.</value>
  </data>
  <data name="ThisMethodCanOnlyBeUsedToCreateTokens" xml:space="preserve">
    <value>This method can only be used to create tokens - {0} is not a token kind.</value>
  </data>
  <data name="GenericParameterDefinition" xml:space="preserve">
    <value>Generic parameter is definition when expected to be reference {0}</value>
  </data>
  <data name="InvalidGetDeclarationNameMultipleDeclarators" xml:space="preserve">
    <value>Called GetDeclarationName for a declaration node that can possibly contain multiple variable declarators.</value>
  </data>
  <data name="PositionIsNotWithinSyntax" xml:space="preserve">
    <value>Position is not within syntax tree with full span {0}</value>
  </data>
  <data name="WRN_BadUILang" xml:space="preserve">
    <value>The language name '{0}' is invalid.</value>
  </data>
  <data name="WRN_BadUILang_Title" xml:space="preserve">
    <value>The language name is invalid</value>
  </data>
  <data name="ERR_UnsupportedTransparentIdentifierAccess" xml:space="preserve">
    <value>Transparent identifier member access failed for field '{0}' of '{1}'.  Does the data being queried implement the query pattern?</value>
  </data>
  <data name="ERR_ParamDefaultValueDiffersFromAttribute" xml:space="preserve">
    <value>The parameter has multiple distinct default values.</value>
  </data>
  <data name="ERR_FieldHasMultipleDistinctConstantValues" xml:space="preserve">
    <value>The field has multiple distinct constant values.</value>
  </data>
  <data name="WRN_UnqualifiedNestedTypeInCref" xml:space="preserve">
    <value>Within cref attributes, nested types of generic types should be qualified.</value>
  </data>
  <data name="WRN_UnqualifiedNestedTypeInCref_Title" xml:space="preserve">
    <value>Within cref attributes, nested types of generic types should be qualified</value>
  </data>
  <data name="NotACSharpSymbol" xml:space="preserve">
    <value>Not a C# symbol.</value>
  </data>
  <data name="HDN_UnusedUsingDirective" xml:space="preserve">
    <value>Unnecessary using directive.</value>
  </data>
  <data name="HDN_UnusedExternAlias" xml:space="preserve">
    <value>Unused extern alias.</value>
  </data>
  <data name="ElementsCannotBeNull" xml:space="preserve">
    <value>Elements cannot be null.</value>
  </data>
  <data name="IDS_LIB_ENV" xml:space="preserve">
    <value>LIB environment variable</value>
  </data>
  <data name="IDS_LIB_OPTION" xml:space="preserve">
    <value>/LIB option</value>
  </data>
  <data name="IDS_REFERENCEPATH_OPTION" xml:space="preserve">
    <value>/REFERENCEPATH option</value>
  </data>
  <data name="IDS_DirectoryDoesNotExist" xml:space="preserve">
    <value>directory does not exist</value>
  </data>
  <data name="IDS_DirectoryHasInvalidPath" xml:space="preserve">
    <value>path is too long or invalid</value>
  </data>
  <data name="WRN_NoRuntimeMetadataVersion" xml:space="preserve">
    <value>No value for RuntimeMetadataVersion found. No assembly containing System.Object was found nor was a value for RuntimeMetadataVersion specified through options.</value>
  </data>
  <data name="WRN_NoRuntimeMetadataVersion_Title" xml:space="preserve">
    <value>No value for RuntimeMetadataVersion found</value>
  </data>
  <data name="WrongSemanticModelType" xml:space="preserve">
    <value>Expected a {0} SemanticModel.</value>
  </data>
  <data name="IDS_FeatureLambda" xml:space="preserve">
    <value>lambda expression</value>
  </data>
  <data name="ERR_FeatureNotAvailableInVersion1" xml:space="preserve">
    <value>Feature '{0}' is not available in C# 1. Please use language version {1} or greater.</value>
  </data>
  <data name="ERR_FeatureNotAvailableInVersion2" xml:space="preserve">
    <value>Feature '{0}' is not available in C# 2. Please use language version {1} or greater.</value>
  </data>
  <data name="ERR_FeatureNotAvailableInVersion3" xml:space="preserve">
    <value>Feature '{0}' is not available in C# 3. Please use language version {1} or greater.</value>
  </data>
  <data name="ERR_FeatureNotAvailableInVersion4" xml:space="preserve">
    <value>Feature '{0}' is not available in C# 4. Please use language version {1} or greater.</value>
  </data>
  <data name="ERR_FeatureNotAvailableInVersion5" xml:space="preserve">
    <value>Feature '{0}' is not available in C# 5. Please use language version {1} or greater.</value>
  </data>
  <data name="ERR_FeatureNotAvailableInVersion6" xml:space="preserve">
    <value>Feature '{0}' is not available in C# 6. Please use language version {1} or greater.</value>
  </data>
  <data name="ERR_FeatureNotAvailableInVersion7" xml:space="preserve">
    <value>Feature '{0}' is not available in C# 7.0. Please use language version {1} or greater.</value>
  </data>
  <data name="ERR_FeatureIsExperimental" xml:space="preserve">
    <value>Feature '{0}' is experimental and unsupported; use '/features:{1}' to enable.</value>
  </data>
  <data name="IDS_VersionExperimental" xml:space="preserve">
    <value>'experimental'</value>
  </data>
  <data name="PositionNotWithinTree" xml:space="preserve">
    <value>Position must be within span of the syntax tree.</value>
  </data>
  <data name="SpeculatedSyntaxNodeCannotBelongToCurrentCompilation" xml:space="preserve">
    <value>Syntax node to be speculated cannot belong to a syntax tree from the current compilation.</value>
  </data>
  <data name="ChainingSpeculativeModelIsNotSupported" xml:space="preserve">
    <value>Chaining speculative semantic model is not supported. You should create a speculative model from the non-speculative ParentModel.</value>
  </data>
  <data name="IDS_ToolName" xml:space="preserve">
    <value>Microsoft (R) Visual C# Compiler</value>
  </data>
  <data name="IDS_LogoLine1" xml:space="preserve">
    <value>{0} version {1}</value>
  </data>
  <data name="IDS_LogoLine2" xml:space="preserve">
    <value>Copyright (C) Microsoft Corporation. All rights reserved.</value>
  </data>
  <data name="IDS_LangVersions" xml:space="preserve">
    <value>Supported language versions:</value>
  </data>
  <data name="IDS_CSCHelp" xml:space="preserve">
    <value>
                             Visual C# Compiler Options

                       - OUTPUT FILES -
-out:&lt;file&gt;                   Specify output file name (default: base name of
                              file with main class or first file)
-target:exe                   Build a console executable (default) (Short
                              form: -t:exe)
-target:winexe                Build a Windows executable (Short form:
                              -t:winexe)
-target:library               Build a library (Short form: -t:library)
-target:module                Build a module that can be added to another
                              assembly (Short form: -t:module)
-target:appcontainerexe       Build an Appcontainer executable (Short form:
                              -t:appcontainerexe)
-target:winmdobj              Build a Windows Runtime intermediate file that
                              is consumed by WinMDExp (Short form: -t:winmdobj)
-doc:&lt;file&gt;                   XML Documentation file to generate
-refout:&lt;file&gt;                Reference assembly output to generate
-platform:&lt;string&gt;            Limit which platforms this code can run on: x86,
                              Itanium, x64, arm, arm64, anycpu32bitpreferred, or
                              anycpu. The default is anycpu.

                       - INPUT FILES -
-recurse:&lt;wildcard&gt;           Include all files in the current directory and
                              subdirectories according to the wildcard
                              specifications
-reference:&lt;alias&gt;=&lt;file&gt;     Reference metadata from the specified assembly
                              file using the given alias (Short form: -r)
-reference:&lt;file list&gt;        Reference metadata from the specified assembly
                              files (Short form: -r)
-addmodule:&lt;file list&gt;        Link the specified modules into this assembly
-link:&lt;file list&gt;             Embed metadata from the specified interop
                              assembly files (Short form: -l)
-analyzer:&lt;file list&gt;         Run the analyzers from this assembly
                              (Short form: -a)
-additionalfile:&lt;file list&gt;   Additional files that don't directly affect code
                              generation but may be used by analyzers for producing
                              errors or warnings.
-embed                        Embed all source files in the PDB.
-embed:&lt;file list&gt;            Embed specific files in the PDB.

                       - RESOURCES -
-win32res:&lt;file&gt;              Specify a Win32 resource file (.res)
-win32icon:&lt;file&gt;             Use this icon for the output
-win32manifest:&lt;file&gt;         Specify a Win32 manifest file (.xml)
-nowin32manifest              Do not include the default Win32 manifest
-resource:&lt;resinfo&gt;           Embed the specified resource (Short form: -res)
-linkresource:&lt;resinfo&gt;       Link the specified resource to this assembly
                              (Short form: -linkres) Where the resinfo format
                              is &lt;file&gt;[,&lt;string name&gt;[,public|private]]

                       - CODE GENERATION -
-debug[+|-]                   Emit debugging information
-debug:{full|pdbonly|portable|embedded}
                              Specify debugging type ('full' is default,
                              'portable' is a cross-platform format,
                              'embedded' is a cross-platform format embedded into
                              the target .dll or .exe)
-optimize[+|-]                Enable optimizations (Short form: -o)
-deterministic                Produce a deterministic assembly
                              (including module version GUID and timestamp)
-refonly                      Produce a reference assembly in place of the main output
-instrument:TestCoverage      Produce an assembly instrumented to collect
                              coverage information
-sourcelink:&lt;file&gt;            Source link info to embed into PDB.

                       - ERRORS AND WARNINGS -
-warnaserror[+|-]             Report all warnings as errors
-warnaserror[+|-]:&lt;warn list&gt; Report specific warnings as errors
                              (use "nullable" for all nullability warnings)
-warn:&lt;n&gt;                     Set warning level (0 or higher) (Short form: -w)
-nowarn:&lt;warn list&gt;           Disable specific warning messages
                              (use "nullable" for all nullability warnings)
-ruleset:&lt;file&gt;               Specify a ruleset file that disables specific
                              diagnostics.
-errorlog:&lt;file&gt;[,version=&lt;sarif_version&gt;]
                              Specify a file to log all compiler and analyzer
                              diagnostics.
                              sarif_version:{1|2|2.1} Default is 1. 2 and 2.1
                              both mean SARIF version 2.1.0.
-reportanalyzer               Report additional analyzer information, such as
                              execution time.
-skipanalyzers[+|-]           Skip execution of diagnostic analyzers.

                       - LANGUAGE -
-checked[+|-]                 Generate overflow checks
-unsafe[+|-]                  Allow 'unsafe' code
-define:&lt;symbol list&gt;         Define conditional compilation symbol(s) (Short
                              form: -d)
-langversion:?                Display the allowed values for language version
-langversion:&lt;string&gt;         Specify language version such as
                              `latest` (latest version, including minor versions),
                              `default` (same as `latest`),
                              `latestmajor` (latest version, excluding minor versions),
                              `preview` (latest version, including features in unsupported preview),
                              or specific versions like `6` or `7.1`
-nullable[+|-]                Specify nullable context option enable|disable.
-nullable:{enable|disable|warnings|annotations}
                              Specify nullable context option enable|disable|warnings|annotations.

                       - SECURITY -
-delaysign[+|-]               Delay-sign the assembly using only the public
                              portion of the strong name key
-publicsign[+|-]              Public-sign the assembly using only the public
                              portion of the strong name key
-keyfile:&lt;file&gt;               Specify a strong name key file
-keycontainer:&lt;string&gt;        Specify a strong name key container
-highentropyva[+|-]           Enable high-entropy ASLR

                       - MISCELLANEOUS -
@&lt;file&gt;                       Read response file for more options
-help                         Display this usage message (Short form: -?)
-nologo                       Suppress compiler copyright message
-noconfig                     Do not auto include CSC.RSP file
-parallel[+|-]                Concurrent build.
-version                      Display the compiler version number and exit.

                       - ADVANCED -
-baseaddress:&lt;address&gt;        Base address for the library to be built
-checksumalgorithm:&lt;alg&gt;      Specify algorithm for calculating source file
                              checksum stored in PDB. Supported values are:
                              SHA1 or SHA256 (default).
-codepage:&lt;n&gt;                 Specify the codepage to use when opening source
                              files
-utf8output                   Output compiler messages in UTF-8 encoding
-main:&lt;type&gt;                  Specify the type that contains the entry point
                              (ignore all other possible entry points) (Short
                              form: -m)
-fullpaths                    Compiler generates fully qualified paths
-filealign:&lt;n&gt;                Specify the alignment used for output file
                              sections
-pathmap:&lt;K1&gt;=&lt;V1&gt;,&lt;K2&gt;=&lt;V2&gt;,...
                              Specify a mapping for source path names output by
                              the compiler.
-pdb:&lt;file&gt;                   Specify debug information file name (default:
                              output file name with .pdb extension)
-errorendlocation             Output line and column of the end location of
                              each error
-preferreduilang              Specify the preferred output language name.
-nosdkpath                    Disable searching the default SDK path for standard library assemblies.
-nostdlib[+|-]                Do not reference standard library (mscorlib.dll)
-subsystemversion:&lt;string&gt;    Specify subsystem version of this assembly
-lib:&lt;file list&gt;              Specify additional directories to search in for
                              references
-errorreport:&lt;string&gt;         Specify how to handle internal compiler errors:
                              prompt, send, queue, or none. The default is
                              queue.
-appconfig:&lt;file&gt;             Specify an application configuration file
                              containing assembly binding settings
-moduleassemblyname:&lt;string&gt;  Name of the assembly which this module will be
                              a part of
-modulename:&lt;string&gt;          Specify the name of the source module
-generatedfilesout:&lt;dir&gt;      Place files generated during compilation in the
                              specified directory.
-reportivts[+|-]                    Output information on all IVTs granted to this
                              assembly by all dependencies, and annotate foreign assembly
                              accessibility errors with what assembly they came from.
</value>
    <comment>Visual C# Compiler Options</comment>
  </data>
  <data name="ERR_ComImportWithInitializers" xml:space="preserve">
    <value>'{0}': a class with the ComImport attribute cannot specify field initializers.</value>
  </data>
  <data name="WRN_PdbLocalNameTooLong" xml:space="preserve">
    <value>Local name '{0}' is too long for PDB.  Consider shortening or compiling without /debug.</value>
  </data>
  <data name="WRN_PdbLocalNameTooLong_Title" xml:space="preserve">
    <value>Local name is too long for PDB</value>
  </data>
  <data name="ERR_RetNoObjectRequiredLambda" xml:space="preserve">
    <value>Anonymous function converted to a void returning delegate cannot return a value</value>
  </data>
  <data name="ERR_TaskRetNoObjectRequiredLambda" xml:space="preserve">
    <value>Async lambda expression converted to a '{0}' returning delegate cannot return a value</value>
  </data>
  <data name="WRN_AnalyzerCannotBeCreated" xml:space="preserve">
    <value>An instance of analyzer {0} cannot be created from {1} : {2}.</value>
  </data>
  <data name="WRN_AnalyzerCannotBeCreated_Title" xml:space="preserve">
    <value>An analyzer instance cannot be created</value>
  </data>
  <data name="WRN_NoAnalyzerInAssembly" xml:space="preserve">
    <value>The assembly {0} does not contain any analyzers.</value>
  </data>
  <data name="WRN_NoAnalyzerInAssembly_Title" xml:space="preserve">
    <value>Assembly does not contain any analyzers</value>
  </data>
  <data name="WRN_UnableToLoadAnalyzer" xml:space="preserve">
    <value>Unable to load Analyzer assembly {0} : {1}</value>
  </data>
  <data name="WRN_UnableToLoadAnalyzer_Title" xml:space="preserve">
    <value>Unable to load Analyzer assembly</value>
  </data>
  <data name="INF_UnableToLoadSomeTypesInAnalyzer" xml:space="preserve">
    <value>Skipping some types in analyzer assembly {0} due to a ReflectionTypeLoadException : {1}.</value>
  </data>
  <data name="ERR_CantReadRulesetFile" xml:space="preserve">
    <value>Error reading ruleset file {0} - {1}</value>
  </data>
  <data name="ERR_BadPdbData" xml:space="preserve">
    <value>Error reading debug information for '{0}'</value>
  </data>
  <data name="IDS_OperationCausedStackOverflow" xml:space="preserve">
    <value>Operation caused a stack overflow.</value>
  </data>
  <data name="WRN_IdentifierOrNumericLiteralExpected" xml:space="preserve">
    <value>Expected identifier or numeric literal.</value>
  </data>
  <data name="WRN_IdentifierOrNumericLiteralExpected_Title" xml:space="preserve">
    <value>Expected identifier or numeric literal</value>
  </data>
  <data name="ERR_InitializerOnNonAutoProperty" xml:space="preserve">
    <value>Only auto-implemented properties, or properties that use the 'field' keyword, can have initializers.</value>
  </data>
  <data name="ERR_InstancePropertyInitializerInInterface" xml:space="preserve">
    <value>Instance properties in interfaces cannot have initializers.</value>
  </data>
  <data name="ERR_AutoPropertyMustHaveGetAccessor" xml:space="preserve">
    <value>Auto-implemented properties must have get accessors.</value>
  </data>
  <data name="ERR_AutoPropertyMustOverrideSet" xml:space="preserve">
    <value>Auto-implemented properties must override all accessors of the overridden property.</value>
  </data>
  <data name="ERR_InitializerInStructWithoutExplicitConstructor" xml:space="preserve">
    <value>Structs without explicit constructors cannot contain members with initializers.</value>
  </data>
  <data name="ERR_EncodinglessSyntaxTree" xml:space="preserve">
    <value>Cannot emit debug information for a source text without encoding.</value>
  </data>
  <data name="ERR_BlockBodyAndExpressionBody" xml:space="preserve">
    <value>Block bodies and expression bodies cannot both be provided.</value>
  </data>
  <data name="ERR_SwitchFallOut" xml:space="preserve">
    <value>Control cannot fall out of switch from final case label ('{0}')</value>
  </data>
  <data name="ERR_UnexpectedBoundGenericName" xml:space="preserve">
    <value>Type arguments are not allowed in the nameof operator.</value>
  </data>
  <data name="ERR_NullPropagatingOpInExpressionTree" xml:space="preserve">
    <value>An expression tree lambda may not contain a null propagating operator.</value>
  </data>
  <data name="ERR_DictionaryInitializerInExpressionTree" xml:space="preserve">
    <value>An expression tree lambda may not contain a dictionary initializer.</value>
  </data>
  <data name="ERR_ExtensionCollectionElementInitializerInExpressionTree" xml:space="preserve">
    <value>An extension Add method is not supported for a collection initializer in an expression lambda.</value>
  </data>
  <data name="IDS_FeatureNameof" xml:space="preserve">
    <value>nameof operator</value>
  </data>
  <data name="IDS_FeatureUnboundGenericTypesInNameof" xml:space="preserve">
    <value>unbound generic types in nameof operator</value>
  </data>
  <data name="IDS_FeatureDictionaryInitializer" xml:space="preserve">
    <value>dictionary initializer</value>
  </data>
  <data name="ERR_UnclosedExpressionHole" xml:space="preserve">
    <value>Missing close delimiter '}' for interpolated expression started with '{'.</value>
  </data>
  <data name="ERR_SingleLineCommentInExpressionHole" xml:space="preserve">
    <value>A single-line comment may not be used in an interpolated string.</value>
  </data>
  <data name="ERR_InsufficientStack" xml:space="preserve">
    <value>An expression is too long or complex to compile</value>
  </data>
  <data name="ERR_ExpressionHasNoName" xml:space="preserve">
    <value>Expression does not have a name.</value>
  </data>
  <data name="ERR_SubexpressionNotInNameof" xml:space="preserve">
    <value>Sub-expression cannot be used in an argument to nameof.</value>
  </data>
  <data name="ERR_AliasQualifiedNameNotAnExpression" xml:space="preserve">
    <value>An alias-qualified name is not an expression.</value>
  </data>
  <data name="ERR_NameofMethodGroupWithTypeParameters" xml:space="preserve">
    <value>Type parameters are not allowed on a method group as an argument to 'nameof'.</value>
  </data>
  <data name="NoNoneSearchCriteria" xml:space="preserve">
    <value>SearchCriteria is expected.</value>
  </data>
  <data name="ERR_InvalidAssemblyCulture" xml:space="preserve">
    <value>Assembly culture strings may not contain embedded NUL characters.</value>
  </data>
  <data name="IDS_FeatureUsingStatic" xml:space="preserve">
    <value>using static</value>
  </data>
  <data name="IDS_FeatureInterpolatedStrings" xml:space="preserve">
    <value>interpolated strings</value>
  </data>
  <data name="IDS_FeatureAltInterpolatedVerbatimStrings" xml:space="preserve">
    <value>alternative interpolated verbatim strings</value>
  </data>
  <data name="IDS_AwaitInCatchAndFinally" xml:space="preserve">
    <value>await in catch blocks and finally blocks</value>
  </data>
  <data name="IDS_FeatureBinaryLiteral" xml:space="preserve">
    <value>binary literals</value>
  </data>
  <data name="IDS_FeatureDigitSeparator" xml:space="preserve">
    <value>digit separators</value>
  </data>
  <data name="IDS_FeatureLocalFunctions" xml:space="preserve">
    <value>local functions</value>
  </data>
  <data name="ERR_UnescapedCurly" xml:space="preserve">
    <value>A '{0}' character must be escaped (by doubling) in an interpolated string.</value>
  </data>
  <data name="ERR_EscapedCurly" xml:space="preserve">
    <value>A '{0}' character may only be escaped by doubling '{0}{0}' in an interpolated string.</value>
  </data>
  <data name="ERR_TrailingWhitespaceInFormatSpecifier" xml:space="preserve">
    <value>A format specifier may not contain trailing whitespace.</value>
  </data>
  <data name="ERR_EmptyFormatSpecifier" xml:space="preserve">
    <value>Empty format specifier.</value>
  </data>
  <data name="ERR_ErrorInReferencedAssembly" xml:space="preserve">
    <value>There is an error in a referenced assembly '{0}'.</value>
  </data>
  <data name="ERR_ExpressionOrDeclarationExpected" xml:space="preserve">
    <value>Expression or declaration statement expected.</value>
  </data>
  <data name="ERR_NameofExtensionMethod" xml:space="preserve">
    <value>Extension method groups are not allowed as an argument to 'nameof'.</value>
  </data>
  <data name="WRN_AlignmentMagnitude" xml:space="preserve">
    <value>Alignment value {0} has a magnitude greater than {1} and may result in a large formatted string.</value>
  </data>
  <data name="HDN_UnusedExternAlias_Title" xml:space="preserve">
    <value>Unused extern alias</value>
  </data>
  <data name="HDN_UnusedUsingDirective_Title" xml:space="preserve">
    <value>Unnecessary using directive</value>
  </data>
  <data name="INF_UnableToLoadSomeTypesInAnalyzer_Title" xml:space="preserve">
    <value>Skip loading types in analyzer assembly that fail due to a ReflectionTypeLoadException</value>
  </data>
  <data name="WRN_AlignmentMagnitude_Title" xml:space="preserve">
    <value>Alignment value has a magnitude that may result in a large formatted string</value>
  </data>
  <data name="ERR_ConstantStringTooLong" xml:space="preserve">
    <value>Length of String constant resulting from concatenation exceeds System.Int32.MaxValue.  Try splitting the string into multiple constants.</value>
  </data>
  <data name="ERR_TupleTooFewElements" xml:space="preserve">
    <value>Tuple must contain at least two elements.</value>
  </data>
  <data name="ERR_DebugEntryPointNotSourceMethodDefinition" xml:space="preserve">
    <value>Debug entry point must be a definition of a method declared in the current compilation.</value>
  </data>
  <data name="ERR_LoadDirectiveOnlyAllowedInScripts" xml:space="preserve">
    <value>#load is only allowed in scripts</value>
  </data>
  <data name="ERR_PPLoadFollowsToken" xml:space="preserve">
    <value>Cannot use #load after first token in file</value>
  </data>
  <data name="CouldNotFindFile" xml:space="preserve">
    <value>Could not find file.</value>
    <comment>File path referenced in source (#load) could not be resolved.</comment>
  </data>
  <data name="SyntaxTreeFromLoadNoRemoveReplace" xml:space="preserve">
    <value>SyntaxTree resulted from a #load directive and cannot be removed or replaced directly.</value>
  </data>
  <data name="ERR_SourceFileReferencesNotSupported" xml:space="preserve">
    <value>Source file references are not supported.</value>
  </data>
  <data name="ERR_InvalidPathMap" xml:space="preserve">
    <value>The pathmap option was incorrectly formatted.</value>
  </data>
  <data name="ERR_InvalidReal" xml:space="preserve">
    <value>Invalid real literal.</value>
  </data>
  <data name="ERR_AutoPropertyCannotBeRefReturning" xml:space="preserve">
    <value>Auto-implemented properties cannot return by reference</value>
  </data>
  <data name="ERR_RefPropertyMustHaveGetAccessor" xml:space="preserve">
    <value>Properties which return by reference must have a get accessor</value>
  </data>
  <data name="ERR_RefPropertyCannotHaveSetAccessor" xml:space="preserve">
    <value>Properties which return by reference cannot have set accessors</value>
  </data>
  <data name="ERR_CantChangeRefReturnOnOverride" xml:space="preserve">
    <value>'{0}' must match by reference return of overridden member '{1}'</value>
  </data>
  <data name="ERR_CantChangeInitOnlyOnOverride" xml:space="preserve">
    <value>'{0}' must match by init-only of overridden member '{1}'</value>
  </data>
  <data name="ERR_MustNotHaveRefReturn" xml:space="preserve">
    <value>By-reference returns may only be used in methods that return by reference</value>
  </data>
  <data name="ERR_MustHaveRefReturn" xml:space="preserve">
    <value>By-value returns may only be used in methods that return by value</value>
  </data>
  <data name="ERR_RefReturnMustHaveIdentityConversion" xml:space="preserve">
    <value>The return expression must be of type '{0}' because this method returns by reference</value>
  </data>
  <data name="ERR_CloseUnimplementedInterfaceMemberWrongRefReturn" xml:space="preserve">
    <value>'{0}' does not implement interface member '{1}'. '{2}' cannot implement '{1}' because it does not have matching return by reference.</value>
  </data>
  <data name="ERR_CloseUnimplementedInterfaceMemberWrongInitOnly" xml:space="preserve">
    <value>'{0}' does not implement interface member '{1}'. '{2}' cannot implement '{1}'.</value>
  </data>
  <data name="ERR_BadIteratorReturnRef" xml:space="preserve">
    <value>The body of '{0}' cannot be an iterator block because '{0}' returns by reference</value>
  </data>
  <data name="ERR_BadRefReturnExpressionTree" xml:space="preserve">
    <value>Lambda expressions that return by reference cannot be converted to expression trees</value>
  </data>
  <data name="ERR_RefReturningCallInExpressionTree" xml:space="preserve">
    <value>An expression tree lambda may not contain a call to a method, property, or indexer that returns by reference</value>
  </data>
  <data name="ERR_RefReturnLvalueExpected" xml:space="preserve">
    <value>An expression cannot be used in this context because it may not be passed or returned by reference</value>
  </data>
  <data name="ERR_RefReturnNonreturnableLocal" xml:space="preserve">
    <value>Cannot return '{0}' by reference because it was initialized to a value that cannot be returned by reference</value>
  </data>
  <data name="ERR_RefReturnNonreturnableLocal2" xml:space="preserve">
    <value>Cannot return by reference a member of '{0}' because it was initialized to a value that cannot be returned by reference</value>
  </data>
  <data name="WRN_RefReturnNonreturnableLocal" xml:space="preserve">
    <value>Local '{0}' is returned by reference but was initialized to a value that cannot be returned by reference</value>
  </data>
  <data name="WRN_RefReturnNonreturnableLocal_Title" xml:space="preserve">
    <value>Local is returned by reference but was initialized to a value that cannot be returned by reference</value>
  </data>
  <data name="WRN_RefReturnNonreturnableLocal2" xml:space="preserve">
    <value>A member of '{0}' is returned by reference but was initialized to a value that cannot be returned by reference</value>
  </data>
  <data name="WRN_RefReturnNonreturnableLocal2_Title" xml:space="preserve">
    <value>A member is returned by reference but was initialized to a value that cannot be returned by reference</value>
  </data>
  <data name="ERR_RefReturnReadonlyLocal" xml:space="preserve">
    <value>Cannot return '{0}' by reference because it is read-only</value>
  </data>
  <data name="ERR_RefReturnRangeVariable" xml:space="preserve">
    <value>Cannot return the range variable '{0}' by reference</value>
  </data>
  <data name="ERR_RefReturnReadonlyLocalCause" xml:space="preserve">
    <value>Cannot return '{0}' by reference because it is a '{1}'</value>
  </data>
  <data name="ERR_RefReturnReadonly" xml:space="preserve">
    <value>A readonly field cannot be returned by writable reference</value>
  </data>
  <data name="ERR_RefReturnReadonlyStatic" xml:space="preserve">
    <value>A static readonly field cannot be returned by writable reference</value>
  </data>
  <data name="ERR_RefReturnReadonly2" xml:space="preserve">
    <value>Members of readonly field '{0}' cannot be returned by writable reference</value>
  </data>
  <data name="ERR_RefReturnReadonlyStatic2" xml:space="preserve">
    <value>Fields of static readonly field '{0}' cannot be returned by writable reference</value>
  </data>
  <data name="ERR_RefReturnParameter" xml:space="preserve">
    <value>Cannot return a parameter by reference '{0}' because it is not a ref parameter</value>
  </data>
  <data name="ERR_RefReturnParameter2" xml:space="preserve">
    <value>Cannot return by reference a member of parameter '{0}' because it is not a ref or out parameter</value>
  </data>
  <data name="ERR_RefReturnScopedParameter" xml:space="preserve">
    <value>Cannot return a parameter by reference '{0}' because it is scoped to the current method</value>
  </data>
  <data name="ERR_RefReturnScopedParameter2" xml:space="preserve">
    <value>Cannot return by reference a member of parameter '{0}' because it is scoped to the current method</value>
  </data>
  <data name="ERR_RefReturnOnlyParameter" xml:space="preserve">
    <value>Cannot return a parameter by reference '{0}' through a ref parameter; it can only be returned in a return statement</value>
  </data>
  <data name="ERR_RefReturnOnlyParameter2" xml:space="preserve">
    <value>Cannot return by reference a member of parameter '{0}' through a ref parameter; it can only be returned in a return statement</value>
  </data>
  <data name="WRN_RefReturnOnlyParameter" xml:space="preserve">
    <value>This returns a parameter by reference '{0}' through a ref parameter; but it can only safely be returned in a return statement</value>
  </data>
  <data name="WRN_RefReturnOnlyParameter_Title" xml:space="preserve">
    <value>This returns a parameter by reference through a ref parameter; but it can only safely be returned in a return statement</value>
  </data>
  <data name="WRN_RefReturnOnlyParameter2" xml:space="preserve">
    <value>This returns by reference a member of parameter '{0}' through a ref parameter; but it can only safely be returned in a return statement</value>
  </data>
  <data name="WRN_RefReturnOnlyParameter2_Title" xml:space="preserve">
    <value>This returns by reference a member of parameter through a ref parameter; but it can only safely be returned in a return statement</value>
  </data>
  <data name="WRN_RefReturnParameter" xml:space="preserve">
    <value>This returns a parameter by reference '{0}' but it is not a ref parameter</value>
  </data>
  <data name="WRN_RefReturnParameter_Title" xml:space="preserve">
    <value>This returns a parameter by reference but it is not a ref parameter</value>
  </data>
  <data name="WRN_RefReturnScopedParameter" xml:space="preserve">
    <value>This returns a parameter by reference '{0}' but it is scoped to the current method</value>
  </data>
  <data name="WRN_RefReturnScopedParameter_Title" xml:space="preserve">
    <value>This returns a parameter by reference but it is scoped to the current method</value>
  </data>
  <data name="WRN_RefReturnParameter2" xml:space="preserve">
    <value>This returns by reference a member of parameter '{0}' that is not a ref or out parameter</value>
  </data>
  <data name="WRN_RefReturnParameter2_Title" xml:space="preserve">
    <value>This returns by reference a member of parameter that is not a ref or out parameter</value>
  </data>
  <data name="WRN_RefReturnScopedParameter2" xml:space="preserve">
    <value>This returns by reference a member of parameter '{0}' that is scoped to the current method</value>
  </data>
  <data name="WRN_RefReturnScopedParameter2_Title" xml:space="preserve">
    <value>This returns by reference a member of parameter that is scoped to the current method</value>
  </data>
  <data name="ERR_RefReturnLocal" xml:space="preserve">
    <value>Cannot return local '{0}' by reference because it is not a ref local</value>
  </data>
  <data name="ERR_RefReturnLocal2" xml:space="preserve">
    <value>Cannot return a member of local '{0}' by reference because it is not a ref local</value>
  </data>
  <data name="WRN_RefReturnLocal" xml:space="preserve">
    <value>This returns local '{0}' by reference but it is not a ref local</value>
  </data>
  <data name="WRN_RefReturnLocal_Title" xml:space="preserve">
    <value>This returns local by reference but it is not a ref local</value>
  </data>
  <data name="WRN_RefReturnLocal2" xml:space="preserve">
    <value>This returns a member of local '{0}' by reference but it is not a ref local</value>
  </data>
  <data name="WRN_RefReturnLocal2_Title" xml:space="preserve">
    <value>This returns a member of local by reference but it is not a ref local</value>
  </data>
  <data name="ERR_RefReturnStructThis" xml:space="preserve">
    <value>Struct members cannot return 'this' or other instance members by reference</value>
  </data>
  <data name="WRN_RefReturnStructThis" xml:space="preserve">
    <value>Struct member returns 'this' or other instance members by reference</value>
  </data>
  <data name="WRN_RefReturnStructThis_Title" xml:space="preserve">
    <value>Struct member returns 'this' or other instance members by reference</value>
  </data>
  <data name="ERR_EscapeOther" xml:space="preserve">
    <value>Expression cannot be used in this context because it may indirectly expose variables outside of their declaration scope</value>
  </data>
  <data name="ERR_EscapeVariable" xml:space="preserve">
    <value>Cannot use variable '{0}' in this context because it may expose referenced variables outside of their declaration scope</value>
  </data>
  <data name="WRN_EscapeVariable" xml:space="preserve">
    <value>Use of variable '{0}' in this context may expose referenced variables outside of their declaration scope</value>
  </data>
  <data name="WRN_EscapeVariable_Title" xml:space="preserve">
    <value>Use of variable in this context may expose referenced variables outside of their declaration scope</value>
  </data>
  <data name="ERR_EscapeCall" xml:space="preserve">
    <value>Cannot use a result of '{0}' in this context because it may expose variables referenced by parameter '{1}' outside of their declaration scope</value>
  </data>
  <data name="ERR_EscapeCall2" xml:space="preserve">
    <value>Cannot use a member of result of '{0}' in this context because it may expose variables referenced by parameter '{1}' outside of their declaration scope</value>
  </data>
  <data name="WRN_EscapeCall" xml:space="preserve">
    <value>Use of result of '{0}' in this context may expose variables referenced by parameter '{1}' outside of their declaration scope</value>
  </data>
  <data name="WRN_EscapeCall_Title" xml:space="preserve">
    <value>Use of result in this context may expose variables referenced by parameter outside of their declaration scope</value>
  </data>
  <data name="WRN_EscapeCall2" xml:space="preserve">
    <value>Use of member of result of '{0}' in this context may expose variables referenced by parameter '{1}' outside of their declaration scope</value>
  </data>
  <data name="WRN_EscapeCall2_Title" xml:space="preserve">
    <value>Use of member of result in this context may expose variables referenced by parameter outside of their declaration scope</value>
  </data>
  <data name="ERR_CallArgMixing" xml:space="preserve">
    <value>This combination of arguments to '{0}' is disallowed because it may expose variables referenced by parameter '{1}' outside of their declaration scope</value>
  </data>
  <data name="WRN_CallArgMixing" xml:space="preserve">
    <value>This combination of arguments to '{0}' may expose variables referenced by parameter '{1}' outside of their declaration scope</value>
  </data>
  <data name="WRN_CallArgMixing_Title" xml:space="preserve">
    <value>This combination of arguments may expose variables referenced by parameter outside of their declaration scope</value>
  </data>
  <data name="ERR_MismatchedRefEscapeInTernary" xml:space="preserve">
    <value>Branches of a ref conditional operator cannot refer to variables with incompatible declaration scopes</value>
  </data>
  <data name="WRN_MismatchedRefEscapeInTernary" xml:space="preserve">
    <value>The branches of the ref conditional operator refer to variables with incompatible declaration scopes</value>
  </data>
  <data name="WRN_MismatchedRefEscapeInTernary_Title" xml:space="preserve">
    <value>The branches of the ref conditional operator refer to variables with incompatible declaration scopes</value>
  </data>
  <data name="ERR_EscapeStackAlloc" xml:space="preserve">
    <value>A result of a stackalloc expression of type '{0}' cannot be used in this context because it may be exposed outside of the containing method</value>
  </data>
  <data name="WRN_EscapeStackAlloc" xml:space="preserve">
    <value>A result of a stackalloc expression of type '{0}' in this context may be exposed outside of the containing method</value>
  </data>
  <data name="WRN_EscapeStackAlloc_Title" xml:space="preserve">
    <value>A result of a stackalloc expression of this type in this context may be exposed outside of the containing method</value>
  </data>
  <data name="ERR_InitializeByValueVariableWithReference" xml:space="preserve">
    <value>Cannot initialize a by-value variable with a reference</value>
  </data>
  <data name="ERR_InitializeByReferenceVariableWithValue" xml:space="preserve">
    <value>Cannot initialize a by-reference variable with a value</value>
  </data>
  <data name="ERR_RefAssignmentMustHaveIdentityConversion" xml:space="preserve">
    <value>The expression must be of type '{0}' because it is being assigned by reference</value>
  </data>
  <data name="ERR_ByReferenceVariableMustBeInitialized" xml:space="preserve">
    <value>A declaration of a by-reference variable must have an initializer</value>
  </data>
  <data name="ERR_AnonDelegateCantUseLocal" xml:space="preserve">
    <value>Cannot use ref local '{0}' inside an anonymous method, lambda expression, or query expression</value>
  </data>
  <data name="ERR_RefReturningCallAndAwait" xml:space="preserve">
    <value>A reference returned by a call to '{0}' cannot be preserved across 'await' or 'yield' boundary.</value>
  </data>
  <data name="ERR_RefConditionalAndAwait" xml:space="preserve">
    <value>'await' cannot be used in an expression containing a ref conditional operator</value>
  </data>
  <data name="ERR_RefConditionalNeedsTwoRefs" xml:space="preserve">
    <value>Both conditional operator values must be ref values or neither may be a ref value</value>
  </data>
  <data name="ERR_RefConditionalDifferentTypes" xml:space="preserve">
    <value>The expression must be of type '{0}' to match the alternative ref value</value>
  </data>
  <data name="ERR_ExpressionTreeContainsLocalFunction" xml:space="preserve">
    <value>An expression tree may not contain a reference to a local function</value>
  </data>
  <data name="ERR_DynamicLocalFunctionParamsParameter" xml:space="preserve">
    <value>Cannot pass argument with dynamic type to params parameter '{0}' of local function '{1}'.</value>
  </data>
  <data name="SyntaxTreeIsNotASubmission" xml:space="preserve">
    <value>Syntax tree should be created from a submission.</value>
  </data>
  <data name="ERR_TooManyUserStrings" xml:space="preserve">
    <value>Combined length of user strings used by the program exceeds allowed limit. Try to decrease use of string literals or try the EXPERIMENTAL feature flag 'experimental-data-section-string-literals'.</value>
  </data>
  <data name="ERR_PatternNullableType" xml:space="preserve">
    <value>It is not legal to use nullable type '{0}?' in a pattern; use the underlying type '{0}' instead.</value>
  </data>
  <data name="ERR_IsNullableType" xml:space="preserve">
    <value>It is not legal to use nullable reference type '{0}?' in an is-type expression; use the underlying type '{0}' instead.</value>
  </data>
  <data name="ERR_AsNullableType" xml:space="preserve">
    <value>It is not legal to use nullable reference type '{0}?' in an as expression; use the underlying type '{0}' instead.</value>
  </data>
  <data name="ERR_BadPatternExpression" xml:space="preserve">
    <value>Invalid operand for pattern match; value required, but found '{0}'.</value>
  </data>
  <data name="ERR_PeWritingFailure" xml:space="preserve">
    <value>An error occurred while writing the output file: {0}.</value>
  </data>
  <data name="ERR_TupleDuplicateElementName" xml:space="preserve">
    <value>Tuple element names must be unique.</value>
  </data>
  <data name="ERR_TupleReservedElementName" xml:space="preserve">
    <value>Tuple element name '{0}' is only allowed at position {1}.</value>
  </data>
  <data name="ERR_TupleReservedElementNameAnyPosition" xml:space="preserve">
    <value>Tuple element name '{0}' is disallowed at any position.</value>
  </data>
  <data name="ERR_PredefinedTypeMemberNotFoundInAssembly" xml:space="preserve">
    <value>Member '{0}' was not found on type '{1}' from assembly '{2}'.</value>
  </data>
  <data name="IDS_FeatureTuples" xml:space="preserve">
    <value>tuples</value>
  </data>
  <data name="ERR_MissingDeconstruct" xml:space="preserve">
    <value>No suitable 'Deconstruct' instance or extension method was found for type '{0}', with {1} out parameters and a void return type.</value>
  </data>
  <data name="ERR_DeconstructRequiresExpression" xml:space="preserve">
    <value>Deconstruct assignment requires an expression with a type on the right-hand-side.</value>
  </data>
  <data name="ERR_SwitchExpressionValueExpected" xml:space="preserve">
    <value>The switch expression must be a value; found '{0}'.</value>
  </data>
  <data name="ERR_SwitchCaseSubsumed" xml:space="preserve">
    <value>The switch case is unreachable. It has already been handled by a previous case or it is impossible to match.</value>
  </data>
  <data name="ERR_StdInOptionProvidedButConsoleInputIsNotRedirected" xml:space="preserve">
    <value>stdin argument '-' is specified, but input has not been redirected from the standard input stream.</value>
  </data>
  <data name="ERR_SwitchArmSubsumed" xml:space="preserve">
    <value>The pattern is unreachable. It has already been handled by a previous arm of the switch expression or it is impossible to match.</value>
  </data>
  <data name="ERR_PatternWrongType" xml:space="preserve">
    <value>An expression of type '{0}' cannot be handled by a pattern of type '{1}'.</value>
  </data>
  <data name="ERR_ConstantPatternVsOpenType" xml:space="preserve">
    <value>An expression of type '{0}' cannot be handled by a pattern of type '{1}'. Please use language version '{2}' or greater to match an open type with a constant pattern.</value>
  </data>
  <data name="WRN_AttributeIgnoredWhenPublicSigning" xml:space="preserve">
    <value>Attribute '{0}' is ignored when public signing is specified.</value>
  </data>
  <data name="WRN_AttributeIgnoredWhenPublicSigning_Title" xml:space="preserve">
    <value>Attribute is ignored when public signing is specified.</value>
  </data>
  <data name="ERR_OptionMustBeAbsolutePath" xml:space="preserve">
    <value>Option '{0}' must be an absolute path.</value>
  </data>
  <data name="ERR_ConversionNotTupleCompatible" xml:space="preserve">
    <value>Tuple with {0} elements cannot be converted to type '{1}'.</value>
  </data>
  <data name="IDS_FeatureOutVar" xml:space="preserve">
    <value>out variable declaration</value>
  </data>
  <data name="ERR_ImplicitlyTypedOutVariableUsedInTheSameArgumentList" xml:space="preserve">
    <value>Reference to an implicitly-typed out variable '{0}' is not permitted in the same argument list.</value>
  </data>
  <data name="ERR_TypeInferenceFailedForImplicitlyTypedOutVariable" xml:space="preserve">
    <value>Cannot infer the type of implicitly-typed out variable '{0}'.</value>
  </data>
  <data name="ERR_TypeInferenceFailedForImplicitlyTypedDeconstructionVariable" xml:space="preserve">
    <value>Cannot infer the type of implicitly-typed deconstruction variable '{0}'.</value>
  </data>
  <data name="ERR_DiscardTypeInferenceFailed" xml:space="preserve">
    <value>Cannot infer the type of implicitly-typed discard.</value>
  </data>
  <data name="ERR_DeconstructWrongCardinality" xml:space="preserve">
    <value>Cannot deconstruct a tuple of '{0}' elements into '{1}' variables.</value>
  </data>
  <data name="ERR_CannotDeconstructDynamic" xml:space="preserve">
    <value>Cannot deconstruct dynamic objects.</value>
  </data>
  <data name="ERR_DeconstructTooFewElements" xml:space="preserve">
    <value>Deconstruction must contain at least two variables.</value>
  </data>
  <data name="WRN_TupleLiteralNameMismatch" xml:space="preserve">
    <value>The tuple element name '{0}' is ignored because a different name or no name is specified by the target type '{1}'.</value>
  </data>
  <data name="WRN_TupleLiteralNameMismatch_Title" xml:space="preserve">
    <value>The tuple element name is ignored because a different name or no name is specified by the assignment target.</value>
  </data>
  <data name="WRN_TupleBinopLiteralNameMismatch" xml:space="preserve">
    <value>The tuple element name '{0}' is ignored because a different name or no name is specified on the other side of the tuple == or != operator.</value>
  </data>
  <data name="WRN_TupleBinopLiteralNameMismatch_Title" xml:space="preserve">
    <value>The tuple element name is ignored because a different name or no name is specified on the other side of the tuple == or != operator.</value>
  </data>
  <data name="ERR_PredefinedValueTupleTypeMustBeStruct" xml:space="preserve">
    <value>Predefined type '{0}' must be a struct.</value>
  </data>
  <data name="ERR_NewWithTupleTypeSyntax" xml:space="preserve">
    <value>'new' cannot be used with tuple type. Use a tuple literal expression instead.</value>
  </data>
  <data name="ERR_DeconstructionVarFormDisallowsSpecificType" xml:space="preserve">
    <value>Deconstruction 'var (...)' form disallows a specific type for 'var'.</value>
  </data>
  <data name="ERR_TupleElementNamesAttributeMissing" xml:space="preserve">
    <value>Cannot define a class or member that utilizes tuples because the compiler required type '{0}' cannot be found. Are you missing a reference?</value>
  </data>
  <data name="ERR_ExplicitTupleElementNamesAttribute" xml:space="preserve">
    <value>Cannot reference 'System.Runtime.CompilerServices.TupleElementNamesAttribute' explicitly. Use the tuple syntax to define tuple names.</value>
  </data>
  <data name="ERR_ExpressionTreeContainsOutVariable" xml:space="preserve">
    <value>An expression tree may not contain an out argument variable declaration.</value>
  </data>
  <data name="ERR_ExpressionTreeContainsDiscard" xml:space="preserve">
    <value>An expression tree may not contain a discard.</value>
  </data>
  <data name="ERR_ExpressionTreeContainsIsMatch" xml:space="preserve">
    <value>An expression tree may not contain an 'is' pattern-matching operator.</value>
  </data>
  <data name="ERR_ExpressionTreeContainsTupleLiteral" xml:space="preserve">
    <value>An expression tree may not contain a tuple literal.</value>
  </data>
  <data name="ERR_ExpressionTreeContainsTupleConversion" xml:space="preserve">
    <value>An expression tree may not contain a tuple conversion.</value>
  </data>
  <data name="ERR_SourceLinkRequiresPdb" xml:space="preserve">
    <value>/sourcelink switch is only supported when emitting PDB.</value>
  </data>
  <data name="ERR_CannotEmbedWithoutPdb" xml:space="preserve">
    <value>/embed switch is only supported when emitting a PDB.</value>
  </data>
  <data name="ERR_InvalidInstrumentationKind" xml:space="preserve">
    <value>Invalid instrumentation kind: {0}</value>
  </data>
  <data name="ERR_InvalidHashAlgorithmName" xml:space="preserve">
    <value>Invalid hash algorithm name: '{0}'</value>
  </data>
  <data name="ERR_VarInvocationLvalueReserved" xml:space="preserve">
    <value>The syntax 'var (...)' as an lvalue is reserved.</value>
  </data>
  <data name="ERR_SemiOrLBraceOrArrowExpected" xml:space="preserve">
    <value>{ or ; or =&gt; expected</value>
  </data>
  <data name="ERR_ThrowMisplaced" xml:space="preserve">
    <value>A throw expression is not allowed in this context.</value>
  </data>
  <data name="ERR_DeclarationExpressionNotPermitted" xml:space="preserve">
    <value>A declaration is not allowed in this context.</value>
  </data>
  <data name="ERR_MustDeclareForeachIteration" xml:space="preserve">
    <value>A foreach loop must declare its iteration variables.</value>
  </data>
  <data name="ERR_TupleElementNamesInDeconstruction" xml:space="preserve">
    <value>Tuple element names are not permitted on the left of a deconstruction.</value>
  </data>
  <data name="ERR_PossibleBadNegCast" xml:space="preserve">
    <value>To cast a negative value, you must enclose the value in parentheses.</value>
  </data>
  <data name="ERR_ExpressionTreeContainsThrowExpression" xml:space="preserve">
    <value>An expression tree may not contain a throw-expression.</value>
  </data>
  <data name="ERR_ExpressionTreeContainsWithExpression" xml:space="preserve">
    <value>An expression tree may not contain a with-expression.</value>
  </data>
  <data name="ERR_BadAssemblyName" xml:space="preserve">
    <value>Invalid assembly name: {0}</value>
  </data>
  <data name="ERR_BadAsyncMethodBuilderTaskProperty" xml:space="preserve">
    <value>For type '{0}' to be used as an AsyncMethodBuilder for type '{1}', its Task property should return type '{1}' instead of type '{2}'.</value>
  </data>
  <data name="ERR_TypeForwardedToMultipleAssemblies" xml:space="preserve">
    <value>Module '{0}' in assembly '{1}' is forwarding the type '{2}' to multiple assemblies: '{3}' and '{4}'.</value>
  </data>
  <data name="ERR_PatternDynamicType" xml:space="preserve">
    <value>It is not legal to use the type 'dynamic' in a pattern.</value>
  </data>
  <data name="ERR_BadDocumentationMode" xml:space="preserve">
    <value>Provided documentation mode is unsupported or invalid: '{0}'.</value>
  </data>
  <data name="ERR_BadSourceCodeKind" xml:space="preserve">
    <value>Provided source code kind is unsupported or invalid: '{0}'</value>
  </data>
  <data name="ERR_BadLanguageVersion" xml:space="preserve">
    <value>Provided language version is unsupported or invalid: '{0}'.</value>
  </data>
  <data name="ERR_InvalidPreprocessingSymbol" xml:space="preserve">
    <value>Invalid name for a preprocessing symbol; '{0}' is not a valid identifier</value>
  </data>
  <data name="ERR_FeatureNotAvailableInVersion7_1" xml:space="preserve">
    <value>Feature '{0}' is not available in C# 7.1. Please use language version {1} or greater.</value>
  </data>
  <data name="ERR_FeatureNotAvailableInVersion7_2" xml:space="preserve">
    <value>Feature '{0}' is not available in C# 7.2. Please use language version {1} or greater.</value>
  </data>
  <data name="ERR_FeatureNotAvailableInVersion7_3" xml:space="preserve">
    <value>Feature '{0}' is not available in C# 7.3. Please use language version {1} or greater.</value>
  </data>
  <data name="ERR_FeatureNotAvailableInVersion8" xml:space="preserve">
    <value>Feature '{0}' is not available in C# 8.0. Please use language version {1} or greater.</value>
  </data>
  <data name="ERR_LanguageVersionCannotHaveLeadingZeroes" xml:space="preserve">
    <value>Specified language version '{0}' cannot have leading zeroes</value>
  </data>
  <data name="ERR_VoidAssignment" xml:space="preserve">
    <value>A value of type 'void' may not be assigned.</value>
  </data>
  <data name="WRN_WindowsExperimental" xml:space="preserve">
    <value>'{0}' is for evaluation purposes only and is subject to change or removal in future updates.</value>
  </data>
  <data name="WRN_WindowsExperimental_Title" xml:space="preserve">
    <value>Type is for evaluation purposes only and is subject to change or removal in future updates.</value>
  </data>
  <data name="WRN_Experimental" xml:space="preserve">
    <value>'{0}' is for evaluation purposes only and is subject to change or removal in future updates. Suppress this diagnostic to proceed.</value>
  </data>
  <data name="WRN_Experimental_Title" xml:space="preserve">
    <value>Type is for evaluation purposes only and is subject to change or removal in future updates. Suppress this diagnostic to proceed.</value>
  </data>
  <data name="WRN_ExperimentalWithMessage" xml:space="preserve">
    <value>'{0}' is for evaluation purposes only and is subject to change or removal in future updates: '{1}'. Suppress this diagnostic to proceed.</value>
  </data>
  <data name="WRN_ExperimentalWithMessage_Title" xml:space="preserve">
    <value>Type is for evaluation purposes only and is subject to change or removal in future updates. Suppress this diagnostic to proceed.</value>
  </data>
  <data name="ERR_CompilerAndLanguageVersion" xml:space="preserve">
    <value>Compiler version: '{0}'. Language version: {1}.</value>
  </data>
  <data name="IDS_FeatureAsyncMain" xml:space="preserve">
    <value>async main</value>
  </data>
  <data name="ERR_TupleInferredNamesNotAvailable" xml:space="preserve">
    <value>Tuple element name '{0}' is inferred. Please use language version {1} or greater to access an element by its inferred name.</value>
  </data>
  <data name="ERR_AltInterpolatedVerbatimStringsNotAvailable" xml:space="preserve">
    <value>To use '@$' instead of '$@' for an interpolated verbatim string, please use language version '{0}' or greater.</value>
  </data>
  <data name="WRN_AttributesOnBackingFieldsNotAvailable" xml:space="preserve">
    <value>Field-targeted attributes on auto-properties are not supported in language version {0}. Please use language version {1} or greater.</value>
  </data>
  <data name="WRN_AttributesOnBackingFieldsNotAvailable_Title" xml:space="preserve">
    <value>Field-targeted attributes on auto-properties are not supported in this version of the language.</value>
  </data>
  <data name="ERR_VoidInTuple" xml:space="preserve">
    <value>A tuple may not contain a value of type 'void'.</value>
  </data>
  <data name="IDS_FeatureNullableReferenceTypes" xml:space="preserve">
    <value>nullable reference types</value>
  </data>
  <data name="IDS_FeaturePragmaWarningEnable" xml:space="preserve">
    <value>warning action enable</value>
  </data>
  <data name="WRN_ConvertingNullableToNonNullable" xml:space="preserve">
    <value>Converting null literal or possible null value to non-nullable type.</value>
  </data>
  <data name="WRN_ConvertingNullableToNonNullable_Title" xml:space="preserve">
    <value>Converting null literal or possible null value to non-nullable type.</value>
  </data>
  <data name="WRN_NullReferenceAssignment" xml:space="preserve">
    <value>Possible null reference assignment.</value>
  </data>
  <data name="WRN_NullReferenceAssignment_Title" xml:space="preserve">
    <value>Possible null reference assignment.</value>
  </data>
  <data name="WRN_NullReferenceReceiver" xml:space="preserve">
    <value>Dereference of a possibly null reference.</value>
  </data>
  <data name="WRN_NullReferenceReceiver_Title" xml:space="preserve">
    <value>Dereference of a possibly null reference.</value>
  </data>
  <data name="WRN_NullReferenceReturn" xml:space="preserve">
    <value>Possible null reference return.</value>
  </data>
  <data name="WRN_NullReferenceReturn_Title" xml:space="preserve">
    <value>Possible null reference return.</value>
  </data>
  <data name="WRN_NullReferenceArgument" xml:space="preserve">
    <value>Possible null reference argument for parameter '{0}' in '{1}'.</value>
  </data>
  <data name="WRN_NullReferenceArgument_Title" xml:space="preserve">
    <value>Possible null reference argument.</value>
  </data>
  <data name="WRN_ThrowPossibleNull" xml:space="preserve">
    <value>Thrown value may be null.</value>
  </data>
  <data name="WRN_ThrowPossibleNull_Title" xml:space="preserve">
    <value>Thrown value may be null.</value>
  </data>
  <data name="WRN_UnboxPossibleNull" xml:space="preserve">
    <value>Unboxing a possibly null value.</value>
  </data>
  <data name="WRN_UnboxPossibleNull_Title" xml:space="preserve">
    <value>Unboxing a possibly null value.</value>
  </data>
  <data name="WRN_NullabilityMismatchInTypeOnOverride" xml:space="preserve">
    <value>Nullability of reference types in type doesn't match overridden member.</value>
  </data>
  <data name="WRN_NullabilityMismatchInTypeOnOverride_Title" xml:space="preserve">
    <value>Nullability of reference types in type doesn't match overridden member.</value>
  </data>
  <data name="WRN_NullabilityMismatchInReturnTypeOnOverride" xml:space="preserve">
    <value>Nullability of reference types in return type doesn't match overridden member.</value>
  </data>
  <data name="WRN_NullabilityMismatchInReturnTypeOnOverride_Title" xml:space="preserve">
    <value>Nullability of reference types in return type doesn't match overridden member.</value>
  </data>
  <data name="WRN_TopLevelNullabilityMismatchInReturnTypeOnOverride" xml:space="preserve">
    <value>Nullability of return type doesn't match overridden member (possibly because of nullability attributes).</value>
  </data>
  <data name="WRN_TopLevelNullabilityMismatchInReturnTypeOnOverride_Title" xml:space="preserve">
    <value>Nullability of return type doesn't match overridden member (possibly because of nullability attributes).</value>
  </data>
  <data name="WRN_NullabilityMismatchInParameterTypeOnOverride" xml:space="preserve">
    <value>Nullability of reference types in type of parameter '{0}' doesn't match overridden member.</value>
  </data>
  <data name="WRN_NullabilityMismatchInParameterTypeOnOverride_Title" xml:space="preserve">
    <value>Nullability of reference types in type of parameter doesn't match overridden member.</value>
  </data>
  <data name="WRN_TopLevelNullabilityMismatchInParameterTypeOnOverride" xml:space="preserve">
    <value>Nullability of type of parameter '{0}' doesn't match overridden member (possibly because of nullability attributes).</value>
  </data>
  <data name="WRN_TopLevelNullabilityMismatchInParameterTypeOnOverride_Title" xml:space="preserve">
    <value>Nullability of type of parameter doesn't match overridden member (possibly because of nullability attributes).</value>
  </data>
  <data name="WRN_NullabilityMismatchInParameterTypeOnPartial" xml:space="preserve">
    <value>Nullability of reference types in type of parameter '{0}' doesn't match partial method declaration.</value>
  </data>
  <data name="WRN_NullabilityMismatchInParameterTypeOnPartial_Title" xml:space="preserve">
    <value>Nullability of reference types in type of parameter doesn't match partial method declaration.</value>
  </data>
  <data name="WRN_NullabilityMismatchInReturnTypeOnPartial" xml:space="preserve">
    <value>Nullability of reference types in return type doesn't match partial method declaration.</value>
  </data>
  <data name="WRN_NullabilityMismatchInReturnTypeOnPartial_Title" xml:space="preserve">
    <value>Nullability of reference types in return type doesn't match partial method declaration.</value>
  </data>
  <data name="WRN_NullabilityMismatchInTypeOnImplicitImplementation" xml:space="preserve">
    <value>Nullability of reference types in type of '{0}' doesn't match implicitly implemented member '{1}'.</value>
  </data>
  <data name="WRN_NullabilityMismatchInTypeOnImplicitImplementation_Title" xml:space="preserve">
    <value>Nullability of reference types in type doesn't match implicitly implemented member.</value>
  </data>
  <data name="WRN_NullabilityMismatchInReturnTypeOnImplicitImplementation" xml:space="preserve">
    <value>Nullability of reference types in return type of '{0}' doesn't match implicitly implemented member '{1}'.</value>
  </data>
  <data name="WRN_NullabilityMismatchInReturnTypeOnImplicitImplementation_Title" xml:space="preserve">
    <value>Nullability of reference types in return type doesn't match implicitly implemented member.</value>
  </data>
  <data name="WRN_NullabilityMismatchInParameterTypeOnImplicitImplementation" xml:space="preserve">
    <value>Nullability of reference types in type of parameter '{0}' of '{1}' doesn't match implicitly implemented member '{2}'.</value>
  </data>
  <data name="WRN_NullabilityMismatchInParameterTypeOnImplicitImplementation_Title" xml:space="preserve">
    <value>Nullability of reference types in type of parameter doesn't match implicitly implemented member.</value>
  </data>
  <data name="WRN_TopLevelNullabilityMismatchInReturnTypeOnImplicitImplementation" xml:space="preserve">
    <value>Nullability of reference types in return type of '{0}' doesn't match implicitly implemented member '{1}' (possibly because of nullability attributes).</value>
  </data>
  <data name="WRN_TopLevelNullabilityMismatchInReturnTypeOnImplicitImplementation_Title" xml:space="preserve">
    <value>Nullability of reference types in return type doesn't match implicitly implemented member (possibly because of nullability attributes).</value>
  </data>
  <data name="WRN_TopLevelNullabilityMismatchInParameterTypeOnImplicitImplementation" xml:space="preserve">
    <value>Nullability of reference types in type of parameter '{0}' of '{1}' doesn't match implicitly implemented member '{2}' (possibly because of nullability attributes).</value>
  </data>
  <data name="WRN_TopLevelNullabilityMismatchInParameterTypeOnImplicitImplementation_Title" xml:space="preserve">
    <value>Nullability of reference types in type of parameter doesn't match implicitly implemented member (possibly because of nullability attributes).</value>
  </data>
  <data name="WRN_NullabilityMismatchInTypeOnExplicitImplementation" xml:space="preserve">
    <value>Nullability of reference types in type doesn't match implemented member '{0}'.</value>
  </data>
  <data name="WRN_NullabilityMismatchInTypeOnExplicitImplementation_Title" xml:space="preserve">
    <value>Nullability of reference types in type doesn't match implemented member.</value>
  </data>
  <data name="WRN_NullabilityMismatchInReturnTypeOnExplicitImplementation" xml:space="preserve">
    <value>Nullability of reference types in return type doesn't match implemented member '{0}'.</value>
  </data>
  <data name="WRN_NullabilityMismatchInReturnTypeOnExplicitImplementation_Title" xml:space="preserve">
    <value>Nullability of reference types in return type doesn't match implemented member.</value>
  </data>
  <data name="WRN_NullabilityMismatchInParameterTypeOnExplicitImplementation" xml:space="preserve">
    <value>Nullability of reference types in type of parameter '{0}' doesn't match implemented member '{1}'.</value>
  </data>
  <data name="WRN_NullabilityMismatchInParameterTypeOnExplicitImplementation_Title" xml:space="preserve">
    <value>Nullability of reference types in type of parameter doesn't match implemented member.</value>
  </data>
  <data name="WRN_TopLevelNullabilityMismatchInReturnTypeOnExplicitImplementation" xml:space="preserve">
    <value>Nullability of reference types in return type doesn't match implemented member '{0}' (possibly because of nullability attributes).</value>
  </data>
  <data name="WRN_TopLevelNullabilityMismatchInReturnTypeOnExplicitImplementation_Title" xml:space="preserve">
    <value>Nullability of reference types in return type doesn't match implemented member (possibly because of nullability attributes).</value>
  </data>
  <data name="WRN_TopLevelNullabilityMismatchInParameterTypeOnExplicitImplementation" xml:space="preserve">
    <value>Nullability of reference types in type of parameter '{0}' doesn't match implemented member '{1}' (possibly because of nullability attributes).</value>
  </data>
  <data name="WRN_TopLevelNullabilityMismatchInParameterTypeOnExplicitImplementation_Title" xml:space="preserve">
    <value>Nullability of reference types in type of parameter doesn't match implemented member (possibly because of nullability attributes).</value>
  </data>
  <data name="WRN_UninitializedNonNullableField" xml:space="preserve">
    <value>Non-nullable {0} '{1}' must contain a non-null value when exiting constructor. Consider adding the 'required' modifier or declaring the {0} as nullable.</value>
  </data>
  <data name="WRN_UninitializedNonNullableField_Title" xml:space="preserve">
    <value>Non-nullable field must contain a non-null value when exiting constructor. Consider adding the 'required' modifier or declaring as nullable.</value>
  </data>
  <data name="WRN_NullabilityMismatchInAssignment" xml:space="preserve">
    <value>Nullability of reference types in value of type '{0}' doesn't match target type '{1}'.</value>
  </data>
  <data name="WRN_NullabilityMismatchInAssignment_Title" xml:space="preserve">
    <value>Nullability of reference types in value doesn't match target type.</value>
  </data>
  <data name="WRN_ImplicitCopyInReadOnlyMember" xml:space="preserve">
    <value>Call to non-readonly member '{0}' from a 'readonly' member results in an implicit copy of '{1}'.</value>
  </data>
  <data name="WRN_ImplicitCopyInReadOnlyMember_Title" xml:space="preserve">
    <value>Call to non-readonly member from a 'readonly' member results in an implicit copy.</value>
  </data>
  <data name="ERR_StaticMemberCantBeReadOnly" xml:space="preserve">
    <value>Static member '{0}' cannot be marked 'readonly'.</value>
  </data>
  <data name="ERR_AutoSetterCantBeReadOnly" xml:space="preserve">
    <value>Auto-implemented 'set' accessor '{0}' cannot be marked 'readonly'.</value>
  </data>
  <data name="ERR_AutoPropertyWithSetterCantBeReadOnly" xml:space="preserve">
    <value>Auto-implemented property '{0}' cannot be marked 'readonly' because it has a 'set' accessor.</value>
  </data>
  <data name="ERR_InvalidPropertyReadOnlyMods" xml:space="preserve">
    <value>Cannot specify 'readonly' modifiers on both property or indexer '{0}' and its accessor. Remove one of them.</value>
  </data>
  <data name="ERR_DuplicatePropertyReadOnlyMods" xml:space="preserve">
    <value>Cannot specify 'readonly' modifiers on both accessors of property or indexer '{0}'. Instead, put a 'readonly' modifier on the property itself.</value>
  </data>
  <data name="ERR_FieldLikeEventCantBeReadOnly" xml:space="preserve">
    <value>Field-like event '{0}' cannot be 'readonly'.</value>
  </data>
  <data name="ERR_PartialMemberReadOnlyDifference" xml:space="preserve">
    <value>Both partial member declarations must be readonly or neither may be readonly</value>
  </data>
  <data name="ERR_ReadOnlyModMissingAccessor" xml:space="preserve">
    <value>'{0}': 'readonly' can only be used on accessors if the property or indexer has both a get and a set accessor</value>
  </data>
  <data name="WRN_NullabilityMismatchInArgument" xml:space="preserve">
    <value>Argument of type '{0}' cannot be used for parameter '{2}' of type '{1}' in '{3}' due to differences in the nullability of reference types.</value>
  </data>
  <data name="WRN_NullabilityMismatchInArgument_Title" xml:space="preserve">
    <value>Argument cannot be used for parameter due to differences in the nullability of reference types.</value>
  </data>
  <data name="WRN_NullabilityMismatchInArgumentForOutput" xml:space="preserve">
    <value>Argument of type '{0}' cannot be used as an output of type '{1}' for parameter '{2}' in '{3}' due to differences in the nullability of reference types.</value>
  </data>
  <data name="WRN_NullabilityMismatchInArgumentForOutput_Title" xml:space="preserve">
    <value>Argument cannot be used as an output for parameter due to differences in the nullability of reference types.</value>
  </data>
  <data name="WRN_DisallowNullAttributeForbidsMaybeNullAssignment" xml:space="preserve">
    <value>A possible null value may not be used for a type marked with [NotNull] or [DisallowNull]</value>
  </data>
  <data name="WRN_DisallowNullAttributeForbidsMaybeNullAssignment_Title" xml:space="preserve">
    <value>A possible null value may not be used for a type marked with [NotNull] or [DisallowNull]</value>
  </data>
  <data name="WRN_ParameterConditionallyDisallowsNull" xml:space="preserve">
    <value>Parameter '{0}' must have a non-null value when exiting with '{1}'.</value>
  </data>
  <data name="WRN_ParameterConditionallyDisallowsNull_Title" xml:space="preserve">
    <value>Parameter must have a non-null value when exiting in some condition.</value>
  </data>
  <data name="WRN_ParameterDisallowsNull" xml:space="preserve">
    <value>Parameter '{0}' must have a non-null value when exiting.</value>
  </data>
  <data name="WRN_ParameterDisallowsNull_Title" xml:space="preserve">
    <value>Parameter must have a non-null value when exiting.</value>
  </data>
  <data name="WRN_ParameterNotNullIfNotNull" xml:space="preserve">
    <value>Parameter '{0}' must have a non-null value when exiting because parameter '{1}' is non-null.</value>
  </data>
  <data name="WRN_ParameterNotNullIfNotNull_Title" xml:space="preserve">
    <value>Parameter must have a non-null value when exiting because parameter referenced by NotNullIfNotNull is non-null.</value>
  </data>
  <data name="WRN_ReturnNotNullIfNotNull" xml:space="preserve">
    <value>Return value must be non-null because parameter '{0}' is non-null.</value>
  </data>
  <data name="WRN_ReturnNotNullIfNotNull_Title" xml:space="preserve">
    <value>Return value must be non-null because parameter is non-null.</value>
  </data>
  <data name="WRN_MemberNotNull" xml:space="preserve">
    <value>Member '{0}' must have a non-null value when exiting.</value>
  </data>
  <data name="WRN_MemberNotNull_Title" xml:space="preserve">
    <value>Member must have a non-null value when exiting.</value>
  </data>
  <data name="WRN_MemberNotNullBadMember" xml:space="preserve">
    <value>Member '{0}' cannot be used in this attribute.</value>
  </data>
  <data name="WRN_MemberNotNullBadMember_Title" xml:space="preserve">
    <value>Member cannot be used in this attribute.</value>
  </data>
  <data name="WRN_MemberNotNullWhen" xml:space="preserve">
    <value>Member '{0}' must have a non-null value when exiting with '{1}'.</value>
  </data>
  <data name="WRN_MemberNotNullWhen_Title" xml:space="preserve">
    <value>Member must have a non-null value when exiting in some condition.</value>
  </data>
  <data name="WRN_ShouldNotReturn" xml:space="preserve">
    <value>A method marked [DoesNotReturn] should not return.</value>
  </data>
  <data name="WRN_ShouldNotReturn_Title" xml:space="preserve">
    <value>A method marked [DoesNotReturn] should not return.</value>
  </data>
  <data name="WRN_DoesNotReturnMismatch" xml:space="preserve">
    <value>Method '{0}' lacks `[DoesNotReturn]` annotation to match implemented or overridden member.</value>
  </data>
  <data name="WRN_DoesNotReturnMismatch_Title" xml:space="preserve">
    <value>Method lacks `[DoesNotReturn]` annotation to match implemented or overridden member.</value>
  </data>
  <data name="WRN_NullabilityMismatchInReturnTypeOfTargetDelegate" xml:space="preserve">
    <value>Nullability of reference types in return type of '{0}' doesn't match the target delegate '{1}' (possibly because of nullability attributes).</value>
  </data>
  <data name="WRN_NullabilityMismatchInReturnTypeOfTargetDelegate_Title" xml:space="preserve">
    <value>Nullability of reference types in return type doesn't match the target delegate (possibly because of nullability attributes).</value>
  </data>
  <data name="WRN_NullabilityMismatchInParameterTypeOfTargetDelegate" xml:space="preserve">
    <value>Nullability of reference types in type of parameter '{0}' of '{1}' doesn't match the target delegate '{2}' (possibly because of nullability attributes).</value>
  </data>
  <data name="WRN_NullabilityMismatchInParameterTypeOfTargetDelegate_Title" xml:space="preserve">
    <value>Nullability of reference types in type of parameter doesn't match the target delegate (possibly because of nullability attributes).</value>
  </data>
  <data name="WRN_NullAsNonNullable" xml:space="preserve">
    <value>Cannot convert null literal to non-nullable reference type.</value>
  </data>
  <data name="WRN_NullAsNonNullable_Title" xml:space="preserve">
    <value>Cannot convert null literal to non-nullable reference type.</value>
  </data>
  <data name="ERR_AnnotationDisallowedInObjectCreation" xml:space="preserve">
    <value>Cannot use a nullable reference type in object creation.</value>
  </data>
  <data name="WRN_NullableValueTypeMayBeNull" xml:space="preserve">
    <value>Nullable value type may be null.</value>
  </data>
  <data name="WRN_NullableValueTypeMayBeNull_Title" xml:space="preserve">
    <value>Nullable value type may be null.</value>
  </data>
  <data name="WRN_NullabilityMismatchInTypeParameterConstraint" xml:space="preserve">
    <value>The type '{3}' cannot be used as type parameter '{2}' in the generic type or method '{0}'. Nullability of type argument '{3}' doesn't match constraint type '{1}'.</value>
  </data>
  <data name="WRN_NullabilityMismatchInTypeParameterConstraint_Title" xml:space="preserve">
    <value>The type cannot be used as type parameter in the generic type or method. Nullability of type argument doesn't match constraint type.</value>
  </data>
  <data name="WRN_MissingNonNullTypesContextForAnnotation" xml:space="preserve">
    <value>The annotation for nullable reference types should only be used in code within a '#nullable' annotations context.</value>
  </data>
  <data name="WRN_MissingNonNullTypesContextForAnnotation_Title" xml:space="preserve">
    <value>The annotation for nullable reference types should only be used in code within a '#nullable' annotations context.</value>
  </data>
  <data name="ERR_ExplicitNullableAttribute" xml:space="preserve">
    <value>Explicit application of 'System.Runtime.CompilerServices.NullableAttribute' is not allowed.</value>
  </data>
  <data name="ERR_NullableUnconstrainedTypeParameter" xml:space="preserve">
    <value>A nullable type parameter must be known to be a value type or non-nullable reference type unless language version '{0}' or greater is used. Consider changing the language version or adding a 'class', 'struct', or type constraint.</value>
  </data>
  <data name="ERR_NullableOptionNotAvailable" xml:space="preserve">
    <value>Invalid '{0}' value: '{1}' for C# {2}. Please use language version '{3}' or greater.</value>
  </data>
  <data name="ERR_NonTaskMainCantBeAsync" xml:space="preserve">
    <value>A void or int returning entry point cannot be async</value>
  </data>
  <data name="ERR_PatternWrongGenericTypeInVersion" xml:space="preserve">
    <value>An expression of type '{0}' cannot be handled by a pattern of type '{1}' in C# {2}. Please use language version {3} or greater.</value>
  </data>
  <data name="WRN_UnreferencedLocalFunction" xml:space="preserve">
    <value>The local function '{0}' is declared but never used</value>
  </data>
  <data name="WRN_UnreferencedLocalFunction_Title" xml:space="preserve">
    <value>Local function is declared but never used</value>
  </data>
  <data name="ERR_LocalFunctionMissingBody" xml:space="preserve">
    <value>Local function '{0}' must declare a body because it is not marked 'static extern'.</value>
  </data>
  <data name="ERR_InvalidDebugInfo" xml:space="preserve">
    <value>Unable to read debug information of method '{0}' (token 0x{1:X8}) from assembly '{2}': {3}</value>
  </data>
  <data name="IConversionExpressionIsNotCSharpConversion" xml:space="preserve">
    <value>{0} is not a valid C# conversion expression</value>
  </data>
  <data name="ERR_DynamicLocalFunctionTypeParameter" xml:space="preserve">
    <value>Cannot pass argument with dynamic type to generic local function '{0}' with inferred type arguments.</value>
  </data>
  <data name="IDS_FeatureLeadingDigitSeparator" xml:space="preserve">
    <value>leading digit separator</value>
  </data>
  <data name="ERR_ExplicitReservedAttr" xml:space="preserve">
    <value>Do not use '{0}'. This is reserved for compiler usage.</value>
  </data>
  <data name="ERR_TypeReserved" xml:space="preserve">
    <value>The type name '{0}' is reserved to be used by the compiler.</value>
  </data>
  <data name="ERR_EmbeddedAttributeMustFollowPattern" xml:space="preserve">
    <value>The type 'Microsoft.CodeAnalysis.EmbeddedAttribute' must be non-generic, internal, sealed, non-static, have a parameterless constructor, inherit from System.Attribute, and be able to be applied to any type.</value>
  </data>
  <data name="ERR_InExtensionMustBeValueType" xml:space="preserve">
    <value>The first 'in' or 'ref readonly' parameter of the extension method '{0}' must be a concrete (non-generic) value type.</value>
  </data>
  <data name="ERR_InExtensionParameterMustBeValueType" xml:space="preserve">
    <value>The 'in' or 'ref readonly' receiver parameter of extension must be a concrete (non-generic) value type.</value>
  </data>
  <data name="ERR_FieldsInRoStruct" xml:space="preserve">
    <value>Instance fields of readonly structs must be readonly.</value>
  </data>
  <data name="ERR_AutoPropsInRoStruct" xml:space="preserve">
    <value>Auto-implemented instance properties in readonly structs must be readonly.</value>
  </data>
  <data name="ERR_FieldlikeEventsInRoStruct" xml:space="preserve">
    <value>Field-like events are not allowed in readonly structs.</value>
  </data>
  <data name="IDS_FeatureRefExtensionMethods" xml:space="preserve">
    <value>ref extension methods</value>
  </data>
  <data name="ERR_StackAllocConversionNotPossible" xml:space="preserve">
    <value>Conversion of a stackalloc expression of type '{0}' to type '{1}' is not possible.</value>
  </data>
  <data name="ERR_RefExtensionMustBeValueTypeOrConstrainedToOne" xml:space="preserve">
    <value>The first parameter of a 'ref' extension method '{0}' must be a value type or a generic type constrained to struct.</value>
  </data>
  <data name="ERR_RefExtensionParameterMustBeValueTypeOrConstrainedToOne" xml:space="preserve">
    <value>The 'ref' receiver parameter of an extension block must be a value type or a generic type constrained to struct.</value>
  </data>
  <data name="ERR_OutAttrOnInParam" xml:space="preserve">
    <value>An in parameter cannot have the Out attribute.</value>
  </data>
  <data name="ERR_OutAttrOnRefReadonlyParam" xml:space="preserve">
    <value>A ref readonly parameter cannot have the Out attribute.</value>
  </data>
  <data name="ICompoundAssignmentOperationIsNotCSharpCompoundAssignment" xml:space="preserve">
    <value>{0} is not a valid C# compound assignment operation</value>
  </data>
  <data name="ISpreadOperationIsNotCSharpSpread" xml:space="preserve">
    <value>{0} is not a valid C# spread operation</value>
  </data>
  <data name="WRN_FilterIsConstantFalse" xml:space="preserve">
    <value>Filter expression is a constant 'false', consider removing the catch clause</value>
  </data>
  <data name="WRN_FilterIsConstantFalse_Title" xml:space="preserve">
    <value>Filter expression is a constant 'false'</value>
  </data>
  <data name="WRN_FilterIsConstantFalseRedundantTryCatch" xml:space="preserve">
    <value>Filter expression is a constant 'false', consider removing the try-catch block</value>
  </data>
  <data name="WRN_FilterIsConstantFalseRedundantTryCatch_Title" xml:space="preserve">
    <value>Filter expression is a constant 'false'. </value>
  </data>
  <data name="ERR_ConditionalInInterpolation" xml:space="preserve">
    <value>A conditional expression cannot be used directly in a string interpolation because the ':' ends the interpolation. Parenthesize the conditional expression.</value>
  </data>
  <data name="ERR_InDynamicMethodArg" xml:space="preserve">
    <value>Arguments with 'in' modifier cannot be used in dynamically dispatched expressions.</value>
  </data>
  <data name="ERR_TupleSizesMismatchForBinOps" xml:space="preserve">
    <value>Tuple types used as operands of an == or != operator must have matching cardinalities. But this operator has tuple types of cardinality {0} on the left and {1} on the right.</value>
  </data>
  <data name="ERR_RefLocalOrParamExpected" xml:space="preserve">
    <value>The left-hand side of a ref assignment must be a ref variable.</value>
  </data>
  <data name="ERR_RefAssignNarrower" xml:space="preserve">
    <value>Cannot ref-assign '{1}' to '{0}' because '{1}' has a narrower escape scope than '{0}'.</value>
  </data>
  <data name="ERR_RefAssignReturnOnly" xml:space="preserve">
    <value>Cannot ref-assign '{1}' to '{0}' because '{1}' can only escape the current method through a return statement.</value>
  </data>
  <data name="WRN_RefAssignReturnOnly" xml:space="preserve">
    <value>This ref-assigns '{1}' to '{0}' but '{1}' can only escape the current method through a return statement.</value>
  </data>
  <data name="WRN_RefAssignReturnOnly_Title" xml:space="preserve">
    <value>This ref-assigns a value that can only escape the current method through a return statement.</value>
  </data>
  <data name="WRN_RefAssignNarrower" xml:space="preserve">
    <value>This ref-assigns '{1}' to '{0}' but '{1}' has a narrower escape scope than '{0}'.</value>
  </data>
  <data name="WRN_RefAssignNarrower_Title" xml:space="preserve">
    <value>This ref-assigns a value that has a narrower escape scope than the target.</value>
  </data>
  <data name="ERR_RefAssignValEscapeWider" xml:space="preserve">
    <value>Cannot ref-assign '{1}' to '{0}' because '{1}' has a wider value escape scope than '{0}' allowing assignment through '{0}' of values with narrower escape scopes than '{1}'.</value>
  </data>
  <data name="WRN_RefAssignValEscapeWider" xml:space="preserve">
    <value>This ref-assigns '{1}' to '{0}' but '{1}' has a wider value escape scope than '{0}' allowing assignment through '{0}' of values with narrower escape scopes than '{1}'.</value>
  </data>
  <data name="WRN_RefAssignValEscapeWider_Title" xml:space="preserve">
    <value>This ref-assigns a value that has a wider value escape scope than the target allowing assignment through the target of values with narrower escapes scopes.</value>
  </data>
  <data name="IDS_FeatureEnumGenericTypeConstraint" xml:space="preserve">
    <value>enum generic type constraints</value>
  </data>
  <data name="IDS_FeatureDelegateGenericTypeConstraint" xml:space="preserve">
    <value>delegate generic type constraints</value>
  </data>
  <data name="IDS_FeatureUnmanagedGenericTypeConstraint" xml:space="preserve">
    <value>unmanaged generic type constraints</value>
  </data>
  <data name="ERR_NewBoundWithUnmanaged" xml:space="preserve">
    <value>The 'new()' constraint cannot be used with the 'unmanaged' constraint</value>
  </data>
  <data name="ERR_UnmanagedConstraintNotSatisfied" xml:space="preserve">
    <value>The type '{2}' must be a non-nullable value type, along with all fields at any level of nesting, in order to use it as parameter '{1}' in the generic type or method '{0}'</value>
  </data>
  <data name="ERR_ConWithUnmanagedCon" xml:space="preserve">
    <value>Type parameter '{1}' has the 'unmanaged' constraint so '{1}' cannot be used as a constraint for '{0}'</value>
  </data>
  <data name="IDS_FeatureStackAllocInitializer" xml:space="preserve">
    <value>stackalloc initializer</value>
  </data>
  <data name="ERR_InvalidStackAllocArray" xml:space="preserve">
    <value>"Invalid rank specifier: expected ']'</value>
  </data>
  <data name="IDS_FeatureExpressionVariablesInQueriesAndInitializers" xml:space="preserve">
    <value>declaration of expression variables in member initializers and queries</value>
  </data>
  <data name="ERR_MissingPattern" xml:space="preserve">
    <value>Pattern missing</value>
  </data>
  <data name="IDS_FeatureRecursivePatterns" xml:space="preserve">
    <value>recursive patterns</value>
  </data>
  <data name="IDS_FeatureNullPointerConstantPattern" xml:space="preserve">
    <value>null pointer constant pattern</value>
  </data>
  <data name="IDS_FeatureDefaultTypeParameterConstraint" xml:space="preserve">
    <value>default type parameter constraints</value>
  </data>
  <data name="ERR_WrongNumberOfSubpatterns" xml:space="preserve">
    <value>Matching the tuple type '{0}' requires '{1}' subpatterns, but '{2}' subpatterns are present.</value>
  </data>
  <data name="ERR_PropertyPatternNameMissing" xml:space="preserve">
    <value>A property subpattern requires a reference to the property or field to be matched, e.g. '{{ Name: {0} }}'</value>
  </data>
  <data name="ERR_DefaultPattern" xml:space="preserve">
    <value>A default literal 'default' is not valid as a pattern. Use another literal (e.g. '0' or 'null') as appropriate. To match everything, use a discard pattern '_'.</value>
  </data>
  <data name="ERR_SwitchExpressionNoBestType" xml:space="preserve">
    <value>No best type was found for the switch expression.</value>
  </data>
  <data name="ERR_DefaultLiteralNoTargetType" xml:space="preserve">
    <value>There is no target type for the default literal.</value>
  </data>
  <data name="ERR_CannotInferDelegateType" xml:space="preserve">
    <value>The delegate type could not be inferred.</value>
  </data>
  <data name="ERR_LambdaExplicitReturnTypeVar" xml:space="preserve">
    <value>The contextual keyword 'var' cannot be used as an explicit lambda return type</value>
  </data>
  <data name="ERR_SingleElementPositionalPatternRequiresDisambiguation" xml:space="preserve">
    <value>A single-element deconstruct pattern requires some other syntax for disambiguation. It is recommended to add a discard designator '_' after the close paren ')'.</value>
  </data>
  <data name="ERR_VarMayNotBindToType" xml:space="preserve">
    <value>The syntax 'var' for a pattern is not permitted to refer to a type, but '{0}' is in scope here.</value>
  </data>
  <data name="WRN_SwitchExpressionNotExhaustive" xml:space="preserve">
    <value>The switch expression does not handle all possible values of its input type (it is not exhaustive). For example, the pattern '{0}' is not covered.</value>
  </data>
  <data name="WRN_SwitchExpressionNotExhaustive_Title" xml:space="preserve">
    <value>The switch expression does not handle all possible values of its input type (it is not exhaustive).</value>
  </data>
  <data name="WRN_SwitchExpressionNotExhaustiveWithWhen" xml:space="preserve">
    <value>The switch expression does not handle all possible values of its input type (it is not exhaustive). For example, the pattern '{0}' is not covered. However, a pattern with a 'when' clause might successfully match this value.</value>
  </data>
  <data name="WRN_SwitchExpressionNotExhaustiveWithWhen_Title" xml:space="preserve">
    <value>The switch expression does not handle all possible values of its input type (it is not exhaustive).</value>
  </data>
  <data name="WRN_SwitchExpressionNotExhaustiveWithUnnamedEnumValue" xml:space="preserve">
    <value>The switch expression does not handle some values of its input type (it is not exhaustive) involving an unnamed enum value. For example, the pattern '{0}' is not covered.</value>
  </data>
  <data name="WRN_SwitchExpressionNotExhaustiveWithUnnamedEnumValue_Title" xml:space="preserve">
    <value>The switch expression does not handle some values of its input type (it is not exhaustive) involving an unnamed enum value.</value>
  </data>
  <data name="WRN_CaseConstantNamedUnderscore" xml:space="preserve">
    <value>The name '_' refers to the constant, not the discard pattern. Use 'var _' to discard the value, or '@_' to refer to a constant by that name.</value>
  </data>
  <data name="WRN_CaseConstantNamedUnderscore_Title" xml:space="preserve">
    <value>Do not use '_' for a case constant.</value>
  </data>
  <data name="WRN_IsTypeNamedUnderscore" xml:space="preserve">
    <value>The name '_' refers to the type '{0}', not the discard pattern. Use '@_' for the type, or 'var _' to discard.</value>
  </data>
  <data name="WRN_IsTypeNamedUnderscore_Title" xml:space="preserve">
    <value>Do not use '_' to refer to the type in an is-type expression.</value>
  </data>
  <data name="ERR_ExpressionTreeContainsSwitchExpression" xml:space="preserve">
    <value>An expression tree may not contain a switch expression.</value>
  </data>
  <data name="ERR_InvalidObjectCreation" xml:space="preserve">
    <value>Invalid object creation</value>
  </data>
  <data name="IDS_FeatureIndexingMovableFixedBuffers" xml:space="preserve">
    <value>indexing movable fixed buffers</value>
  </data>
  <data name="ERR_CantUseInOrOutInArglist" xml:space="preserve">
    <value>__arglist cannot have an argument passed by 'in' or 'out'</value>
  </data>
  <data name="SyntaxTreeNotFound" xml:space="preserve">
    <value>SyntaxTree is not part of the compilation</value>
  </data>
  <data name="ERR_OutVariableCannotBeByRef" xml:space="preserve">
    <value>An out variable cannot be declared as a ref local</value>
  </data>
  <data name="ERR_MultipleAnalyzerConfigsInSameDir" xml:space="preserve">
    <value>Multiple analyzer config files cannot be in the same directory ('{0}').</value>
  </data>
  <data name="IDS_FeatureCoalesceAssignmentExpression" xml:space="preserve">
    <value>coalescing assignment</value>
  </data>
  <data name="CannotCreateConstructedFromConstructed" xml:space="preserve">
    <value>Cannot create constructed generic type from another constructed generic type.</value>
  </data>
  <data name="CannotCreateConstructedFromNongeneric" xml:space="preserve">
    <value>Cannot create constructed generic type from non-generic type.</value>
  </data>
  <data name="IDS_FeatureUnconstrainedTypeParameterInNullCoalescingOperator" xml:space="preserve">
    <value>unconstrained type parameters in null coalescing operator</value>
  </data>
  <data name="WRN_NullabilityMismatchInConstraintsOnImplicitImplementation" xml:space="preserve">
    <value>Nullability in constraints for type parameter '{0}' of method '{1}' doesn't match the constraints for type parameter '{2}' of interface method '{3}'. Consider using an explicit interface implementation instead.</value>
  </data>
  <data name="WRN_NullabilityMismatchInConstraintsOnImplicitImplementation_Title" xml:space="preserve">
    <value>Nullability in constraints for type parameter doesn't match the constraints for type parameter in implicitly implemented interface method'.</value>
  </data>
  <data name="WRN_NullabilityMismatchInTypeParameterReferenceTypeConstraint" xml:space="preserve">
    <value>The type '{2}' cannot be used as type parameter '{1}' in the generic type or method '{0}'. Nullability of type argument '{2}' doesn't match 'class' constraint.</value>
  </data>
  <data name="WRN_NullabilityMismatchInTypeParameterReferenceTypeConstraint_Title" xml:space="preserve">
    <value>The type cannot be used as type parameter in the generic type or method. Nullability of type argument doesn't match 'class' constraint.</value>
  </data>
  <data name="ERR_TripleDotNotAllowed" xml:space="preserve">
    <value>Unexpected character sequence '...'</value>
  </data>
  <data name="IDS_FeatureIndexOperator" xml:space="preserve">
    <value>index operator</value>
  </data>
  <data name="IDS_FeatureRangeOperator" xml:space="preserve">
    <value>range operator</value>
  </data>
  <data name="IDS_FeatureStaticLocalFunctions" xml:space="preserve">
    <value>static local functions</value>
  </data>
  <data name="IDS_FeatureNameShadowingInNestedFunctions" xml:space="preserve">
    <value>name shadowing in nested functions</value>
  </data>
  <data name="IDS_FeatureLambdaDiscardParameters" xml:space="preserve">
    <value>lambda discard parameters</value>
  </data>
  <data name="IDS_FeatureMemberNotNull" xml:space="preserve">
    <value>MemberNotNull attribute</value>
  </data>
  <data name="IDS_FeatureNativeInt" xml:space="preserve">
    <value>native-sized integers</value>
  </data>
  <data name="ERR_BadDynamicAwaitForEach" xml:space="preserve">
    <value>Cannot use a collection of dynamic type in an asynchronous foreach</value>
  </data>
  <data name="ERR_NullableDirectiveQualifierExpected" xml:space="preserve">
    <value>Expected 'enable', 'disable', or 'restore'</value>
  </data>
  <data name="ERR_NullableDirectiveTargetExpected" xml:space="preserve">
    <value>Expected 'warnings', 'annotations', or end of directive</value>
  </data>
  <data name="WRN_MissingNonNullTypesContextForAnnotationInGeneratedCode" xml:space="preserve">
    <value>The annotation for nullable reference types should only be used in code within a '#nullable' annotations context. Auto-generated code requires an explicit '#nullable' directive in source.</value>
  </data>
  <data name="WRN_MissingNonNullTypesContextForAnnotationInGeneratedCode_Title" xml:space="preserve">
    <value>The annotation for nullable reference types should only be used in code within a '#nullable' annotations context. Auto-generated code requires an explicit '#nullable' directive in source.</value>
  </data>
  <data name="WRN_NullReferenceInitializer" xml:space="preserve">
    <value>Object or collection initializer implicitly dereferences possibly null member '{0}'.</value>
  </data>
  <data name="WRN_NullReferenceInitializer_Title" xml:space="preserve">
    <value>Object or collection initializer implicitly dereferences possibly null member.</value>
  </data>
  <data name="ERR_ExpressionTreeCantContainRefStruct" xml:space="preserve">
    <value>Expression tree cannot contain value of ref struct or restricted type '{0}'.</value>
  </data>
  <data name="ERR_ElseCannotStartStatement" xml:space="preserve">
    <value>'else' cannot start a statement.</value>
  </data>
  <data name="ERR_ExpressionTreeCantContainNullCoalescingAssignment" xml:space="preserve">
    <value>An expression tree may not contain a null coalescing assignment</value>
  </data>
  <data name="ERR_BadNullableContextOption" xml:space="preserve">
    <value>Invalid option '{0}' for /nullable; must be 'disable', 'enable', 'warnings' or 'annotations'</value>
  </data>
  <data name="ERR_SwitchGoverningExpressionRequiresParens" xml:space="preserve">
    <value>Parentheses are required around the switch governing expression.</value>
  </data>
  <data name="ERR_TupleElementNameMismatch" xml:space="preserve">
    <value>The name '{0}' does not identify tuple element '{1}'.</value>
  </data>
  <data name="ERR_DeconstructParameterNameMismatch" xml:space="preserve">
    <value>The name '{0}' does not match the corresponding 'Deconstruct' parameter '{1}'.</value>
  </data>
  <data name="ERR_IsPatternImpossible" xml:space="preserve">
    <value>An expression of type '{0}' can never match the provided pattern.</value>
  </data>
  <data name="WRN_IsPatternAlways" xml:space="preserve">
    <value>An expression of type '{0}' always matches the provided pattern.</value>
  </data>
  <data name="WRN_IsPatternAlways_Title" xml:space="preserve">
    <value>The input always matches the provided pattern.</value>
  </data>
  <data name="WRN_GivenExpressionNeverMatchesPattern" xml:space="preserve">
    <value>The given expression never matches the provided pattern.</value>
  </data>
  <data name="WRN_GivenExpressionNeverMatchesPattern_Title" xml:space="preserve">
    <value>The given expression never matches the provided pattern.</value>
  </data>
  <data name="WRN_GivenExpressionAlwaysMatchesConstant" xml:space="preserve">
    <value>The given expression always matches the provided constant.</value>
  </data>
  <data name="WRN_GivenExpressionAlwaysMatchesConstant_Title" xml:space="preserve">
    <value>The given expression always matches the provided constant.</value>
  </data>
  <data name="WRN_GivenExpressionAlwaysMatchesPattern" xml:space="preserve">
    <value>The given expression always matches the provided pattern.</value>
  </data>
  <data name="WRN_GivenExpressionAlwaysMatchesPattern_Title" xml:space="preserve">
    <value>The given expression always matches the provided pattern.</value>
  </data>
  <data name="ERR_FeatureNotAvailableInVersion8_0" xml:space="preserve">
    <value>Feature '{0}' is not available in C# 8.0. Please use language version {1} or greater.</value>
  </data>
  <data name="ERR_PointerTypeInPatternMatching" xml:space="preserve">
    <value>Pattern-matching is not permitted for pointer types.</value>
  </data>
  <data name="ERR_ArgumentNameInITuplePattern" xml:space="preserve">
    <value>Element names are not permitted when pattern-matching via 'System.Runtime.CompilerServices.ITuple'.</value>
  </data>
  <data name="ERR_DiscardPatternInSwitchStatement" xml:space="preserve">
    <value>The discard pattern is not permitted as a case label in a switch statement. Use 'case var _:' for a discard pattern, or 'case @_:' for a constant named '_'.</value>
  </data>
  <data name="WRN_NullabilityMismatchInExplicitlyImplementedInterface" xml:space="preserve">
    <value>Nullability of reference types in explicit interface specifier doesn't match interface implemented by the type.</value>
  </data>
  <data name="WRN_NullabilityMismatchInExplicitlyImplementedInterface_Title" xml:space="preserve">
    <value>Nullability of reference types in explicit interface specifier doesn't match interface implemented by the type.</value>
  </data>
  <data name="WRN_NullabilityMismatchInInterfaceImplementedByBase" xml:space="preserve">
    <value>'{0}' does not implement interface member '{1}'. Nullability of reference types in interface implemented by the base type doesn't match.</value>
  </data>
  <data name="WRN_NullabilityMismatchInInterfaceImplementedByBase_Title" xml:space="preserve">
    <value>Type does not implement interface member. Nullability of reference types in interface implemented by the base type doesn't match.</value>
  </data>
  <data name="WRN_DuplicateInterfaceWithNullabilityMismatchInBaseList" xml:space="preserve">
    <value>'{0}' is already listed in the interface list on type '{1}' with different nullability of reference types.</value>
  </data>
  <data name="WRN_DuplicateInterfaceWithNullabilityMismatchInBaseList_Title" xml:space="preserve">
    <value>Interface is already listed in the interface list with different nullability of reference types.</value>
  </data>
  <data name="ERR_DuplicateExplicitImpl" xml:space="preserve">
    <value>'{0}' is explicitly implemented more than once.</value>
  </data>
  <data name="ERR_UsingVarInSwitchCase" xml:space="preserve">
    <value>A using variable cannot be used directly within a switch section (consider using braces). </value>
  </data>
  <data name="ERR_GoToForwardJumpOverUsingVar" xml:space="preserve">
    <value>A goto cannot jump to a location after a using declaration.</value>
  </data>
  <data name="ERR_GoToBackwardJumpOverUsingVar" xml:space="preserve">
    <value>A goto cannot jump to a location before a using declaration within the same block.</value>
  </data>
  <data name="IDS_FeatureUsingDeclarations" xml:space="preserve">
    <value>using declarations</value>
  </data>
  <data name="IDS_FeatureDisposalPattern" xml:space="preserve">
    <value>pattern-based disposal</value>
  </data>
  <data name="ERR_FeatureInPreview" xml:space="preserve">
    <value>The feature '{0}' is currently in Preview and *unsupported*. To use Preview features, use the 'preview' language version.</value>
  </data>
  <data name="IDS_DefaultInterfaceImplementation" xml:space="preserve">
    <value>default interface implementation</value>
  </data>
  <data name="ERR_RuntimeDoesNotSupportDefaultInterfaceImplementation" xml:space="preserve">
    <value>Target runtime doesn't support default interface implementation.</value>
  </data>
  <data name="ERR_RuntimeDoesNotSupportDefaultInterfaceImplementationForMember" xml:space="preserve">
    <value>'{0}' cannot implement interface member '{1}' in type '{2}' because the target runtime doesn't support default interface implementation.</value>
  </data>
  <data name="ERR_InvalidModifierForLanguageVersion" xml:space="preserve">
    <value>The modifier '{0}' is not valid for this item in C# {1}. Please use language version '{2}' or greater.</value>
  </data>
  <data name="ERR_ImplicitImplementationOfNonPublicInterfaceMember" xml:space="preserve">
    <value>'{0}' does not implement interface member '{1}'. '{2}' cannot implicitly implement a non-public member in C# {3}. Please use language version '{4}' or greater.</value>
  </data>
  <data name="ERR_MostSpecificImplementationIsNotFound" xml:space="preserve">
    <value>Interface member '{0}' does not have a most specific implementation. Neither '{1}', nor '{2}' are most specific.</value>
  </data>
  <data name="ERR_LanguageVersionDoesNotSupportInterfaceImplementationForMember" xml:space="preserve">
    <value>'{0}' cannot implement interface member '{1}' in type '{2}' because feature '{3}' is not available in C# {4}. Please use language version '{5}' or greater.</value>
  </data>
  <data name="ERR_RuntimeDoesNotSupportProtectedAccessForInterfaceMember" xml:space="preserve">
    <value>Target runtime doesn't support 'protected', 'protected internal', or 'private protected' accessibility for a member of an interface.</value>
  </data>
  <data name="ERR_DefaultInterfaceImplementationInNoPIAType" xml:space="preserve">
    <value>Type '{0}' cannot be embedded because it has a non-abstract member. Consider setting the 'Embed Interop Types' property to false.</value>
  </data>
  <data name="WRN_SwitchExpressionNotExhaustiveForNull" xml:space="preserve">
    <value>The switch expression does not handle some null inputs (it is not exhaustive). For example, the pattern '{0}' is not covered.</value>
  </data>
  <data name="WRN_SwitchExpressionNotExhaustiveForNull_Title" xml:space="preserve">
    <value>The switch expression does not handle some null inputs.</value>
  </data>
  <data name="WRN_SwitchExpressionNotExhaustiveForNullWithWhen" xml:space="preserve">
    <value>The switch expression does not handle some null inputs (it is not exhaustive). For example, the pattern '{0}' is not covered. However, a pattern with a 'when' clause might successfully match this value.</value>
  </data>
  <data name="WRN_SwitchExpressionNotExhaustiveForNullWithWhen_Title" xml:space="preserve">
    <value>The switch expression does not handle some null inputs.</value>
  </data>
  <data name="ERR_AttributeNotOnEventAccessor" xml:space="preserve">
    <value>Attribute '{0}' is not valid on event accessors. It is only valid on '{1}' declarations.</value>
  </data>
  <data name="IDS_FeatureObsoleteOnPropertyAccessor" xml:space="preserve">
    <value>obsolete on property accessor</value>
  </data>
  <data name="WRN_UnconsumedEnumeratorCancellationAttributeUsage" xml:space="preserve">
    <value>The EnumeratorCancellationAttribute applied to parameter '{0}' will have no effect. The attribute is only effective on a parameter of type CancellationToken in an async-iterator method returning IAsyncEnumerable</value>
  </data>
  <data name="WRN_UnconsumedEnumeratorCancellationAttributeUsage_Title" xml:space="preserve">
    <value>The EnumeratorCancellationAttribute will have no effect. The attribute is only effective on a parameter of type CancellationToken in an async-iterator method returning IAsyncEnumerable</value>
  </data>
  <data name="WRN_UndecoratedCancellationTokenParameter" xml:space="preserve">
    <value>Async-iterator '{0}' has one or more parameters of type 'CancellationToken' but none of them is decorated with the 'EnumeratorCancellation' attribute, so the cancellation token parameter from the generated 'IAsyncEnumerable&lt;&gt;.GetAsyncEnumerator' will be unconsumed</value>
  </data>
  <data name="WRN_UndecoratedCancellationTokenParameter_Title" xml:space="preserve">
    <value>Async-iterator member has one or more parameters of type 'CancellationToken' but none of them is decorated with the 'EnumeratorCancellation' attribute, so the cancellation token parameter from the generated 'IAsyncEnumerable&lt;&gt;.GetAsyncEnumerator' will be unconsumed</value>
  </data>
  <data name="ERR_MultipleEnumeratorCancellationAttributes" xml:space="preserve">
    <value>The attribute [EnumeratorCancellation] cannot be used on multiple parameters</value>
  </data>
  <data name="ERR_OverrideRefConstraintNotSatisfied" xml:space="preserve">
    <value>Method '{0}' specifies a 'class' constraint for type parameter '{1}', but corresponding type parameter '{2}' of overridden or explicitly implemented method '{3}' is not a reference type.</value>
  </data>
  <data name="ERR_OverrideValConstraintNotSatisfied" xml:space="preserve">
    <value>Method '{0}' specifies a 'struct' constraint for type parameter '{1}', but corresponding type parameter '{2}' of overridden or explicitly implemented method '{3}' is not a non-nullable value type.</value>
  </data>
  <data name="ERR_OverrideDefaultConstraintNotSatisfied" xml:space="preserve">
    <value>Method '{0}' specifies a 'default' constraint for type parameter '{1}', but corresponding type parameter '{2}' of overridden or explicitly implemented method '{3}' is constrained to a reference type or a value type.</value>
  </data>
  <data name="ERR_DefaultConstraintOverrideOnly" xml:space="preserve">
    <value>The 'default' constraint is valid on override and explicit interface implementation methods only.</value>
  </data>
  <data name="IDS_OverrideWithConstraints" xml:space="preserve">
    <value>constraints for override and explicit interface implementation methods</value>
  </data>
  <data name="WRN_NullabilityMismatchInConstraintsOnPartialImplementation" xml:space="preserve">
    <value>Partial method declarations of '{0}' have inconsistent nullability in constraints for type parameter '{1}'</value>
  </data>
  <data name="WRN_NullabilityMismatchInConstraintsOnPartialImplementation_Title" xml:space="preserve">
    <value>Partial method declarations have inconsistent nullability in constraints for type parameter</value>
  </data>
  <data name="IDS_FeatureNestedStackalloc" xml:space="preserve">
    <value>stackalloc in nested expressions</value>
  </data>
  <data name="WRN_NullabilityMismatchInTypeParameterNotNullConstraint" xml:space="preserve">
    <value>The type '{2}' cannot be used as type parameter '{1}' in the generic type or method '{0}'. Nullability of type argument '{2}' doesn't match 'notnull' constraint.</value>
  </data>
  <data name="WRN_NullabilityMismatchInTypeParameterNotNullConstraint_Title" xml:space="preserve">
    <value>The type cannot be used as type parameter in the generic type or method. Nullability of type argument doesn't match 'notnull' constraint.</value>
  </data>
  <data name="IDS_FeatureNotNullGenericTypeConstraint" xml:space="preserve">
    <value>notnull generic type constraint</value>
  </data>
  <data name="ERR_DuplicateNullSuppression" xml:space="preserve">
    <value>Duplicate null suppression operator ('!')</value>
  </data>
  <data name="ERR_ReAbstractionInNoPIAType" xml:space="preserve">
    <value>Type '{0}' cannot be embedded because it has a re-abstraction of a member from base interface. Consider setting the 'Embed Interop Types' property to false.</value>
  </data>
  <data name="ERR_BadSwitchValue" xml:space="preserve">
    <value>Command-line syntax error: '{0}' is not a valid value for the '{1}' option. The value must be of the form '{2}'.</value>
  </data>
  <data name="IDS_FeatureFunctionPointers" xml:space="preserve">
    <value>function pointers</value>
  </data>
  <data name="IDS_AddressOfMethodGroup" xml:space="preserve">
    <value>&amp;method group</value>
  </data>
  <data name="ERR_InvalidFunctionPointerCallingConvention" xml:space="preserve">
    <value>'{0}' is not a valid calling convention specifier for a function pointer.</value>
  </data>
  <data name="ERR_TypeNotFound" xml:space="preserve">
    <value>Type '{0}' is not defined.</value>
  </data>
  <data name="ERR_TypeMustBePublic" xml:space="preserve">
    <value>Type '{0}' must be public to be used as a calling convention.</value>
  </data>
  <data name="WRN_SyncAndAsyncEntryPoints" xml:space="preserve">
    <value>Method '{0}' will not be used as an entry point because a synchronous entry point '{1}' was found.</value>
  </data>
  <data name="ERR_InternalError" xml:space="preserve">
    <value>Internal error in the C# compiler.</value>
  </data>
  <data name="IDS_FeatureStaticAnonymousFunction" xml:space="preserve">
    <value>static anonymous function</value>
  </data>
  <data name="ERR_StaticAnonymousFunctionCannotCaptureThis" xml:space="preserve">
    <value>A static anonymous function cannot contain a reference to 'this' or 'base'.</value>
  </data>
  <data name="ERR_StaticAnonymousFunctionCannotCaptureVariable" xml:space="preserve">
    <value>A static anonymous function cannot contain a reference to '{0}'.</value>
  </data>
  <data name="IDS_FeatureAsyncUsing" xml:space="preserve">
    <value>asynchronous using</value>
  </data>
  <data name="IDS_FeatureParenthesizedPattern" xml:space="preserve">
    <value>parenthesized pattern</value>
  </data>
  <data name="IDS_FeatureOrPattern" xml:space="preserve">
    <value>or pattern</value>
  </data>
  <data name="IDS_FeatureAndPattern" xml:space="preserve">
    <value>and pattern</value>
  </data>
  <data name="IDS_FeatureNotPattern" xml:space="preserve">
    <value>not pattern</value>
  </data>
  <data name="IDS_FeatureTypePattern" xml:space="preserve">
    <value>type pattern</value>
  </data>
  <data name="IDS_FeatureRelationalPattern" xml:space="preserve">
    <value>relational pattern</value>
  </data>
  <data name="ERR_VarianceInterfaceNesting" xml:space="preserve">
    <value>Enums, classes, and structures cannot be declared in an interface that has an 'in' or 'out' type parameter.</value>
  </data>
  <data name="ERR_ExternEventInitializer" xml:space="preserve">
    <value>'{0}': extern event cannot have initializer</value>
  </data>
  <data name="ERR_ImplicitIndexIndexerWithName" xml:space="preserve">
    <value>Invocation of implicit Index Indexer cannot name the argument.</value>
  </data>
  <data name="ERR_ImplicitRangeIndexerWithName" xml:space="preserve">
    <value>Invocation of implicit Range Indexer cannot name the argument.</value>
  </data>
  <data name="ERR_ImplicitObjectCreationIllegalTargetType" xml:space="preserve">
    <value>The type '{0}' may not be used as the target type of new()</value>
  </data>
  <data name="ERR_ImplicitObjectCreationNotValid" xml:space="preserve">
    <value>Use of new() is not valid in this context</value>
  </data>
  <data name="ERR_ImplicitObjectCreationNoTargetType" xml:space="preserve">
    <value>There is no target type for '{0}'</value>
  </data>
  <data name="IDS_FeatureImplicitObjectCreation" xml:space="preserve">
    <value>target-typed object creation</value>
  </data>
  <data name="ERR_ExpressionTreeContainsPatternImplicitIndexer" xml:space="preserve">
    <value>An expression tree may not contain a pattern System.Index or System.Range indexer access</value>
  </data>
  <data name="ERR_ExpressionTreeContainsFromEndIndexExpression" xml:space="preserve">
    <value>An expression tree may not contain a from-end index ('^') expression.</value>
  </data>
  <data name="ERR_ExpressionTreeContainsRangeExpression" xml:space="preserve">
    <value>An expression tree may not contain a range ('..') expression.</value>
  </data>
  <data name="WRN_GeneratorFailedDuringGeneration" xml:space="preserve">
    <value>Generator '{0}' failed to generate source. It will not contribute to the output and compilation errors may occur as a result. Exception was of type '{1}' with message '{2}'.
{3}</value>
    <comment>{0} is the name of the generator that failed.
{1} is the type of exception that was thrown.
{2} is the message in the exception.
{3} is the string representation of the exception that was thrown.</comment>
  </data>
  <data name="WRN_GeneratorFailedDuringInitialization" xml:space="preserve">
    <value>Generator '{0}' failed to initialize. It will not contribute to the output and compilation errors may occur as a result. Exception was of type '{1}' with message '{2}'.
{3}</value>
    <comment>{0} is the name of the generator that failed.
{1} is the type of exception that was thrown.
{2} is the message in the exception.
{3} is the string representation of the exception that was thrown.</comment>
  </data>
  <data name="WRN_GeneratorFailedDuringGeneration_Title" xml:space="preserve">
    <value>Generator failed to generate source.</value>
  </data>
  <data name="WRN_GeneratorFailedDuringInitialization_Title" xml:space="preserve">
    <value>Generator failed to initialize.</value>
  </data>
  <data name="IDS_FeatureRecords" xml:space="preserve">
    <value>records</value>
  </data>
  <data name="IDS_FeatureInitOnlySetters" xml:space="preserve">
    <value>init-only setters</value>
  </data>
  <data name="ERR_InvalidWithReceiverType" xml:space="preserve">
    <value>The receiver of a `with` expression must have a non-void type.</value>
  </data>
  <data name="ERR_CannotClone" xml:space="preserve">
    <value>The receiver type '{0}' is not a valid record type and is not a struct type.</value>
  </data>
  <data name="ERR_AssignmentInitOnly" xml:space="preserve">
    <value>Init-only property or indexer '{0}' can only be assigned in an object initializer, or on 'this' or 'base' in an instance constructor or an 'init' accessor.</value>
  </data>
  <data name="ERR_DesignatorBeneathPatternCombinator" xml:space="preserve">
    <value>A variable may not be declared within a 'not' or 'or' pattern.</value>
  </data>
  <data name="ERR_UnsupportedTypeForRelationalPattern" xml:space="preserve">
    <value>Relational patterns may not be used for a value of type '{0}'.</value>
  </data>
  <data name="ERR_RelationalPatternWithNaN" xml:space="preserve">
    <value>Relational patterns may not be used for a floating-point NaN.</value>
  </data>
  <data name="IDS_FeatureSpanCharConstantPattern" xml:space="preserve">
    <value>pattern matching ReadOnly/Span&lt;char&gt; on constant string</value>
  </data>
  <data name="IDS_FeatureExtendedPartialMethods" xml:space="preserve">
    <value>extended partial methods</value>
  </data>
  <data name="IDS_FeatureConstantInterpolatedStrings" xml:space="preserve">
    <value>constant interpolated strings</value>
  </data>
  <data name="ERR_PartialMethodWithNonVoidReturnMustHaveAccessMods" xml:space="preserve">
    <value>Partial method '{0}' must have accessibility modifiers because it has a non-void return type.</value>
  </data>
  <data name="ERR_PartialMethodWithOutParamMustHaveAccessMods" xml:space="preserve">
    <value>Partial method '{0}' must have accessibility modifiers because it has 'out' parameters.</value>
  </data>
  <data name="ERR_PartialMethodWithAccessibilityModsMustHaveImplementation" xml:space="preserve">
    <value>Partial method '{0}' must have an implementation part because it has accessibility modifiers.</value>
  </data>
  <data name="ERR_PartialMethodWithExtendedModMustHaveAccessMods" xml:space="preserve">
    <value>Partial method '{0}' must have accessibility modifiers because it has a 'virtual', 'override', 'sealed', 'new', or 'extern' modifier.</value>
  </data>
  <data name="ERR_PartialMemberAccessibilityDifference" xml:space="preserve">
    <value>Both partial member declarations must have identical accessibility modifiers.</value>
  </data>
  <data name="ERR_PartialMemberExtendedModDifference" xml:space="preserve">
    <value>Both partial member declarations must have identical combinations of 'virtual', 'override', 'sealed', and 'new' modifiers.</value>
  </data>
  <data name="ERR_PartialMethodReturnTypeDifference" xml:space="preserve">
    <value>Both partial method declarations must have the same return type.</value>
  </data>
  <data name="ERR_PartialMemberRefReturnDifference" xml:space="preserve">
    <value>Partial member declarations must have matching ref return values.</value>
  </data>
  <data name="WRN_PartialMethodTypeDifference" xml:space="preserve">
    <value>Partial method declarations '{0}' and '{1}' have signature differences.</value>
  </data>
  <data name="WRN_PartialMethodTypeDifference_Title" xml:space="preserve">
    <value>Partial method declarations have signature differences.</value>
  </data>
  <data name="IDS_TopLevelStatements" xml:space="preserve">
    <value>top-level statements</value>
  </data>
  <data name="ERR_SimpleProgramLocalIsReferencedOutsideOfTopLevelStatement" xml:space="preserve">
    <value>Cannot use local variable or local function '{0}' declared in a top-level statement in this context.</value>
  </data>
  <data name="ERR_SimpleProgramMultipleUnitsWithTopLevelStatements" xml:space="preserve">
    <value>Only one compilation unit can have top-level statements.</value>
  </data>
  <data name="ERR_TopLevelStatementAfterNamespaceOrType" xml:space="preserve">
    <value>Top-level statements must precede namespace and type declarations.</value>
  </data>
  <data name="ERR_SimpleProgramDisallowsMainType" xml:space="preserve">
    <value>Cannot specify /main if there is a compilation unit with top-level statements.</value>
  </data>
  <data name="ERR_SimpleProgramNotAnExecutable" xml:space="preserve">
    <value>Program using top-level statements must be an executable.</value>
  </data>
  <data name="ERR_InvalidFuncPointerReturnTypeModifier" xml:space="preserve">
    <value>'{0}' is not a valid function pointer return type modifier. Valid modifiers are 'ref' and 'ref readonly'.</value>
  </data>
  <data name="ERR_DupReturnTypeMod" xml:space="preserve">
    <value>A return type can only have one '{0}' modifier.</value>
  </data>
  <data name="ERR_BadFuncPointerParamModifier" xml:space="preserve">
    <value>'{0}' cannot be used as a modifier on a function pointer parameter.</value>
  </data>
  <data name="ERR_BadFuncPointerArgCount" xml:space="preserve">
    <value>Function pointer '{0}' does not take {1} arguments</value>
  </data>
  <data name="ERR_MethFuncPtrMismatch" xml:space="preserve">
    <value>No overload for '{0}' matches function pointer '{1}'</value>
  </data>
  <data name="ERR_FuncPtrRefMismatch" xml:space="preserve">
    <value>Ref mismatch between '{0}' and function pointer '{1}'</value>
  </data>
  <data name="ERR_FuncPtrMethMustBeStatic" xml:space="preserve">
    <value>Cannot create a function pointer for '{0}' because it is not a static method</value>
  </data>
  <data name="ERR_AddressOfMethodGroupInExpressionTree" xml:space="preserve">
    <value>'&amp;' on method groups cannot be used in expression trees</value>
  </data>
  <data name="ERR_WrongFuncPtrCallingConvention" xml:space="preserve">
    <value>Calling convention of '{0}' is not compatible with '{1}'.</value>
  </data>
  <data name="ERR_MissingAddressOf" xml:space="preserve">
    <value>Cannot convert method group to function pointer (Are you missing a '&amp;'?)</value>
  </data>
  <data name="ERR_CannotUseReducedExtensionMethodInAddressOf" xml:space="preserve">
    <value>Cannot use an extension method with a receiver as the target of a '&amp;' operator.</value>
  </data>
  <data name="ERR_CannotUseFunctionPointerAsFixedLocal" xml:space="preserve">
    <value>The type of a local declared in a fixed statement cannot be a function pointer type.</value>
  </data>
  <data name="ERR_UnsupportedCallingConvention" xml:space="preserve">
    <value>The calling convention of '{0}' is not supported by the language.</value>
  </data>
  <data name="ERR_RuntimeDoesNotSupportUnmanagedDefaultCallConv" xml:space="preserve">
    <value>The target runtime doesn't support extensible or runtime-environment default calling conventions.</value>
  </data>
  <data name="NotSameNumberParameterTypesAndRefKinds" xml:space="preserve">
    <value>Given {0} parameter types and {1} parameter ref kinds. These arrays must have the same length.</value>
  </data>
  <data name="OutIsNotValidForReturn" xml:space="preserve">
    <value>'RefKind.Out' is not a valid ref kind for a return type.</value>
  </data>
  <data name="CallingConventionTypesRequireUnmanaged" xml:space="preserve">
    <value>Passing '{0}' is not valid unless '{1}' is 'SignatureCallingConvention.Unmanaged'.</value>
  </data>
  <data name="CallingConventionTypeIsInvalid" xml:space="preserve">
    <value>Cannot use '{0}' as a calling convention modifier.</value>
  </data>
  <data name="ERR_CannotConvertAddressOfToDelegate" xml:space="preserve">
    <value>Cannot convert &amp;method group '{0}' to delegate type '{1}'.</value>
  </data>
  <data name="ERR_AddressOfToNonFunctionPointer" xml:space="preserve">
    <value>Cannot convert &amp;method group '{0}' to non-function pointer type '{1}'.</value>
  </data>
  <data name="ERR_CannotSpecifyManagedWithUnmanagedSpecifiers" xml:space="preserve">
    <value>'managed' calling convention cannot be combined with unmanaged calling convention specifiers.</value>
  </data>
  <data name="ERR_FeatureNotAvailableInVersion9" xml:space="preserve">
    <value>Feature '{0}' is not available in C# 9.0. Please use language version {1} or greater.</value>
  </data>
  <data name="ERR_FeatureNotAvailableInVersion10" xml:space="preserve">
    <value>Feature '{0}' is not available in C# 10.0. Please use language version {1} or greater.</value>
  </data>
  <data name="ERR_FeatureNotAvailableInVersion11" xml:space="preserve">
    <value>Feature '{0}' is not available in C# 11.0. Please use language version {1} or greater.</value>
  </data>
  <data name="ERR_FeatureNotAvailableInVersion12" xml:space="preserve">
    <value>Feature '{0}' is not available in C# 12.0. Please use language version {1} or greater.</value>
  </data>
  <data name="ERR_FeatureNotAvailableInVersion13" xml:space="preserve">
    <value>Feature '{0}' is not available in C# 13.0. Please use language version {1} or greater.</value>
  </data>
  <data name="ERR_UnexpectedArgumentList" xml:space="preserve">
    <value>Unexpected argument list.</value>
  </data>
  <data name="ERR_UnexpectedOrMissingConstructorInitializerInRecord" xml:space="preserve">
    <value>A constructor declared in a type with parameter list must have 'this' constructor initializer.</value>
  </data>
  <data name="ERR_MultipleRecordParameterLists" xml:space="preserve">
    <value>Only a single partial type declaration may have a parameter list</value>
  </data>
  <data name="ERR_BadRecordBase" xml:space="preserve">
    <value>Records may only inherit from object or another record</value>
  </data>
  <data name="ERR_BadInheritanceFromRecord" xml:space="preserve">
    <value>Only records may inherit from records.</value>
  </data>
  <data name="ERR_BadRecordMemberForPositionalParameter" xml:space="preserve">
    <value>Record member '{0}' must be a readable instance property or field of type '{1}' to match positional parameter '{2}'.</value>
  </data>
  <data name="ERR_NoCopyConstructorInBaseType" xml:space="preserve">
    <value>No accessible copy constructor found in base type '{0}'.</value>
  </data>
  <data name="ERR_CopyConstructorMustInvokeBaseCopyConstructor" xml:space="preserve">
    <value>A copy constructor in a record must call a copy constructor of the base, or a parameterless object constructor if the record inherits from object.</value>
  </data>
  <data name="IDS_FeatureTargetTypedConditional" xml:space="preserve">
    <value>target-typed conditional expression</value>
  </data>
  <data name="ERR_NoImplicitConvTargetTypedConditional" xml:space="preserve">
    <value>Conditional expression is not valid in language version {0} because a common type was not found between '{1}' and '{2}'. To use a target-typed conversion, upgrade to language version {3} or greater.</value>
  </data>
  <data name="ERR_DoesNotOverrideMethodFromObject" xml:space="preserve">
    <value>'{0}' does not override expected method from 'object'.</value>
  </data>
  <data name="IDS_FeatureCovariantReturnsForOverrides" xml:space="preserve">
    <value>covariant returns</value>
  </data>
  <data name="ERR_RuntimeDoesNotSupportCovariantReturnsOfClasses" xml:space="preserve">
    <value>'{0}': Target runtime doesn't support covariant return types in overrides. Return type must be '{2}' to match overridden member '{1}'</value>
  </data>
  <data name="ERR_RuntimeDoesNotSupportCovariantPropertiesOfClasses" xml:space="preserve">
    <value>'{0}': Target runtime doesn't support covariant types in overrides. Type must be '{2}' to match overridden member '{1}'</value>
  </data>
  <data name="ERR_SealedAPIInRecord" xml:space="preserve">
    <value>'{0}' cannot be sealed because containing record is not sealed.</value>
  </data>
  <data name="ERR_DoesNotOverrideBaseMethod" xml:space="preserve">
    <value>'{0}' does not override expected method from '{1}'.</value>
  </data>
  <data name="WRN_ConstOutOfRangeChecked" xml:space="preserve">
    <value>Constant value '{0}' may overflow '{1}' at runtime (use 'unchecked' syntax to override)</value>
  </data>
  <data name="WRN_ConstOutOfRangeChecked_Title" xml:space="preserve">
    <value>Constant value may overflow at runtime (use 'unchecked' syntax to override)</value>
  </data>
  <data name="ERR_CloneDisallowedInRecord" xml:space="preserve">
    <value>Members named 'Clone' are disallowed in records.</value>
  </data>
  <data name="WRN_RecordNamedDisallowed" xml:space="preserve">
    <value>Types and aliases should not be named 'record'.</value>
  </data>
  <data name="WRN_RecordNamedDisallowed_Title" xml:space="preserve">
    <value>Types and aliases should not be named 'record'.</value>
  </data>
  <data name="ERR_NotOverridableAPIInRecord" xml:space="preserve">
    <value>'{0}' must allow overriding because the containing record is not sealed.</value>
  </data>
  <data name="ERR_NonPublicAPIInRecord" xml:space="preserve">
    <value>Record member '{0}' must be public.</value>
  </data>
  <data name="ERR_SignatureMismatchInRecord" xml:space="preserve">
    <value>Record member '{0}' must return '{1}'.</value>
  </data>
  <data name="ERR_NonProtectedAPIInRecord" xml:space="preserve">
    <value>Record member '{0}' must be protected.</value>
  </data>
  <data name="ERR_DoesNotOverrideBaseEqualityContract" xml:space="preserve">
    <value>'{0}' does not override expected property from '{1}'.</value>
  </data>
  <data name="ERR_StaticAPIInRecord" xml:space="preserve">
    <value>Record member '{0}' may not be static.</value>
  </data>
  <data name="ERR_CopyConstructorWrongAccessibility" xml:space="preserve">
    <value>A copy constructor '{0}' must be public or protected because the record is not sealed.</value>
  </data>
  <data name="ERR_NonPrivateAPIInRecord" xml:space="preserve">
    <value>Record member '{0}' must be private.</value>
  </data>
  <data name="WRN_PrecedenceInversion" xml:space="preserve">
    <value>Operator '{0}' cannot be used here due to precedence. Use parentheses to disambiguate.</value>
  </data>
  <data name="WRN_PrecedenceInversion_Title" xml:space="preserve">
    <value>Operator cannot be used here due to precedence.</value>
  </data>
  <data name="IDS_FeatureModuleInitializers" xml:space="preserve">
    <value>module initializers</value>
  </data>
  <data name="ERR_ModuleInitializerMethodMustBeAccessibleOutsideTopLevelType" xml:space="preserve">
    <value>Module initializer method '{0}' must be accessible at the module level</value>
  </data>
  <data name="ERR_ModuleInitializerMethodMustBeStaticParameterlessVoid" xml:space="preserve">
    <value>Module initializer method '{0}' must be static, and non-virtual, must have no parameters, and must return 'void'</value>
  </data>
  <data name="ERR_ModuleInitializerMethodAndContainingTypesMustNotBeGeneric" xml:space="preserve">
    <value>Module initializer method '{0}' must not be generic and must not be contained in a generic type</value>
  </data>
  <data name="ERR_ModuleInitializerMethodMustBeOrdinary" xml:space="preserve">
    <value>A module initializer must be an ordinary member method</value>
  </data>
  <data name="IDS_FeatureExtensionGetAsyncEnumerator" xml:space="preserve">
    <value>extension GetAsyncEnumerator</value>
  </data>
  <data name="IDS_FeatureExtensionGetEnumerator" xml:space="preserve">
    <value>extension GetEnumerator</value>
  </data>
  <data name="ERR_UnmanagedCallersOnlyRequiresStatic" xml:space="preserve">
    <value>'UnmanagedCallersOnly' can only be applied to ordinary static non-abstract, non-virtual methods or static local functions.</value>
    <comment>UnmanagedCallersOnly is not localizable.</comment>
  </data>
  <data name="ERR_InvalidUnmanagedCallersOnlyCallConv" xml:space="preserve">
    <value>'{0}' is not a valid calling convention type for 'UnmanagedCallersOnly'.</value>
    <comment>UnmanagedCallersOnly is not localizable.</comment>
  </data>
  <data name="ERR_CannotUseManagedTypeInUnmanagedCallersOnly" xml:space="preserve">
    <value>Cannot use '{0}' as a {1} type on a method attributed with 'UnmanagedCallersOnly'.</value>
    <comment>1 is the localized word for 'parameter' or 'return'. UnmanagedCallersOnly is not localizable.</comment>
  </data>
  <data name="ERR_UnmanagedCallersOnlyMethodOrTypeCannotBeGeneric" xml:space="preserve">
    <value>Methods attributed with 'UnmanagedCallersOnly' cannot have generic type parameters and cannot be declared in a generic type.</value>
    <comment>UnmanagedCallersOnly is not localizable.</comment>
  </data>
  <data name="ERR_UnmanagedCallersOnlyMethodsCannotBeCalledDirectly" xml:space="preserve">
    <value>'{0}' is attributed with 'UnmanagedCallersOnly' and cannot be called directly. Obtain a function pointer to this method.</value>
    <comment>UnmanagedCallersOnly is not localizable.</comment>
  </data>
  <data name="ERR_UnmanagedCallersOnlyMethodsCannotBeConvertedToDelegate" xml:space="preserve">
    <value>'{0}' is attributed with 'UnmanagedCallersOnly' and cannot be converted to a delegate type. Obtain a function pointer to this method.</value>
    <comment>UnmanagedCallersOnly is not localizable.</comment>
  </data>
  <data name="ERR_EntryPointCannotBeUnmanagedCallersOnly" xml:space="preserve">
    <value>Application entry points cannot be attributed with 'UnmanagedCallersOnly'.</value>
    <comment>UnmanagedCallersOnly is not localizable.</comment>
  </data>
  <data name="ERR_ModuleInitializerCannotBeUnmanagedCallersOnly" xml:space="preserve">
    <value>Module initializer cannot be attributed with 'UnmanagedCallersOnly'.</value>
    <comment>UnmanagedCallersOnly is not localizable.</comment>
  </data>
  <data name="WRN_RecordEqualsWithoutGetHashCode" xml:space="preserve">
    <value>'{0}' defines 'Equals' but not 'GetHashCode'</value>
    <comment>'GetHashCode' and 'Equals' are not localizable.</comment>
  </data>
  <data name="WRN_RecordEqualsWithoutGetHashCode_Title" xml:space="preserve">
    <value>Record defines 'Equals' but not 'GetHashCode'.</value>
    <comment>'GetHashCode' and 'Equals' are not localizable.</comment>
  </data>
  <data name="ERR_InitCannotBeReadonly" xml:space="preserve">
    <value>'init' accessors cannot be marked 'readonly'. Mark '{0}' readonly instead.</value>
  </data>
  <data name="IDS_FeatureDiscards" xml:space="preserve">
    <value>discards</value>
  </data>
  <data name="IDS_FeatureMixedDeclarationsAndExpressionsInDeconstruction" xml:space="preserve">
    <value>Mixed declarations and expressions in deconstruction</value>
  </data>
  <data name="IDS_FeatureRecordStructs" xml:space="preserve">
    <value>record structs</value>
    <comment>'record structs' is not localizable.</comment>
  </data>
  <data name="IDS_FeatureWithOnStructs" xml:space="preserve">
    <value>with on structs</value>
  </data>
  <data name="IDS_FeatureWithOnAnonymousTypes" xml:space="preserve">
    <value>with on anonymous types</value>
  </data>
  <data name="IDS_AsyncMethodBuilderOverride" xml:space="preserve">
    <value>async method builder override</value>
  </data>
  <data name="IDS_FeaturePositionalFieldsInRecords" xml:space="preserve">
    <value>positional fields in records</value>
  </data>
  <data name="IDS_FeatureParameterlessStructConstructors" xml:space="preserve">
    <value>parameterless struct constructors</value>
  </data>
  <data name="IDS_FeatureStructFieldInitializers" xml:space="preserve">
    <value>struct field initializers</value>
  </data>
  <data name="IDS_FeatureRefFields" xml:space="preserve">
    <value>ref fields</value>
  </data>
  <data name="IDS_FeatureVarianceSafetyForStaticInterfaceMembers" xml:space="preserve">
    <value>variance safety for static interface members</value>
  </data>
  <data name="IDS_FeatureCollectionExpressions" xml:space="preserve">
    <value>collection expressions</value>
  </data>
  <data name="ERR_CollectionExpressionTargetTypeNotConstructible" xml:space="preserve">
    <value>Cannot initialize type '{0}' with a collection expression because the type is not constructible.</value>
  </data>
  <data name="ERR_ExpressionTreeContainsCollectionExpression" xml:space="preserve">
    <value>An expression tree may not contain a collection expression.</value>
  </data>
  <data name="ERR_CollectionExpressionNoTargetType" xml:space="preserve">
    <value>There is no target type for the collection expression.</value>
  </data>
  <data name="ERR_CollectionBuilderAttributeMethodNotFound" xml:space="preserve">
    <value>Could not find an accessible '{0}' method with the expected signature: a static method with a single parameter of type 'ReadOnlySpan&lt;{1}&gt;' and return type '{2}'.</value>
  </data>
  <data name="ERR_CollectionBuilderNoElementType" xml:space="preserve">
    <value>'{0}' has a CollectionBuilderAttribute but no element type.</value>
  </data>
  <data name="ERR_CollectionExpressionTargetNoElementType" xml:space="preserve">
    <value>Collection expression target '{0}' has no element type.</value>
  </data>
  <data name="ERR_CollectionExpressionMissingConstructor" xml:space="preserve">
    <value>Collection expression type must have an applicable constructor that can be called with no arguments.</value>
  </data>
  <data name="ERR_CollectionExpressionMissingAdd" xml:space="preserve">
    <value>Collection expression type '{0}' must have an instance or extension method 'Add' that can be called with a single argument.</value>
  </data>
  <data name="ERR_CollectionBuilderAttributeInvalidType" xml:space="preserve">
    <value>The CollectionBuilderAttribute builder type must be a non-generic class or struct.</value>
  </data>
  <data name="ERR_CollectionBuilderAttributeInvalidMethodName" xml:space="preserve">
    <value>The CollectionBuilderAttribute method name is invalid.</value>
  </data>
  <data name="ERR_CollectionExpressionEscape" xml:space="preserve">
    <value>A collection expression of type '{0}' cannot be used in this context because it may be exposed outside of the current scope.</value>
  </data>
  <data name="INF_TooManyBoundLambdas" xml:space="preserve">
    <value>Compiling requires binding the lambda expression at least {0} times. Consider declaring the lambda expression with explicit parameter types, or if the containing method call is generic, consider using explicit type arguments.</value>
  </data>
  <data name="INF_TooManyBoundLambdas_Title" xml:space="preserve">
    <value>Compiling requires binding the lambda expression many times. Consider declaring the lambda expression with explicit parameter types, or if the containing method call is generic, consider using explicit type arguments.</value>
  </data>
  <data name="WRN_FieldIsAmbiguous" xml:space="preserve">
    <value>In language version {0}, the 'field' keyword binds to a synthesized backing field for the property. To avoid generating a synthesized backing field, and to refer to the existing member, use 'this.field' or '@field' instead.</value>
  </data>
  <data name="WRN_FieldIsAmbiguous_Title" xml:space="preserve">
    <value>The 'field' keyword binds to a synthesized backing field for the property.</value>
  </data>
  <data name="ERR_VariableDeclarationNamedField" xml:space="preserve">
    <value>In language version {0}, 'field' is a keyword within a property accessor. Rename the variable or use the identifier '@field' instead.</value>
  </data>
  <data name="ERR_EqualityContractRequiresGetter" xml:space="preserve">
    <value>Record equality contract property '{0}' must have a get accessor.</value>
  </data>
  <data name="WRN_AnalyzerReferencesFramework" xml:space="preserve">
    <value>The assembly '{0}' containing type '{1}' references .NET Framework, which is not supported.</value>
    <comment>{1} is the type that was loaded, {0} is the containing assembly.</comment>
  </data>
  <data name="WRN_AnalyzerReferencesFramework_Title" xml:space="preserve">
    <value>The loaded assembly references .NET Framework, which is not supported.</value>
  </data>
  <data name="WRN_AnalyzerReferencesNewerCompiler" xml:space="preserve">
    <value>Analyzer assembly '{0}' cannot be used because it references version '{1}' of the compiler, which is newer than the currently running version '{2}'.</value>
  </data>
  <data name="WRN_AnalyzerReferencesNewerCompiler_Title" xml:space="preserve">
    <value>Analyzer assembly cannot be used because it references a newer version of the compiler than the currently running version.</value>
  </data>
  <data name="ERR_BadFieldTypeInRecord" xml:space="preserve">
    <value>The type '{0}' may not be used for a field of a record.</value>
  </data>
  <data name="ERR_FunctionPointersCannotBeCalledWithNamedArguments" xml:space="preserve">
    <value>A function pointer cannot be called with named arguments.</value>
  </data>
  <data name="IDS_FeatureFileScopedNamespace" xml:space="preserve">
    <value>file-scoped namespace</value>
  </data>
  <data name="ERR_MultipleFileScopedNamespace" xml:space="preserve">
    <value>Source file can only contain one file-scoped namespace declaration.</value>
  </data>
  <data name="ERR_FileScopedAndNormalNamespace" xml:space="preserve">
    <value>Source file can not contain both file-scoped and normal namespace declarations.</value>
  </data>
  <data name="ERR_FileScopedNamespaceNotBeforeAllMembers" xml:space="preserve">
    <value>File-scoped namespace must precede all other members in a file.</value>
  </data>
  <data name="WRN_UnreadRecordParameter" xml:space="preserve">
    <value>Parameter '{0}' is unread. Did you forget to use it to initialize the property with that name?</value>
  </data>
  <data name="WRN_UnreadRecordParameter_Title" xml:space="preserve">
    <value>Parameter is unread. Did you forget to use it to initialize the property with that name?</value>
  </data>
  <data name="IDS_FeatureInstanceMemberInNameof" xml:space="preserve">
    <value>instance member in 'nameof'</value>
  </data>
  <data name="ERR_RecordAmbigCtor" xml:space="preserve">
    <value>The primary constructor conflicts with the synthesized copy constructor.</value>
  </data>
  <data name="IDS_FeatureLambdaAttributes" xml:space="preserve">
    <value>lambda attributes</value>
  </data>
  <data name="IDS_FeatureLambdaReturnType" xml:space="preserve">
    <value>lambda return type</value>
  </data>
  <data name="IDS_FeatureInferredDelegateType" xml:space="preserve">
    <value>inferred delegate type</value>
  </data>
  <data name="IDS_FeatureAutoDefaultStructs" xml:space="preserve">
    <value>auto default struct fields</value>
  </data>
  <data name="ERR_LineSpanDirectiveInvalidValue" xml:space="preserve">
    <value>The #line directive value is missing or out of range</value>
  </data>
  <data name="ERR_LineSpanDirectiveEndLessThanStart" xml:space="preserve">
    <value>The #line directive end position must be greater than or equal to the start position</value>
  </data>
  <data name="ERR_LineSpanDirectiveRequiresSpace" xml:space="preserve">
    <value>The #line span directive requires space before the first parenthesis, before the character offset, and before the file name</value>
  </data>
  <data name="WRN_DoNotCompareFunctionPointers" xml:space="preserve">
    <value>Comparison of function pointers might yield an unexpected result, since pointers to the same function may be distinct.</value>
  </data>
  <data name="WRN_DoNotCompareFunctionPointers_Title" xml:space="preserve">
    <value>Do not compare function pointer values</value>
  </data>
  <data name="IDS_FeatureUsingTypeAlias" xml:space="preserve">
    <value>using type alias</value>
  </data>
  <data name="ERR_BadRefInUsingAlias" xml:space="preserve">
    <value>Using alias cannot be a 'ref' type.</value>
  </data>
  <data name="ERR_BadUnsafeInUsingDirective" xml:space="preserve">
    <value>Only a 'using static' or 'using alias' can be 'unsafe'.</value>
  </data>
  <data name="ERR_BadNullableReferenceTypeInUsingAlias" xml:space="preserve">
    <value>Using alias cannot be a nullable reference type.</value>
  </data>
  <data name="ERR_FunctionPointerTypesInAttributeNotSupported" xml:space="preserve">
    <value>Using a function pointer type in this context is not supported.</value>
  </data>
  <data name="ERR_BadCallerArgumentExpressionParamWithoutDefaultValue" xml:space="preserve">
    <value>The CallerArgumentExpressionAttribute may only be applied to parameters with default values</value>
  </data>
  <data name="ERR_NoConversionForCallerArgumentExpressionParam" xml:space="preserve">
    <value>CallerArgumentExpressionAttribute cannot be applied because there are no standard conversions from type '{0}' to type '{1}'</value>
  </data>
  <data name="WRN_CallerArgumentExpressionParamForUnconsumedLocation" xml:space="preserve">
    <value>The CallerArgumentExpressionAttribute applied to parameter '{0}' will have no effect because it applies to a member that is used in contexts that do not allow optional arguments</value>
  </data>
  <data name="WRN_CallerArgumentExpressionParamForUnconsumedLocation_Title" xml:space="preserve">
    <value>The CallerArgumentExpressionAttribute will have no effect because it applies to a member that is used in contexts that do not allow optional arguments</value>
  </data>
  <data name="WRN_CallerFilePathPreferredOverCallerArgumentExpression" xml:space="preserve">
    <value>The CallerArgumentExpressionAttribute applied to parameter '{0}' will have no effect. It is overridden by the CallerFilePathAttribute.</value>
  </data>
  <data name="WRN_CallerFilePathPreferredOverCallerArgumentExpression_Title" xml:space="preserve">
    <value>The CallerArgumentExpressionAttribute will have no effect; it is overridden by the CallerFilePathAttribute</value>
  </data>
  <data name="WRN_CallerLineNumberPreferredOverCallerArgumentExpression" xml:space="preserve">
    <value>The CallerArgumentExpressionAttribute applied to parameter '{0}' will have no effect. It is overridden by the CallerLineNumberAttribute.</value>
  </data>
  <data name="WRN_CallerLineNumberPreferredOverCallerArgumentExpression_Title" xml:space="preserve">
    <value>The CallerArgumentExpressionAttribute will have no effect; it is overridden by the CallerLineNumberAttribute</value>
  </data>
  <data name="WRN_CallerMemberNamePreferredOverCallerArgumentExpression" xml:space="preserve">
    <value>The CallerArgumentExpressionAttribute applied to parameter '{0}' will have no effect. It is overridden by the CallerMemberNameAttribute.</value>
  </data>
  <data name="WRN_CallerMemberNamePreferredOverCallerArgumentExpression_Title" xml:space="preserve">
    <value>The CallerArgumentExpressionAttribute will have no effect; it is overridden by the CallerMemberNameAttribute</value>
  </data>
  <data name="WRN_CallerArgumentExpressionAttributeHasInvalidParameterName" xml:space="preserve">
    <value>The CallerArgumentExpressionAttribute applied to parameter '{0}' will have no effect. It is applied with an invalid parameter name.</value>
  </data>
  <data name="WRN_CallerArgumentExpressionAttributeHasInvalidParameterName_Title" xml:space="preserve">
    <value>The CallerArgumentExpressionAttribute is applied with an invalid parameter name.</value>
  </data>
  <data name="WRN_CallerArgumentExpressionAttributeSelfReferential" xml:space="preserve">
    <value>The CallerArgumentExpressionAttribute applied to parameter '{0}' will have no effect because it's self-referential.</value>
  </data>
  <data name="WRN_CallerArgumentExpressionAttributeSelfReferential_Title" xml:space="preserve">
    <value>The CallerArgumentExpressionAttribute applied to parameter will have no effect because it's self-refential.</value>
  </data>
  <data name="IDS_FeatureSealedToStringInRecord" xml:space="preserve">
    <value>sealed ToString in record</value>
  </data>
  <data name="ERR_InheritingFromRecordWithSealedToString" xml:space="preserve">
    <value>Inheriting from a record with a sealed 'Object.ToString' is not supported in C# {0}. Please use language version '{1}' or greater.</value>
  </data>
  <data name="IDS_FeatureListPattern" xml:space="preserve">
    <value>list pattern</value>
  </data>
  <data name="ERR_UnsupportedTypeForListPattern" xml:space="preserve">
    <value>List patterns may not be used for a value of type '{0}'.</value>
  </data>
  <data name="ERR_ListPatternRequiresLength" xml:space="preserve">
    <value>List patterns may not be used for a value of type '{0}'. No suitable 'Length' or 'Count' property was found.</value>
  </data>
  <data name="ERR_ScopedRefAndRefStructOnly" xml:space="preserve">
    <value>The 'scoped' modifier can be used for refs and ref struct values only.</value>
  </data>
  <data name="ERR_ScopedMismatchInParameterOfOverrideOrImplementation" xml:space="preserve">
    <value>The 'scoped' modifier of parameter '{0}' doesn't match overridden or implemented member.</value>
  </data>
  <data name="WRN_ScopedMismatchInParameterOfOverrideOrImplementation" xml:space="preserve">
    <value>The 'scoped' modifier of parameter '{0}' doesn't match overridden or implemented member.</value>
  </data>
  <data name="WRN_ScopedMismatchInParameterOfOverrideOrImplementation_Title" xml:space="preserve">
    <value>The 'scoped' modifier of parameter doesn't match overridden or implemented member.</value>
  </data>
  <data name="ERR_ScopedMismatchInParameterOfTarget" xml:space="preserve">
    <value>The 'scoped' modifier of parameter '{0}' doesn't match target '{1}'.</value>
  </data>
  <data name="WRN_ScopedMismatchInParameterOfTarget" xml:space="preserve">
    <value>The 'scoped' modifier of parameter '{0}' doesn't match target '{1}'.</value>
  </data>
  <data name="WRN_ScopedMismatchInParameterOfTarget_Title" xml:space="preserve">
    <value>The 'scoped' modifier of parameter doesn't match target.</value>
  </data>
  <data name="ERR_ScopedMismatchInParameterOfPartial" xml:space="preserve">
    <value>The 'scoped' modifier of parameter '{0}' doesn't match partial definition.</value>
  </data>
  <data name="ERR_FixedFieldMustNotBeRef" xml:space="preserve">
    <value>A fixed field must not be a ref field.</value>
  </data>
  <data name="ERR_RefFieldCannotReferToRefStruct" xml:space="preserve">
    <value>A ref field cannot refer to a ref struct.</value>
  </data>
  <data name="ERR_RefFieldInNonRefStruct" xml:space="preserve">
    <value>A ref field can only be declared in a ref struct.</value>
  </data>
  <data name="WRN_UseDefViolationPropertySupportedVersion" xml:space="preserve">
    <value>Auto-implemented property '{0}' is read before being explicitly assigned, causing a preceding implicit assignment of 'default'.</value>
  </data>
  <data name="WRN_UseDefViolationPropertySupportedVersion_Title" xml:space="preserve">
    <value>Auto-implemented property is read before being explicitly assigned, causing a preceding implicit assignment of 'default'.</value>
  </data>
  <data name="WRN_UseDefViolationFieldSupportedVersion" xml:space="preserve">
    <value>Field '{0}' is read before being explicitly assigned, causing a preceding implicit assignment of 'default'.</value>
  </data>
  <data name="WRN_UseDefViolationFieldSupportedVersion_Title" xml:space="preserve">
    <value>Field is read before being explicitly assigned, causing a preceding implicit assignment of 'default'.</value>
  </data>
  <data name="WRN_UseDefViolationThisSupportedVersion" xml:space="preserve">
    <value>The 'this' object is read before all of its fields have been assigned, causing preceding implicit assignments of 'default' to non-explicitly assigned fields.</value>
  </data>
  <data name="WRN_UseDefViolationThisSupportedVersion_Title" xml:space="preserve">
    <value>The 'this' object is read before all of its fields have been assigned, causing preceding implicit assignments of 'default' to non-explicitly assigned fields.</value>
  </data>
  <data name="WRN_UnassignedThisAutoPropertySupportedVersion" xml:space="preserve">
    <value>Control is returned to caller before auto-implemented property '{0}' is explicitly assigned, causing a preceding implicit assignment of 'default'.</value>
  </data>
  <data name="WRN_UnassignedThisAutoPropertySupportedVersion_Title" xml:space="preserve">
    <value>Control is returned to caller before auto-implemented property is explicitly assigned, causing a preceding implicit assignment of 'default'.</value>
  </data>
  <data name="WRN_UnassignedThisSupportedVersion" xml:space="preserve">
    <value>Control is returned to caller before field '{0}' is explicitly assigned, causing a preceding implicit assignment of 'default'.</value>
  </data>
  <data name="WRN_UnassignedThisSupportedVersion_Title" xml:space="preserve">
    <value>Control is returned to caller before field is explicitly assigned, causing a preceding implicit assignment of 'default'.</value>
  </data>
  <data name="ERR_UseDefViolationFieldUnsupportedVersion" xml:space="preserve">
    <value>Use of possibly unassigned field '{0}'. Consider updating to language version '{1}' to auto-default the field.</value>
  </data>
  <data name="ERR_UseDefViolationPropertyUnsupportedVersion" xml:space="preserve">
    <value>Use of possibly unassigned auto-implemented property '{0}'. Consider updating to language version '{1}' to auto-default the property.</value>
  </data>
  <data name="WRN_UseDefViolationFieldUnsupportedVersion" xml:space="preserve">
    <value>Use of possibly unassigned field '{0}'. Consider updating to language version '{1}' to auto-default the field.</value>
  </data>
  <data name="WRN_UseDefViolationFieldUnsupportedVersion_Title" xml:space="preserve">
    <value>Use of possibly unassigned field. Consider updating the language version to auto-default the field.</value>
  </data>
  <data name="WRN_UseDefViolationPropertyUnsupportedVersion" xml:space="preserve">
    <value>Use of possibly unassigned auto-implemented property '{0}'. Consider updating to language version '{1}' to auto-default the property.</value>
  </data>
  <data name="WRN_UseDefViolationPropertyUnsupportedVersion_Title" xml:space="preserve">
    <value>Use of possibly unassigned auto-implemented property. Consider updating the language version to auto-default the property.</value>
  </data>
  <data name="ERR_UnsupportedTypeForSlicePattern" xml:space="preserve">
    <value>Slice patterns may not be used for a value of type '{0}'.</value>
  </data>
  <data name="ERR_MisplacedSlicePattern" xml:space="preserve">
    <value>Slice patterns may only be used once and directly inside a list pattern.</value>
  </data>
  <data name="ERR_HiddenPositionalMember" xml:space="preserve">
    <value>The positional member '{0}' found corresponding to this parameter is hidden.</value>
  </data>
  <data name="IDS_FeatureImprovedInterpolatedStrings" xml:space="preserve">
    <value>interpolated string handlers</value>
  </data>
  <data name="ERR_InterpolatedStringHandlerMethodReturnMalformed" xml:space="preserve">
    <value>Interpolated string handler method '{0}' is malformed. It does not return 'void' or 'bool'.</value>
    <comment>void and bool are keywords</comment>
  </data>
  <data name="ERR_InterpolatedStringHandlerMethodReturnInconsistent" xml:space="preserve">
    <value>Interpolated string handler method '{0}' has inconsistent return type. Expected to return '{1}'.</value>
  </data>
  <data name="ERR_InvalidNameInSubpattern" xml:space="preserve">
    <value>Identifier or a simple member access expected.</value>
  </data>
  <data name="IDS_FeatureExtendedPropertyPatterns" xml:space="preserve">
    <value>extended property patterns</value>
  </data>
  <data name="IDS_FeatureGlobalUsing" xml:space="preserve">
    <value>global using directive</value>
  </data>
  <data name="ERR_GlobalUsingInNamespace" xml:space="preserve">
    <value>A global using directive cannot be used in a namespace declaration.</value>
  </data>
  <data name="ERR_GlobalUsingOutOfOrder" xml:space="preserve">
    <value>A global using directive must precede all non-global using directives.</value>
  </data>
  <data name="ERR_NullInvalidInterpolatedStringHandlerArgumentName" xml:space="preserve">
    <value>null is not a valid parameter name. To get access to the receiver of an instance method, use the empty string as the parameter name.</value>
  </data>
  <data name="ERR_NotInstanceInvalidInterpolatedStringHandlerArgumentName" xml:space="preserve">
    <value>'{0}' is not an instance method, the receiver cannot be an interpolated string handler argument.</value>
  </data>
  <data name="ERR_InvalidInterpolatedStringHandlerArgumentName" xml:space="preserve">
    <value>'{0}' is not a valid parameter name from '{1}'.</value>
  </data>
  <data name="ERR_TypeIsNotAnInterpolatedStringHandlerType" xml:space="preserve">
    <value>'{0}' is not an interpolated string handler type.</value>
  </data>
  <data name="WRN_ParameterOccursAfterInterpolatedStringHandlerParameter" xml:space="preserve">
    <value>Parameter '{0}' occurs after '{1}' in the parameter list, but is used as an argument for interpolated string handler conversions. This will require the caller to reorder parameters with named arguments at the call site. Consider putting the interpolated string handler parameter after all arguments involved.</value>
  </data>
  <data name="WRN_ParameterOccursAfterInterpolatedStringHandlerParameter_Title" xml:space="preserve">
    <value>Parameter to interpolated string handler conversion occurs after handler parameter</value>
  </data>
  <data name="ERR_CannotUseSelfAsInterpolatedStringHandlerArgument" xml:space="preserve">
    <value>InterpolatedStringHandlerArgumentAttribute arguments cannot refer to the parameter the attribute is used on.</value>
    <comment>InterpolatedStringHandlerArgumentAttribute is a type name and should not be translated.</comment>
  </data>
  <data name="ERR_InterpolatedStringHandlerArgumentAttributeMalformed" xml:space="preserve">
    <value>The InterpolatedStringHandlerArgumentAttribute applied to parameter '{0}' is malformed and cannot be interpreted. Construct an instance of '{1}' manually.</value>
    <comment>InterpolatedStringHandlerArgumentAttribute is a type name and should not be translated.</comment>
  </data>
  <data name="ERR_InterpolatedStringHandlerArgumentLocatedAfterInterpolatedString" xml:space="preserve">
    <value>Parameter '{0}' is an argument to the interpolated string handler conversion on parameter '{1}', but the corresponding argument is specified after the interpolated string expression. Reorder the arguments to move '{0}' before '{1}'.</value>
  </data>
  <data name="ERR_InterpolatedStringHandlerArgumentOptionalNotSpecified" xml:space="preserve">
    <value>Parameter '{0}' is not explicitly provided, but is used as an argument to the interpolated string handler conversion on parameter '{1}'. Specify the value of '{0}' before '{1}'.</value>
  </data>
  <data name="ERR_ExpressionTreeContainsInterpolatedStringHandlerConversion" xml:space="preserve">
    <value>An expression tree may not contain an interpolated string handler conversion.</value>
  </data>
  <data name="ERR_InterpolatedStringHandlerCreationCannotUseDynamic" xml:space="preserve">
    <value>An interpolated string handler construction cannot use dynamic. Manually construct an instance of '{0}'.</value>
  </data>
  <data name="ERR_NonPublicParameterlessStructConstructor" xml:space="preserve">
    <value>The parameterless struct constructor must be 'public'.</value>
  </data>
  <data name="IDS_FeatureStaticAbstractMembersInInterfaces" xml:space="preserve">
    <value>static abstract members in interfaces</value>
  </data>
  <data name="ERR_RuntimeDoesNotSupportStaticAbstractMembersInInterfaces" xml:space="preserve">
    <value>Target runtime doesn't support static abstract members in interfaces.</value>
  </data>
  <data name="ERR_GenericConstraintNotSatisfiedInterfaceWithStaticAbstractMembers" xml:space="preserve">
    <value>The interface '{0}' cannot be used as type argument. Static member '{1}' does not have a most specific implementation in the interface.</value>
  </data>
  <data name="ERR_BadAbstractUnaryOperatorSignature" xml:space="preserve">
    <value>The parameter of a unary operator must be the containing type, or its type parameter constrained to it.</value>
  </data>
  <data name="ERR_BadAbstractIncDecSignature" xml:space="preserve">
    <value>The parameter type for ++ or -- operator must be the containing type, or its type parameter constrained to it.</value>
  </data>
  <data name="ERR_BadAbstractIncDecRetType" xml:space="preserve">
    <value>The return type for ++ or -- operator must either match the parameter type, or be derived from the parameter type, or be the containing type's type parameter constrained to it unless the parameter type is a different type parameter.</value>
  </data>
  <data name="ERR_BadAbstractBinaryOperatorSignature" xml:space="preserve">
    <value>One of the parameters of a binary operator must be the containing type, or its type parameter constrained to it.</value>
  </data>
  <data name="ERR_BadAbstractShiftOperatorSignature" xml:space="preserve">
    <value>The first operand of an overloaded shift operator must have the same type as the containing type or its type parameter constrained to it</value>
  </data>
  <data name="ERR_BadAbstractStaticMemberAccess" xml:space="preserve">
    <value>A static virtual or abstract interface member can be accessed only on a type parameter.</value>
  </data>
  <data name="ERR_ExpressionTreeContainsAbstractStaticMemberAccess" xml:space="preserve">
    <value>An expression tree may not contain an access of static virtual or abstract interface member</value>
  </data>
  <data name="ERR_CloseUnimplementedInterfaceMemberNotStatic" xml:space="preserve">
    <value>'{0}' does not implement static interface member '{1}'. '{2}' cannot implement the interface member because it is not static.</value>
  </data>
  <data name="ERR_RuntimeDoesNotSupportStaticAbstractMembersInInterfacesForMember" xml:space="preserve">
    <value>'{0}' cannot implement interface member '{1}' in type '{2}' because the target runtime doesn't support static abstract members in interfaces.</value>
  </data>
  <data name="ERR_ExplicitImplementationOfOperatorsMustBeStatic" xml:space="preserve">
    <value>Explicit implementation of a user-defined operator '{0}' must be declared static</value>
  </data>
  <data name="ERR_AbstractConversionNotInvolvingContainedType" xml:space="preserve">
    <value>User-defined conversion in an interface must convert to or from a type parameter on the enclosing type constrained to the enclosing type</value>
  </data>
  <data name="ERR_InterfaceImplementedByUnmanagedCallersOnlyMethod" xml:space="preserve">
    <value>'UnmanagedCallersOnly' method '{0}' cannot implement interface member '{1}' in type '{2}'</value>
    <comment>UnmanagedCallersOnly is not localizable.</comment>
  </data>
  <data name="HDN_DuplicateWithGlobalUsing" xml:space="preserve">
    <value>The using directive for '{0}' appeared previously as global using</value>
  </data>
  <data name="HDN_DuplicateWithGlobalUsing_Title" xml:space="preserve">
    <value>The using directive appeared previously as global using</value>
  </data>
  <data name="ERR_BuilderAttributeDisallowed" xml:space="preserve">
    <value>The AsyncMethodBuilder attribute is disallowed on anonymous methods without an explicit return type.</value>
  </data>
  <data name="ERR_SimpleProgramIsEmpty" xml:space="preserve">
    <value>At least one top-level statement must be non-empty.</value>
  </data>
  <data name="ERR_LineDoesNotStartWithSameWhitespace" xml:space="preserve">
    <value>Line does not start with the same whitespace as the closing line of the raw string literal.</value>
  </data>
  <data name="ERR_RawStringNotInDirectives" xml:space="preserve">
    <value>Raw string literals are not allowed in preprocessor directives.</value>
  </data>
  <data name="ERR_RawStringDelimiterOnOwnLine" xml:space="preserve">
    <value>Raw string literal delimiter must be on its own line.</value>
  </data>
  <data name="ERR_TooManyQuotesForRawString" xml:space="preserve">
    <value>The raw string literal does not start with enough quote characters to allow this many consecutive quote characters as content.</value>
  </data>
  <data name="ERR_TooManyOpenBracesForRawString" xml:space="preserve">
    <value>The interpolated raw string literal does not start with enough '$' characters to allow this many consecutive opening braces as content.</value>
  </data>
  <data name="ERR_TooManyCloseBracesForRawString" xml:space="preserve">
    <value>The interpolated raw string literal does not start with enough '$' characters to allow this many consecutive closing braces as content.</value>
  </data>
  <data name="ERR_NotEnoughQuotesForRawString" xml:space="preserve">
    <value>Not enough quotes for raw string literal.</value>
  </data>
  <data name="ERR_NotEnoughCloseBracesForRawString" xml:space="preserve">
    <value>The interpolation must end with the same number of closing braces as the number of '$' characters that the raw string literal started with.</value>
  </data>
  <data name="ERR_IllegalAtSequence" xml:space="preserve">
    <value>Sequence of '@' characters is not allowed. A verbatim string or identifier can only have one '@' character and a raw string cannot have any.</value>
  </data>
  <data name="ERR_StringMustStartWithQuoteCharacter" xml:space="preserve">
    <value>String must start with quote character: "</value>
  </data>
  <data name="ERR_UnterminatedRawString" xml:space="preserve">
    <value>Unterminated raw string literal.</value>
  </data>
  <data name="IDS_FeatureRawStringLiterals" xml:space="preserve">
    <value>raw string literals</value>
  </data>
  <data name="ERR_RawStringInVerbatimInterpolatedStrings" xml:space="preserve">
    <value>Multi-line raw string literals are only allowed in verbatim interpolated strings.</value>
  </data>
  <data name="ERR_RawStringMustContainContent" xml:space="preserve">
    <value>Multi-line raw string literals must contain at least one line of content.</value>
  </data>
  <data name="ERR_NewlinesAreNotAllowedInsideANonVerbatimInterpolatedString" xml:space="preserve">
    <value>Newlines inside a non-verbatim interpolated string are not supported in C# {0}. Please use language version {1} or greater.</value>
  </data>
  <data name="IDS_FeatureGenericAttributes" xml:space="preserve">
    <value>generic attributes</value>
  </data>
  <data name="WRN_InterpolatedStringHandlerArgumentAttributeIgnoredOnLambdaParameters" xml:space="preserve">
    <value>InterpolatedStringHandlerArgument has no effect when applied to lambda parameters and will be ignored at the call site.</value>
  </data>
  <data name="WRN_InterpolatedStringHandlerArgumentAttributeIgnoredOnLambdaParameters_Title" xml:space="preserve">
    <value>InterpolatedStringHandlerArgument has no effect when applied to lambda parameters and will be ignored at the call site.</value>
  </data>
  <data name="ERR_LambdaWithAttributesToExpressionTree" xml:space="preserve">
    <value>A lambda expression with attributes cannot be converted to an expression tree</value>
  </data>
  <data name="ERR_RecordStructConstructorCallsDefaultConstructor" xml:space="preserve">
    <value>A constructor declared in a 'struct' with parameter list must have a 'this' initializer that calls the primary constructor or an explicitly declared constructor.</value>
  </data>
  <data name="ERR_StructHasInitializersAndNoDeclaredConstructor" xml:space="preserve">
    <value>A 'struct' with field initializers must include an explicitly declared constructor.</value>
  </data>
  <data name="ERR_PatternSpanCharCannotBeStringNull" xml:space="preserve">
    <value>A string 'null' constant is not supported as a pattern for '{0}'. Use an empty string instead.</value>
  </data>
  <data name="WRN_CompileTimeCheckedOverflow" xml:space="preserve">
    <value>The operation may overflow '{0}' at runtime (use 'unchecked' syntax to override)</value>
  </data>
  <data name="WRN_CompileTimeCheckedOverflow_Title" xml:space="preserve">
    <value>The operation may overflow at runtime (use 'unchecked' syntax to override)</value>
  </data>
  <data name="ERR_CannotUseRefInUnmanagedCallersOnly" xml:space="preserve">
    <value>Cannot use 'ref', 'in', or 'out' in the signature of a method attributed with 'UnmanagedCallersOnly'.</value>
  </data>
  <data name="IDS_FeatureNewLinesInInterpolations" xml:space="preserve">
    <value>newlines in interpolations</value>
  </data>
  <data name="ERR_InterpolatedStringsReferencingInstanceCannotBeInObjectInitializers" xml:space="preserve">
    <value>Interpolated string handler conversions that reference the instance being indexed cannot be used in indexer member initializers.</value>
  </data>
  <data name="ERR_CannotBeMadeNullable" xml:space="preserve">
    <value>'{0}' cannot be made nullable.</value>
  </data>
  <data name="WRN_LowerCaseTypeName" xml:space="preserve">
    <value>The type name '{0}' only contains lower-cased ascii characters. Such names may become reserved for the language.</value>
  </data>
  <data name="WRN_LowerCaseTypeName_Title" xml:space="preserve">
    <value>The type name only contains lower-cased ascii characters. Such names may become reserved for the language.</value>
  </data>
  <data name="ERR_RequiredNameDisallowed" xml:space="preserve">
    <value>Types and aliases cannot be named 'required'.</value>
  </data>
  <data name="IDS_FeatureRequiredMembers" xml:space="preserve">
    <value>required members</value>
  </data>
  <data name="ERR_OverrideMustHaveRequired" xml:space="preserve">
    <value>'{0}' must be required because it overrides required member '{1}'</value>
  </data>
  <data name="ERR_RequiredMemberCannotBeHidden" xml:space="preserve">
    <value>Required member '{0}' cannot be hidden by '{1}'.</value>
  </data>
  <data name="ERR_RequiredMemberCannotBeLessVisibleThanContainingType" xml:space="preserve">
    <value>Required member '{0}' cannot be less visible or have a setter less visible than the containing type '{1}'.</value>
  </data>
  <data name="ERR_ExplicitRequiredMember" xml:space="preserve">
    <value>Do not use 'System.Runtime.CompilerServices.RequiredMemberAttribute'. Use the 'required' keyword on required fields and properties instead.</value>
  </data>
  <data name="ERR_RequiredMemberMustBeSettable" xml:space="preserve">
    <value>Required member '{0}' must be settable.</value>
  </data>
  <data name="ERR_RequiredMemberMustBeSet" xml:space="preserve">
    <value>Required member '{0}' must be set in the object initializer or attribute constructor.</value>
  </data>
  <data name="ERR_RequiredMembersMustBeAssignedValue" xml:space="preserve">
    <value>Required member '{0}' must be assigned a value, it cannot use a nested member or collection initializer.</value>
  </data>
  <data name="ERR_RequiredMembersInvalid" xml:space="preserve">
    <value>The required members list for '{0}' is malformed and cannot be interpreted.</value>
  </data>
  <data name="ERR_RequiredMembersBaseTypeInvalid" xml:space="preserve">
    <value>The required members list for the base type '{0}' is malformed and cannot be interpreted. To use this constructor, apply the 'SetsRequiredMembers' attribute.</value>
  </data>
  <data name="ERR_LineContainsDifferentWhitespace" xml:space="preserve">
    <value>Line contains different whitespace than the closing line of the raw string literal: '{0}' versus '{1}'</value>
  </data>
  <data name="ERR_NoEnumConstraint" xml:space="preserve">
    <value>Keyword 'enum' cannot be used as a constraint. Did you mean 'struct, System.Enum'?</value>
  </data>
  <data name="ERR_NoDelegateConstraint" xml:space="preserve">
    <value>Keyword 'delegate' cannot be used as a constraint. Did you mean 'System.Delegate'?</value>
  </data>
  <data name="ERR_MisplacedRecord" xml:space="preserve">
    <value>Unexpected keyword 'record'. Did you mean 'record struct' or 'record class'?</value>
  </data>
  <data name="IDS_FeatureCheckedUserDefinedOperators" xml:space="preserve">
    <value>checked user-defined operators</value>
  </data>
  <data name="ERR_OperatorCantBeChecked" xml:space="preserve">
    <value>User-defined operator '{0}' cannot be declared checked</value>
  </data>
  <data name="ERR_ImplicitConversionOperatorCantBeChecked" xml:space="preserve">
    <value>An 'implicit' user-defined conversion operator cannot be declared checked</value>
  </data>
  <data name="ERR_CheckedOperatorNeedsMatch" xml:space="preserve">
    <value>The operator '{0}' requires a matching non-checked version of the operator to also be defined</value>
  </data>
  <data name="ERR_CannotBeConvertedToUtf8" xml:space="preserve">
    <value>The input string cannot be converted into the equivalent UTF-8 byte representation. {0}</value>
  </data>
  <data name="IDS_FeatureUtf8StringLiterals" xml:space="preserve">
    <value>UTF-8 string literals</value>
  </data>
  <data name="ERR_ExpressionTreeContainsUtf8StringLiterals" xml:space="preserve">
    <value>An expression tree may not contain UTF-8 string conversion or literal.</value>
  </data>
  <data name="ERR_ChainingToSetsRequiredMembersRequiresSetsRequiredMembers" xml:space="preserve">
    <value>This constructor must add 'SetsRequiredMembers' because it chains to a constructor that has that attribute.</value>
  </data>
  <data name="ERR_NewConstraintCannotHaveRequiredMembers" xml:space="preserve">
    <value>'{2}' cannot satisfy the 'new()' constraint on parameter '{1}' in the generic type or or method '{0}' because '{2}' has required members.</value>
  </data>
  <data name="ERR_FileTypeDisallowedInSignature" xml:space="preserve">
    <value>File-local type '{0}' cannot be used in a member signature in non-file-local type '{1}'.</value>
  </data>
  <data name="ERR_FileTypeNoExplicitAccessibility" xml:space="preserve">
    <value>File-local type '{0}' cannot use accessibility modifiers.</value>
  </data>
  <data name="ERR_FileTypeBase" xml:space="preserve">
    <value>File-local type '{0}' cannot be used as a base type of non-file-local type '{1}'.</value>
  </data>
  <data name="ERR_FileTypeNested" xml:space="preserve">
    <value>File-local type '{0}' must be defined in a top level type; '{0}' is a nested type.</value>
  </data>
  <data name="ERR_FilePathCannotBeConvertedToUtf8" xml:space="preserve">
    <value>File-local type '{0}' cannot be used because the containing file path cannot be converted into the equivalent UTF-8 byte representation. {1}</value>
  </data>
  <data name="ERR_GlobalUsingStaticFileType" xml:space="preserve">
    <value>File-local type '{0}' cannot be used in a 'global using static' directive.</value>
  </data>
  <data name="ERR_FileTypeNameDisallowed" xml:space="preserve">
    <value>Types and aliases cannot be named 'file'.</value>
  </data>
  <data name="ERR_FileTypeNonUniquePath" xml:space="preserve">
    <value>File-local type '{0}' must be declared in a file with a unique path. Path '{1}' is used in multiple files.</value>
  </data>
  <data name="IDS_FeatureUnsignedRightShift" xml:space="preserve">
    <value>unsigned right shift</value>
  </data>
  <data name="IDS_FeatureRelaxedShiftOperator" xml:space="preserve">
    <value>relaxed shift operator</value>
  </data>
  <data name="ERR_UnsupportedCompilerFeature" xml:space="preserve">
    <value>'{0}' requires compiler feature '{1}', which is not supported by this version of the C# compiler.</value>
  </data>
  <data name="WRN_ObsoleteMembersShouldNotBeRequired" xml:space="preserve">
    <value>Required member '{0}' should not be attributed with 'ObsoleteAttribute' unless the containing type is obsolete or all constructors are obsolete.</value>
  </data>
  <data name="WRN_ObsoleteMembersShouldNotBeRequired_Title" xml:space="preserve">
    <value>Members attributed with 'ObsoleteAttribute' should not be required unless the containing type is obsolete or all constructors are obsolete.</value>
  </data>
  <data name="ERR_RefReturningPropertiesCannotBeRequired" xml:space="preserve">
    <value>Ref returning properties cannot be required.</value>
  </data>
  <data name="ERR_MisplacedUnchecked" xml:space="preserve">
    <value>Unexpected keyword 'unchecked'</value>
  </data>
  <data name="ERR_ImplicitImplementationOfInaccessibleInterfaceMember" xml:space="preserve">
    <value>'{0}' does not implement interface member '{1}'. '{2}' cannot implicitly implement an inaccessible member.</value>
  </data>
  <data name="ERR_ScriptsAndSubmissionsCannotHaveRequiredMembers" xml:space="preserve">
    <value>Required members are not allowed on the top level of a script or submission.</value>
  </data>
  <data name="ERR_BadAbstractEqualityOperatorSignature" xml:space="preserve">
    <value>One of the parameters of an equality, or inequality operator declared in interface '{0}' must be a type parameter on '{0}' constrained to '{0}'</value>
  </data>
  <data name="ERR_BadBinaryReadOnlySpanConcatenation" xml:space="preserve">
    <value>Operator '{0}' cannot be applied to operands of type '{1}' and '{2}' that are not UTF-8 byte representations</value>
  </data>
  <data name="ERR_ImplicitlyTypedDefaultParameter" xml:space="preserve">
    <value>Implicitly typed lambda parameter '{0}' cannot have a default value.</value>
  </data>
  <data name="ERR_ImplicitlyTypedParamsParameter" xml:space="preserve">
    <value>Implicitly typed lambda parameter '{0}' cannot have the 'params' modifier.</value>
  </data>
  <data name="WRN_OptionalParamValueMismatch" xml:space="preserve">
    <value>Parameter {0} has default value '{1:10}' in lambda but '{2:10}' in the target delegate type.</value>
  </data>
  <data name="WRN_OptionalParamValueMismatch_Title" xml:space="preserve">
    <value>The default parameter value does not match in the target delegate type.</value>
  </data>
  <data name="IDS_FeatureFileTypes" xml:space="preserve">
    <value>file types</value>
  </data>
  <data name="ERR_CannotMatchOnINumberBase" xml:space="preserve">
    <value>Cannot use a numeric constant or relational pattern on '{0}' because it inherits from or extends 'INumberBase&lt;T&gt;'. Consider using a type pattern to narrow to a specific numeric type.</value>
  </data>
  <data name="IDS_ArrayAccess" xml:space="preserve">
    <value>array access</value>
  </data>
  <data name="IDS_PointerElementAccess" xml:space="preserve">
    <value>pointer element access</value>
  </data>
  <data name="ERR_ScopedTypeNameDisallowed" xml:space="preserve">
    <value>Types and aliases cannot be named 'scoped'.</value>
  </data>
  <data name="ERR_UnscopedRefAttributeUnsupportedTarget" xml:space="preserve">
    <value>UnscopedRefAttribute cannot be applied to this parameter because it is unscoped by default.</value>
  </data>
  <data name="ERR_UnscopedRefAttributeUnsupportedMemberTarget" xml:space="preserve">
    <value>UnscopedRefAttribute can only be applied to struct or virtual interface instance methods and properties, and cannot be applied to constructors or init-only members.</value>
  </data>
  <data name="ERR_UnscopedRefAttributeInterfaceImplementation" xml:space="preserve">
    <value>UnscopedRefAttribute cannot be applied to an interface implementation because implemented member '{0}' doesn't have this attribute.</value>
  </data>
  <data name="ERR_UnrecognizedRefSafetyRulesAttributeVersion" xml:space="preserve">
    <value>'{0}' is defined in a module with an unrecognized RefSafetyRulesAttribute version, expecting '11'.</value>
  </data>
  <data name="ERR_RuntimeDoesNotSupportRefFields" xml:space="preserve">
    <value>Target runtime doesn't support ref fields.</value>
  </data>
  <data name="ERR_ExplicitScopedRef" xml:space="preserve">
    <value>Do not use 'System.Runtime.CompilerServices.ScopedRefAttribute'. Use the 'scoped' keyword instead.</value>
  </data>
  <data name="WRN_DuplicateAnalyzerReference" xml:space="preserve">
    <value>Analyzer reference '{0}' specified multiple times</value>
  </data>
  <data name="WRN_DuplicateAnalyzerReference_Title" xml:space="preserve">
    <value>Analyzer reference specified multiple times</value>
  </data>
  <data name="ERR_FileLocalDuplicateNameInNS" xml:space="preserve">
    <value>The namespace '{1}' already contains a definition for '{0}' in this file.</value>
  </data>
  <data name="ERR_UnscopedScoped" xml:space="preserve">
    <value>UnscopedRefAttribute cannot be applied to parameters that have a 'scoped' modifier.</value>
  </data>
  <data name="ERR_RefReadOnlyWrongOrdering" xml:space="preserve">
    <value>'readonly' modifier must be specified after 'ref'.</value>
  </data>
  <data name="ERR_ScopedDiscard" xml:space="preserve">
    <value>The 'scoped' modifier cannot be used with discard.</value>
  </data>
  <data name="ERR_DeconstructVariableCannotBeByRef" xml:space="preserve">
    <value>A deconstruction variable cannot be declared as a ref local</value>
  </data>
  <data name="IDS_FeatureLambdaOptionalParameters" xml:space="preserve">
    <value>lambda optional parameters</value>
  </data>
  <data name="IDS_FeatureLambdaParamsArray" xml:space="preserve">
    <value>lambda params array</value>
  </data>
  <data name="WRN_ParamsArrayInLambdaOnly" xml:space="preserve">
    <value>Parameter {0} has params modifier in lambda but not in target delegate type.</value>
  </data>
  <data name="WRN_ParamsArrayInLambdaOnly_Title" xml:space="preserve">
    <value>Parameter has params modifier in lambda but not in target delegate type.</value>
  </data>
  <data name="IDS_FeaturePrimaryConstructors" xml:space="preserve">
    <value>primary constructors</value>
  </data>
  <data name="ERR_InvalidPrimaryConstructorParameterReference" xml:space="preserve">
    <value>Cannot use primary constructor parameter '{0}' in this context.</value>
  </data>
  <data name="ERR_AmbiguousPrimaryConstructorParameterAsColorColorReceiver" xml:space="preserve">
    <value>Identifier '{0}' is ambiguous between type '{1}' and parameter '{2}' in this context.</value>
  </data>
  <data name="WRN_CapturedPrimaryConstructorParameterPassedToBase" xml:space="preserve">
    <value>Parameter '{0}' is captured into the state of the enclosing type and its value is also passed to the base constructor. The value might be captured by the base class as well.</value>
  </data>
  <data name="WRN_CapturedPrimaryConstructorParameterPassedToBase_Title" xml:space="preserve">
    <value>Parameter is captured into the state of the enclosing type and its value is also passed to the base constructor. The value might be captured by the base class as well.</value>
  </data>
  <data name="ERR_AnonDelegateCantUseRefLike" xml:space="preserve">
    <value>Cannot use parameter '{0}' that has ref-like type inside an anonymous method, lambda expression, query expression, or local function</value>
  </data>
  <data name="ERR_UnsupportedPrimaryConstructorParameterCapturingRef" xml:space="preserve">
    <value>Cannot use ref, out, or in primary constructor parameter '{0}' inside an instance member</value>
  </data>
  <data name="ERR_UnsupportedPrimaryConstructorParameterCapturingRefLike" xml:space="preserve">
    <value>Cannot use primary constructor parameter '{0}' that has ref-like type inside an instance member</value>
  </data>
  <data name="ERR_AnonDelegateCantUseStructPrimaryConstructorParameterInMember" xml:space="preserve">
    <value>Anonymous methods, lambda expressions, query expressions, and local functions inside an instance member of a struct cannot access primary constructor parameter</value>
  </data>
  <data name="ERR_AnonDelegateCantUseStructPrimaryConstructorParameterCaptured" xml:space="preserve">
    <value>Anonymous methods, lambda expressions, query expressions, and local functions inside a struct cannot access primary constructor parameter also used inside an instance member</value>
  </data>
  <data name="WRN_UnreadPrimaryConstructorParameter" xml:space="preserve">
    <value>Parameter '{0}' is unread.</value>
  </data>
  <data name="WRN_UnreadPrimaryConstructorParameter_Title" xml:space="preserve">
    <value>Parameter is unread.</value>
  </data>
  <data name="ERR_AssgReadonlyPrimaryConstructorParameter" xml:space="preserve">
    <value>A primary constructor parameter of a readonly type cannot be assigned to (except in init-only setter of the type or a variable initializer)</value>
  </data>
  <data name="ERR_RefReturnReadonlyPrimaryConstructorParameter" xml:space="preserve">
    <value>A primary constructor parameter of a readonly type cannot be returned by writable reference</value>
  </data>
  <data name="ERR_RefReadonlyPrimaryConstructorParameter" xml:space="preserve">
    <value>A primary constructor parameter of a readonly type cannot be used as a ref or out value (except in init-only setter of the type or a variable initializer)</value>
  </data>
  <data name="ERR_AssgReadonlyPrimaryConstructorParameter2" xml:space="preserve">
    <value>Members of primary constructor parameter '{0}' of a readonly type cannot be modified (except in init-only setter of the type or a variable initializer)</value>
  </data>
  <data name="ERR_RefReturnReadonlyPrimaryConstructorParameter2" xml:space="preserve">
    <value>Members of primary constructor parameter '{0}' of a readonly type cannot be returned by writable reference</value>
  </data>
  <data name="ERR_RefReadonlyPrimaryConstructorParameter2" xml:space="preserve">
    <value>Members of primary constructor parameter '{0}' of a readonly type cannot be used as a ref or out value (except in init-only setter of the type or a variable initializer)</value>
  </data>
  <data name="ERR_RefReturnPrimaryConstructorParameter" xml:space="preserve">
    <value>Cannot return primary constructor parameter '{0}' by reference.</value>
  </data>
  <data name="ERR_StructLayoutCyclePrimaryConstructorParameter" xml:space="preserve">
    <value>Struct primary constructor parameter '{0}' of type '{1}' causes a cycle in the struct layout</value>
  </data>
  <data name="ERR_UnexpectedParameterList" xml:space="preserve">
    <value>Unexpected parameter list.</value>
  </data>
  <data name="WRN_AddressOfInAsync" xml:space="preserve">
    <value>The '&amp;' operator should not be used on parameters or local variables in async methods.</value>
  </data>
  <data name="WRN_AddressOfInAsync_Title" xml:space="preserve">
    <value>The '&amp;' operator should not be used on parameters or local variables in async methods.</value>
  </data>
  <data name="WRN_ByValArraySizeConstRequired" xml:space="preserve">
    <value>Attribute parameter 'SizeConst' must be specified.</value>
  </data>
  <data name="WRN_ByValArraySizeConstRequired_Title" xml:space="preserve">
    <value>Attribute parameter 'SizeConst' must be specified.</value>
  </data>
  <data name="ERR_BadStaticAfterUnsafe" xml:space="preserve">
    <value>'static' modifier must precede 'unsafe' modifier.</value>
  </data>
  <data name="ERR_BadCaseInSwitchArm" xml:space="preserve">
    <value>A switch expression arm does not begin with a 'case' keyword.</value>
  </data>
  <data name="ERR_InterceptorsFeatureNotEnabled" xml:space="preserve">
    <value>The 'interceptors' feature is not enabled in this namespace. Add '{0}' to your project.</value>
  </data>
  <data name="ERR_InterceptorGlobalNamespace" xml:space="preserve">
    <value>An interceptor cannot be declared in the global namespace.</value>
  </data>
  <data name="ERR_InterceptableMethodMustBeOrdinary" xml:space="preserve">
    <value>Cannot intercept '{0}' because it is not an invocation of an ordinary member method.</value>
  </data>
  <data name="ERR_InterceptorContainingTypeCannotBeGeneric" xml:space="preserve">
    <value>Method '{0}' cannot be used as an interceptor because its containing type has type parameters.</value>
  </data>
  <data name="ERR_InterceptorArityNotCompatible" xml:space="preserve">
    <value>Method '{0}' must be non-generic or have arity {1} to match '{2}'.</value>
  </data>
  <data name="ERR_InterceptorCannotBeGeneric" xml:space="preserve">
    <value>Method '{0}' must be non-generic to match '{1}'.</value>
  </data>
  <data name="ERR_InterceptorPathNotInCompilation" xml:space="preserve">
    <value>Cannot intercept: compilation does not contain a file with path '{0}'.</value>
  </data>
  <data name="ERR_InterceptorPathNotInCompilationWithCandidate" xml:space="preserve">
    <value>Cannot intercept: compilation does not contain a file with path '{0}'. Did you mean to use path '{1}'?</value>
  </data>
  <data name="ERR_InterceptorPathNotInCompilationWithUnmappedCandidate" xml:space="preserve">
    <value>Cannot intercept: Path '{0}' is unmapped. Expected mapped path '{1}'.</value>
  </data>
  <data name="ERR_InterceptorLineOutOfRange" xml:space="preserve">
    <value>The given file has '{0}' lines, which is fewer than the provided line number '{1}'.</value>
  </data>
  <data name="ERR_InterceptorCharacterOutOfRange" xml:space="preserve">
    <value>The given line is '{0}' characters long, which is fewer than the provided character number '{1}'.</value>
  </data>
  <data name="ERR_InterceptorLineCharacterMustBePositive" xml:space="preserve">
    <value>Line and character numbers provided to InterceptsLocationAttribute must be positive.</value>
  </data>
  <data name="ERR_InterceptorPositionBadToken" xml:space="preserve">
    <value>The provided line and character number does not refer to an interceptable method name, but rather to token '{0}'.</value>
  </data>
  <data name="ERR_InterceptorMustReferToStartOfTokenPosition" xml:space="preserve">
    <value>The provided line and character number does not refer to the start of token '{0}'. Did you mean to use line '{1}' and character '{2}'?</value>
  </data>
  <data name="ERR_InterceptorSignatureMismatch" xml:space="preserve">
    <value>Cannot intercept method '{0}' with interceptor '{1}' because the signatures do not match.</value>
  </data>
  <data name="WRN_InterceptorSignatureMismatch" xml:space="preserve">
    <value>Intercepting a call to '{0}' with interceptor '{1}', but the signatures do not match.</value>
  </data>
  <data name="WRN_InterceptorSignatureMismatch_Title" xml:space="preserve">
    <value>Signatures of interceptable and interceptor methods do not match.</value>
  </data>
  <data name="ERR_InterceptorMethodMustBeOrdinary" xml:space="preserve">
    <value>An interceptor method must be an ordinary member method.</value>
  </data>
  <data name="ERR_InterceptorMustHaveMatchingThisParameter" xml:space="preserve">
    <value>Interceptor must have a 'this' parameter matching parameter '{0}' on '{1}'.</value>
  </data>
  <data name="ERR_InterceptorMustNotHaveThisParameter" xml:space="preserve">
    <value>Interceptor must not have a 'this' parameter because '{0}' does not have a 'this' parameter.</value>
  </data>
  <data name="ERR_InterceptorFilePathCannotBeNull" xml:space="preserve">
    <value>Interceptor cannot have a 'null' file path.</value>
  </data>
  <data name="ERR_InterceptorNameNotInvoked" xml:space="preserve">
    <value>Possible method name '{0}' cannot be intercepted because it is not being invoked.</value>
  </data>
  <data name="ERR_InterceptorNonUniquePath" xml:space="preserve">
    <value>Cannot intercept a call in file with path '{0}' because multiple files in the compilation have this path.</value>
  </data>
  <data name="ERR_DuplicateInterceptor" xml:space="preserve">
    <value>The indicated call is intercepted multiple times.</value>
  </data>
  <data name="ERR_InterceptorNotAccessible" xml:space="preserve">
    <value>Cannot intercept call with '{0}' because it is not accessible within '{1}'.</value>
  </data>
  <data name="ERR_InterceptorScopedMismatch" xml:space="preserve">
    <value>Cannot intercept call to '{0}' with '{1}' because of a difference in 'scoped' modifiers or '[UnscopedRef]' attributes.</value>
  </data>
  <data name="ERR_ConstantValueOfTypeExpected" xml:space="preserve">
    <value>A constant value of type '{0}' is expected</value>
  </data>
  <data name="ERR_UnsupportedPrimaryConstructorParameterCapturingRefAny" xml:space="preserve">
    <value>Cannot use primary constructor parameter of type '{0}' inside an instance member</value>
  </data>
  <data name="WRN_NullabilityMismatchInParameterTypeOnInterceptor" xml:space="preserve">
    <value>Nullability of reference types in type of parameter '{0}' doesn't match interceptable method '{1}'.</value>
  </data>
  <data name="WRN_NullabilityMismatchInParameterTypeOnInterceptor_Title" xml:space="preserve">
    <value>Nullability of reference types in type of parameter doesn't match interceptable method.</value>
  </data>
  <data name="WRN_NullabilityMismatchInReturnTypeOnInterceptor" xml:space="preserve">
    <value>Nullability of reference types in return type doesn't match interceptable method '{0}'.</value>
  </data>
  <data name="WRN_NullabilityMismatchInReturnTypeOnInterceptor_Title" xml:space="preserve">
    <value>Nullability of reference types in return type doesn't match interceptable method.</value>
  </data>
  <data name="ERR_InterceptorCannotInterceptNameof" xml:space="preserve">
    <value>A nameof operator cannot be intercepted.</value>
  </data>
  <data name="ERR_InterceptorCannotUseUnmanagedCallersOnly" xml:space="preserve">
    <value>An interceptor cannot be marked with 'UnmanagedCallersOnlyAttribute'.</value>
  </data>
  <data name="ERR_BadUsingStaticType" xml:space="preserve">
    <value>'{0}' type is not valid for 'using static'. Only a class, struct, interface, enum, delegate, or namespace can be used.</value>
  </data>
  <data name="ERR_SymbolDefinedInAssembly" xml:space="preserve">
    <value>'{0}' is defined in assembly '{1}'.</value>
  </data>
  <data name="WRN_CapturedPrimaryConstructorParameterInFieldInitializer" xml:space="preserve">
    <value>Parameter '{0}' is captured into the state of the enclosing type and its value is also used to initialize a field, property, or event.</value>
  </data>
  <data name="WRN_CapturedPrimaryConstructorParameterInFieldInitializer_Title" xml:space="preserve">
    <value>Parameter is captured into the state of the enclosing type and its value is also used to initialize a field, property, or event.</value>
  </data>
  <data name="ERR_InlineArrayConversionToSpanNotSupported" xml:space="preserve">
    <value>Cannot convert expression to '{0}' because it is not an assignable variable</value>
  </data>
  <data name="ERR_InlineArrayConversionToReadOnlySpanNotSupported" xml:space="preserve">
    <value>Cannot convert expression to '{0}' because it may not be passed or returned by reference</value>
  </data>
  <data name="IDS_FeatureInlineArrays" xml:space="preserve">
    <value>inline arrays</value>
  </data>
  <data name="ERR_InlineArrayIndexOutOfRange" xml:space="preserve">
    <value>Index is outside the bounds of the inline array</value>
  </data>
  <data name="ERR_InvalidInlineArrayLength" xml:space="preserve">
    <value>Inline array length must be greater than 0.</value>
  </data>
  <data name="ERR_InvalidInlineArrayLayout" xml:space="preserve">
    <value>Inline array struct must not have explicit layout.</value>
  </data>
  <data name="ERR_InvalidInlineArrayFields" xml:space="preserve">
    <value>Inline array struct must declare one and only one instance field.</value>
  </data>
  <data name="ERR_ExpressionTreeContainsInlineArrayOperation" xml:space="preserve">
    <value>An expression tree may not contain an inline array access or conversion</value>
  </data>
  <data name="ERR_RuntimeDoesNotSupportInlineArrayTypes" xml:space="preserve">
    <value>Target runtime doesn't support inline array types.</value>
  </data>
  <data name="ERR_InlineArrayBadIndex" xml:space="preserve">
    <value>Elements of an inline array type can be accessed only with a single argument implicitly convertible to 'int', 'System.Index', or 'System.Range'.</value>
  </data>
  <data name="ERR_NamedArgumentForInlineArray" xml:space="preserve">
    <value>An inline array access may not have a named argument specifier</value>
  </data>
  <data name="WRN_PrimaryConstructorParameterIsShadowedAndNotPassedToBase" xml:space="preserve">
    <value>Primary constructor parameter '{0}' is shadowed by a member from base.</value>
  </data>
  <data name="WRN_PrimaryConstructorParameterIsShadowedAndNotPassedToBase_Title" xml:space="preserve">
    <value>Primary constructor parameter is shadowed by a member from base</value>
  </data>
  <data name="ERR_InlineArrayUnsupportedElementFieldModifier" xml:space="preserve">
    <value>Inline array element field cannot be declared as required, readonly, volatile, or as a fixed size buffer.</value>
  </data>
  <data name="WRN_InlineArrayIndexerNotUsed" xml:space="preserve">
    <value>Inline array indexer will not be used for element access expression.</value>
  </data>
  <data name="WRN_InlineArrayIndexerNotUsed_Title" xml:space="preserve">
    <value>Inline array indexer will not be used for element access expression.</value>
  </data>
  <data name="WRN_InlineArraySliceNotUsed" xml:space="preserve">
    <value>Inline array 'Slice' method will not be used for element access expression.</value>
  </data>
  <data name="WRN_InlineArraySliceNotUsed_Title" xml:space="preserve">
    <value>Inline array 'Slice' method will not be used for element access expression.</value>
  </data>
  <data name="WRN_InlineArrayConversionOperatorNotUsed" xml:space="preserve">
    <value>Inline array conversion operator will not be used for conversion from expression of the declaring type.</value>
  </data>
  <data name="WRN_InlineArrayConversionOperatorNotUsed_Title" xml:space="preserve">
    <value>Inline array conversion operator will not be used for conversion from expression of the declaring type.</value>
  </data>
  <data name="WRN_InlineArrayNotSupportedByLanguage" xml:space="preserve">
    <value>'Inline arrays' language feature is not supported for an inline array type that is not valid as a type argument, or has element type that is not valid as a type argument.</value>
  </data>
  <data name="WRN_InlineArrayNotSupportedByLanguage_Title" xml:space="preserve">
    <value>'Inline arrays' language feature is not supported for an inline array type that is not valid as a type argument, or has element type that is not valid as a type argument.</value>
  </data>
  <data name="ERR_InlineArrayForEachNotSupported" xml:space="preserve">
    <value>foreach statement on an inline array of type '{0}' is not supported</value>
  </data>
  <data name="IDS_FeatureRefReadonlyParameters" xml:space="preserve">
    <value>ref readonly parameters</value>
  </data>
  <data name="IDS_FeatureStringEscapeCharacter" xml:space="preserve">
    <value>string escape character</value>
  </data>
  <data name="WRN_OverridingDifferentRefness" xml:space="preserve">
    <value>Reference kind modifier of parameter '{0}' doesn't match the corresponding parameter '{1}' in overridden or implemented member.</value>
  </data>
  <data name="WRN_OverridingDifferentRefness_Title" xml:space="preserve">
    <value>Reference kind modifier of parameter doesn't match the corresponding parameter in overridden or implemented member.</value>
  </data>
  <data name="WRN_HidingDifferentRefness" xml:space="preserve">
    <value>Reference kind modifier of parameter '{0}' doesn't match the corresponding parameter '{1}' in hidden member.</value>
  </data>
  <data name="WRN_HidingDifferentRefness_Title" xml:space="preserve">
    <value>Reference kind modifier of parameter doesn't match the corresponding parameter in hidden member.</value>
  </data>
  <data name="WRN_TargetDifferentRefness" xml:space="preserve">
    <value>Reference kind modifier of parameter '{0}' doesn't match the corresponding parameter '{1}' in target.</value>
  </data>
  <data name="WRN_TargetDifferentRefness_Title" xml:space="preserve">
    <value>Reference kind modifier of parameter doesn't match the corresponding parameter in target.</value>
  </data>
  <data name="WRN_UseDefViolationRefField" xml:space="preserve">
    <value>Ref field '{0}' should be ref-assigned before use.</value>
  </data>
  <data name="WRN_UseDefViolationRefField_Title" xml:space="preserve">
    <value>Ref field should be ref-assigned before use.</value>
  </data>
  <data name="WRN_CollectionExpressionRefStructMayAllocate" xml:space="preserve">
    <value>Collection expression of type '{0}' may incur unexpected heap allocations. Consider explicitly creating an array, then converting to '{0}' to make the allocation explicit.</value>
  </data>
  <data name="WRN_CollectionExpressionRefStructMayAllocate_Title" xml:space="preserve">
    <value>Collection expression may incur unexpected heap allocations. Consider explicitly creating an array, then converting to the final type to make the allocation explicit.</value>
  </data>
  <data name="WRN_CollectionExpressionRefStructSpreadMayAllocate" xml:space="preserve">
    <value>Collection expression of type '{0}' may incur unexpected heap allocations due to the use of '..' spreads. Consider explicitly creating an array, then converting to '{0}' to make the allocation explicit.</value>
  </data>
  <data name="WRN_CollectionExpressionRefStructSpreadMayAllocate_Title" xml:space="preserve">
    <value>Collection expression may incur unexpected heap allocations due to use of '..' spreads. Consider explicitly creating an array, then converting to the final type to make the allocation explicit.</value>
  </data>
  <data name="ERR_ExpectedInterpolatedString" xml:space="preserve">
    <value>Expected interpolated string</value>
  </data>
  <data name="ERR_CollectionExpressionImmutableArray" xml:space="preserve">
    <value>This version of '{0}' cannot be used with collection expressions.</value>
  </data>
  <data name="ERR_InvalidExperimentalDiagID" xml:space="preserve">
    <value>The diagnosticId argument to the 'Experimental' attribute must be a valid identifier</value>
  </data>
  <data name="IDS_FeatureImplicitIndexerInitializer" xml:space="preserve">
    <value>implicit indexer initializer</value>
  </data>
  <data name="WRN_ConvertingLock" xml:space="preserve">
    <value>A value of type 'System.Threading.Lock' converted to a different type will use likely unintended monitor-based locking in 'lock' statement.</value>
  </data>
  <data name="WRN_ConvertingLock_Title" xml:space="preserve">
    <value>A value of type 'System.Threading.Lock' converted to a different type will use likely unintended monitor-based locking in 'lock' statement.</value>
  </data>
  <data name="IDS_FeatureLockObject" xml:space="preserve">
    <value>Lock object</value>
  </data>
  <data name="IDS_FeatureParamsCollections" xml:space="preserve">
    <value>params collections</value>
  </data>
  <data name="ERR_DynamicDispatchToParamsCollection" xml:space="preserve">
    <value>'{0}' is applicable only with expanded form of non-array params collection which is not supported during dynamic dispatch.</value>
  </data>
  <data name="ERR_CollectionInitializerInfiniteChainOfAddCalls" xml:space="preserve">
    <value>Collection initializer results in an infinite chain of instantiations of collection '{0}'.</value>
  </data>
  <data name="ERR_ParamsCollectionInfiniteChainOfConstructorCalls" xml:space="preserve">
    <value>Creation of params collection '{0}' results in an infinite chain of invocation of constructor '{1}'.</value>
  </data>
  <data name="ERR_ParamsMemberCannotBeLessVisibleThanDeclaringMember" xml:space="preserve">
    <value>Method '{0}' cannot be less visible than the member with params collection '{1}'.</value>
  </data>
  <data name="ERR_ParamsCollectionConstructorDoesntInitializeRequiredMember" xml:space="preserve">
    <value>Constructor '{0}' leaves required member '{1}' uninitialized.</value>
  </data>
  <data name="ERR_ParamsCollectionExpressionTree" xml:space="preserve">
    <value>An expression tree may not contain an expanded form of non-array params collection parameter.</value>
  </data>
  <data name="ERR_ParamsCollectionExtensionAddMethod" xml:space="preserve">
    <value>'{0}' does not contain a definition for a suitable instance 'Add' method</value>
  </data>
  <data name="ERR_ParamsCollectionMissingConstructor" xml:space="preserve">
    <value>Non-array params collection type must have an applicable constructor that can be called with no arguments.</value>
  </data>
  <data name="ERR_NoModifiersOnUsing" xml:space="preserve">
    <value>Modifiers cannot be placed on using declarations</value>
  </data>
  <data name="ERR_CannotDynamicInvokeOnExpression" xml:space="preserve">
    <value>Cannot perform a dynamic invocation on an expression with type '{0}'.</value>
  </data>
  <data name="ERR_InterceptsLocationDataInvalidFormat" xml:space="preserve">
    <value>The data argument to InterceptsLocationAttribute is not in the correct format.</value>
  </data>
  <data name="ERR_InterceptsLocationUnsupportedVersion" xml:space="preserve">
    <value>Version '{0}' of the interceptors format is not supported. The latest supported version is '1'.</value>
  </data>
  <data name="ERR_InterceptsLocationDuplicateFile" xml:space="preserve">
    <value>Cannot intercept a call in file '{0}' because it is duplicated elsewhere in the compilation.</value>
  </data>
  <data name="ERR_InterceptsLocationFileNotFound" xml:space="preserve">
    <value>Cannot intercept a call in file '{0}' because a matching file was not found in the compilation.</value>
  </data>
  <data name="ERR_InterceptsLocationDataInvalidPosition" xml:space="preserve">
    <value>The data argument to InterceptsLocationAttribute refers to an invalid position in file '{0}'.</value>
  </data>
  <data name="IDS_FeatureRefUnsafeInIteratorAsync" xml:space="preserve">
    <value>ref and unsafe in async and iterator methods</value>
  </data>
  <data name="IDS_FeatureFieldKeyword" xml:space="preserve">
    <value>field keyword</value>
  </data>
  <data name="ERR_RefLocalAcrossAwait" xml:space="preserve">
    <value>A 'ref' local cannot be preserved across 'await' or 'yield' boundary.</value>
  </data>
  <data name="ERR_BadYieldInUnsafe" xml:space="preserve">
    <value>Cannot use 'yield return' in an 'unsafe' block</value>
  </data>
  <data name="ERR_AddressOfInIterator" xml:space="preserve">
    <value>The '&amp;' operator cannot be used on parameters or local variables in iterator methods.</value>
  </data>
  <data name="IDS_FeatureRefStructInterfaces" xml:space="preserve">
    <value>ref struct interfaces</value>
  </data>
  <data name="ERR_RuntimeDoesNotSupportByRefLikeGenerics" xml:space="preserve">
    <value>Target runtime doesn't support by-ref-like generics.</value>
  </data>
  <data name="ERR_RefStructConstraintAlreadySpecified" xml:space="preserve">
    <value>'ref struct' is already specified.</value>
  </data>
  <data name="ERR_AllowsClauseMustBeLast" xml:space="preserve">
    <value>The 'allows' constraint clause must be the last constraint specified</value>
  </data>
  <data name="ERR_ClassIsCombinedWithRefStruct" xml:space="preserve">
    <value>Cannot allow ref structs for a type parameter known from other constraints to be a class</value>
  </data>
  <data name="ERR_NotRefStructConstraintNotSatisfied" xml:space="preserve">
    <value>The type '{2}' may not be a ref struct or a type parameter allowing ref structs in order to use it as parameter '{1}' in the generic type or method '{0}'</value>
  </data>
  <data name="ERR_RefStructDoesNotSupportDefaultInterfaceImplementationForMember" xml:space="preserve">
    <value>'{0}' cannot implement interface member '{1}' for ref struct '{2}'.</value>
  </data>
  <data name="ERR_BadNonVirtualInterfaceMemberAccessOnAllowsRefLike" xml:space="preserve">
    <value>A non-virtual instance interface member cannot be accessed on a type parameter that allows ref struct.</value>
  </data>
  <data name="ERR_BadAllowByRefLikeEnumerator" xml:space="preserve">
    <value>foreach statement cannot operate on enumerators of type '{0}' because it is a type parameter that allows ref struct and it is not known at compile time to implement IDisposable.</value>
  </data>
  <data name="ERR_PartialPropertyMissingImplementation" xml:space="preserve">
    <value>Partial property '{0}' must have an implementation part.</value>
  </data>
  <data name="ERR_PartialPropertyMissingDefinition" xml:space="preserve">
    <value>Partial property '{0}' must have a definition part.</value>
  </data>
  <data name="ERR_PartialPropertyDuplicateDefinition" xml:space="preserve">
    <value>A partial property may not have multiple defining declarations, and cannot be an auto-property.</value>
  </data>
  <data name="ERR_PartialPropertyDuplicateImplementation" xml:space="preserve">
    <value>A partial property may not have multiple implementing declarations</value>
  </data>
  <data name="ERR_PartialPropertyMissingAccessor" xml:space="preserve">
    <value>Property accessor '{0}' must be implemented because it is declared on the definition part</value>
  </data>
  <data name="ERR_PartialPropertyUnexpectedAccessor" xml:space="preserve">
    <value>Property accessor '{0}' does not implement any accessor declared on the definition part</value>
  </data>
  <data name="ERR_PartialPropertyInitMismatch" xml:space="preserve">
    <value>Property accessor '{0}' must be '{1}' to match the definition part</value>
  </data>
  <data name="ERR_PartialMemberTypeDifference" xml:space="preserve">
    <value>Both partial member declarations must have the same type.</value>
  </data>
  <data name="WRN_PartialMemberSignatureDifference" xml:space="preserve">
    <value>Partial member declarations '{0}' and '{1}' have signature differences.</value>
  </data>
  <data name="WRN_PartialMemberSignatureDifference_Title" xml:space="preserve">
    <value>Partial member declarations have signature differences.</value>
  </data>
  <data name="ERR_PartialPropertyRequiredDifference" xml:space="preserve">
    <value>Both partial property declarations must be required or neither may be required</value>
  </data>
  <data name="ERR_PartialPropertyDuplicateInitializer" xml:space="preserve">
    <value>A partial property cannot have an initializer on both the definition and implementation.</value>
  </data>
  <data name="IDS_FeatureAllowsRefStructConstraint" xml:space="preserve">
    <value>allows ref struct constraint</value>
  </data>
  <data name="ERR_CannotApplyOverloadResolutionPriorityToOverride" xml:space="preserve">
    <value>Cannot use 'OverloadResolutionPriorityAttribute' on an overriding member.</value>
  </data>
  <data name="ERR_CannotApplyOverloadResolutionPriorityToMember" xml:space="preserve">
    <value>Cannot use 'OverloadResolutionPriorityAttribute' on this member.</value>
  </data>
  <data name="IDS_FeatureOverloadResolutionPriority" xml:space="preserve">
    <value>overload resolution priority</value>
  </data>
  <data name="ERR_InlineArrayAttributeOnRecord" xml:space="preserve">
    <value>Attribute 'System.Runtime.CompilerServices.InlineArray' cannot be applied to a record struct.</value>
  </data>
  <data name="WRN_UninitializedNonNullableBackingField" xml:space="preserve">
    <value>Non-nullable {0} '{1}' must contain a non-null value when exiting constructor. Consider adding the 'required' modifier, or declaring the {0} as nullable, or safely handling the case where 'field' is null in the 'get' accessor.</value>
    <comment>Similar diagnostic message as 'WRN_UninitializedNonNullableField'</comment>
  </data>
  <data name="WRN_UninitializedNonNullableBackingField_Title" xml:space="preserve">
    <value>Non-nullable property must contain a non-null value when exiting constructor. Consider adding the 'required' modifier, or declaring the property as nullable, or safely handling the case where 'field' is null in the 'get' accessor.</value>
  </data>
  <data name="IDS_FeatureFirstClassSpan" xml:space="preserve">
    <value>first-class Span types</value>
  </data>
  <data name="WRN_AccessorDoesNotUseBackingField" xml:space="preserve">
    <value>The '{0}' accessor of property '{1}' should use 'field' because the other accessor is using it.</value>
  </data>
  <data name="WRN_AccessorDoesNotUseBackingField_Title" xml:space="preserve">
    <value>Property accessor should use 'field' because the other accessor is using it.</value>
  </data>
  <data name="ERR_IteratorRefLikeElementType" xml:space="preserve">
    <value>Element type of an iterator may not be a ref struct or a type parameter allowing ref structs</value>
  </data>
  <data name="IDS_FeatureSimpleLambdaParameterModifiers" xml:space="preserve">
    <value>simple lambda parameter modifiers</value>
  </data>
  <data name="WRN_UnscopedRefAttributeOldRules" xml:space="preserve">
    <value>UnscopedRefAttribute is only valid in C# 11 or later or when targeting net7.0 or later.</value>
  </data>
  <data name="WRN_UnscopedRefAttributeOldRules_Title" xml:space="preserve">
    <value>UnscopedRefAttribute is only valid in C# 11 or later or when targeting net7.0 or later.</value>
  </data>
  <data name="WRN_InterceptsLocationAttributeUnsupportedSignature" xml:space="preserve">
    <value>'InterceptsLocationAttribute(string, int, int)' is not supported. Move to 'InterceptableLocation'-based generation of these attributes instead. (https://github.com/dotnet/roslyn/issues/72133)</value>
  </data>
  <data name="WRN_InterceptsLocationAttributeUnsupportedSignature_Title" xml:space="preserve">
    <value>'InterceptsLocationAttribute(string, int, int)' is not supported. Move to 'InterceptableLocation'-based generation of these attributes instead. (https://github.com/dotnet/roslyn/issues/72133)</value>
  </data>
  <data name="ERR_DataSectionStringLiteralHashCollision" xml:space="preserve">
    <value>Cannot emit this string literal into the data section because it has XXHash128 collision with another string literal: {0}</value>
  </data>
  <data name="IDS_FeaturePartialEventsAndConstructors" xml:space="preserve">
    <value>partial events and constructors</value>
  </data>
  <data name="ERR_PartialMemberMissingImplementation" xml:space="preserve">
    <value>Partial member '{0}' must have an implementation part.</value>
  </data>
  <data name="ERR_PartialMemberMissingDefinition" xml:space="preserve">
    <value>Partial member '{0}' must have a definition part.</value>
  </data>
  <data name="ERR_PartialMemberDuplicateDefinition" xml:space="preserve">
    <value>Partial member '{0}' may not have multiple defining declarations.</value>
  </data>
  <data name="ERR_PartialMemberDuplicateImplementation" xml:space="preserve">
    <value>Partial member '{0}' may not have multiple implementing declarations.</value>
  </data>
  <data name="ERR_PartialEventInitializer" xml:space="preserve">
    <value>'{0}': partial event cannot have initializer</value>
  </data>
  <data name="ERR_PartialConstructorInitializer" xml:space="preserve">
    <value>'{0}': only the implementing declaration of a partial constructor can have an initializer</value>
  </data>
  <data name="IDS_FeatureNullConditionalAssignment" xml:space="preserve">
    <value>null conditional assignment</value>
  </data>
  <data name="IDS_FeatureExtensions" xml:space="preserve">
    <value>extensions</value>
  </data>
  <data name="ERR_ExtensionDisallowsName" xml:space="preserve">
    <value>Extension declarations may not have a name.</value>
  </data>
  <data name="ERR_ExtensionDisallowsMember" xml:space="preserve">
    <value>Extension declarations can include only methods or properties</value>
  </data>
  <data name="ERR_BadExtensionContainingType" xml:space="preserve">
    <value>Extensions must be declared in a top-level, non-generic, static class</value>
  </data>
  <data name="ERR_ExtensionParameterDisallowsDefaultValue" xml:space="preserve">
    <value>The receiver parameter of an extension cannot have a default value</value>
  </data>
  <data name="ERR_ReceiverParameterOnlyOne" xml:space="preserve">
    <value>An extension container can have only one receiver parameter</value>
  </data>
  <data name="ERR_ExtensionResolutionFailed" xml:space="preserve">
    <value>'{0}' does not contain a definition for '{1}' and no accessible extension member '{1}' for receiver of type '{0}' could be found (are you missing a using directive or an assembly reference?)</value>
  </data>
  <data name="ERR_ReceiverParameterSameNameAsTypeParameter" xml:space="preserve">
    <value>'{0}': a receiver parameter cannot have the same name as an extension container type parameter</value>
  </data>
  <data name="ERR_LocalSameNameAsExtensionTypeParameter" xml:space="preserve">
    <value>'{0}': a parameter, local variable, or local function cannot have the same name as an extension container type parameter</value>
  </data>
  <data name="ERR_TypeParameterSameNameAsExtensionTypeParameter" xml:space="preserve">
    <value>Type parameter '{0}' has the same name as an extension container type parameter</value>
  </data>
  <data name="ERR_LocalSameNameAsExtensionParameter" xml:space="preserve">
    <value>'{0}': a parameter, local variable, or local function cannot have the same name as an extension parameter</value>
  </data>
  <data name="ERR_ValueParameterSameNameAsExtensionParameter" xml:space="preserve">
    <value>'value': an automatically-generated parameter name conflicts with an extension parameter name</value>
  </data>
  <data name="ERR_TypeParameterSameNameAsExtensionParameter" xml:space="preserve">
    <value>Type parameter '{0}' has the same name as an extension parameter</value>
  </data>
  <data name="ERR_InvalidExtensionParameterReference" xml:space="preserve">
    <value>Cannot use extension parameter '{0}' in this context.</value>
  </data>
  <data name="ERR_ValueParameterSameNameAsExtensionTypeParameter" xml:space="preserve">
    <value>'value': an automatically-generated parameter name conflicts with an extension type parameter name</value>
  </data>
  <data name="ERR_UnderspecifiedExtension" xml:space="preserve">
    <value>The extended type '{0}' must reference all the type parameters declared by the extension, but type parameter '{1}' is not referenced.</value>
  </data>
  <data name="ERR_ExpressionTreeContainsExtensionPropertyAccess" xml:space="preserve">
    <value>An expression tree may not contain an extension property access</value>
  </data>
<<<<<<< HEAD
  <data name="IDS_FeatureUserDefinedCompoundAssignmentOperators" xml:space="preserve">
    <value>user-defined compound assignment operators</value>
  </data>
  <data name="ERR_OperatorsMustBePublic" xml:space="preserve">
    <value>User-defined operator '{0}' must be declared public</value>
  </data>
  <data name="ERR_BadIncrementOpArgs" xml:space="preserve">
    <value>Overloaded instance increment operator '{0}' must take no parameters</value>
  </data>
  <data name="ERR_OperatorMustReturnVoid" xml:space="preserve">
    <value>The return type for this operator must be void</value>
  </data>
  <data name="ERR_CloseUnimplementedInterfaceMemberOperatorMismatch" xml:space="preserve">
    <value>'{0}' does not implement interface member '{1}'. '{2}' cannot implement '{1}' because one of them is not an operator.</value>
  </data>
  <data name="ERR_OperatorMismatchOnOverride" xml:space="preserve">
    <value>'{0}': cannot override inherited member '{1}' because one of them is not an operator.</value>
  </data>
  <data name="ERR_BadCompoundAssignmentOpArgs" xml:space="preserve">
    <value>Overloaded compound assignment operator '{0}' takes one parameter</value>
=======
  <data name="ERR_PPIgnoredFollowsToken" xml:space="preserve">
    <value>'#:' directives cannot be after first token in file</value>
  </data>
  <data name="ERR_PPIgnoredNeedsFileBasedProgram" xml:space="preserve">
    <value>'#:' directives can be only used in file-based programs ('-features:FileBasedProgram')</value>
  </data>
  <data name="ERR_PPIgnoredFollowsIf" xml:space="preserve">
    <value>'#:' directives cannot be after '#if' directive</value>
  </data>
  <data name="ERR_ProtectedInExtension" xml:space="preserve">
    <value>'{0}': new protected member declared in an extension block</value>
  </data>
  <data name="ERR_InstanceMemberWithUnnamedExtensionsParameter" xml:space="preserve">
    <value>'{0}': cannot declare instance members in an extension block with an unnamed receiver parameter</value>
  </data>
  <data name="ERR_InitInExtension" xml:space="preserve">
    <value>'{0}': cannot declare init-only accessors in an extension block</value>
  </data>
  <data name="ERR_ModifierOnUnnamedReceiverParameter" xml:space="preserve">
    <value>Cannot use modifiers on the unnamed receiver parameter of extension block</value>
  </data>
  <data name="ERR_ExtensionTypeNameDisallowed" xml:space="preserve">
    <value>Types and aliases cannot be named 'extension'.</value>
>>>>>>> 6a183333
  </data>
</root><|MERGE_RESOLUTION|>--- conflicted
+++ resolved
@@ -8134,7 +8134,30 @@
   <data name="ERR_ExpressionTreeContainsExtensionPropertyAccess" xml:space="preserve">
     <value>An expression tree may not contain an extension property access</value>
   </data>
-<<<<<<< HEAD
+  <data name="ERR_PPIgnoredFollowsToken" xml:space="preserve">
+    <value>'#:' directives cannot be after first token in file</value>
+  </data>
+  <data name="ERR_PPIgnoredNeedsFileBasedProgram" xml:space="preserve">
+    <value>'#:' directives can be only used in file-based programs ('-features:FileBasedProgram')</value>
+  </data>
+  <data name="ERR_PPIgnoredFollowsIf" xml:space="preserve">
+    <value>'#:' directives cannot be after '#if' directive</value>
+  </data>
+  <data name="ERR_ProtectedInExtension" xml:space="preserve">
+    <value>'{0}': new protected member declared in an extension block</value>
+  </data>
+  <data name="ERR_InstanceMemberWithUnnamedExtensionsParameter" xml:space="preserve">
+    <value>'{0}': cannot declare instance members in an extension block with an unnamed receiver parameter</value>
+  </data>
+  <data name="ERR_InitInExtension" xml:space="preserve">
+    <value>'{0}': cannot declare init-only accessors in an extension block</value>
+  </data>
+  <data name="ERR_ModifierOnUnnamedReceiverParameter" xml:space="preserve">
+    <value>Cannot use modifiers on the unnamed receiver parameter of extension block</value>
+  </data>
+  <data name="ERR_ExtensionTypeNameDisallowed" xml:space="preserve">
+    <value>Types and aliases cannot be named 'extension'.</value>
+  </data>
   <data name="IDS_FeatureUserDefinedCompoundAssignmentOperators" xml:space="preserve">
     <value>user-defined compound assignment operators</value>
   </data>
@@ -8155,30 +8178,5 @@
   </data>
   <data name="ERR_BadCompoundAssignmentOpArgs" xml:space="preserve">
     <value>Overloaded compound assignment operator '{0}' takes one parameter</value>
-=======
-  <data name="ERR_PPIgnoredFollowsToken" xml:space="preserve">
-    <value>'#:' directives cannot be after first token in file</value>
-  </data>
-  <data name="ERR_PPIgnoredNeedsFileBasedProgram" xml:space="preserve">
-    <value>'#:' directives can be only used in file-based programs ('-features:FileBasedProgram')</value>
-  </data>
-  <data name="ERR_PPIgnoredFollowsIf" xml:space="preserve">
-    <value>'#:' directives cannot be after '#if' directive</value>
-  </data>
-  <data name="ERR_ProtectedInExtension" xml:space="preserve">
-    <value>'{0}': new protected member declared in an extension block</value>
-  </data>
-  <data name="ERR_InstanceMemberWithUnnamedExtensionsParameter" xml:space="preserve">
-    <value>'{0}': cannot declare instance members in an extension block with an unnamed receiver parameter</value>
-  </data>
-  <data name="ERR_InitInExtension" xml:space="preserve">
-    <value>'{0}': cannot declare init-only accessors in an extension block</value>
-  </data>
-  <data name="ERR_ModifierOnUnnamedReceiverParameter" xml:space="preserve">
-    <value>Cannot use modifiers on the unnamed receiver parameter of extension block</value>
-  </data>
-  <data name="ERR_ExtensionTypeNameDisallowed" xml:space="preserve">
-    <value>Types and aliases cannot be named 'extension'.</value>
->>>>>>> 6a183333
   </data>
 </root>