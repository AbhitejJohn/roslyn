--- conflicted
+++ resolved
@@ -5625,7 +5625,147 @@
   <data name="IDS_FeatureIndexingMovableFixedBuffers" xml:space="preserve">
     <value>indexing movable fixed buffers</value>
   </data>
-<<<<<<< HEAD
+  <data name="ERR_CantUseInOrOutInArglist" xml:space="preserve">
+    <value>__arglist cannot have an argument passed by 'in' or 'out'</value>
+  </data>
+  <data name="SyntaxTreeNotFound" xml:space="preserve">
+    <value>SyntaxTree is not part of the compilation</value>
+  </data>
+  <data name="ERR_OutVariableCannotBeByRef" xml:space="preserve">
+    <value>An out variable cannot be declared as a ref local</value>
+  </data>
+  <data name="IDS_FeatureCoalesceAssignmentExpression" xml:space="preserve">
+    <value>coalescing assignment</value>
+  </data>
+  <data name="CannotCreateConstructedFromConstructed" xml:space="preserve">
+    <value>Cannot create constructed generic type from another constructed generic type.</value>
+  </data>
+  <data name="CannotCreateConstructedFromNongeneric" xml:space="preserve">
+    <value>Cannot create constructed generic type from non-generic type.</value>
+  </data>
+  <data name="WRN_DefaultLiteralConvertedToNullIsNotIntended" xml:space="preserve">
+    <value>'default' is converted to 'null', not 'default({0})'</value>
+  </data>
+  <data name="WRN_DefaultLiteralConvertedToNullIsNotIntended_Title" xml:space="preserve">
+    <value>'default' is converted to 'null'</value>
+  </data>
+  <data name="IDS_FeatureUnconstrainedTypeParameterInNullCoalescingOperator" xml:space="preserve">
+    <value>unconstrained type parameters in null coalescing operator</value>
+  </data>
+  <data name="WRN_NullabilityMismatchInConstraintsOnImplicitImplementation" xml:space="preserve">
+    <value>Nullability in constraints for type parameter '{0}' of method '{1}' doesn't match the constraints for type parameter '{2}' of interface method '{3}'. Consider using an explicit interface implementation instead.</value>
+  </data>
+  <data name="WRN_NullabilityMismatchInConstraintsOnImplicitImplementation_Title" xml:space="preserve">
+    <value>Nullability in constraints for type parameter doesn't match the constraints for type parameter in implicitly implemented interface method'.</value>
+  </data>
+  <data name="WRN_NullabilityMismatchInTypeParameterReferenceTypeConstraint" xml:space="preserve">
+    <value>The type '{2}' cannot be used as type parameter '{1}' in the generic type or method '{0}'. Nullability of type argument '{2}' doesn't match 'class' constraint.</value>
+  </data>
+  <data name="WRN_NullabilityMismatchInTypeParameterReferenceTypeConstraint_Title" xml:space="preserve">
+    <value>The type cannot be used as type parameter in the generic type or method. Nullability of type argument doesn't match 'class' constraint.</value>
+  </data>
+  <data name="IDS_FeatureObjectGenericTypeConstraint" xml:space="preserve">
+    <value>object generic type constraint</value>
+  </data>
+  <data name="ERR_TripleDotNotAllowed" xml:space="preserve">
+    <value>Unexpected character sequence '...'</value>
+  </data>
+  <data name="IDS_FeatureIndexOperator" xml:space="preserve">
+    <value>index operator</value>
+  </data>
+  <data name="IDS_FeatureRangeOperator" xml:space="preserve">
+    <value>range operator</value>
+  </data>
+  <data name="IDS_FeatureStaticLocalFunctions" xml:space="preserve">
+    <value>static local functions</value>
+  </data>
+  <data name="ERR_BadDynamicAwaitForEach" xml:space="preserve">
+    <value>Cannot use a collection of dynamic type in an asynchronous foreach</value>
+  </data>
+  <data name="ERR_NullableDirectiveQualifierExpected" xml:space="preserve">
+    <value>Expected 'enable', 'safeonly', 'disable', or 'restore'</value>
+  </data>
+  <data name="ERR_ExpressionTreeCantContainRefStruct" xml:space="preserve">
+    <value>Expression tree cannot contain value of ref struct or restricted type '{0}'.</value>
+  </data>
+  <data name="ERR_ElseCannotStartStatement" xml:space="preserve">
+    <value>'else' cannot start a statement.</value>
+  </data>
+  <data name="ERR_ExpressionTreeCantContainNullCoalescingAssignment" xml:space="preserve">
+    <value>An expression tree may not contain a null coalescing assignment</value>
+  </data>
+  <data name="ERR_BadNullableContextOption" xml:space="preserve">
+    <value>Invalid option '{0}' for /nullable; must be 'disable', 'enable', 'safeonly', 'warnings' or 'safeonlywarnings'</value>
+  </data>
+  <data name="ERR_SwitchGoverningExpressionRequiresParens" xml:space="preserve">
+    <value>Parentheses are required around the switch governing expression.</value>
+  </data>
+  <data name="ERR_TupleElementNameMismatch" xml:space="preserve">
+    <value>The name '{0}' does not identify tuple element '{1}'.</value>
+  </data>
+  <data name="ERR_DeconstructParameterNameMismatch" xml:space="preserve">
+    <value>The name '{0}' does not match the corresponding 'Deconstruct' parameter '{1}'.</value>
+  </data>
+  <data name="ERR_IsPatternImpossible" xml:space="preserve">
+    <value>An expression of type '{0}' can never match the provided pattern.</value>
+  </data>
+  <data name="WRN_GivenExpressionNeverMatchesPattern" xml:space="preserve">
+    <value>The given expression never matches the provided pattern.</value>
+  </data>
+  <data name="WRN_GivenExpressionNeverMatchesPattern_Title" xml:space="preserve">
+    <value>The given expression never matches the provided pattern.</value>
+  </data>
+  <data name="WRN_GivenExpressionAlwaysMatchesConstant" xml:space="preserve">
+    <value>The given expression always matches the provided constant.</value>
+  </data>
+  <data name="WRN_GivenExpressionAlwaysMatchesConstant_Title" xml:space="preserve">
+    <value>The given expression always matches the provided constant.</value>
+  </data>
+  <data name="ERR_FeatureNotAvailableInVersion8_0" xml:space="preserve">
+    <value>Feature '{0}' is not available in C# 8.0. Please use language version {1} or greater.</value>
+  </data>
+  <data name="ERR_PointerTypeInPatternMatching" xml:space="preserve">
+    <value>Pattern-matching is not permitted for pointer types.</value>
+  </data>
+  <data name="ERR_ArgumentNameInITuplePattern" xml:space="preserve">
+    <value>Element names are not permitted when pattern-matching via 'System.Runtime.CompilerServices.ITuple'.</value>
+  </data>
+  <data name="ERR_DiscardPatternInSwitchStatement" xml:space="preserve">
+    <value>The discard pattern is not permitted as a case label in a switch statement. Use 'case var _:' for a discard pattern, or 'case @_:' for a constant named '_'.</value>
+  </data>
+  <data name="WRN_NullabilityMismatchInExplicitlyImplementedInterface" xml:space="preserve">
+    <value>Nullability of reference types in explicit interface specifier doesn't match interface implemented by the type.</value>
+  </data>
+  <data name="WRN_NullabilityMismatchInExplicitlyImplementedInterface_Title" xml:space="preserve">
+    <value>Nullability of reference types in explicit interface specifier doesn't match interface implemented by the type.</value>
+  </data>
+  <data name="WRN_NullabilityMismatchInInterfaceImplementedByBase" xml:space="preserve">
+    <value>'{0}' does not implement interface member '{1}'. Nullability of reference types in interface implemented by the base type doesn't match.</value>
+  </data>
+  <data name="WRN_NullabilityMismatchInInterfaceImplementedByBase_Title" xml:space="preserve">
+    <value>Type does not implement interface member. Nullability of reference types in interface implemented by the base type doesn't match.</value>
+  </data>
+  <data name="WRN_DuplicateInterfaceWithNullabilityMismatchInBaseList" xml:space="preserve">
+    <value>'{0}' is already listed in the interface list on type '{1}' with different nullability of reference types.</value>
+  </data>
+  <data name="WRN_DuplicateInterfaceWithNullabilityMismatchInBaseList_Title" xml:space="preserve">
+    <value>Interface is already listed in the interface list with different nullability of reference types.</value>
+  </data>
+  <data name="ERR_DuplicateExplicitImpl" xml:space="preserve">
+    <value>'{0}' is explicitly implemented more than once.</value>
+  </data>
+  <data name="ERR_UsingVarInSwitchCase" xml:space="preserve">
+    <value>A using variable cannot be used directly within a switch section (consider using braces). </value>
+  </data>
+  <data name="ERR_GoToForwardJumpOverUsingVar" xml:space="preserve">
+    <value>A goto cannot jump to a location after a using declaration.</value>
+  </data>
+  <data name="ERR_GoToBackwardJumpOverUsingVar" xml:space="preserve">
+    <value>A goto cannot jump to a location before a using declaration within the same block.</value>
+  </data>
+  <data name="IDS_FeatureUsingDeclarations" xml:space="preserve">
+    <value>using declarations</value>
+  </data>
   <data name="IDS_DefaultInterfaceImplementation" xml:space="preserve">
     <value>default interface implementation</value>
   </data>
@@ -5649,147 +5789,5 @@
   </data>
   <data name="ERR_PrivateVirtualAccessor" xml:space="preserve">
     <value>'{0}': virtual properties in interfaces cannot have private accessors</value>
-=======
-  <data name="ERR_CantUseInOrOutInArglist" xml:space="preserve">
-    <value>__arglist cannot have an argument passed by 'in' or 'out'</value>
-  </data>
-  <data name="SyntaxTreeNotFound" xml:space="preserve">
-    <value>SyntaxTree is not part of the compilation</value>
-  </data>
-  <data name="ERR_OutVariableCannotBeByRef" xml:space="preserve">
-    <value>An out variable cannot be declared as a ref local</value>
-  </data>
-  <data name="IDS_FeatureCoalesceAssignmentExpression" xml:space="preserve">
-    <value>coalescing assignment</value>
-  </data>
-  <data name="CannotCreateConstructedFromConstructed" xml:space="preserve">
-    <value>Cannot create constructed generic type from another constructed generic type.</value>
-  </data>
-  <data name="CannotCreateConstructedFromNongeneric" xml:space="preserve">
-    <value>Cannot create constructed generic type from non-generic type.</value>
-  </data>
-  <data name="WRN_DefaultLiteralConvertedToNullIsNotIntended" xml:space="preserve">
-    <value>'default' is converted to 'null', not 'default({0})'</value>
-  </data>
-  <data name="WRN_DefaultLiteralConvertedToNullIsNotIntended_Title" xml:space="preserve">
-    <value>'default' is converted to 'null'</value>
-  </data>
-  <data name="IDS_FeatureUnconstrainedTypeParameterInNullCoalescingOperator" xml:space="preserve">
-    <value>unconstrained type parameters in null coalescing operator</value>
-  </data>
-  <data name="WRN_NullabilityMismatchInConstraintsOnImplicitImplementation" xml:space="preserve">
-    <value>Nullability in constraints for type parameter '{0}' of method '{1}' doesn't match the constraints for type parameter '{2}' of interface method '{3}'. Consider using an explicit interface implementation instead.</value>
-  </data>
-  <data name="WRN_NullabilityMismatchInConstraintsOnImplicitImplementation_Title" xml:space="preserve">
-    <value>Nullability in constraints for type parameter doesn't match the constraints for type parameter in implicitly implemented interface method'.</value>
-  </data>
-  <data name="WRN_NullabilityMismatchInTypeParameterReferenceTypeConstraint" xml:space="preserve">
-    <value>The type '{2}' cannot be used as type parameter '{1}' in the generic type or method '{0}'. Nullability of type argument '{2}' doesn't match 'class' constraint.</value>
-  </data>
-  <data name="WRN_NullabilityMismatchInTypeParameterReferenceTypeConstraint_Title" xml:space="preserve">
-    <value>The type cannot be used as type parameter in the generic type or method. Nullability of type argument doesn't match 'class' constraint.</value>
-  </data>
-  <data name="IDS_FeatureObjectGenericTypeConstraint" xml:space="preserve">
-    <value>object generic type constraint</value>
-  </data>
-  <data name="ERR_TripleDotNotAllowed" xml:space="preserve">
-    <value>Unexpected character sequence '...'</value>
-  </data>
-  <data name="IDS_FeatureIndexOperator" xml:space="preserve">
-    <value>index operator</value>
-  </data>
-  <data name="IDS_FeatureRangeOperator" xml:space="preserve">
-    <value>range operator</value>
-  </data>
-  <data name="IDS_FeatureStaticLocalFunctions" xml:space="preserve">
-    <value>static local functions</value>
-  </data>
-  <data name="ERR_BadDynamicAwaitForEach" xml:space="preserve">
-    <value>Cannot use a collection of dynamic type in an asynchronous foreach</value>
-  </data>
-  <data name="ERR_NullableDirectiveQualifierExpected" xml:space="preserve">
-    <value>Expected 'enable', 'safeonly', 'disable', or 'restore'</value>
-  </data>
-  <data name="ERR_ExpressionTreeCantContainRefStruct" xml:space="preserve">
-    <value>Expression tree cannot contain value of ref struct or restricted type '{0}'.</value>
-  </data>
-  <data name="ERR_ElseCannotStartStatement" xml:space="preserve">
-    <value>'else' cannot start a statement.</value>
-  </data>
-  <data name="ERR_ExpressionTreeCantContainNullCoalescingAssignment" xml:space="preserve">
-    <value>An expression tree may not contain a null coalescing assignment</value>
-  </data>
-  <data name="ERR_BadNullableContextOption" xml:space="preserve">
-    <value>Invalid option '{0}' for /nullable; must be 'disable', 'enable', 'safeonly', 'warnings' or 'safeonlywarnings'</value>
-  </data>
-  <data name="ERR_SwitchGoverningExpressionRequiresParens" xml:space="preserve">
-    <value>Parentheses are required around the switch governing expression.</value>
-  </data>
-  <data name="ERR_TupleElementNameMismatch" xml:space="preserve">
-    <value>The name '{0}' does not identify tuple element '{1}'.</value>
-  </data>
-  <data name="ERR_DeconstructParameterNameMismatch" xml:space="preserve">
-    <value>The name '{0}' does not match the corresponding 'Deconstruct' parameter '{1}'.</value>
-  </data>
-  <data name="ERR_IsPatternImpossible" xml:space="preserve">
-    <value>An expression of type '{0}' can never match the provided pattern.</value>
-  </data>
-  <data name="WRN_GivenExpressionNeverMatchesPattern" xml:space="preserve">
-    <value>The given expression never matches the provided pattern.</value>
-  </data>
-  <data name="WRN_GivenExpressionNeverMatchesPattern_Title" xml:space="preserve">
-    <value>The given expression never matches the provided pattern.</value>
-  </data>
-  <data name="WRN_GivenExpressionAlwaysMatchesConstant" xml:space="preserve">
-    <value>The given expression always matches the provided constant.</value>
-  </data>
-  <data name="WRN_GivenExpressionAlwaysMatchesConstant_Title" xml:space="preserve">
-    <value>The given expression always matches the provided constant.</value>
-  </data>
-  <data name="ERR_FeatureNotAvailableInVersion8_0" xml:space="preserve">
-    <value>Feature '{0}' is not available in C# 8.0. Please use language version {1} or greater.</value>
-  </data>
-  <data name="ERR_PointerTypeInPatternMatching" xml:space="preserve">
-    <value>Pattern-matching is not permitted for pointer types.</value>
-  </data>
-  <data name="ERR_ArgumentNameInITuplePattern" xml:space="preserve">
-    <value>Element names are not permitted when pattern-matching via 'System.Runtime.CompilerServices.ITuple'.</value>
-  </data>
-  <data name="ERR_DiscardPatternInSwitchStatement" xml:space="preserve">
-    <value>The discard pattern is not permitted as a case label in a switch statement. Use 'case var _:' for a discard pattern, or 'case @_:' for a constant named '_'.</value>
-  </data>
-  <data name="WRN_NullabilityMismatchInExplicitlyImplementedInterface" xml:space="preserve">
-    <value>Nullability of reference types in explicit interface specifier doesn't match interface implemented by the type.</value>
-  </data>
-  <data name="WRN_NullabilityMismatchInExplicitlyImplementedInterface_Title" xml:space="preserve">
-    <value>Nullability of reference types in explicit interface specifier doesn't match interface implemented by the type.</value>
-  </data>
-  <data name="WRN_NullabilityMismatchInInterfaceImplementedByBase" xml:space="preserve">
-    <value>'{0}' does not implement interface member '{1}'. Nullability of reference types in interface implemented by the base type doesn't match.</value>
-  </data>
-  <data name="WRN_NullabilityMismatchInInterfaceImplementedByBase_Title" xml:space="preserve">
-    <value>Type does not implement interface member. Nullability of reference types in interface implemented by the base type doesn't match.</value>
-  </data>
-  <data name="WRN_DuplicateInterfaceWithNullabilityMismatchInBaseList" xml:space="preserve">
-    <value>'{0}' is already listed in the interface list on type '{1}' with different nullability of reference types.</value>
-  </data>
-  <data name="WRN_DuplicateInterfaceWithNullabilityMismatchInBaseList_Title" xml:space="preserve">
-    <value>Interface is already listed in the interface list with different nullability of reference types.</value>
-  </data>
-  <data name="ERR_DuplicateExplicitImpl" xml:space="preserve">
-    <value>'{0}' is explicitly implemented more than once.</value>
-  </data>
-  <data name="ERR_UsingVarInSwitchCase" xml:space="preserve">
-    <value>A using variable cannot be used directly within a switch section (consider using braces). </value>
-  </data>
-  <data name="ERR_GoToForwardJumpOverUsingVar" xml:space="preserve">
-    <value>A goto cannot jump to a location after a using declaration.</value>
-  </data>
-  <data name="ERR_GoToBackwardJumpOverUsingVar" xml:space="preserve">
-    <value>A goto cannot jump to a location before a using declaration within the same block.</value>
-  </data>
-  <data name="IDS_FeatureUsingDeclarations" xml:space="preserve">
-    <value>using declarations</value>
->>>>>>> 78299dfb
   </data>
 </root>