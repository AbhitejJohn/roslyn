--- conflicted
+++ resolved
@@ -1275,7 +1275,6 @@
         {
             Debug.Assert(node.Kind == BoundKind.ObjectCreationExpression || node.Kind == BoundKind.DynamicObjectCreationExpression);
 
-            LocalSymbol? receiver = null;
             int slot = -1;
             TypeSymbol type = node.Type;
             if ((object)type != null)
@@ -1362,7 +1361,7 @@
             }
         }
 
-        private void VisitObjectElementInitializer(Symbol? containingSymbol, int containingSlot, BoundAssignmentOperator node)
+        private void VisitObjectElementInitializer(int containingSlot, BoundAssignmentOperator node)
         {
             var left = node.Left;
             switch (left.Kind)
@@ -1939,12 +1938,7 @@
             return possiblyConversion;
         }
 
-<<<<<<< HEAD
-        // https://github.com/dotnet/roslyn/issues/30140: Track nullable state from ??=.
-        public override BoundNode? VisitNullCoalescingAssignmentOperator(BoundNullCoalescingAssignmentOperator node)
-=======
         public override BoundNode VisitNullCoalescingAssignmentOperator(BoundNullCoalescingAssignmentOperator node)
->>>>>>> 71cd6ac4
         {
 
             BoundExpression leftOperand = node.LeftOperand;
@@ -2114,9 +2108,6 @@
             }
         }
 
-<<<<<<< HEAD
-        public override BoundNode? VisitConditionalAccess(BoundConditionalAccess node)
-=======
         private static TypeSymbolWithAnnotations GetNullCoalescingResultType(BoundExpression leftOperand, TypeSymbolWithAnnotations leftResult, BoundExpression rightOperand, TypeSymbolWithAnnotations rightResult, TypeSymbol resultType)
         {
             NullableAnnotation resultNullableAnnotation;
@@ -2153,7 +2144,6 @@
         }
 
         public override BoundNode VisitConditionalAccess(BoundConditionalAccess node)
->>>>>>> 71cd6ac4
         {
             Debug.Assert(!IsConditionalState);
 
@@ -2487,11 +2477,7 @@
             }
 
             method = VisitArguments(node, arguments, refKindsOpt, method.Parameters, node.ArgsToParamsOpt,
-<<<<<<< HEAD
-                node.Expanded, node.InvokedAsExtensionMethod, conversions, method)!;
-=======
                 node.Expanded, node.InvokedAsExtensionMethod, conversions, method).method;
->>>>>>> 71cd6ac4
 
             if (method.MethodKind == MethodKind.LocalFunction)
             {
@@ -2650,11 +2636,7 @@
         /// <summary>
         /// If you pass in a method symbol, its type arguments will be re-inferred and the re-inferred method will be returned.
         /// </summary>
-<<<<<<< HEAD
-        private MethodSymbol? VisitArguments(
-=======
         private (MethodSymbol method, ImmutableArray<TypeSymbolWithAnnotations> resultTypes) VisitArguments(
->>>>>>> 71cd6ac4
             BoundExpression node,
             ImmutableArray<BoundExpression> arguments,
             ImmutableArray<RefKind> refKindsOpt,
