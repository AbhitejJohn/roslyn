--- conflicted
+++ resolved
@@ -2822,11 +2822,7 @@
         /// <summary>
         /// If you pass in a method symbol, its type arguments will be re-inferred and the re-inferred method will be returned.
         /// </summary>
-<<<<<<< HEAD
-        private (MethodSymbol method, ImmutableArray<VisitArgumentResult> results) VisitArguments(
-=======
-        private (MethodSymbol? method, ImmutableArray<VisitResult> results) VisitArguments(
->>>>>>> 5dd1d81d
+        private (MethodSymbol? method, ImmutableArray<VisitArgumentResult> results) VisitArguments(
             BoundExpression node,
             ImmutableArray<BoundExpression> arguments,
             ImmutableArray<RefKind> refKindsOpt,
@@ -4541,14 +4537,9 @@
                         {
                             var parameter = parameters[i + offset];
                             VisitArgumentConversion(
-<<<<<<< HEAD
-                                variable.Expression, underlyingConversion, parameter.RefKind, parameter, parameter.TypeWithAnnotations,
+                                variable.Expression!, underlyingConversion, parameter.RefKind, parameter, parameter.TypeWithAnnotations,
                                 new VisitArgumentResult(new VisitResult(variable.Type.ToTypeWithState(), variable.Type), stateForLambda: default),
                                 extensionMethodThisArgument: false);
-=======
-                                variable.Expression!, underlyingConversion, parameter.RefKind, parameter, parameter.TypeWithAnnotations,
-                                new VisitResult(variable.Type.ToTypeWithState(), variable.Type), extensionMethodThisArgument: false);
->>>>>>> 5dd1d81d
                         }
                     }
                 }
