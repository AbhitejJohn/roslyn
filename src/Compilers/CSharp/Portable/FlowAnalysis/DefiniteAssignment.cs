--- conflicted
+++ resolved
@@ -1686,27 +1686,29 @@
                 NoteWrite(parameter, value: null, read: true);
             }
 
-            if (parameter is SourceComplexParameterSymbolBase { ContainingSymbol: LocalFunctionSymbol or LambdaSymbol } sourceComplexParam &&
-<<<<<<< HEAD
-                    sourceComplexParam.BindParameterEqualsValue() is { } boundValue)
-            {
-                VisitRvalue(boundValue.Value);
-=======
-                sourceComplexParam.BindParameterAttributes() is { IsDefaultOrEmpty: false } boundAttributes)
+            if (parameter is SourceComplexParameterSymbolBase { ContainingSymbol: LocalFunctionSymbol or LambdaSymbol } sourceComplexParam)
             {
                 // Mark attribute arguments as used.
-                foreach (var boundAttribute in boundAttributes)
-                {
-                    foreach (var attributeArgument in boundAttribute.ConstructorArguments)
-                    {
-                        VisitRvalue(attributeArgument);
-                    }
-                    foreach (var attributeNamedArgumentAssignment in boundAttribute.NamedArguments)
-                    {
-                        VisitRvalue(attributeNamedArgumentAssignment.Right);
-                    }
-                }
->>>>>>> f3336e6b
+                if (sourceComplexParam.BindParameterAttributes() is { IsDefaultOrEmpty: false } boundAttributes)
+                {
+                    foreach (var boundAttribute in boundAttributes)
+                    {
+                        foreach (var attributeArgument in boundAttribute.ConstructorArguments)
+                        {
+                            VisitRvalue(attributeArgument);
+                        }
+                        foreach (var attributeNamedArgumentAssignment in boundAttribute.NamedArguments)
+                        {
+                            VisitRvalue(attributeNamedArgumentAssignment.Right);
+                        }
+                    }
+                }
+
+                // Mark default parameter values as used.
+                if (sourceComplexParam.BindParameterEqualsValue() is { } boundValue)
+                {
+                    VisitRvalue(boundValue.Value);
+                }
             }
         }
 
