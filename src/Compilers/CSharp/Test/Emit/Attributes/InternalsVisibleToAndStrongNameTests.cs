--- conflicted
+++ resolved
@@ -1606,7 +1606,6 @@
                 //(rather than the contents of the keyfile or container) are used to compute the size needed to
                 //reserve in the binary for its signature. Signing using this key is only supported via sn.exe
 
-<<<<<<< HEAD
                 var options = TestOptions.ReleaseDll
                     .WithDelaySign(true)
                     .WithCryptoKeyFile(s_keyPairFile)
@@ -1614,10 +1613,6 @@
 
                 var other = CreateCompilation(
                     @"
-=======
-            var other = CreateEmptyCompilation(
-                @"
->>>>>>> 70931f99
 [assembly: System.Reflection.AssemblyDelaySign(true)]
 [assembly: System.Reflection.AssemblySignatureKey(""002400000c800000140100000602000000240000525341310008000001000100613399aff18ef1a2c2514a273a42d9042b72321f1757102df9ebada69923e2738406c21e5b801552ab8d200a65a235e001ac9adc25f2d811eb09496a4c6a59d4619589c69f5baf0c4179a47311d92555cd006acc8b5959f2bd6e10e360c34537a1d266da8085856583c85d81da7f3ec01ed9564c58d93d713cd0172c8e23a10f0239b80c96b07736f5d8b022542a4e74251a5f432824318b3539a5a087f8e53d2f135f9ca47f3bb2e10aff0af0849504fb7cea3ff192dc8de0edad64c68efde34c56d302ad55fd6e80f302d5efcdeae953658d3452561b5f36c542efdbdd9f888538d374cef106acf7d93a4445c3c73cd911f0571aaf3d54da12b11ddec375b3"", ""a5a866e1ee186f807668209f3b11236ace5e21f117803a3143abb126dd035d7d2f876b6938aaf2ee3414d5420d753621400db44a49c486ce134300a2106adb6bdb433590fef8ad5c43cba82290dc49530effd86523d9483c00f458af46890036b0e2c61d077d7fbac467a506eba29e467a87198b053c749aa2a4d2840c784e6d"")]
 public class C
