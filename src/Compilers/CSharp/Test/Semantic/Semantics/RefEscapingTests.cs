﻿// Licensed to the .NET Foundation under one or more agreements.
// The .NET Foundation licenses this file to you under the MIT license.
// See the LICENSE file in the project root for more information.

#nullable disable

using System.Linq;
using Microsoft.CodeAnalysis.CSharp.Syntax;
using Microsoft.CodeAnalysis.CSharp.Test.Utilities;
using Microsoft.CodeAnalysis.Test.Utilities;
using Roslyn.Test.Utilities;
using Roslyn.Utilities;
using Xunit;

namespace Microsoft.CodeAnalysis.CSharp.UnitTests.Semantics
{
    [CompilerTrait(CompilerFeature.ReadOnlyReferences, CompilerFeature.RefLifetime)]
    public class RefEscapingTests : CompilingTestBase
    {
        [Fact]
        public void RefStructSemanticModel()
        {
            var tree = SyntaxFactory.ParseSyntaxTree(@"
using System;
struct S1 { }
ref struct S2 { public S1 F1; }
enum E1 { }
class C<T>
{
    unsafe void M<U>() where U : unmanaged
    {
        Span<int> span = default;
        var s1 = new S1();
        var s2 = new S2();
        var i0 = 0;
        var e1 = new E1();
        var o1 = new object();
        var c1 = new C<int>();
        var t1 = default(T);
        var u1 = default(U);
        void* p1 = null;
        var a1 = new { X = 0 };
        var a2 = new int[1];
        var t2 = (0, 0);
    }
}", options: TestOptions.Regular7_3);
            var comp = CreateCompilationWithSpan(tree, TestOptions.UnsafeDebugDll);
            Assert.True(comp.GetDiagnostics().All(d => d.Severity != DiagnosticSeverity.Error));
            var model = comp.GetSemanticModel(tree);
            var root = tree.GetRoot();

            Assert.True(getLocalType("span").IsRefLikeType);
            Assert.False(getLocalType("s1").IsRefLikeType);
            Assert.True(getLocalType("s2").IsRefLikeType);
            Assert.False(getLocalType("i0").IsRefLikeType);
            Assert.False(getLocalType("t1").IsRefLikeType);
            Assert.False(getLocalType("e1").IsRefLikeType);
            Assert.False(getLocalType("o1").IsRefLikeType);
            Assert.False(getLocalType("c1").IsRefLikeType);
            Assert.False(getLocalType("t1").IsRefLikeType);
            Assert.False(getLocalType("u1").IsRefLikeType);
            Assert.False(getLocalType("p1").IsRefLikeType);
            Assert.False(getLocalType("a1").IsRefLikeType);
            Assert.False(getLocalType("a2").IsRefLikeType);
            Assert.False(getLocalType("t2").IsRefLikeType);

            ITypeSymbol getLocalType(string name)
            {
                var decl = root.DescendantNodes()
                    .OfType<VariableDeclaratorSyntax>()
                    .Single(n => n.Identifier.ValueText == name);
                return ((ILocalSymbol)model.GetDeclaredSymbol(decl)).Type;
            }
        }

        [Fact]
        public void RefStructUsing()
        {
            var comp = CreateCompilationWithMscorlibAndSpan(@"
class C
{
    void M()
    {
        using (var x = GetRefStruct())
        {
        }
    }
    S2 GetRefStruct() => default;
    ref struct S2
    {
    }
}");
            comp.VerifyDiagnostics(
                // (6,16): error CS1674: 'C.S2': type used in a using statement must implement 'System.IDisposable'.
                //         using (var x = GetRefStruct())
                Diagnostic(ErrorCode.ERR_NoConvToIDisp, "var x = GetRefStruct()").WithArguments("C.S2").WithLocation(6, 16));
        }

        [Fact]
        public void RefStructAnonymous()
        {
            var comp = CreateCompilationWithMscorlibAndSpan(@"
using System;
class C
{
    object M()
    {
        Span<int> outer = new Span<int>(new int[10]);
        Span<int> inner = stackalloc int[10];

        return new { Outer = outer, Inner = inner };
    }
}", options: TestOptions.UnsafeDebugDll);
            comp.VerifyDiagnostics(
                // (10,22): error CS0828: Cannot assign 'Span<int>' to anonymous type property
                //         return new { Outer = outer, Inner = inner };
                Diagnostic(ErrorCode.ERR_AnonymousTypePropertyAssignedBadValue, "Outer = outer").WithArguments("System.Span<int>").WithLocation(10, 22),
                // (10,37): error CS0828: Cannot assign 'Span<int>' to anonymous type property
                //         return new { Outer = outer, Inner = inner };
                Diagnostic(ErrorCode.ERR_AnonymousTypePropertyAssignedBadValue, "Inner = inner").WithArguments("System.Span<int>").WithLocation(10, 37));
        }

        [Theory]
        [InlineData(LanguageVersion.CSharp10)]
        [InlineData(LanguageVersion.CSharp11)]
        public void RefStructInFor(LanguageVersion languageVersion)
        {
            var comp = CreateCompilationWithMscorlibAndSpan(@"
using System;
class C
{
    void M()
    {
        Span<int> outer;
        for (Span<int> inner = stackalloc int[10];; inner = outer)
        {
            outer = inner;
        }
    }
}", parseOptions: TestOptions.Regular.WithLanguageVersion(languageVersion));
            comp.VerifyDiagnostics(
                // (10,21): error CS8352: Cannot use variable 'inner' in this context because it may expose referenced variables outside of their declaration scope
                //             outer = inner;
                Diagnostic(ErrorCode.ERR_EscapeVariable, "inner").WithArguments("inner").WithLocation(10, 21));
        }

        [Fact]
        public void RefStructInLock()
        {
            var comp = CreateCompilationWithMscorlibAndSpan(@"
using System;

class C
{
    void M()
    {
        Span<int> s = stackalloc int[10];
        lock (s)
        {
        }
    }
}");
            comp.VerifyDiagnostics(
                // (9,15): error CS0185: 'Span<int>' is not a reference type as required by the lock statement
                //         lock (s)
                Diagnostic(ErrorCode.ERR_LockNeedsReference, "s").WithArguments("System.Span<int>").WithLocation(9, 15));
        }

        [Theory]
        [InlineData(LanguageVersion.CSharp10)]
        [InlineData(LanguageVersion.CSharp11)]
        public void RefStructEscapeInIterator(LanguageVersion languageVersion)
        {
            var comp = CreateCompilationWithMscorlibAndSpan(@"
using System;
using System.Collections;
class C
{
    IEnumerable F1()
    {
        Span<int> s1 = stackalloc int[10];
        yield return s1;
    }
    IEnumerable F2()
    {
        Span<int> s2 = default;
        yield return s2;
    }
}", parseOptions: TestOptions.Regular.WithLanguageVersion(languageVersion));
            // Note: an escape analysis error is not given here because we already gave a conversion error.
            comp.VerifyDiagnostics(
                // (9,22): error CS0029: Cannot implicitly convert type 'System.Span<int>' to 'object'
                //         yield return s1;
                Diagnostic(ErrorCode.ERR_NoImplicitConv, "s1").WithArguments("System.Span<int>", "object").WithLocation(9, 22),
                // (14,22): error CS0029: Cannot implicitly convert type 'System.Span<int>' to 'object'
                //         yield return s2;
                Diagnostic(ErrorCode.ERR_NoImplicitConv, "s2").WithArguments("System.Span<int>", "object").WithLocation(14, 22));
        }

        [Theory]
        [InlineData(LanguageVersion.CSharp10)]
        [InlineData(LanguageVersion.CSharp11)]
        public void RefLikeReturnEscape(LanguageVersion languageVersion)
        {
            var text = @"using System;


    class Program
    {
        static void Main()
        {
        }

        static ref int Test1(S1 arg)
        {
            return ref (new int[1])[0];
        }

        static S1 MayWrap(ref Span<int> arg)
        {
            return default;
        }

        static ref int Test3()
        {
            Span<int> local = stackalloc int[1];
            return ref Test1(MayWrap(ref local));
        }

        ref struct S1
        {
        }
    }
";
            var comp = CreateCompilationWithMscorlibAndSpan(text, parseOptions: TestOptions.Regular.WithLanguageVersion(languageVersion));
            comp.VerifyDiagnostics(
                // (23,42): error CS8526: Cannot use variable 'local' in this context because it may expose referenced variables outside of their declaration scope
                //             return ref Test1(MayWrap(ref local));
                Diagnostic(ErrorCode.ERR_EscapeVariable, "local").WithArguments("local").WithLocation(23, 42),
                // (23,30): error CS8521: Cannot use a result of 'Program.MayWrap(ref Span<int>)' in this context because it may expose variables referenced by parameter 'arg' outside of their declaration scope
                //             return ref Test1(MayWrap(ref local));
                Diagnostic(ErrorCode.ERR_EscapeCall, "MayWrap(ref local)").WithArguments("Program.MayWrap(ref System.Span<int>)", "arg").WithLocation(23, 30),
                // (23,24): error CS8521: Cannot use a result of 'Program.Test1(Program.S1)' in this context because it may expose variables referenced by parameter 'arg' outside of their declaration scope
                //             return ref Test1(MayWrap(ref local));
                Diagnostic(ErrorCode.ERR_EscapeCall, "Test1(MayWrap(ref local))").WithArguments("Program.Test1(Program.S1)", "arg").WithLocation(23, 24)
            );
        }

        [Theory]
        [InlineData(LanguageVersion.CSharp10)]
        [InlineData(LanguageVersion.CSharp11)]
        public void RefLikeReturnEscape1(LanguageVersion languageVersion)
        {
            var text = @"
    using System;

    class Program
    {
        static void Main()
        {
        }

        static ref int Test1(S1 arg)
        {
            return ref (new int[1])[0];
        }

        static S1 MayWrap(Span<int> arg)
        {
            return default;
        }

        static ref int Test3()
        {
            Span<int> local = stackalloc int[1];
            var sp = MayWrap(local);
            return ref Test1(sp);
        }

        ref struct S1
        {
        }
    }
";
            CreateCompilationWithMscorlibAndSpan(text, parseOptions: TestOptions.Regular.WithLanguageVersion(languageVersion)).VerifyDiagnostics(
                // (24,30): error CS8526: Cannot use variable 'sp' in this context because it may expose referenced variables outside of their declaration scope
                //             return ref Test1(sp);
                Diagnostic(ErrorCode.ERR_EscapeVariable, "sp").WithArguments("sp").WithLocation(24, 30),
                // (24,24): error CS8521: Cannot use a result of 'Program.Test1(Program.S1)' in this context because it may expose variables referenced by parameter 'arg' outside of their declaration scope
                //             return ref Test1(sp);
                Diagnostic(ErrorCode.ERR_EscapeCall, "Test1(sp)").WithArguments("Program.Test1(Program.S1)", "arg").WithLocation(24, 24)
            );
        }

        [Fact]
        public void RefLikeReturnEscapeWithRefLikes()
        {
            var text = @"
    using System;
    class Program
    {
        static void Main()
        {
        }

        static ref int Test1(ref S1 arg)
        {
            return ref (new int[1])[0];
        }

        static S1 MayWrap(Span<int> arg)
        {
            return default;
        }

        static ref int Test3()
        {
            Span<int> local = stackalloc int[1];
            var sp = MayWrap(local);
            return ref Test1(ref sp);    // error1
        }

        static ref int Test4()
        {
            var sp = MayWrap(default);
            return ref Test1(ref sp);    // error2
        }

        ref struct S1
        {
        }
    }
";

            var comp = CreateCompilationWithMscorlibAndSpan(text, parseOptions: TestOptions.Regular10);
            comp.VerifyDiagnostics(
                // (23,34): error CS8168: Cannot return local 'sp' by reference because it is not a ref local
                //             return ref Test1(ref sp);    // error1
                Diagnostic(ErrorCode.ERR_RefReturnLocal, "sp").WithArguments("sp").WithLocation(23, 34),
                // (23,24): error CS8347: Cannot use a result of 'Program.Test1(ref Program.S1)' in this context because it may expose variables referenced by parameter 'arg' outside of their declaration scope
                //             return ref Test1(ref sp);    // error1
                Diagnostic(ErrorCode.ERR_EscapeCall, "Test1(ref sp)").WithArguments("Program.Test1(ref Program.S1)", "arg").WithLocation(23, 24),
                // (29,34): error CS8168: Cannot return local 'sp' by reference because it is not a ref local
                //             return ref Test1(ref sp);    // error2
                Diagnostic(ErrorCode.ERR_RefReturnLocal, "sp").WithArguments("sp").WithLocation(29, 34),
                // (29,24): error CS8347: Cannot use a result of 'Program.Test1(ref Program.S1)' in this context because it may expose variables referenced by parameter 'arg' outside of their declaration scope
                //             return ref Test1(ref sp);    // error2
                Diagnostic(ErrorCode.ERR_EscapeCall, "Test1(ref sp)").WithArguments("Program.Test1(ref Program.S1)", "arg").WithLocation(29, 24)
                );

            comp = CreateCompilationWithMscorlibAndSpan(text, parseOptions: TestOptions.Regular11);
            comp.VerifyDiagnostics(
                // (23,34): error CS8352: Cannot use variable 'sp' in this context because it may expose referenced variables outside of their declaration scope
                //             return ref Test1(ref sp);    // error1
                Diagnostic(ErrorCode.ERR_EscapeVariable, "sp").WithArguments("sp").WithLocation(23, 34),
                // (23,24): error CS8347: Cannot use a result of 'Program.Test1(ref Program.S1)' in this context because it may expose variables referenced by parameter 'arg' outside of their declaration scope
                //             return ref Test1(ref sp);    // error1
                Diagnostic(ErrorCode.ERR_EscapeCall, "Test1(ref sp)").WithArguments("Program.Test1(ref Program.S1)", "arg").WithLocation(23, 24),
                // (29,34): error CS8168: Cannot return local 'sp' by reference because it is not a ref local
                //             return ref Test1(ref sp);    // error2
                Diagnostic(ErrorCode.ERR_RefReturnLocal, "sp").WithArguments("sp").WithLocation(29, 34),
                // (29,24): error CS8347: Cannot use a result of 'Program.Test1(ref Program.S1)' in this context because it may expose variables referenced by parameter 'arg' outside of their declaration scope
                //             return ref Test1(ref sp);    // error2
                Diagnostic(ErrorCode.ERR_EscapeCall, "Test1(ref sp)").WithArguments("Program.Test1(ref Program.S1)", "arg").WithLocation(29, 24)
                );
        }

        [Fact]
        public void RefLikeReturnEscapeWithRefLikes1()
        {
            var text = @"
    using System;
    class Program
    {
        static void Main()
        {
        }

        static ref Span<int> Test1(scoped ref S1 arg)
        {
            throw null;
        }

        static S1 MayWrap(Span<int> arg)
        {
            return default;
        }

        static void Test5()
        {
            var sp = MayWrap(default);

            // returnable. 
            var spR = MayWrap(Test1(ref sp));   

            Span<int> local = stackalloc int[1];
            var sp1 = MayWrap(local);

            // not returnable by value. (since it refers to a local data)
            var spNr = MayWrap(Test1(ref sp1));   

            // error
            spR = spNr;

            // ok, picks the narrowest val-escape
            var ternary =  true? spR: spNr;

            // error
            spR = ternary;
        }

        ref struct S1
        {
        }
    }
";
            var comp = CreateCompilationWithMscorlibAndSpan(text);
            comp.VerifyDiagnostics(
                // (33,19): error CS8526: Cannot use variable 'spNr' in this context because it may expose referenced variables outside of their declaration scope
                //             spR = spNr;
                Diagnostic(ErrorCode.ERR_EscapeVariable, "spNr").WithArguments("spNr").WithLocation(33, 19),
                // (39,19): error CS8526: Cannot use variable 'ternary' in this context because it may expose referenced variables outside of their declaration scope
                //             spR = ternary;
                Diagnostic(ErrorCode.ERR_EscapeVariable, "ternary").WithArguments("ternary").WithLocation(39, 19)
            );
        }

        [Fact]
        public void RefLikeReturnEscapeInParam()
        {
            var text = @"using System;

    class Program
    {
        static void Main()
        {
        }

        static ref int Test1(S1 arg)
        {
            return ref (new int[1])[0];
        }

        static S1 MayWrap(scoped in Span<int> arg)
        {
            return default;
        }

        static ref int Test3()
        {
            Span<int> local = stackalloc int[1];
            var sp = MayWrap(local);

            // not an error
            sp = MayWrap(local);

            // not an error
            sp = sp;

            // error here
            return ref Test1(sp);
        }

        ref struct S1
        {
        }
    }
";
            var comp = CreateCompilationWithMscorlibAndSpan(text);
            comp.VerifyDiagnostics(
                // (31,30): error CS8352: Cannot use variable 'sp' in this context because it may expose referenced variables outside of their declaration scope
                //             return ref Test1(sp);
                Diagnostic(ErrorCode.ERR_EscapeVariable, "sp").WithArguments("sp").WithLocation(31, 30),
                // (31,24): error CS8347: Cannot use a result of 'Program.Test1(Program.S1)' in this context because it may expose variables referenced by parameter 'arg' outside of their declaration scope
                //             return ref Test1(sp);
                Diagnostic(ErrorCode.ERR_EscapeCall, "Test1(sp)").WithArguments("Program.Test1(Program.S1)", "arg").WithLocation(31, 24),
                // (28,13): warning CS1717: Assignment made to same variable; did you mean to assign something else?
                //             sp = sp;
                Diagnostic(ErrorCode.WRN_AssignmentToSelf, "sp = sp").WithLocation(28, 13)
            );
        }

        [Fact()]
        public void RefLikeReturnEscapeInParamOptional()
        {
            var text = @"
    class Program
    {
        static void Main()
        {
        }

        static ref int Test1(S1 arg)
        {
            return ref (new int[1])[0];
        }

        static S1 MayNotWrap(in int arg = 123)
        {
            return default;
        }

        static ref int Test3()
        {
            // ok
            return ref Test1(MayNotWrap());
        }

        ref struct S1
        {
        }
    }
";
            CreateCompilationWithMscorlibAndSpan(text, parseOptions: TestOptions.Regular10).VerifyDiagnostics();

            // In C#11, the rvalue from a method invocation that returns a ref struct is safe-to-escape
            // from ... the ref-safe-to-escape of all ref arguments, including in arguments and default values.
            CreateCompilationWithMscorlibAndSpan(text).VerifyDiagnostics(
                // (21,24): error CS8347: Cannot use a result of 'Program.Test1(Program.S1)' in this context because it may expose variables referenced by parameter 'arg' outside of their declaration scope
                //             return ref Test1(MayNotWrap());
                Diagnostic(ErrorCode.ERR_EscapeCall, "Test1(MayNotWrap())").WithArguments("Program.Test1(Program.S1)", "arg").WithLocation(21, 24),
                // (21,30): error CS8156: An expression cannot be used in this context because it may not be passed or returned by reference
                //             return ref Test1(MayNotWrap());
                Diagnostic(ErrorCode.ERR_RefReturnLvalueExpected, "MayNotWrap()").WithLocation(21, 30),
                // (21,30): error CS8347: Cannot use a result of 'Program.MayNotWrap(in int)' in this context because it may expose variables referenced by parameter 'arg' outside of their declaration scope
                //             return ref Test1(MayNotWrap());
                Diagnostic(ErrorCode.ERR_EscapeCall, "MayNotWrap()").WithArguments("Program.MayNotWrap(in int)", "arg").WithLocation(21, 30));
        }

        [Theory]
        [InlineData(LanguageVersion.CSharp10)]
        [InlineData(LanguageVersion.CSharp11)]
        public void RefLikeScopeEscape(LanguageVersion languageVersion)
        {
            var text = @"
    using System;
    class Program
    {
        static void Main()
        {
            Span<int> outer = default;

            S1 x = MayWrap(outer);

            {
                 Span<int> inner = stackalloc int[1];

                // valid
                x = MayWrap(outer);
    
                // error
                x = MayWrap(inner);
            }
        }

        static S1 MayWrap(Span<int> arg)
        {
            return default;
        }

        ref struct S1
        {
        }
    }
";
            CreateCompilationWithMscorlibAndSpan(text, parseOptions: TestOptions.Regular.WithLanguageVersion(languageVersion)).VerifyDiagnostics(
                // (18,29): error CS8526: Cannot use variable 'inner' in this context because it may expose referenced variables outside of their declaration scope
                //                 x = MayWrap(inner);
                Diagnostic(ErrorCode.ERR_EscapeVariable, "inner").WithArguments("inner").WithLocation(18, 29),
                // (18,21): error CS8521: Cannot use a result of 'Program.MayWrap(Span<int>)' in this context because it may expose variables referenced by parameter 'arg' outside of their declaration scope
                //                 x = MayWrap(inner);
                Diagnostic(ErrorCode.ERR_EscapeCall, "MayWrap(inner)").WithArguments("Program.MayWrap(System.Span<int>)", "arg").WithLocation(18, 21)
            );
        }

        [Theory]
        [InlineData(LanguageVersion.CSharp10)]
        [InlineData(LanguageVersion.CSharp11)]
        public void RefLikeScopeEscapeVararg(LanguageVersion languageVersion)
        {
            var text = @"
using System;
class Program
{
    static void Main()
    {
        Span<int> outer = default;

        S1 x = MayWrap(__arglist(outer));

        {
            Span<int> inner = stackalloc int[1];

            // valid
            x = MayWrap(__arglist(outer));

            // error
            x = MayWrap(__arglist(inner));
        }
    }

    static S1 MayWrap(__arglist)
    {
        return default;
    }

    ref struct S1
    {
    }
}
";
            CreateCompilationWithMscorlibAndSpan(text, parseOptions: TestOptions.Regular.WithLanguageVersion(languageVersion)).VerifyDiagnostics(
                // (18,35): error CS8352: Cannot use variable 'inner' in this context because it may expose referenced variables outside of their declaration scope
                //             x = MayWrap(__arglist(inner));
                Diagnostic(ErrorCode.ERR_EscapeVariable, "inner").WithArguments("inner").WithLocation(18, 35),
                // (18,17): error CS8347: Cannot use a result of 'Program.MayWrap(__arglist)' in this context because it may expose variables referenced by parameter '__arglist' outside of their declaration scope
                //             x = MayWrap(__arglist(inner));
                Diagnostic(ErrorCode.ERR_EscapeCall, "MayWrap(__arglist(inner))").WithArguments("Program.MayWrap(__arglist)", "__arglist").WithLocation(18, 17)
            );
        }

        [Theory]
        [InlineData(LanguageVersion.CSharp10)]
        [InlineData(LanguageVersion.CSharp11)]
        public void RefScopeEscapeVararg(LanguageVersion languageVersion)
        {
            var text = @"
using System;
class Program
{
    static void Main()
    {

    }    

    static ref int ReturnsRef()
    {
        int local = 42;

        // OK (also in 7.0)
        // __refvalue is not ref-returnable, so ref varargs can't come back
        return ref ReturnsRef1(__arglist(ref local));
    }

    static ref int ReturnsRef1(__arglist)
    {
        var ai = new ArgIterator(__arglist);

        // ERROR here. __refvalue is not ref-returnable
        return ref __refvalue(ai.GetNextArg(), int);
    }

    static ref int ReturnsRefSpan()
    {
        Span<int> local = stackalloc int[1];
        
        // error here;
        return ref ReturnsRefSpan1(__arglist(ref local));
    }

    static ref int ReturnsRefSpan1(__arglist)
    {
        var ai = new ArgIterator(__arglist);

        // this is ok
        return ref __refvalue(ai.GetNextArg(), Span<int>)[0];
    }
}
";
            CreateCompilationWithMscorlibAndSpan(text, parseOptions: TestOptions.Regular.WithLanguageVersion(languageVersion)).VerifyDiagnostics(
                // (24,20): error CS8156: An expression cannot be used in this context because it may not be passed or returned by reference
                //         return ref __refvalue(ai.GetNextArg(), int);
                Diagnostic(ErrorCode.ERR_RefReturnLvalueExpected, "__refvalue(ai.GetNextArg(), int)").WithLocation(24, 20),
                // (32,50): error CS8352: Cannot use variable 'local' in this context because it may expose referenced variables outside of their declaration scope
                //         return ref ReturnsRefSpan1(__arglist(ref local));
                Diagnostic(ErrorCode.ERR_EscapeVariable, "local").WithArguments("local").WithLocation(32, 50),
                // (32,20): error CS8347: Cannot use a result of 'Program.ReturnsRefSpan1(__arglist)' in this context because it may expose variables referenced by parameter '__arglist' outside of their declaration scope
                //         return ref ReturnsRefSpan1(__arglist(ref local));
                Diagnostic(ErrorCode.ERR_EscapeCall, "ReturnsRefSpan1(__arglist(ref local))").WithArguments("Program.ReturnsRefSpan1(__arglist)", "__arglist").WithLocation(32, 20)
            );
        }

        [Theory]
        [InlineData(LanguageVersion.CSharp10)]
        [InlineData(LanguageVersion.CSharp11)]
        public void ThrowExpression(LanguageVersion languageVersion)
        {
            var text = @"
using System;
class Program
{
    static void Main()
    {

    }    

    static ref int M1() => throw null;

    static ref readonly int M2() => throw null;

    static ref Span<int> M3() => throw null;

    static ref readonly Span<int> M4() => throw null;

    static Span<int> M5() => throw null;

    static Span<int> M6() => M5().Length !=0 ? M5() : throw null;

}
";
            CreateCompilationWithMscorlibAndSpan(text, parseOptions: TestOptions.Regular.WithLanguageVersion(languageVersion)).VerifyDiagnostics();
        }

        [Theory]
        [InlineData(LanguageVersion.CSharp10)]
        [InlineData(LanguageVersion.CSharp11)]
        public void UserDefinedLogical(LanguageVersion languageVersion)
        {
            var text = @"
using System;
class Program
{
    static void Main()
    {
    }

    S1 Test()
    {
        S1 global = default;
        S1 local = stackalloc int[100];

        // ok
        local = global && local;
        local = local && local;

        // ok
        global = global && global;

        // error
        global = local && global;

        // error
        return global || local;
    }
}

ref struct S1
{
    public static implicit operator S1(Span<int> o) => default;

    public static bool operator true(S1 o) => true;
    public static bool operator false(S1 o) => false;

    public static S1 operator &(S1 x, S1 y) => x;
    public static S1 operator |(S1 x, S1 y) => x;
}

";
            CreateCompilationWithMscorlibAndSpan(text, parseOptions: TestOptions.Regular.WithLanguageVersion(languageVersion)).VerifyDiagnostics(
                // (22,18): error CS8352: Cannot use variable 'local' in this context because it may expose referenced variables outside of their declaration scope
                //         global = local && global;
                Diagnostic(ErrorCode.ERR_EscapeVariable, "local").WithArguments("local").WithLocation(22, 18),
                // (22,18): error CS8347: Cannot use a result of 'S1.operator &(S1, S1)' in this context because it may expose variables referenced by parameter 'x' outside of their declaration scope
                //         global = local && global;
                Diagnostic(ErrorCode.ERR_EscapeCall, "local && global").WithArguments("S1.operator &(S1, S1)", "x").WithLocation(22, 18),
                // (25,16): error CS8347: Cannot use a result of 'S1.operator |(S1, S1)' in this context because it may expose variables referenced by parameter 'y' outside of their declaration scope
                //         return global || local;
                Diagnostic(ErrorCode.ERR_EscapeCall, "global || local").WithArguments("S1.operator |(S1, S1)", "y").WithLocation(25, 16),
                // (25,26): error CS8352: Cannot use variable 'local' in this context because it may expose referenced variables outside of their declaration scope
                //         return global || local;
                Diagnostic(ErrorCode.ERR_EscapeVariable, "local").WithArguments("local").WithLocation(25, 26)
             );
        }

        [Fact()]
        public void DiscardExpressionRef()
        {
            var text = @"

class Program
{
    static void Main()
    {

    }

    static ref int ReturnsRefTest()
    {
        return ref ReturnsRef1(out var _);
    }

    static ref int ReturnsRef1(out int x)
    {
        x = 42;
        return ref x;
    }
}
";
            CreateCompilationWithMscorlibAndSpan(text, parseOptions: TestOptions.Regular10).VerifyDiagnostics(
                // (12,36): error CS8156: An expression cannot be used in this context because it may not be returned by reference
                //         return ref ReturnsRef1(out var _);
                Diagnostic(ErrorCode.ERR_RefReturnLvalueExpected, "var _").WithLocation(12, 36),
                // (12,20): error CS8347: Cannot use a result of 'Program.ReturnsRef1(out int)' in this context because it may expose variables referenced by parameter 'x' outside of their declaration scope
                //         return ref ReturnsRef1(out var _);
                Diagnostic(ErrorCode.ERR_EscapeCall, "ReturnsRef1(out var _)").WithArguments("Program.ReturnsRef1(out int)", "x").WithLocation(12, 20)
                );
            CreateCompilationWithMscorlibAndSpan(text).VerifyDiagnostics(
                // (18,20): error CS9075: Cannot return a parameter by reference 'x' because it is scoped to the current method
                //         return ref x;
                Diagnostic(ErrorCode.ERR_RefReturnScopedParameter, "x").WithArguments("x").WithLocation(18, 20)
                );
        }

        [Theory]
        [InlineData(LanguageVersion.CSharp10)]
        [InlineData(LanguageVersion.CSharp11)]
        public void DiscardExpressionRef_UnsafeContext(LanguageVersion languageVersion)
        {
            var text = @"

unsafe class Program
{
    static ref int ReturnsRefTest()
    {
        return ref ReturnsRef1(out var _);
    }

    static ref int ReturnsRef1(out int x)
    {
        x = 42;
        return ref x;
    }
}
";
            var comp = CreateCompilationWithMscorlibAndSpan(text, options: TestOptions.UnsafeDebugDll, parseOptions: TestOptions.Regular.WithLanguageVersion(languageVersion));
            if (languageVersion == LanguageVersion.CSharp10)
            {
                comp.VerifyDiagnostics(
                    // (7,20): error CS8347: Cannot use a result of 'Program.ReturnsRef1(out int)' in this context because it may expose variables referenced by parameter 'x' outside of their declaration scope
                    //         return ref ReturnsRef1(out var _);
                    Diagnostic(ErrorCode.ERR_EscapeCall, "ReturnsRef1(out var _)").WithArguments("Program.ReturnsRef1(out int)", "x").WithLocation(7, 20),
                    // (7,36): error CS8156: An expression cannot be used in this context because it may not be passed or returned by reference
                    //         return ref ReturnsRef1(out var _);
                    Diagnostic(ErrorCode.ERR_RefReturnLvalueExpected, "var _").WithLocation(7, 36));
            }
            else
            {
                comp.VerifyDiagnostics(
                    // (13,20): warning CS9085: This returns a parameter by reference 'x' but it is scoped to the current method
                    //         return ref x;
                    Diagnostic(ErrorCode.WRN_RefReturnScopedParameter, "x").WithArguments("x").WithLocation(13, 20));
            }
        }

        [Fact()]
        public void OrdinaryLocalAndOutRef()
        {
            var text = @"

class Program
{
    static void Main()
    {

    }

    static ref int ReturnsRefTest1()
    {       
        return ref ReturnsRef(out var z);
    }

    static ref int ReturnsRefTest2()
    {   int z;
        return ref ReturnsRef(out z);
    }


    static ref int ReturnsRef(out int x)
    {
        x = 42;
        return ref x;
    }
}
";
            CreateCompilationWithMscorlibAndSpan(text, parseOptions: TestOptions.Regular10).VerifyDiagnostics(
                // (12,35): error CS8168: Cannot return local 'z' by reference because it is not a ref local
                //         return ref ReturnsRef(out var z);
                Diagnostic(ErrorCode.ERR_RefReturnLocal, "var z").WithArguments("z").WithLocation(12, 35),
                // (12,20): error CS8347: Cannot use a result of 'Program.ReturnsRef(out int)' in this context because it may expose variables referenced by parameter 'x' outside of their declaration scope
                //         return ref ReturnsRef(out var z);
                Diagnostic(ErrorCode.ERR_EscapeCall, "ReturnsRef(out var z)").WithArguments("Program.ReturnsRef(out int)", "x").WithLocation(12, 20),
                // (17,35): error CS8168: Cannot return local 'z' by reference because it is not a ref local
                //         return ref ReturnsRef(out z);
                Diagnostic(ErrorCode.ERR_RefReturnLocal, "z").WithArguments("z").WithLocation(17, 35),
                // (17,20): error CS8347: Cannot use a result of 'Program.ReturnsRef(out int)' in this context because it may expose variables referenced by parameter 'x' outside of their declaration scope
                //         return ref ReturnsRef(out z);
                Diagnostic(ErrorCode.ERR_EscapeCall, "ReturnsRef(out z)").WithArguments("Program.ReturnsRef(out int)", "x").WithLocation(17, 20)
                );
            CreateCompilationWithMscorlibAndSpan(text).VerifyDiagnostics(
                // (24,20): error CS9075: Cannot return a parameter by reference 'x' because it is scoped to the current method
                //         return ref x;
                Diagnostic(ErrorCode.ERR_RefReturnScopedParameter, "x").WithArguments("x").WithLocation(24, 20)
                );
        }

        [Fact]
        public void DiscardExpressionSpan_01()
        {
            var text = @"
using System;
class Program
{
    static void Main()
    {

    }

    static Span<int> Test1()
    {
        var s = ReturnsSpan(out var _);

        // ok
        return s;
    }

    static Span<int> Test2()
    {
        ref var s = ref ReturnsSpan(out var _);

        // error
        s = stackalloc int[1]; // 1

        // ok
        return s;
    }

    static void Test3()
    {
        // error
        ReturnsSpan(out var _ ) = stackalloc int[1]; // 2
    }

    static ref Span<int> ReturnsSpan(out Span<int> x)
    {
        x = default;
        return ref x; // 3
    }
}
";
            CreateCompilationWithMscorlibAndSpan(text, parseOptions: TestOptions.Regular10).VerifyDiagnostics(
                // (23,13): error CS8353: A result of a stackalloc expression of type 'Span<int>' cannot be used in this context because it may be exposed outside of the containing method
                //         s = stackalloc int[1]; // 1
                Diagnostic(ErrorCode.ERR_EscapeStackAlloc, "stackalloc int[1]").WithArguments("System.Span<int>").WithLocation(23, 13),
                // (32,35): error CS8353: A result of a stackalloc expression of type 'Span<int>' cannot be used in this context because it may be exposed outside of the containing method
                //         ReturnsSpan(out var _ ) = stackalloc int[1]; // 2
                Diagnostic(ErrorCode.ERR_EscapeStackAlloc, "stackalloc int[1]").WithArguments("System.Span<int>").WithLocation(32, 35)
                );
            CreateCompilationWithMscorlibAndSpan(text).VerifyDiagnostics(
                // (23,13): error CS8353: A result of a stackalloc expression of type 'Span<int>' cannot be used in this context because it may be exposed outside of the containing method
                //         s = stackalloc int[1]; // 1
                Diagnostic(ErrorCode.ERR_EscapeStackAlloc, "stackalloc int[1]").WithArguments("System.Span<int>").WithLocation(23, 13),
                // (32,35): error CS8353: A result of a stackalloc expression of type 'Span<int>' cannot be used in this context because it may be exposed outside of the containing method
                //         ReturnsSpan(out var _ ) = stackalloc int[1]; // 2
                Diagnostic(ErrorCode.ERR_EscapeStackAlloc, "stackalloc int[1]").WithArguments("System.Span<int>").WithLocation(32, 35),
                // (38,20): error CS9075: Cannot return a parameter by reference 'x' because it is scoped to the current method
                //         return ref x; // 3
                Diagnostic(ErrorCode.ERR_RefReturnScopedParameter, "x").WithArguments("x").WithLocation(38, 20)
                );
        }

        [Theory]
        [InlineData(LanguageVersion.CSharp10)]
        [InlineData(LanguageVersion.CSharp11)]
        public void DiscardExpressionSpan_UnsafeContext(LanguageVersion languageVersion)
        {
            var text = @"
using System;
unsafe class Program
{
    static Span<int> Test1()
    {
        var s = ReturnsSpan(out var _);
        return s;
    }

    static Span<int> Test2()
    {
        ref var s = ref ReturnsSpan(out var _);
        s = stackalloc int[1]; // 1
        return s;
    }

    static void Test3()
    {
        ReturnsSpan(out var _ ) = stackalloc int[1]; // 2
    }

    static ref Span<int> ReturnsSpan(out Span<int> x)
    {
        x = default;
        return ref x; // 3
    }
}
";
            var comp = CreateCompilationWithMscorlibAndSpan(text, options: TestOptions.UnsafeDebugDll, parseOptions: TestOptions.Regular.WithLanguageVersion(languageVersion));
            if (languageVersion == LanguageVersion.CSharp10)
            {
                comp.VerifyDiagnostics(
                    // (14,13): warning CS9081: A result of a stackalloc expression of type 'Span<int>' in this context may be exposed outside of the containing method
                    //         s = stackalloc int[1]; // 1
                    Diagnostic(ErrorCode.WRN_EscapeStackAlloc, "stackalloc int[1]").WithArguments("System.Span<int>").WithLocation(14, 13),
                    // (20,35): warning CS9081: A result of a stackalloc expression of type 'Span<int>' in this context may be exposed outside of the containing method
                    //         ReturnsSpan(out var _ ) = stackalloc int[1]; // 2
                    Diagnostic(ErrorCode.WRN_EscapeStackAlloc, "stackalloc int[1]").WithArguments("System.Span<int>").WithLocation(20, 35));
            }
            else
            {
                comp.VerifyDiagnostics(
                    // (14,13): warning CS9078: A result of a stackalloc expression of type 'Span<int>' in this context may be exposed outside of the containing method
                    //         s = stackalloc int[1]; // 1
                    Diagnostic(ErrorCode.WRN_EscapeStackAlloc, "stackalloc int[1]").WithArguments("System.Span<int>").WithLocation(14, 13),
                    // (20,35): warning CS9078: A result of a stackalloc expression of type 'Span<int>' in this context may be exposed outside of the containing method
                    //         ReturnsSpan(out var _ ) = stackalloc int[1]; // 2
                    Diagnostic(ErrorCode.WRN_EscapeStackAlloc, "stackalloc int[1]").WithArguments("System.Span<int>").WithLocation(20, 35),
                    // (26,20): warning CS9085: This returns a parameter by reference 'x' but it is scoped to the current method
                    //         return ref x; // 3
                    Diagnostic(ErrorCode.WRN_RefReturnScopedParameter, "x").WithArguments("x").WithLocation(26, 20)
                    );
            }
            var verifier = CompileAndVerify(comp, verify: Verification.Skipped);
            verifier.VerifyIL("Program.Test2", @"
{
  // Code size       38 (0x26)
  .maxstack  2
  .locals init (System.Span<int>& V_0, //s
                System.Span<int> V_1,
                System.Span<int> V_2,
                System.Span<int> V_3)
  IL_0000:  nop
  IL_0001:  ldloca.s   V_1
  IL_0003:  call       ""ref System.Span<int> Program.ReturnsSpan(out System.Span<int>)""
  IL_0008:  stloc.0
  IL_0009:  ldc.i4.4
  IL_000a:  conv.u
  IL_000b:  localloc
  IL_000d:  ldc.i4.1
  IL_000e:  newobj     ""System.Span<int>..ctor(void*, int)""
  IL_0013:  stloc.2
  IL_0014:  ldloc.0
  IL_0015:  ldloc.2
  IL_0016:  stobj      ""System.Span<int>""
  IL_001b:  ldloc.0
  IL_001c:  ldobj      ""System.Span<int>""
  IL_0021:  stloc.3
  IL_0022:  br.s       IL_0024
  IL_0024:  ldloc.3
  IL_0025:  ret
}
");
            verifier.VerifyIL("Program.Test3", @"
{
  // Code size       28 (0x1c)
  .maxstack  2
  .locals init (System.Span<int> V_0,
                System.Span<int>& V_1,
                System.Span<int> V_2)
  IL_0000:  nop
  IL_0001:  ldloca.s   V_0
  IL_0003:  call       ""ref System.Span<int> Program.ReturnsSpan(out System.Span<int>)""
  IL_0008:  stloc.1
  IL_0009:  ldc.i4.4
  IL_000a:  conv.u
  IL_000b:  localloc
  IL_000d:  ldc.i4.1
  IL_000e:  newobj     ""System.Span<int>..ctor(void*, int)""
  IL_0013:  stloc.2
  IL_0014:  ldloc.1
  IL_0015:  ldloc.2
  IL_0016:  stobj      ""System.Span<int>""
  IL_001b:  ret
}
");
        }

        // As above with 'out _' instead of 'out var _'.
        [WorkItem(65651, "https://github.com/dotnet/roslyn/issues/65651")]
        [Theory]
        [InlineData(LanguageVersion.CSharp10)]
        [InlineData(LanguageVersion.CSharp11)]
        public void DiscardExpressionSpan_02(LanguageVersion languageVersion)
        {
            string source = """
                using System;
                class Program
                {
                    static Span<int> Test2A()
                    {
                        ref var s2A = ref ReturnsSpan(out _);
                        s2A = stackalloc int[1]; // 1
                        return s2A;
                    }
                    static Span<int> Test2B()
                    {
                        Span<int> _;
                        ref var s2B = ref ReturnsSpan(out _);
                        s2B = stackalloc int[1]; // 2
                        return s2B;
                    }
                    static void Test3A()
                    {
                        ReturnsSpan(out _ ) = stackalloc int[1]; // 3
                    }
                    static void Test3B()
                    {
                        Span<int> _;
                        ReturnsSpan(out _ ) = stackalloc int[1]; // 4
                    }
                    static ref Span<int> ReturnsSpan(out Span<int> x)
                    {
                        throw null;
                    }
                }
                """;
            var comp = CreateCompilationWithMscorlibAndSpan(source, parseOptions: TestOptions.Regular.WithLanguageVersion(languageVersion));
            comp.VerifyDiagnostics(
                // (7,15): error CS8353: A result of a stackalloc expression of type 'Span<int>' cannot be used in this context because it may be exposed outside of the containing method
                //         s2A = stackalloc int[1]; // 1
                Diagnostic(ErrorCode.ERR_EscapeStackAlloc, "stackalloc int[1]").WithArguments("System.Span<int>").WithLocation(7, 15),
                // (14,15): error CS8353: A result of a stackalloc expression of type 'Span<int>' cannot be used in this context because it may be exposed outside of the containing method
                //         s2B = stackalloc int[1]; // 2
                Diagnostic(ErrorCode.ERR_EscapeStackAlloc, "stackalloc int[1]").WithArguments("System.Span<int>").WithLocation(14, 15),
                // (19,31): error CS8353: A result of a stackalloc expression of type 'Span<int>' cannot be used in this context because it may be exposed outside of the containing method
                //         ReturnsSpan(out _ ) = stackalloc int[1]; // 3
                Diagnostic(ErrorCode.ERR_EscapeStackAlloc, "stackalloc int[1]").WithArguments("System.Span<int>").WithLocation(19, 31),
                // (24,31): error CS8353: A result of a stackalloc expression of type 'Span<int>' cannot be used in this context because it may be exposed outside of the containing method
                //         ReturnsSpan(out _ ) = stackalloc int[1]; // 4
                Diagnostic(ErrorCode.ERR_EscapeStackAlloc, "stackalloc int[1]").WithArguments("System.Span<int>").WithLocation(24, 31));
        }

        // ReturnsSpan() returns ref Span<int>, callers return Span<int> by value.
        [WorkItem(65651, "https://github.com/dotnet/roslyn/issues/65651")]
        [Theory]
        [InlineData(LanguageVersion.CSharp10)]
        [InlineData(LanguageVersion.CSharp11)]
        public void DiscardExpressionSpan_03(LanguageVersion languageVersion)
        {
            string source = """
                using System;
                class Program
                {
                    static Span<int> Test1()
                    {
                        var s1 = ReturnsSpan(out _);
                        return s1;
                    }
                    static Span<int> Test2()
                    {
                        var s2 = ReturnsSpan(out var _);
                        return s2;
                    }
                    static Span<int> Test3()
                    {
                        var s3 = ReturnsSpan(out Span<int> _);
                        return s3;
                    }
                    static Span<int> Test4()
                    {
                        var s4 = ReturnsSpan(out var unused);
                        return s4;
                    }
                    static Span<int> Test5()
                    {
                        Span<int> _;
                        var s5 = ReturnsSpan(out _);
                        return s5;
                    }
                    static Span<int> Test6(out Span<int> _)
                    {
                        var s6 = ReturnsSpan(out _);
                        return s6;
                    }
                    static ref Span<int> ReturnsSpan(out Span<int> x)
                    {
                        throw null;
                    }
                }
                """;
            var comp = CreateCompilationWithMscorlibAndSpan(source, parseOptions: TestOptions.Regular.WithLanguageVersion(languageVersion));
            comp.VerifyDiagnostics();
        }

        // ReturnsSpan() and callers return Span<int> by value.
        [WorkItem(65651, "https://github.com/dotnet/roslyn/issues/65651")]
        [Theory]
        [InlineData(LanguageVersion.CSharp10)]
        [InlineData(LanguageVersion.CSharp11)]
        public void DiscardExpressionSpan_04(LanguageVersion languageVersion)
        {
            string source = """
                using System;
                class Program
                {
                    static Span<int> Test1()
                    {
                        var s1 = ReturnsSpan(out _);
                        return s1;
                    }
                    static Span<int> Test2()
                    {
                        var s2 = ReturnsSpan(out var _);
                        return s2;
                    }
                    static Span<int> Test3()
                    {
                        var s3 = ReturnsSpan(out Span<int> _);
                        return s3;
                    }
                    static Span<int> Test4()
                    {
                        var s4 = ReturnsSpan(out var unused);
                        return s4;
                    }
                    static Span<int> Test5()
                    {
                        Span<int> _;
                        var s5 = ReturnsSpan(out _);
                        return s5;
                    }
                    static Span<int> Test6(out Span<int> _)
                    {
                        var s6 = ReturnsSpan(out _);
                        return s6;
                    }
                    static Span<int> ReturnsSpan(out Span<int> x)
                    {
                        x = default;
                        return x;
                    }
                }
                """;
            var comp = CreateCompilationWithMscorlibAndSpan(source, parseOptions: TestOptions.Regular.WithLanguageVersion(languageVersion));
            comp.VerifyDiagnostics();
        }

        // ReturnsSpan() and callers return ref Span<int>.
        [Theory]
        [InlineData(LanguageVersion.CSharp10)]
        [InlineData(LanguageVersion.CSharp11)]
        public void DiscardExpressionSpan_05(LanguageVersion languageVersion)
        {
            string source = """
                using System;
                class Program
                {
                    static ref Span<int> Test1()
                    {
                        var s1 = ReturnsSpan(out _);
                        return ref s1; // 1
                    }
                    static ref Span<int> Test2()
                    {
                        var s2 = ReturnsSpan(out var _);
                        return ref s2; // 2
                    }
                    static ref Span<int> Test3()
                    {
                        var s3 = ReturnsSpan(out Span<int> _);
                        return ref s3; // 3
                    }
                    static ref Span<int> Test4()
                    {
                        var s4 = ReturnsSpan(out var unused);
                        return ref s4; // 4
                    }
                    static ref Span<int> Test5()
                    {
                        Span<int> _;
                        var s5 = ReturnsSpan(out _);
                        return ref s5; // 5
                    }
                    static ref Span<int> Test6(out Span<int> _)
                    {
                        var s6 = ReturnsSpan(out _);
                        return ref s6; // 6
                    }
                    static ref Span<int> ReturnsSpan(out Span<int> x)
                    {
                        throw null;
                    }
                }
                """;
            var comp = CreateCompilationWithMscorlibAndSpan(source, parseOptions: TestOptions.Regular.WithLanguageVersion(languageVersion));
            comp.VerifyDiagnostics(
                // (7,20): error CS8168: Cannot return local 's1' by reference because it is not a ref local
                //         return ref s1; // 1
                Diagnostic(ErrorCode.ERR_RefReturnLocal, "s1").WithArguments("s1").WithLocation(7, 20),
                // (12,20): error CS8168: Cannot return local 's2' by reference because it is not a ref local
                //         return ref s2; // 2
                Diagnostic(ErrorCode.ERR_RefReturnLocal, "s2").WithArguments("s2").WithLocation(12, 20),
                // (17,20): error CS8168: Cannot return local 's3' by reference because it is not a ref local
                //         return ref s3; // 3
                Diagnostic(ErrorCode.ERR_RefReturnLocal, "s3").WithArguments("s3").WithLocation(17, 20),
                // (22,20): error CS8168: Cannot return local 's4' by reference because it is not a ref local
                //         return ref s4; // 4
                Diagnostic(ErrorCode.ERR_RefReturnLocal, "s4").WithArguments("s4").WithLocation(22, 20),
                // (28,20): error CS8168: Cannot return local 's5' by reference because it is not a ref local
                //         return ref s5; // 5
                Diagnostic(ErrorCode.ERR_RefReturnLocal, "s5").WithArguments("s5").WithLocation(28, 20),
                // (33,20): error CS8168: Cannot return local 's6' by reference because it is not a ref local
                //         return ref s6; // 6
                Diagnostic(ErrorCode.ERR_RefReturnLocal, "s6").WithArguments("s6").WithLocation(33, 20));
        }

        // ReturnsSpan() and callers return ref int.
        [Theory]
        [InlineData(LanguageVersion.CSharp10)]
        [InlineData(LanguageVersion.CSharp11)]
        public void DiscardExpressionSpan_06(LanguageVersion languageVersion)
        {
            string source = """
                class Program
                {
                    static ref int Test1()
                    {
                        var s1 = ReturnsSpan(out _);
                        return ref s1; // 1
                    }
                    static ref int Test2()
                    {
                        var s2 = ReturnsSpan(out var _);
                        return ref s2; // 2
                    }
                    static ref int Test3()
                    {
                        var s3 = ReturnsSpan(out int _);
                        return ref s3; // 3
                    }
                    static ref int Test4()
                    {
                        var s4 = ReturnsSpan(out var unused);
                        return ref s4; // 4
                    }
                    static ref int Test5()
                    {
                        int _;
                        var s5 = ReturnsSpan(out _);
                        return ref s5; // 5
                    }
                    static ref int Test6(out int _)
                    {
                        var s6 = ReturnsSpan(out _);
                        return ref s6; // 6
                    }
                    static ref int ReturnsSpan(out int x)
                    {
                        throw null;
                    }
                }
                """;
            var comp = CreateCompilation(source, parseOptions: TestOptions.Regular.WithLanguageVersion(languageVersion));
            comp.VerifyDiagnostics(
                // (6,20): error CS8168: Cannot return local 's1' by reference because it is not a ref local
                //         return ref s1; // 1
                Diagnostic(ErrorCode.ERR_RefReturnLocal, "s1").WithArguments("s1").WithLocation(6, 20),
                // (11,20): error CS8168: Cannot return local 's2' by reference because it is not a ref local
                //         return ref s2; // 2
                Diagnostic(ErrorCode.ERR_RefReturnLocal, "s2").WithArguments("s2").WithLocation(11, 20),
                // (16,20): error CS8168: Cannot return local 's3' by reference because it is not a ref local
                //         return ref s3; // 3
                Diagnostic(ErrorCode.ERR_RefReturnLocal, "s3").WithArguments("s3").WithLocation(16, 20),
                // (21,20): error CS8168: Cannot return local 's4' by reference because it is not a ref local
                //         return ref s4; // 4
                Diagnostic(ErrorCode.ERR_RefReturnLocal, "s4").WithArguments("s4").WithLocation(21, 20),
                // (27,20): error CS8168: Cannot return local 's5' by reference because it is not a ref local
                //         return ref s5; // 5
                Diagnostic(ErrorCode.ERR_RefReturnLocal, "s5").WithArguments("s5").WithLocation(27, 20),
                // (32,20): error CS8168: Cannot return local 's6' by reference because it is not a ref local
                //         return ref s6; // 6
                Diagnostic(ErrorCode.ERR_RefReturnLocal, "s6").WithArguments("s6").WithLocation(32, 20));
        }

        [Theory]
        [InlineData("out var _")]
        [InlineData("out _")]
        [InlineData("out Span<int> _")]
        [InlineData("out var unused")]
        [InlineData("out Span<int> unused")]
        public void DiscardExpressionSpan_07(string outVarDeclaration)
        {
            string source = $$"""
                using System;
                using System.Diagnostics.CodeAnalysis;
                class Program
                {
                    static Span<int> Test1()
                    {
                        var s1 = ReturnsSpan({{outVarDeclaration}});
                        return s1;
                    }
                    static Span<int> Test2()
                    {
                        ref var s2 = ref ReturnsSpan({{outVarDeclaration}});
                        s2 = stackalloc int[1]; // 1
                        return s2;
                    }
                    static void Test3()
                    {
                        ReturnsSpan({{outVarDeclaration}}) =
                            stackalloc int[1]; // 2
                    }
                    static ref Span<int> ReturnsSpan([UnscopedRef] out Span<int> x)
                    {
                        x = default;
                        return ref x;
                    }
                }
                """;
            var comp = CreateCompilationWithMscorlibAndSpan(new[] { source, UnscopedRefAttributeDefinition });
            comp.VerifyDiagnostics(
                // (13,14): error CS8353: A result of a stackalloc expression of type 'Span<int>' cannot be used in this context because it may be exposed outside of the containing method
                //         s2 = stackalloc int[1]; // 1
                Diagnostic(ErrorCode.ERR_EscapeStackAlloc, "stackalloc int[1]").WithArguments("System.Span<int>").WithLocation(13, 14),
                // (19,13): error CS8353: A result of a stackalloc expression of type 'Span<int>' cannot be used in this context because it may be exposed outside of the containing method
                //             stackalloc int[1]; // 2
                Diagnostic(ErrorCode.ERR_EscapeStackAlloc, "stackalloc int[1]").WithArguments("System.Span<int>").WithLocation(19, 13));
        }

        [Theory]
        [InlineData(LanguageVersion.CSharp10)]
        [InlineData(LanguageVersion.CSharp11)]
        public void Discard_01(LanguageVersion languageVersion)
        {
            string source = """
                using System;
                class Program
                {
                    static void F1()
                    {
                        Span<int> s1 = stackalloc int[1];
                        _ = s1;
                    }
                    static void F2()
                    {
                        Span<int> s2 = stackalloc int[1];
                        Span<int> _;
                        _ = s2; // 1
                    }
                }
                """;
            var comp = CreateCompilationWithMscorlibAndSpan(source, parseOptions: TestOptions.Regular.WithLanguageVersion(languageVersion));
            comp.VerifyDiagnostics(
                // (13,13): error CS8352: Cannot use variable 's2' in this context because it may expose referenced variables outside of their declaration scope
                //         _ = s2; // 1
                Diagnostic(ErrorCode.ERR_EscapeVariable, "s2").WithArguments("s2").WithLocation(13, 13));
        }

        [Theory]
        [InlineData(LanguageVersion.CSharp10)]
        [InlineData(LanguageVersion.CSharp11)]
        public void Discard_02(LanguageVersion languageVersion)
        {
            string source = """
                class Program
                {
                    static void F1(ref int x1)
                    {
                        int y1 = 1;
                        _ = ref y1;
                        _ = ref x1;
                    }
                    static void F2(ref int x2)
                    {
                        int y2 = 2;
                        _ = ref x2;
                        _ = ref y2;
                    }
                    static void F3()
                    {
                        int y3 = 3;
                        ref int _ = ref y3;
                        _ = ref y3;
                    }
                    static void F4(ref int x4)
                    {
                        int y4 = 4;
                        ref int _ = ref x4;
                        _ = ref y4; // 1
                    }
                }
                """;
            var comp = CreateCompilation(source, parseOptions: TestOptions.Regular.WithLanguageVersion(languageVersion));
            comp.VerifyDiagnostics(
                // (25,9): error CS8374: Cannot ref-assign 'y4' to '_' because 'y4' has a narrower escape scope than '_'.
                //         _ = ref y4; // 1
                Diagnostic(ErrorCode.ERR_RefAssignNarrower, "_ = ref y4").WithArguments("_", "y4").WithLocation(25, 9));
        }

        [Theory]
        [InlineData(LanguageVersion.CSharp10)]
        [InlineData(LanguageVersion.CSharp11)]
        public void Discard_03(LanguageVersion languageVersion)
        {
            var source =
@"class Program
{
    static void F1()
    {
        (var x1, _) = F();
        (var x2, var _) = F();
        (var x3, R _) = F();
        var (x4, _) = F();
    }
    static void F2()
    {
        R _;
        (var x5, _) = F();
    }
    static R F() => default;
}
ref struct R 
{
    public void Deconstruct(out R x, out R y) => throw null;
}
";
            var comp = CreateCompilation(source, parseOptions: TestOptions.Regular.WithLanguageVersion(languageVersion));
            comp.VerifyEmitDiagnostics();
        }

        [Theory]
        [InlineData(LanguageVersion.CSharp10)]
        [InlineData(LanguageVersion.CSharp11)]
        public void Discard_04(LanguageVersion languageVersion)
        {
            var source =
@"using System;
class Program
{
    static void F1()
    {
        Span<int> s1 = default;
        s1.Deconstruct(out s1, out _);
    }
    static void F2()
    {
        Span<int> s2 = default;
        (s2, _) = s2;
    }
    static void F3()
    {
        Span<int> s3 = default;
        s3.Deconstruct(out s3, out var _);
    }
    static void F4()
    {
        Span<int> s4 = default;
        (s4, var _) = s4;
    }
    static void F5()
    {
        Span<int> s5 = default;
        s5.Deconstruct(out s5, out Span<int> _);
    }
    static void F6()
    {
        Span<int> s6 = default;
        (s6, Span<int> _) = s6;
    }
    static void F7()
    {
        Span<int> s7 = default;
        s7.Deconstruct(out s7, out var unused);
    }
    static void F8()
    {
        Span<int> s8 = default;
        (s8, var unused) = s8;
    }
}
static class Extensions
{
    public static void Deconstruct(this Span<int> self, out Span<int> x, out Span<int> y)
    {
        throw null;
    }
}
";
            var comp = CreateCompilationWithMscorlibAndSpan(source, parseOptions: TestOptions.Regular.WithLanguageVersion(languageVersion));
            comp.VerifyEmitDiagnostics();
        }

        [WorkItem(65522, "https://github.com/dotnet/roslyn/issues/65522")]
        [Theory]
        [InlineData(LanguageVersion.CSharp10)]
        [InlineData(LanguageVersion.CSharp11)]
        public void Discard_05(LanguageVersion languageVersion)
        {
            var source =
@"using System;
class Program
{
    static void F1()
    {
        Span<int> s1 = stackalloc int[10];
        s1.Deconstruct(out s1, out _);
    }
    static void F2()
    {
        Span<int> s2 = stackalloc int[10];
        (s2, _) = s2;
    }
    static void F3()
    {
        Span<int> s3 = stackalloc int[10];
        s3.Deconstruct(out s3, out var _);
    }
    static void F4()
    {
        Span<int> s4 = stackalloc int[10];
        (s4, var _) = s4;
    }
    static void F5()
    {
        Span<int> s5 = stackalloc int[10];
        s5.Deconstruct(out s5, out Span<int> _);
    }
    static void F6()
    {
        Span<int> s6 = stackalloc int[10];
        (s6, Span<int> _) = s6;
    }
    static void F7()
    {
        Span<int> s7 = stackalloc int[10];
        s7.Deconstruct(out s7, out var unused);
    }
    static void F8()
    {
        Span<int> s8 = stackalloc int[10];
        (s8, var unused) = s8;
    }
}
static class Extensions
{
    public static void Deconstruct(this Span<int> self, out Span<int> x, out Span<int> y)
    {
        throw null;
    }
}
";
            var comp = CreateCompilationWithMscorlibAndSpan(source, parseOptions: TestOptions.Regular.WithLanguageVersion(languageVersion));
            comp.VerifyEmitDiagnostics();
        }

        [Fact()]
        public void OrdinaryLocalAndOutSpan()
        {
            var text = @"
using System;
class Program
{
    static void Main()
    {

    }

    static Span<int> Test1()
    {
        var s = ReturnsSpan(out var z);

        // ok
        return s;
    }

    static Span<int> Test2()
    {
        ref var r = ref ReturnsSpan(out var z);

        // error
        r = stackalloc int[1];

        // ok
        return r;
    }

    static void Test3()
    {
        ReturnsSpan(out var z) = stackalloc int[1];
    }

    static Span<int> Test4()
    {
        Span<int> s;
        var r = ReturnsSpan(out s);

        // ok
        return r;
    }

    static Span<int> Test5()
    {
        Span<int> s;
        ref var r = ref ReturnsSpan(out s);

        // error
        r = stackalloc int[1];

        // ok
        return r;
    }

    static void Test6()
    {
        Span<int> s;

        // error
        ReturnsSpan(out s) = stackalloc int[1];
    }

    static ref Span<int> ReturnsSpan(out Span<int> x)
    {
        x = default;
        return ref x;
    }
}
";
            CreateCompilationWithMscorlibAndSpan(text, parseOptions: TestOptions.Regular10).VerifyDiagnostics(
                // (23,13): error CS8353: A result of a stackalloc expression of type 'Span<int>' cannot be used in this context because it may be exposed outside of the containing method
                //         r = stackalloc int[1];
                Diagnostic(ErrorCode.ERR_EscapeStackAlloc, "stackalloc int[1]").WithArguments("System.Span<int>").WithLocation(23, 13),
                // (31,34): error CS8353: A result of a stackalloc expression of type 'Span<int>' cannot be used in this context because it may be exposed outside of the containing method
                //         ReturnsSpan(out var z) = stackalloc int[1];
                Diagnostic(ErrorCode.ERR_EscapeStackAlloc, "stackalloc int[1]").WithArguments("System.Span<int>").WithLocation(31, 34),
                // (49,13): error CS8353: A result of a stackalloc expression of type 'Span<int>' cannot be used in this context because it may be exposed outside of the containing method
                //         r = stackalloc int[1];
                Diagnostic(ErrorCode.ERR_EscapeStackAlloc, "stackalloc int[1]").WithArguments("System.Span<int>").WithLocation(49, 13),
                // (60,30): error CS8353: A result of a stackalloc expression of type 'Span<int>' cannot be used in this context because it may be exposed outside of the containing method
                //         ReturnsSpan(out s) = stackalloc int[1];
                Diagnostic(ErrorCode.ERR_EscapeStackAlloc, "stackalloc int[1]").WithArguments("System.Span<int>").WithLocation(60, 30)
                );
            CreateCompilationWithMscorlibAndSpan(text).VerifyDiagnostics(
                // (23,13): error CS8353: A result of a stackalloc expression of type 'Span<int>' cannot be used in this context because it may be exposed outside of the containing method
                //         r = stackalloc int[1];
                Diagnostic(ErrorCode.ERR_EscapeStackAlloc, "stackalloc int[1]").WithArguments("System.Span<int>").WithLocation(23, 13),
                // (31,34): error CS8353: A result of a stackalloc expression of type 'Span<int>' cannot be used in this context because it may be exposed outside of the containing method
                //         ReturnsSpan(out var z) = stackalloc int[1];
                Diagnostic(ErrorCode.ERR_EscapeStackAlloc, "stackalloc int[1]").WithArguments("System.Span<int>").WithLocation(31, 34),
                // (49,13): error CS8353: A result of a stackalloc expression of type 'Span<int>' cannot be used in this context because it may be exposed outside of the containing method
                //         r = stackalloc int[1];
                Diagnostic(ErrorCode.ERR_EscapeStackAlloc, "stackalloc int[1]").WithArguments("System.Span<int>").WithLocation(49, 13),
                // (60,30): error CS8353: A result of a stackalloc expression of type 'Span<int>' cannot be used in this context because it may be exposed outside of the containing method
                //         ReturnsSpan(out s) = stackalloc int[1];
                Diagnostic(ErrorCode.ERR_EscapeStackAlloc, "stackalloc int[1]").WithArguments("System.Span<int>").WithLocation(60, 30),
                // (66,20): error CS9075: Cannot return a parameter by reference 'x' because it is scoped to the current method
                //         return ref x;
                Diagnostic(ErrorCode.ERR_RefReturnScopedParameter, "x").WithArguments("x").WithLocation(66, 20)
                );
        }

        [Fact]
        public void RefLikeScopeEscapeReturnable()
        {
            var text = @"
    using System;
    class Program
    {
        static void Main()
        {
            Span<int> outer = default;

            // make x returnable
            S1 x = default;

            {
                Span<int> inner = stackalloc int[0];

                // valid
                x = MayWrap(ref outer);
    
                // error
                x = MayWrap(ref inner);
            }
        }

        static S1 MayWrap(ref Span<int> arg)
        {
            return default;
        }

        ref struct S1
        {
        }
    }
";
            var comp = CreateCompilationWithMscorlibAndSpan(text, parseOptions: TestOptions.Regular10);
            comp.VerifyDiagnostics(
                // (19,33): error CS8526: Cannot use variable 'inner' in this context because it may expose referenced variables outside of their declaration scope
                //                 x = MayWrap(ref inner);
                Diagnostic(ErrorCode.ERR_EscapeVariable, "inner").WithArguments("inner").WithLocation(19, 33),
                // (19,21): error CS8521: Cannot use a result of 'Program.MayWrap(ref Span<int>)' in this context because it may expose variables referenced by parameter 'arg' outside of their declaration scope
                //                 x = MayWrap(ref inner);
                Diagnostic(ErrorCode.ERR_EscapeCall, "MayWrap(ref inner)").WithArguments("Program.MayWrap(ref System.Span<int>)", "arg").WithLocation(19, 21)
            );

            comp = CreateCompilationWithMscorlibAndSpan(text, parseOptions: TestOptions.Regular11);
            comp.VerifyDiagnostics(
                // (16,33): error CS8168: Cannot return local 'outer' by reference because it is not a ref local
                //                 x = MayWrap(ref outer);
                Diagnostic(ErrorCode.ERR_RefReturnLocal, "outer").WithArguments("outer").WithLocation(16, 33),
                // (16,21): error CS8347: Cannot use a result of 'Program.MayWrap(ref Span<int>)' in this context because it may expose variables referenced by parameter 'arg' outside of their declaration scope
                //                 x = MayWrap(ref outer);
                Diagnostic(ErrorCode.ERR_EscapeCall, "MayWrap(ref outer)").WithArguments("Program.MayWrap(ref System.Span<int>)", "arg").WithLocation(16, 21),
                // (19,33): error CS8352: Cannot use variable 'inner' in this context because it may expose referenced variables outside of their declaration scope
                //                 x = MayWrap(ref inner);
                Diagnostic(ErrorCode.ERR_EscapeVariable, "inner").WithArguments("inner").WithLocation(19, 33),
                // (19,21): error CS8347: Cannot use a result of 'Program.MayWrap(ref Span<int>)' in this context because it may expose variables referenced by parameter 'arg' outside of their declaration scope
                //                 x = MayWrap(ref inner);
                Diagnostic(ErrorCode.ERR_EscapeCall, "MayWrap(ref inner)").WithArguments("Program.MayWrap(ref System.Span<int>)", "arg").WithLocation(19, 21)
            );
        }

        [Theory]
        [InlineData(LanguageVersion.CSharp10)]
        [InlineData(LanguageVersion.CSharp11)]
        public void RefLikeScopeEscapeThis(LanguageVersion languageVersion)
        {
            var text = @"
    using System;
    class Program
    {
        static void Main()
        {
            Span<int> outer = default;

            S1 x = MayWrap(ref outer);

            {
                Span<int> inner = stackalloc int[1];

                // valid
                x = S1.NotSlice(1);

                // valid
                x = MayWrap(ref outer).Slice(1);
    
                // error
                x = MayWrap(ref inner).Slice(1);
            }
        }

        static S1 MayWrap(ref Span<int> arg)
        {
            return default;
        }

        ref struct S1
        {
            public static S1 NotSlice(int x) => default;

            public S1 Slice(int x) => this;
        }
    }
";
            var comp = CreateCompilationWithMscorlibAndSpan(text, parseOptions: TestOptions.Regular.WithLanguageVersion(languageVersion));
            comp.VerifyDiagnostics(
                // (21,33): error CS8526: Cannot use variable 'inner' in this context because it may expose referenced variables outside of their declaration scope
                //                 x = MayWrap(ref inner).Slice(1);
                Diagnostic(ErrorCode.ERR_EscapeVariable, "inner").WithArguments("inner").WithLocation(21, 33),
                // (21,21): error CS8521: Cannot use a result of 'Program.MayWrap(ref Span<int>)' in this context because it may expose variables referenced by parameter 'arg' outside of their declaration scope
                //                 x = MayWrap(ref inner).Slice(1);
                Diagnostic(ErrorCode.ERR_EscapeCall, "MayWrap(ref inner)").WithArguments("Program.MayWrap(ref System.Span<int>)", "arg").WithLocation(21, 21)
            );
        }

        [Theory]
        [InlineData(LanguageVersion.CSharp10)]
        [InlineData(LanguageVersion.CSharp11)]
        public void RefLikeScopeEscapeThisRef(LanguageVersion languageVersion)
        {
            var text = @"
using System;
class Program
{
    static void Main()
    {
        Span<int> outer = default;

        ref S1 x = ref MayWrap(ref outer)[0];

        {
            Span<int> inner = stackalloc int[1];

            // valid
            x[0] = MayWrap(ref outer).Slice(1)[0];

            // error, technically rules for this case can be relaxed, 
            // but ref-like typed ref-returning properties are nearly impossible to implement in a useful way
            //
            x[0] = MayWrap(ref inner).Slice(1)[0];

            // error, technically rules for this case can be relaxed, 
            // but ref-like typed ref-returning properties are nearly impossible to implement in a useful way
            //
            x[x] = MayWrap(ref inner).Slice(1)[0];

            // error
            x.ReturnsRefArg(ref x) = MayWrap(ref inner).Slice(1)[0];
        }
    }

    static S1 MayWrap(ref Span<int> arg)
    {
        return default;
    }

    ref struct S1
    {
        public ref S1 this[int i] => throw null;

        public ref S1 this[S1 i] => throw null;

        public ref S1 ReturnsRefArg(ref S1 arg) => throw null;

        public S1 Slice(int x) => this;
    }
}
";
            var comp = CreateCompilationWithMscorlibAndSpan(new[] { text, UnscopedRefAttributeDefinition }, parseOptions: TestOptions.Regular.WithLanguageVersion(languageVersion));
            comp.VerifyDiagnostics(
                // (20,32): error CS8352: Cannot use variable 'inner' in this context because it may expose referenced variables outside of their declaration scope
                //             x[0] = MayWrap(ref inner).Slice(1)[0];
                Diagnostic(ErrorCode.ERR_EscapeVariable, "inner").WithArguments("inner").WithLocation(20, 32),
                // (20,20): error CS8347: Cannot use a result of 'Program.MayWrap(ref Span<int>)' in this context because it may expose variables referenced by parameter 'arg' outside of their declaration scope
                //             x[0] = MayWrap(ref inner).Slice(1)[0];
                Diagnostic(ErrorCode.ERR_EscapeCall, "MayWrap(ref inner)").WithArguments("Program.MayWrap(ref System.Span<int>)", "arg").WithLocation(20, 20),
                // (25,32): error CS8352: Cannot use variable 'inner' in this context because it may expose referenced variables outside of their declaration scope
                //             x[x] = MayWrap(ref inner).Slice(1)[0];
                Diagnostic(ErrorCode.ERR_EscapeVariable, "inner").WithArguments("inner").WithLocation(25, 32),
                // (25,20): error CS8347: Cannot use a result of 'Program.MayWrap(ref Span<int>)' in this context because it may expose variables referenced by parameter 'arg' outside of their declaration scope
                //             x[x] = MayWrap(ref inner).Slice(1)[0];
                Diagnostic(ErrorCode.ERR_EscapeCall, "MayWrap(ref inner)").WithArguments("Program.MayWrap(ref System.Span<int>)", "arg").WithLocation(25, 20),
                // (28,50): error CS8352: Cannot use variable 'inner' in this context because it may expose referenced variables outside of their declaration scope
                //             x.ReturnsRefArg(ref x) = MayWrap(ref inner).Slice(1)[0];
                Diagnostic(ErrorCode.ERR_EscapeVariable, "inner").WithArguments("inner").WithLocation(28, 50),
                // (28,38): error CS8347: Cannot use a result of 'Program.MayWrap(ref Span<int>)' in this context because it may expose variables referenced by parameter 'arg' outside of their declaration scope
                //             x.ReturnsRefArg(ref x) = MayWrap(ref inner).Slice(1)[0];
                Diagnostic(ErrorCode.ERR_EscapeCall, "MayWrap(ref inner)").WithArguments("Program.MayWrap(ref System.Span<int>)", "arg").WithLocation(28, 38));
        }

        [Theory]
        [InlineData(LanguageVersion.CSharp10)]
        [InlineData(LanguageVersion.CSharp11)]
        public void RefLikeScopeEscapeField(LanguageVersion languageVersion)
        {
            var text = @"
using System;
class Program
{
    static void Main()
    {
        Span<int> outer = default;

        S1 x = MayWrap(outer);

        {
            Span<int> inner = stackalloc int[1];

            // valid
            x.field = MayWrap(outer).Slice(1).field;

            // error
            x.field = MayWrap(inner).Slice(1).field;
        }
    }

    static S1 MayWrap(Span<int> arg)
    {
        return default;
    }

    ref struct S1
    {
        public S0 field;

        public S1 Slice(int x) => this;
    }

    ref struct S0
    {
    }
}
";
            CreateCompilationWithMscorlibAndSpan(text, parseOptions: TestOptions.Regular.WithLanguageVersion(languageVersion)).VerifyDiagnostics(
                // (18,31): error CS8526: Cannot use variable 'inner' in this context because it may expose referenced variables outside of their declaration scope
                //             x.field = MayWrap(inner).Slice(1).field;
                Diagnostic(ErrorCode.ERR_EscapeVariable, "inner").WithArguments("inner").WithLocation(18, 31),
                // (18,23): error CS8521: Cannot use a result of 'Program.MayWrap(Span<int>)' in this context because it may expose variables referenced by parameter 'arg' outside of their declaration scope
                //             x.field = MayWrap(inner).Slice(1).field;
                Diagnostic(ErrorCode.ERR_EscapeCall, "MayWrap(inner)").WithArguments("Program.MayWrap(System.Span<int>)", "arg").WithLocation(18, 23)
            );
        }

        [Theory]
        [InlineData(LanguageVersion.CSharp10)]
        [InlineData(LanguageVersion.CSharp11)]
        public void RefLikeEscapeParamsAndTopLevel(LanguageVersion languageVersion)
        {
            var text = @"
    class Program
    {
        static void Main()
        {
        }

        void Test1(int x)
        {
            int y = 1;

            var rx = MayWrap(ref x);
            var ry = MayWrap(ref y);

            // valid. parameter scope and the top local scope are the same.
            rx = ry;
            
            bool condition = true;
            rx = condition ? rx: ry;
        }

        static S1 MayWrap(ref int arg)
        {
            return default;
        }

        ref struct S1
        {
        }
    }
";
            CreateCompilationWithMscorlibAndSpan(text, parseOptions: TestOptions.Regular.WithLanguageVersion(languageVersion)).VerifyDiagnostics(
            // no diagnostics expected
            );
        }

        [Theory]
        [InlineData(LanguageVersion.CSharp10)]
        [InlineData(LanguageVersion.CSharp11)]
        public void RefLikeEscapeMixingCallSameArgValue(LanguageVersion languageVersion)
        {
            var text = @"
    using System;
    public class Program
    {
        static void Main()
        {
        }

        void Test1()
        {
            S1 rOuter = default;

            Span<int> inner = stackalloc int[1];
            S1 rInner = MayWrap(inner);

            // valid
            MayAssign(ref rOuter);

            // valid
            MayAssign(ref rInner);
        }

        static void MayAssign(ref S1 arg1)
        {
            // valid
            arg1 = MayWrap(arg1.field);
        }

        static S1 MayWrap(Span<int> arg)
        {
            return default;
        }

        public ref struct S1
        {
            public Span<int> field;
        }
    }
";
            CreateCompilationWithMscorlibAndSpan(text, parseOptions: TestOptions.Regular.WithLanguageVersion(languageVersion)).VerifyDiagnostics();
        }

        [Fact]
        public void RefLikeEscapeMixingCall()
        {
            var text = @"
    using System;
    class Program
    {
        static void Main()
        {
        }

        void Test1()
        {
            S1 rOuter = default;

            Span<int> inner = stackalloc int[1];
            S1 rInner = MayWrap(ref inner);

            // valid
            MayAssign(ref rOuter, ref rOuter);

            // error
            MayAssign(ref rOuter, ref rInner);

            // error
            MayAssign(ref inner, ref rOuter);
        }

        static void MayAssign(ref Span<int> arg1, ref S1 arg2)
        {
            arg2 = MayWrap(ref arg1);
        }

        static void MayAssign(ref S1 arg1, ref S1 arg2)
        {
            arg1 = arg2;
        }

        static S1 MayWrap(ref Span<int> arg)
        {
            return default;
        }

        ref struct S1
        {
        }
    }
";
            var comp = CreateCompilationWithMscorlibAndSpan(text, parseOptions: TestOptions.Regular10);
            comp.VerifyDiagnostics(
                // (20,39): error CS8352: Cannot use variable 'rInner' in this context because it may expose referenced variables outside of their declaration scope
                //             MayAssign(ref rOuter, ref rInner);
                Diagnostic(ErrorCode.ERR_EscapeVariable, "rInner").WithArguments("rInner").WithLocation(20, 39),
                // (20,13): error CS8350: This combination of arguments to 'Program.MayAssign(ref Program.S1, ref Program.S1)' is disallowed because it may expose variables referenced by parameter 'arg2' outside of their declaration scope
                //             MayAssign(ref rOuter, ref rInner);
                Diagnostic(ErrorCode.ERR_CallArgMixing, "MayAssign(ref rOuter, ref rInner)").WithArguments("Program.MayAssign(ref Program.S1, ref Program.S1)", "arg2").WithLocation(20, 13),
                // (23,27): error CS8352: Cannot use variable 'inner' in this context because it may expose referenced variables outside of their declaration scope
                //             MayAssign(ref inner, ref rOuter);
                Diagnostic(ErrorCode.ERR_EscapeVariable, "inner").WithArguments("inner").WithLocation(23, 27),
                // (23,13): error CS8350: This combination of arguments to 'Program.MayAssign(ref Span<int>, ref Program.S1)' is disallowed because it may expose variables referenced by parameter 'arg1' outside of their declaration scope
                //             MayAssign(ref inner, ref rOuter);
                Diagnostic(ErrorCode.ERR_CallArgMixing, "MayAssign(ref inner, ref rOuter)").WithArguments("Program.MayAssign(ref System.Span<int>, ref Program.S1)", "arg1").WithLocation(23, 13));

            comp = CreateCompilationWithMscorlibAndSpan(text, parseOptions: TestOptions.Regular11);
            comp.VerifyDiagnostics(
                // (20,39): error CS8352: Cannot use variable 'rInner' in this context because it may expose referenced variables outside of their declaration scope
                //             MayAssign(ref rOuter, ref rInner);
                Diagnostic(ErrorCode.ERR_EscapeVariable, "rInner").WithArguments("rInner").WithLocation(20, 39),
                // (20,13): error CS8350: This combination of arguments to 'Program.MayAssign(ref Program.S1, ref Program.S1)' is disallowed because it may expose variables referenced by parameter 'arg2' outside of their declaration scope
                //             MayAssign(ref rOuter, ref rInner);
                Diagnostic(ErrorCode.ERR_CallArgMixing, "MayAssign(ref rOuter, ref rInner)").WithArguments("Program.MayAssign(ref Program.S1, ref Program.S1)", "arg2").WithLocation(20, 13),
                // (23,27): error CS8352: Cannot use variable 'inner' in this context because it may expose referenced variables outside of their declaration scope
                //             MayAssign(ref inner, ref rOuter);
                Diagnostic(ErrorCode.ERR_EscapeVariable, "inner").WithArguments("inner").WithLocation(23, 27),
                // (23,13): error CS8350: This combination of arguments to 'Program.MayAssign(ref Span<int>, ref Program.S1)' is disallowed because it may expose variables referenced by parameter 'arg1' outside of their declaration scope
                //             MayAssign(ref inner, ref rOuter);
                Diagnostic(ErrorCode.ERR_CallArgMixing, "MayAssign(ref inner, ref rOuter)").WithArguments("Program.MayAssign(ref System.Span<int>, ref Program.S1)", "arg1").WithLocation(23, 13),
                // (28,32): error CS9077: Cannot return a parameter by reference 'arg1' through a ref parameter; it can only be returned in a return statement
                //             arg2 = MayWrap(ref arg1);
                Diagnostic(ErrorCode.ERR_RefReturnOnlyParameter, "arg1").WithArguments("arg1").WithLocation(28, 32),
                // (28,20): error CS8347: Cannot use a result of 'Program.MayWrap(ref Span<int>)' in this context because it may expose variables referenced by parameter 'arg' outside of their declaration scope
                //             arg2 = MayWrap(ref arg1);
                Diagnostic(ErrorCode.ERR_EscapeCall, "MayWrap(ref arg1)").WithArguments("Program.MayWrap(ref System.Span<int>)", "arg").WithLocation(28, 20)
            );
        }

        [Fact]
        public void RefLikeEscapeMixingCall_UnsafeContext()
        {
            var text = @"
using System;
class Program
{
    unsafe void Test1()
    {
        S1 rOuter = default;

        Span<int> inner = stackalloc int[1];
        S1 rInner = MayWrap(ref inner);

        // valid
        MayAssign(ref rOuter, ref rOuter);

        // warn
        MayAssign(ref rOuter, ref rInner);

        // warn
        MayAssign(ref inner, ref rOuter);
    }

    static unsafe void MayAssign(ref Span<int> arg1, ref S1 arg2)
    {
        arg2 = MayWrap(ref arg1);
    }

    static void MayAssign(ref S1 arg1, ref S1 arg2)
    {
        arg1 = arg2;
    }

    static S1 MayWrap(ref Span<int> arg)
    {
        return default;
    }

    ref struct S1
    {
    }
}
";

            var comp = CreateCompilationWithMscorlibAndSpan(text, options: TestOptions.UnsafeDebugDll, parseOptions: TestOptions.Regular10);
            comp.VerifyDiagnostics(
                // (16,35): warning CS9080: Use of variable 'rInner' in this context may expose referenced variables outside of their declaration scope
                //         MayAssign(ref rOuter, ref rInner);
                Diagnostic(ErrorCode.WRN_EscapeVariable, "rInner").WithArguments("rInner").WithLocation(16, 35),
                // (19,23): warning CS9080: Use of variable 'inner' in this context may expose referenced variables outside of their declaration scope
                //         MayAssign(ref inner, ref rOuter);
                Diagnostic(ErrorCode.WRN_EscapeVariable, "inner").WithArguments("inner").WithLocation(19, 23)
                );

            comp = CreateCompilationWithMscorlibAndSpan(text, options: TestOptions.UnsafeDebugDll, parseOptions: TestOptions.Regular11);
            comp.VerifyDiagnostics(
                // (16,35): warning CS9080: Use of variable 'rInner' in this context may expose referenced variables outside of their declaration scope
                //         MayAssign(ref rOuter, ref rInner);
                Diagnostic(ErrorCode.WRN_EscapeVariable, "rInner").WithArguments("rInner").WithLocation(16, 35),
                // (19,23): warning CS9080: Use of variable 'inner' in this context may expose referenced variables outside of their declaration scope
                //         MayAssign(ref inner, ref rOuter);
                Diagnostic(ErrorCode.WRN_EscapeVariable, "inner").WithArguments("inner").WithLocation(19, 23),
                // (24,28): warning CS9094: This returns a parameter by reference 'arg1' through a ref parameter; but it can only safely be returned in a return statement
                //         arg2 = MayWrap(ref arg1);
                Diagnostic(ErrorCode.WRN_RefReturnOnlyParameter, "arg1").WithArguments("arg1").WithLocation(24, 28)
                );
        }

        [Fact]
        public void RefLikeEscapeMixingCallVararg()
        {
            var text = @"
using System;
class Program
{
    static void Main()
    {
    }

    void Test1()
    {
        S1 rOuter = default;

        Span<int> inner = stackalloc int[1];
        S1 rInner = MayWrap(ref inner);

        // valid
        MayAssign2(__arglist(ref rOuter, ref rOuter));

        // error
        MayAssign2(__arglist(ref rOuter, ref rInner));

        // error
        MayAssign1(__arglist(ref inner, ref rOuter));
    }

    static void MayAssign1(__arglist)
    {
        var ai = new ArgIterator(__arglist);

        ref var arg1 = ref __refvalue(ai.GetNextArg(), Span<int>);
        ref var arg2 = ref __refvalue(ai.GetNextArg(), S1);

        arg2 = MayWrap(ref arg1);
    }

    static void MayAssign2(__arglist)
    {
        var ai = new ArgIterator(__arglist);

        ref var arg1 = ref __refvalue(ai.GetNextArg(), S1);
        ref var arg2 = ref __refvalue(ai.GetNextArg(), S1);

        arg1 = arg2;
    }

    static S1 MayWrap(scoped ref Span<int> arg)
    {
        return default;
    }

    ref struct S1
    {
    }
}
";

            CreateCompilationWithMscorlibAndSpan(text, parseOptions: TestOptions.Regular10).VerifyDiagnostics(
                // (46,23): error CS8936: Feature 'ref fields' is not available in C# 10.0. Please use language version 11.0 or greater.
                //     static S1 MayWrap(scoped ref Span<int> arg)
                Diagnostic(ErrorCode.ERR_FeatureNotAvailableInVersion10, "scoped").WithArguments("ref fields", "11.0").WithLocation(46, 23),
                // (20,46): error CS8352: Cannot use variable 'rInner' in this context because it may expose referenced variables outside of their declaration scope
                //         MayAssign2(__arglist(ref rOuter, ref rInner));
                Diagnostic(ErrorCode.ERR_EscapeVariable, "rInner").WithArguments("rInner").WithLocation(20, 46),
                // (20,9): error CS8350: This combination of arguments to 'Program.MayAssign2(__arglist)' is disallowed because it may expose variables referenced by parameter '__arglist' outside of their declaration scope
                //         MayAssign2(__arglist(ref rOuter, ref rInner));
                Diagnostic(ErrorCode.ERR_CallArgMixing, "MayAssign2(__arglist(ref rOuter, ref rInner))").WithArguments("Program.MayAssign2(__arglist)", "__arglist").WithLocation(20, 9),
                // (23,34): error CS8352: Cannot use variable 'inner' in this context because it may expose referenced variables outside of their declaration scope
                //         MayAssign1(__arglist(ref inner, ref rOuter));
                Diagnostic(ErrorCode.ERR_EscapeVariable, "inner").WithArguments("inner").WithLocation(23, 34),
                // (23,9): error CS8350: This combination of arguments to 'Program.MayAssign1(__arglist)' is disallowed because it may expose variables referenced by parameter '__arglist' outside of their declaration scope
                //         MayAssign1(__arglist(ref inner, ref rOuter));
                Diagnostic(ErrorCode.ERR_CallArgMixing, "MayAssign1(__arglist(ref inner, ref rOuter))").WithArguments("Program.MayAssign1(__arglist)", "__arglist").WithLocation(23, 9)
            );

            // Same errors modulo the scoped
            CreateCompilationWithMscorlibAndSpan(text).VerifyDiagnostics(
                // (20,46): error CS8352: Cannot use variable 'rInner' in this context because it may expose referenced variables outside of their declaration scope
                //         MayAssign2(__arglist(ref rOuter, ref rInner));
                Diagnostic(ErrorCode.ERR_EscapeVariable, "rInner").WithArguments("rInner").WithLocation(20, 46),
                // (20,9): error CS8350: This combination of arguments to 'Program.MayAssign2(__arglist)' is disallowed because it may expose variables referenced by parameter '__arglist' outside of their declaration scope
                //         MayAssign2(__arglist(ref rOuter, ref rInner));
                Diagnostic(ErrorCode.ERR_CallArgMixing, "MayAssign2(__arglist(ref rOuter, ref rInner))").WithArguments("Program.MayAssign2(__arglist)", "__arglist").WithLocation(20, 9),
                // (23,34): error CS8352: Cannot use variable 'inner' in this context because it may expose referenced variables outside of their declaration scope
                //         MayAssign1(__arglist(ref inner, ref rOuter));
                Diagnostic(ErrorCode.ERR_EscapeVariable, "inner").WithArguments("inner").WithLocation(23, 34),
                // (23,9): error CS8350: This combination of arguments to 'Program.MayAssign1(__arglist)' is disallowed because it may expose variables referenced by parameter '__arglist' outside of their declaration scope
                //         MayAssign1(__arglist(ref inner, ref rOuter));
                Diagnostic(ErrorCode.ERR_CallArgMixing, "MayAssign1(__arglist(ref inner, ref rOuter))").WithArguments("Program.MayAssign1(__arglist)", "__arglist").WithLocation(23, 9)
            );
        }

        [Theory]
        [InlineData(LanguageVersion.CSharp10)]
        [InlineData(LanguageVersion.CSharp11)]
        public void RefLikeEscapeMixingIndex(LanguageVersion languageVersion)
        {
            var text = @"
class Program
{
    static void Main()
    {
    }

    void Test1()
    {
        S1 rOuter = default;

        int inner = 1;
        S1 rInner = MayWrap(ref inner);

        // valid
        int dummy1 = this[rOuter, rOuter];

        // error
        int dummy2 = this[rOuter, rInner];

        // error
        int dummy3 = this[inner, rOuter];
    }

    int this[in int arg1, in S1 arg2]
    {
        get
        {
            // not possible
            // arg2 = MayWrap(ref arg1);
            return 0;
        }
    }

    int this[in S1 arg1, in S1 arg2]
    {
        get
        {
            // not possible
            // arg1 = arg2;
            return 0;
        }
    }

    static S1 MayWrap(ref int arg)
    {
        return default;
    }

    ref struct S1
    {
    }
}
";
            CreateCompilationWithMscorlibAndSpan(text, parseOptions: TestOptions.Regular.WithLanguageVersion(languageVersion)).VerifyDiagnostics(
            // no diagnostics
            );
        }

        [Fact]
        public void RefLikeEscapeMixingIndexOnRefLike()
        {
            var text = @"
using System;
class Program
{
    static void Main()
    {
    }

    void Test1()
    {
        S1 rOuter = default;
        rOuter.field = default;

        Span<int> inner = stackalloc int[1];
        S1 rInner = MayWrap(inner);

        // valid
        int dummy1 = rOuter[rOuter];

        // valid
        int dummy2 = rInner[rOuter];

        // error
        int dummy3 = rOuter[rInner];

        // error
        int dummy4 = rOuter[inner];
    }

    static S1 MayWrap(in Span<int> arg)
    {
        return default;
    }

    ref struct S1
    {
        public Span<int> field;

        public int this[in Span<int> arg1]
        {
            get
            {
                // error: ref-safe-to-escape of arg1 is return-only
                this = MayWrap(arg1);
                return 0;
            }
        }

        public int this[in S1 arg1]
        {
            get
            {
                // error: ref-safe-to-escape of arg1 is return-only
                this = MayWrap(arg1.field);

                // ok: safe-to-escape of arg1 is calling method
                this = arg1;

                return 0;
            }
        }
    }
}
";
            var comp = CreateCompilationWithMscorlibAndSpan(text, parseOptions: TestOptions.Regular10);
            comp.VerifyDiagnostics(
                // (24,29): error CS8352: Cannot use variable 'rInner' in this context because it may expose referenced variables outside of their declaration scope
                //         int dummy3 = rOuter[rInner];
                Diagnostic(ErrorCode.ERR_EscapeVariable, "rInner").WithArguments("rInner").WithLocation(24, 29),
                // (24,22): error CS8350: This combination of arguments to 'Program.S1.this[in Program.S1]' is disallowed because it may expose variables referenced by parameter 'arg1' outside of their declaration scope
                //         int dummy3 = rOuter[rInner];
                Diagnostic(ErrorCode.ERR_CallArgMixing, "rOuter[rInner]").WithArguments("Program.S1.this[in Program.S1]", "arg1").WithLocation(24, 22),
                // (27,29): error CS8352: Cannot use variable 'inner' in this context because it may expose referenced variables outside of their declaration scope
                //         int dummy4 = rOuter[inner];
                Diagnostic(ErrorCode.ERR_EscapeVariable, "inner").WithArguments("inner").WithLocation(27, 29),
                // (27,22): error CS8350: This combination of arguments to 'Program.S1.this[in Span<int>]' is disallowed because it may expose variables referenced by parameter 'arg1' outside of their declaration scope
                //         int dummy4 = rOuter[inner];
                Diagnostic(ErrorCode.ERR_CallArgMixing, "rOuter[inner]").WithArguments("Program.S1.this[in System.Span<int>]", "arg1").WithLocation(27, 22)
            );

            comp = CreateCompilationWithMscorlibAndSpan(text, parseOptions: TestOptions.Regular11);
            comp.VerifyDiagnostics(
                // (24,29): error CS8352: Cannot use variable 'rInner' in this context because it may expose referenced variables outside of their declaration scope
                //         int dummy3 = rOuter[rInner];
                Diagnostic(ErrorCode.ERR_EscapeVariable, "rInner").WithArguments("rInner").WithLocation(24, 29),
                // (24,22): error CS8350: This combination of arguments to 'Program.S1.this[in Program.S1]' is disallowed because it may expose variables referenced by parameter 'arg1' outside of their declaration scope
                //         int dummy3 = rOuter[rInner];
                Diagnostic(ErrorCode.ERR_CallArgMixing, "rOuter[rInner]").WithArguments("Program.S1.this[in Program.S1]", "arg1").WithLocation(24, 22),
                // (27,29): error CS8352: Cannot use variable 'inner' in this context because it may expose referenced variables outside of their declaration scope
                //         int dummy4 = rOuter[inner];
                Diagnostic(ErrorCode.ERR_EscapeVariable, "inner").WithArguments("inner").WithLocation(27, 29),
                // (27,22): error CS8350: This combination of arguments to 'Program.S1.this[in Span<int>]' is disallowed because it may expose variables referenced by parameter 'arg1' outside of their declaration scope
                //         int dummy4 = rOuter[inner];
                Diagnostic(ErrorCode.ERR_CallArgMixing, "rOuter[inner]").WithArguments("Program.S1.this[in System.Span<int>]", "arg1").WithLocation(27, 22),
                // (44,32): error CS9077: Cannot return a parameter by reference 'arg1' through a ref parameter; it can only be returned in a return statement
                //                 this = MayWrap(arg1);
                Diagnostic(ErrorCode.ERR_RefReturnOnlyParameter, "arg1").WithArguments("arg1").WithLocation(44, 32),
                // (44,24): error CS8347: Cannot use a result of 'Program.MayWrap(in Span<int>)' in this context because it may expose variables referenced by parameter 'arg' outside of their declaration scope
                //                 this = MayWrap(arg1);
                Diagnostic(ErrorCode.ERR_EscapeCall, "MayWrap(arg1)").WithArguments("Program.MayWrap(in System.Span<int>)", "arg").WithLocation(44, 24),
                // (54,32): error CS9078: Cannot return by reference a member of parameter 'arg1' through a ref parameter; it can only be returned in a return statement
                //                 this = MayWrap(arg1.field);
                Diagnostic(ErrorCode.ERR_RefReturnOnlyParameter2, "arg1").WithArguments("arg1").WithLocation(54, 32),
                // (54,24): error CS8347: Cannot use a result of 'Program.MayWrap(in Span<int>)' in this context because it may expose variables referenced by parameter 'arg' outside of their declaration scope
                //                 this = MayWrap(arg1.field);
                Diagnostic(ErrorCode.ERR_EscapeCall, "MayWrap(arg1.field)").WithArguments("Program.MayWrap(in System.Span<int>)", "arg").WithLocation(54, 24)
            );
        }

        [Fact]
        public void RefLikeEscapeMixingCtor()
        {
            var text = @"
    using System;
    class Program
    {
        static void Main()
        {
        }

        delegate void D1(ref S1 arg1, ref S1 arg2);
        delegate void D2(ref Span<int> arg1, ref S1 arg2);

        void Test1()
        {
            S1 rOuter = default;

            Span<int> inner = stackalloc int[1];
            S1 rInner = MayWrap(ref inner);

            D1 MayAssignDel1 = MayAssign;
            D2 MayAssignDel2 = MayAssign;

            // valid
            MayAssignDel1(ref rOuter, ref rOuter);

            // error
            MayAssignDel1(ref rOuter, ref rInner);

            // error
            MayAssignDel2(ref inner, ref rOuter);
        }

        static void MayAssign(ref Span<int> arg1, ref S1 arg2)
        {
            arg2 = MayWrap(ref arg1);
        }

        static void MayAssign(ref S1 arg1, ref S1 arg2)
        {
            arg1 = arg2;
        }

        static S1 MayWrap(ref Span<int> arg)
        {
            return default;
        }

        ref struct S1
        {
        }
    }
";
            var comp = CreateCompilationWithMscorlibAndSpan(text, parseOptions: TestOptions.Regular10);
            comp.VerifyDiagnostics(
                // (26,43): error CS8352: Cannot use variable 'rInner' in this context because it may expose referenced variables outside of their declaration scope
                //             MayAssignDel1(ref rOuter, ref rInner);
                Diagnostic(ErrorCode.ERR_EscapeVariable, "rInner").WithArguments("rInner").WithLocation(26, 43),
                // (26,13): error CS8350: This combination of arguments to 'Program.D1.Invoke(ref Program.S1, ref Program.S1)' is disallowed because it may expose variables referenced by parameter 'arg2' outside of their declaration scope
                //             MayAssignDel1(ref rOuter, ref rInner);
                Diagnostic(ErrorCode.ERR_CallArgMixing, "MayAssignDel1(ref rOuter, ref rInner)").WithArguments("Program.D1.Invoke(ref Program.S1, ref Program.S1)", "arg2").WithLocation(26, 13),
                // (29,31): error CS8352: Cannot use variable 'inner' in this context because it may expose referenced variables outside of their declaration scope
                //             MayAssignDel2(ref inner, ref rOuter);
                Diagnostic(ErrorCode.ERR_EscapeVariable, "inner").WithArguments("inner").WithLocation(29, 31),
                // (29,13): error CS8350: This combination of arguments to 'Program.D2.Invoke(ref Span<int>, ref Program.S1)' is disallowed because it may expose variables referenced by parameter 'arg1' outside of their declaration scope
                //             MayAssignDel2(ref inner, ref rOuter);
                Diagnostic(ErrorCode.ERR_CallArgMixing, "MayAssignDel2(ref inner, ref rOuter)").WithArguments("Program.D2.Invoke(ref System.Span<int>, ref Program.S1)", "arg1").WithLocation(29, 13)
            );

            comp = CreateCompilationWithMscorlibAndSpan(text, parseOptions: TestOptions.Regular11);
            comp.VerifyDiagnostics(
                // (26,43): error CS8352: Cannot use variable 'rInner' in this context because it may expose referenced variables outside of their declaration scope
                //             MayAssignDel1(ref rOuter, ref rInner);
                Diagnostic(ErrorCode.ERR_EscapeVariable, "rInner").WithArguments("rInner").WithLocation(26, 43),
                // (26,13): error CS8350: This combination of arguments to 'Program.D1.Invoke(ref Program.S1, ref Program.S1)' is disallowed because it may expose variables referenced by parameter 'arg2' outside of their declaration scope
                //             MayAssignDel1(ref rOuter, ref rInner);
                Diagnostic(ErrorCode.ERR_CallArgMixing, "MayAssignDel1(ref rOuter, ref rInner)").WithArguments("Program.D1.Invoke(ref Program.S1, ref Program.S1)", "arg2").WithLocation(26, 13),
                // (29,31): error CS8352: Cannot use variable 'inner' in this context because it may expose referenced variables outside of their declaration scope
                //             MayAssignDel2(ref inner, ref rOuter);
                Diagnostic(ErrorCode.ERR_EscapeVariable, "inner").WithArguments("inner").WithLocation(29, 31),
                // (29,13): error CS8350: This combination of arguments to 'Program.D2.Invoke(ref Span<int>, ref Program.S1)' is disallowed because it may expose variables referenced by parameter 'arg1' outside of their declaration scope
                //             MayAssignDel2(ref inner, ref rOuter);
                Diagnostic(ErrorCode.ERR_CallArgMixing, "MayAssignDel2(ref inner, ref rOuter)").WithArguments("Program.D2.Invoke(ref System.Span<int>, ref Program.S1)", "arg1").WithLocation(29, 13),
                // (34,32): error CS9077: Cannot return a parameter by reference 'arg1' through a ref parameter; it can only be returned in a return statement
                //             arg2 = MayWrap(ref arg1);
                Diagnostic(ErrorCode.ERR_RefReturnOnlyParameter, "arg1").WithArguments("arg1").WithLocation(34, 32),
                // (34,20): error CS8347: Cannot use a result of 'Program.MayWrap(ref Span<int>)' in this context because it may expose variables referenced by parameter 'arg' outside of their declaration scope
                //             arg2 = MayWrap(ref arg1);
                Diagnostic(ErrorCode.ERR_EscapeCall, "MayWrap(ref arg1)").WithArguments("Program.MayWrap(ref System.Span<int>)", "arg").WithLocation(34, 20)
            );
        }

        [Fact]
        [WorkItem("https://github.com/dotnet/roslyn/issues/73550")]
        public void RefLikeEscapeMixingCallLegacy1()
        {
            var tree = SyntaxFactory.ParseSyntaxTree("""
            using System;
            ref struct S1
            {
                public void M1(Span<int> span) { }
                public readonly void M2(Span<int> span) { }
            }

            class G
            {
                void Go()
                {
                    S1 local = default;
                    Span<int> span = stackalloc int[] { 42 };
                    local.M1(span); // 1
                    local.M2(span);
                }
            }

            """, options: TestOptions.Regular8);

            var comp = CreateCompilationWithSpan(tree, TestOptions.UnsafeDebugDll);
            comp.VerifyDiagnostics(
                // (14,9): error CS8350: This combination of arguments to 'S1.M1(Span<int>)' is disallowed because it may expose variables referenced by parameter 'span' outside of their declaration scope
                //         local.M1(span); // 1
                Diagnostic(ErrorCode.ERR_CallArgMixing, "local.M1(span)").WithArguments("S1.M1(System.Span<int>)", "span").WithLocation(14, 9),
                // (14,18): error CS8352: Cannot use variable 'span' in this context because it may expose referenced variables outside of their declaration scope
                //         local.M1(span); // 1
                Diagnostic(ErrorCode.ERR_EscapeVariable, "span").WithArguments("span").WithLocation(14, 18));
        }

        [Fact]
        [WorkItem("https://github.com/dotnet/roslyn/issues/73550")]
        public void RefLikeEscapeMixingCallLegacy2()
        {
            var tree = SyntaxFactory.ParseSyntaxTree("""
            using System;
            readonly ref struct S1
            {
                public void M1(Span<int> span) { }
            }

            class G
            {
                void Go()
                {
                    S1 local = default;
                    Span<int> span = stackalloc int[] { 42 };
                    local.M1(span);
                }
            }

            """, options: TestOptions.Regular8);

            var comp = CreateCompilationWithSpan(tree, TestOptions.UnsafeDebugDll);
            comp.VerifyDiagnostics();
        }

        [Theory]
        [InlineData(LanguageVersion.CSharp10)]
        [InlineData(LanguageVersion.CSharp11)]
        [WorkItem("https://github.com/dotnet/roslyn/issues/73550")]
        public void RefLikeEscapeMixingIndexer1(LanguageVersion languageVersion)
        {
            var tree = SyntaxFactory.ParseSyntaxTree("""
                using System;
                ref struct S1
                {
                    public int this[Span<int> span] => 42;

                    static void Test()
                    {
                        Span<int> stackSpan = stackalloc int[] { 13 };
                        Span<int> heapSpan = default;
                        S1 local = default;
                        _ = local[stackSpan]; // 1
                        _ = local[heapSpan];
                    }
                }

                ref struct S2
                {
                    public readonly int this[Span<int> span] => 42;

                    static void Test()
                    {
                        Span<int> stackSpan = stackalloc int[] { 13 };
                        Span<int> heapSpan = default;
                        S2 local = default;
                        _ = local[stackSpan];
                        _ = local[heapSpan];
                    }
                }

                ref struct S3
                {
                    public int this[Span<int> span]
                    {
                        get => 42;
                        set { }
                    }

                    static void Test()
                    {
                        Span<int> stackSpan = stackalloc int[] { 13 };
                        Span<int> heapSpan = default;
                        S3 local = default;
                        _ = local[stackSpan]; // 2
                        _ = local[heapSpan];
                        local[stackSpan] = 42; // 3
                        local[heapSpan] = 42;

                        local[stackSpan]++; // 4
                        local[heapSpan]++;
                    }
                }

                ref struct S4
                {
                    public int this[Span<int> span]
                    {
                        readonly get => 42;
                        set { }
                    }

                    static void Test()
                    {
                        Span<int> stackSpan = stackalloc int[] { 13 };
                        Span<int> heapSpan = default;
                        S4 local = default;
                        _ = local[stackSpan];
                        _ = local[heapSpan];
                        local[stackSpan] = 42; // 5
                        local[heapSpan] = 42;

                        local[stackSpan]++; // 6
                        local[heapSpan]++;
                    }
                }

                ref struct S5
                {
                    public int this[Span<int> span]
                    {
                        get => 42;
                        readonly set { }
                    }

                    static void Test()
                    {
                        Span<int> stackSpan = stackalloc int[] { 13 };
                        Span<int> heapSpan = default;
                        S5 local = default;
                        _ = local[stackSpan]; // 7
                        _ = local[heapSpan];
                        local[stackSpan] = 42;
                        local[heapSpan] = 42;

                        local[stackSpan]++; // 8
                        local[heapSpan]++;
                    }
                }

                ref struct S6
                {
                    public ref int this[Span<int> span]
                    {
                        get => throw null!;
                    }

                    static void Test()
                    {
                        Span<int> stackSpan = stackalloc int[] { 13 };
                        Span<int> heapSpan = default;
                        S6 local = default;
                        _ = local[stackSpan]; // 9
                        _ = local[heapSpan];
                        local[stackSpan] = 42; // 10
                        local[heapSpan] = 42;
                        local[stackSpan]++; // 11
                        local[heapSpan]++;
                    }
                }
                """, options: TestOptions.Regular.WithLanguageVersion(languageVersion));

            var comp = CreateCompilationWithSpan(tree, TestOptions.UnsafeDebugDll);
            comp.VerifyDiagnostics(
                // (11,13): error CS8350: This combination of arguments to 'S1.this[Span<int>]' is disallowed because it may expose variables referenced by parameter 'span' outside of their declaration scope
                //         _ = local[stackSpan]; // 1
                Diagnostic(ErrorCode.ERR_CallArgMixing, "local[stackSpan]").WithArguments("S1.this[System.Span<int>]", "span").WithLocation(11, 13),
                // (11,19): error CS8352: Cannot use variable 'stackSpan' in this context because it may expose referenced variables outside of their declaration scope
                //         _ = local[stackSpan]; // 1
                Diagnostic(ErrorCode.ERR_EscapeVariable, "stackSpan").WithArguments("stackSpan").WithLocation(11, 19),
                // (43,13): error CS8350: This combination of arguments to 'S3.this[Span<int>]' is disallowed because it may expose variables referenced by parameter 'span' outside of their declaration scope
                //         _ = local[stackSpan]; // 2
                Diagnostic(ErrorCode.ERR_CallArgMixing, "local[stackSpan]").WithArguments("S3.this[System.Span<int>]", "span").WithLocation(43, 13),
                // (43,19): error CS8352: Cannot use variable 'stackSpan' in this context because it may expose referenced variables outside of their declaration scope
                //         _ = local[stackSpan]; // 2
                Diagnostic(ErrorCode.ERR_EscapeVariable, "stackSpan").WithArguments("stackSpan").WithLocation(43, 19),
                // (45,9): error CS8350: This combination of arguments to 'S3.this[Span<int>]' is disallowed because it may expose variables referenced by parameter 'span' outside of their declaration scope
                //         local[stackSpan] = 42; // 3
                Diagnostic(ErrorCode.ERR_CallArgMixing, "local[stackSpan]").WithArguments("S3.this[System.Span<int>]", "span").WithLocation(45, 9),
                // (45,15): error CS8352: Cannot use variable 'stackSpan' in this context because it may expose referenced variables outside of their declaration scope
                //         local[stackSpan] = 42; // 3
                Diagnostic(ErrorCode.ERR_EscapeVariable, "stackSpan").WithArguments("stackSpan").WithLocation(45, 15),
                // (48,9): error CS8350: This combination of arguments to 'S3.this[Span<int>]' is disallowed because it may expose variables referenced by parameter 'span' outside of their declaration scope
                //         local[stackSpan]++; // 4
                Diagnostic(ErrorCode.ERR_CallArgMixing, "local[stackSpan]").WithArguments("S3.this[System.Span<int>]", "span").WithLocation(48, 9),
                // (48,15): error CS8352: Cannot use variable 'stackSpan' in this context because it may expose referenced variables outside of their declaration scope
                //         local[stackSpan]++; // 4
                Diagnostic(ErrorCode.ERR_EscapeVariable, "stackSpan").WithArguments("stackSpan").WithLocation(48, 15),
                // (68,9): error CS8350: This combination of arguments to 'S4.this[Span<int>]' is disallowed because it may expose variables referenced by parameter 'span' outside of their declaration scope
                //         local[stackSpan] = 42; // 5
                Diagnostic(ErrorCode.ERR_CallArgMixing, "local[stackSpan]").WithArguments("S4.this[System.Span<int>]", "span").WithLocation(68, 9),
                // (68,15): error CS8352: Cannot use variable 'stackSpan' in this context because it may expose referenced variables outside of their declaration scope
                //         local[stackSpan] = 42; // 5
                Diagnostic(ErrorCode.ERR_EscapeVariable, "stackSpan").WithArguments("stackSpan").WithLocation(68, 15),
                // (71,9): error CS8350: This combination of arguments to 'S4.this[Span<int>]' is disallowed because it may expose variables referenced by parameter 'span' outside of their declaration scope
                //         local[stackSpan]++; // 6
                Diagnostic(ErrorCode.ERR_CallArgMixing, "local[stackSpan]").WithArguments("S4.this[System.Span<int>]", "span").WithLocation(71, 9),
                // (71,15): error CS8352: Cannot use variable 'stackSpan' in this context because it may expose referenced variables outside of their declaration scope
                //         local[stackSpan]++; // 6
                Diagnostic(ErrorCode.ERR_EscapeVariable, "stackSpan").WithArguments("stackSpan").WithLocation(71, 15),
                // (89,13): error CS8350: This combination of arguments to 'S5.this[Span<int>]' is disallowed because it may expose variables referenced by parameter 'span' outside of their declaration scope
                //         _ = local[stackSpan]; // 7
                Diagnostic(ErrorCode.ERR_CallArgMixing, "local[stackSpan]").WithArguments("S5.this[System.Span<int>]", "span").WithLocation(89, 13),
                // (89,19): error CS8352: Cannot use variable 'stackSpan' in this context because it may expose referenced variables outside of their declaration scope
                //         _ = local[stackSpan]; // 7
                Diagnostic(ErrorCode.ERR_EscapeVariable, "stackSpan").WithArguments("stackSpan").WithLocation(89, 19),
                // (94,9): error CS8350: This combination of arguments to 'S5.this[Span<int>]' is disallowed because it may expose variables referenced by parameter 'span' outside of their declaration scope
                //         local[stackSpan]++; // 8
                Diagnostic(ErrorCode.ERR_CallArgMixing, "local[stackSpan]").WithArguments("S5.this[System.Span<int>]", "span").WithLocation(94, 9),
                // (94,15): error CS8352: Cannot use variable 'stackSpan' in this context because it may expose referenced variables outside of their declaration scope
                //         local[stackSpan]++; // 8
                Diagnostic(ErrorCode.ERR_EscapeVariable, "stackSpan").WithArguments("stackSpan").WithLocation(94, 15),
                // (111,13): error CS8350: This combination of arguments to 'S6.this[Span<int>]' is disallowed because it may expose variables referenced by parameter 'span' outside of their declaration scope
                //         _ = local[stackSpan]; // 9
                Diagnostic(ErrorCode.ERR_CallArgMixing, "local[stackSpan]").WithArguments("S6.this[System.Span<int>]", "span").WithLocation(111, 13),
                // (111,19): error CS8352: Cannot use variable 'stackSpan' in this context because it may expose referenced variables outside of their declaration scope
                //         _ = local[stackSpan]; // 9
                Diagnostic(ErrorCode.ERR_EscapeVariable, "stackSpan").WithArguments("stackSpan").WithLocation(111, 19),
                // (113,9): error CS8350: This combination of arguments to 'S6.this[Span<int>]' is disallowed because it may expose variables referenced by parameter 'span' outside of their declaration scope
                //         local[stackSpan] = 42; // 10
                Diagnostic(ErrorCode.ERR_CallArgMixing, "local[stackSpan]").WithArguments("S6.this[System.Span<int>]", "span").WithLocation(113, 9),
                // (113,15): error CS8352: Cannot use variable 'stackSpan' in this context because it may expose referenced variables outside of their declaration scope
                //         local[stackSpan] = 42; // 10
                Diagnostic(ErrorCode.ERR_EscapeVariable, "stackSpan").WithArguments("stackSpan").WithLocation(113, 15),
                // (115,9): error CS8350: This combination of arguments to 'S6.this[Span<int>]' is disallowed because it may expose variables referenced by parameter 'span' outside of their declaration scope
                //         local[stackSpan]++; // 11
                Diagnostic(ErrorCode.ERR_CallArgMixing, "local[stackSpan]").WithArguments("S6.this[System.Span<int>]", "span").WithLocation(115, 9),
                // (115,15): error CS8352: Cannot use variable 'stackSpan' in this context because it may expose referenced variables outside of their declaration scope
                //         local[stackSpan]++; // 11
                Diagnostic(ErrorCode.ERR_EscapeVariable, "stackSpan").WithArguments("stackSpan").WithLocation(115, 15));
        }

        [Fact]
        [WorkItem("https://github.com/dotnet/roslyn/issues/73550")]
        public void RefLikeEscapeMixingIndexer2()
        {
            var tree = SyntaxFactory.ParseSyntaxTree("""
                using System;
                ref struct S1
                {
                    public int this[scoped Span<int> span]
                    {
                        get => 42;
                        set { }
                    }

                    static void Test()
                    {
                        Span<int> stackSpan = stackalloc int[] { 13 };
                        Span<int> heapSpan = default;
                        S1 local = default;
                        _ = local[stackSpan];
                        _ = local[heapSpan];
                        local[stackSpan] = 42;
                        local[heapSpan] = 42;
                        local[stackSpan]++;
                        local[heapSpan]++;
                    }
                }

                ref struct S2
                {
                    public ref int this[scoped Span<int> span]
                    {
                        get => throw null!;
                    }

                    static void Test()
                    {
                        Span<int> stackSpan = stackalloc int[] { 13 };
                        Span<int> heapSpan = default;
                        S2 local = default;
                        _ = local[stackSpan];
                        _ = local[heapSpan];
                        local[stackSpan] = 42;
                        local[heapSpan] = 42;
                        local[stackSpan]++;
                        local[heapSpan]++;
                    }
                }

                """, options: TestOptions.Regular.WithLanguageVersion(LanguageVersion.CSharp11));

            var comp = CreateCompilationWithSpan(tree, TestOptions.UnsafeDebugDll);
            comp.VerifyDiagnostics();
        }

        [Theory]
        [InlineData(LanguageVersion.CSharp10)]
        [InlineData(LanguageVersion.CSharp11)]
        [WorkItem("https://github.com/dotnet/roslyn/issues/35606")]
        public void RefLikeEscapeMixingIndexer3(LanguageVersion languageVersion)
        {
            var tree = SyntaxFactory.ParseSyntaxTree("""
                using System;

                public ref struct S
                {
                    int this[Span<byte> span] { readonly get => 0; set {} }

                    static void M(S s)
                    {
                        Span<byte> span = stackalloc byte[10];

                        // `span` can't escape into `s` here because the get is readonly
                        _ = s[span];

                        s[span] = 42; // 1
                        s[span]++; // 2
                    }
                }
                """, TestOptions.Regular.WithLanguageVersion(languageVersion));
            var comp = CreateCompilationWithSpan(tree, TestOptions.UnsafeDebugDll);
            comp.VerifyEmitDiagnostics(
                // (14,9): error CS8350: This combination of arguments to 'S.this[Span<byte>]' is disallowed because it may expose variables referenced by parameter 'span' outside of their declaration scope
                //         s[span] = 42; // 1
                Diagnostic(ErrorCode.ERR_CallArgMixing, "s[span]").WithArguments("S.this[System.Span<byte>]", "span").WithLocation(14, 9),
                // (14,11): error CS8352: Cannot use variable 'span' in this context because it may expose referenced variables outside of their declaration scope
                //         s[span] = 42; // 1
                Diagnostic(ErrorCode.ERR_EscapeVariable, "span").WithArguments("span").WithLocation(14, 11),
                // (15,9): error CS8350: This combination of arguments to 'S.this[Span<byte>]' is disallowed because it may expose variables referenced by parameter 'span' outside of their declaration scope
                //         s[span]++; // 2
                Diagnostic(ErrorCode.ERR_CallArgMixing, "s[span]").WithArguments("S.this[System.Span<byte>]", "span").WithLocation(15, 9),
                // (15,11): error CS8352: Cannot use variable 'span' in this context because it may expose referenced variables outside of their declaration scope
                //         s[span]++; // 2
                Diagnostic(ErrorCode.ERR_EscapeVariable, "span").WithArguments("span").WithLocation(15, 11)
                );
        }

        [Fact]
        [WorkItem("https://github.com/dotnet/roslyn/issues/35606")]
        public void RefLikeEscapeMixingIndexer4()
        {
            var tree = SyntaxFactory.ParseSyntaxTree("""
                using System;

                public ref struct S1
                {
                    int this[Span<int> span1, Span<int> span2] { get => 0; set { } }

                    static void Test()
                    {
                        Span<int> stackSpan = stackalloc int[] { 13 };
                        Span<int> heapSpan = default;

                        S1 local = default;

                        _ = local[heapSpan, heapSpan];
                        _ = local[heapSpan, stackSpan]; // 1
                        _ = local[stackSpan, heapSpan]; // 2
                        _ = local[stackSpan, stackSpan]; // 3

                        local[heapSpan, heapSpan] = 42;
                        local[heapSpan, stackSpan] = 42; // 4
                        local[stackSpan, heapSpan] = 42; // 5
                        local[stackSpan, stackSpan] = 42; // 6
                    }
                }

                public ref struct S2
                {
                    int this[scoped Span<int> span1, Span<int> span2] { get => 0; set { } }

                    static void Test()
                    {
                        Span<int> stackSpan = stackalloc int[] { 13 };
                        Span<int> heapSpan = default;

                        S2 local = default;

                        _ = local[heapSpan, heapSpan];
                        _ = local[heapSpan, stackSpan]; // 7
                        _ = local[stackSpan, heapSpan]; 
                        _ = local[stackSpan, stackSpan]; // 8

                        local[heapSpan, heapSpan] = 42;
                        local[heapSpan, stackSpan] = 42; // 9
                        local[stackSpan, heapSpan] = 42; 
                        local[stackSpan, stackSpan] = 42; // 10
                    }
                }

                public ref struct S3
                {
                    int this[scoped Span<int> span1, scoped Span<int> span2] { get => 0; set { } }

                    static void Test()
                    {
                        Span<int> stackSpan = stackalloc int[] { 13 };
                        Span<int> heapSpan = default;

                        S3 local = default;

                        _ = local[heapSpan, heapSpan];
                        _ = local[heapSpan, stackSpan];
                        _ = local[stackSpan, heapSpan];
                        _ = local[stackSpan, stackSpan];

                        local[heapSpan, heapSpan] = 42;
                        local[heapSpan, stackSpan] = 42;
                        local[stackSpan, heapSpan] = 42; 
                        local[stackSpan, stackSpan] = 42;
                    }
                }
                """, TestOptions.Regular.WithLanguageVersion(LanguageVersion.CSharp11));

            var comp = CreateCompilationWithSpan(tree, TestOptions.UnsafeDebugDll);
            comp.VerifyEmitDiagnostics(
                // (15,13): error CS8350: This combination of arguments to 'S1.this[Span<int>, Span<int>]' is disallowed because it may expose variables referenced by parameter 'span2' outside of their declaration scope
                //         _ = local[heapSpan, stackSpan]; // 1
                Diagnostic(ErrorCode.ERR_CallArgMixing, "local[heapSpan, stackSpan]").WithArguments("S1.this[System.Span<int>, System.Span<int>]", "span2").WithLocation(15, 13),
                // (15,29): error CS8352: Cannot use variable 'stackSpan' in this context because it may expose referenced variables outside of their declaration scope
                //         _ = local[heapSpan, stackSpan]; // 1
                Diagnostic(ErrorCode.ERR_EscapeVariable, "stackSpan").WithArguments("stackSpan").WithLocation(15, 29),
                // (16,13): error CS8350: This combination of arguments to 'S1.this[Span<int>, Span<int>]' is disallowed because it may expose variables referenced by parameter 'span1' outside of their declaration scope
                //         _ = local[stackSpan, heapSpan]; // 2
                Diagnostic(ErrorCode.ERR_CallArgMixing, "local[stackSpan, heapSpan]").WithArguments("S1.this[System.Span<int>, System.Span<int>]", "span1").WithLocation(16, 13),
                // (16,19): error CS8352: Cannot use variable 'stackSpan' in this context because it may expose referenced variables outside of their declaration scope
                //         _ = local[stackSpan, heapSpan]; // 2
                Diagnostic(ErrorCode.ERR_EscapeVariable, "stackSpan").WithArguments("stackSpan").WithLocation(16, 19),
                // (17,13): error CS8350: This combination of arguments to 'S1.this[Span<int>, Span<int>]' is disallowed because it may expose variables referenced by parameter 'span1' outside of their declaration scope
                //         _ = local[stackSpan, stackSpan]; // 3
                Diagnostic(ErrorCode.ERR_CallArgMixing, "local[stackSpan, stackSpan]").WithArguments("S1.this[System.Span<int>, System.Span<int>]", "span1").WithLocation(17, 13),
                // (17,19): error CS8352: Cannot use variable 'stackSpan' in this context because it may expose referenced variables outside of their declaration scope
                //         _ = local[stackSpan, stackSpan]; // 3
                Diagnostic(ErrorCode.ERR_EscapeVariable, "stackSpan").WithArguments("stackSpan").WithLocation(17, 19),
                // (20,9): error CS8350: This combination of arguments to 'S1.this[Span<int>, Span<int>]' is disallowed because it may expose variables referenced by parameter 'span2' outside of their declaration scope
                //         local[heapSpan, stackSpan] = 42; // 4
                Diagnostic(ErrorCode.ERR_CallArgMixing, "local[heapSpan, stackSpan]").WithArguments("S1.this[System.Span<int>, System.Span<int>]", "span2").WithLocation(20, 9),
                // (20,25): error CS8352: Cannot use variable 'stackSpan' in this context because it may expose referenced variables outside of their declaration scope
                //         local[heapSpan, stackSpan] = 42; // 4
                Diagnostic(ErrorCode.ERR_EscapeVariable, "stackSpan").WithArguments("stackSpan").WithLocation(20, 25),
                // (21,9): error CS8350: This combination of arguments to 'S1.this[Span<int>, Span<int>]' is disallowed because it may expose variables referenced by parameter 'span1' outside of their declaration scope
                //         local[stackSpan, heapSpan] = 42; // 5
                Diagnostic(ErrorCode.ERR_CallArgMixing, "local[stackSpan, heapSpan]").WithArguments("S1.this[System.Span<int>, System.Span<int>]", "span1").WithLocation(21, 9),
                // (21,15): error CS8352: Cannot use variable 'stackSpan' in this context because it may expose referenced variables outside of their declaration scope
                //         local[stackSpan, heapSpan] = 42; // 5
                Diagnostic(ErrorCode.ERR_EscapeVariable, "stackSpan").WithArguments("stackSpan").WithLocation(21, 15),
                // (22,9): error CS8350: This combination of arguments to 'S1.this[Span<int>, Span<int>]' is disallowed because it may expose variables referenced by parameter 'span1' outside of their declaration scope
                //         local[stackSpan, stackSpan] = 42; // 6
                Diagnostic(ErrorCode.ERR_CallArgMixing, "local[stackSpan, stackSpan]").WithArguments("S1.this[System.Span<int>, System.Span<int>]", "span1").WithLocation(22, 9),
                // (22,15): error CS8352: Cannot use variable 'stackSpan' in this context because it may expose referenced variables outside of their declaration scope
                //         local[stackSpan, stackSpan] = 42; // 6
                Diagnostic(ErrorCode.ERR_EscapeVariable, "stackSpan").WithArguments("stackSpan").WithLocation(22, 15),
                // (38,13): error CS8350: This combination of arguments to 'S2.this[scoped Span<int>, Span<int>]' is disallowed because it may expose variables referenced by parameter 'span2' outside of their declaration scope
                //         _ = local[heapSpan, stackSpan]; // 7
                Diagnostic(ErrorCode.ERR_CallArgMixing, "local[heapSpan, stackSpan]").WithArguments("S2.this[scoped System.Span<int>, System.Span<int>]", "span2").WithLocation(38, 13),
                // (38,29): error CS8352: Cannot use variable 'stackSpan' in this context because it may expose referenced variables outside of their declaration scope
                //         _ = local[heapSpan, stackSpan]; // 7
                Diagnostic(ErrorCode.ERR_EscapeVariable, "stackSpan").WithArguments("stackSpan").WithLocation(38, 29),
                // (40,13): error CS8350: This combination of arguments to 'S2.this[scoped Span<int>, Span<int>]' is disallowed because it may expose variables referenced by parameter 'span2' outside of their declaration scope
                //         _ = local[stackSpan, stackSpan]; // 8
                Diagnostic(ErrorCode.ERR_CallArgMixing, "local[stackSpan, stackSpan]").WithArguments("S2.this[scoped System.Span<int>, System.Span<int>]", "span2").WithLocation(40, 13),
                // (40,30): error CS8352: Cannot use variable 'stackSpan' in this context because it may expose referenced variables outside of their declaration scope
                //         _ = local[stackSpan, stackSpan]; // 8
                Diagnostic(ErrorCode.ERR_EscapeVariable, "stackSpan").WithArguments("stackSpan").WithLocation(40, 30),
                // (43,9): error CS8350: This combination of arguments to 'S2.this[scoped Span<int>, Span<int>]' is disallowed because it may expose variables referenced by parameter 'span2' outside of their declaration scope
                //         local[heapSpan, stackSpan] = 42; // 9
                Diagnostic(ErrorCode.ERR_CallArgMixing, "local[heapSpan, stackSpan]").WithArguments("S2.this[scoped System.Span<int>, System.Span<int>]", "span2").WithLocation(43, 9),
                // (43,25): error CS8352: Cannot use variable 'stackSpan' in this context because it may expose referenced variables outside of their declaration scope
                //         local[heapSpan, stackSpan] = 42; // 9
                Diagnostic(ErrorCode.ERR_EscapeVariable, "stackSpan").WithArguments("stackSpan").WithLocation(43, 25),
                // (45,9): error CS8350: This combination of arguments to 'S2.this[scoped Span<int>, Span<int>]' is disallowed because it may expose variables referenced by parameter 'span2' outside of their declaration scope
                //         local[stackSpan, stackSpan] = 42; // 10
                Diagnostic(ErrorCode.ERR_CallArgMixing, "local[stackSpan, stackSpan]").WithArguments("S2.this[scoped System.Span<int>, System.Span<int>]", "span2").WithLocation(45, 9),
                // (45,26): error CS8352: Cannot use variable 'stackSpan' in this context because it may expose referenced variables outside of their declaration scope
                //         local[stackSpan, stackSpan] = 42; // 10
                Diagnostic(ErrorCode.ERR_EscapeVariable, "stackSpan").WithArguments("stackSpan").WithLocation(45, 26));
        }

        [Fact]
        [WorkItem("https://github.com/dotnet/roslyn/issues/35606")]
        public void RefLikeEscapeMixingIndexer5()
        {
            var code = """
                using System;
                Console.WriteLine();

                ref struct S1<T> where T : new(), allows ref struct  
                {  
                    int this[T t] { get => 0; set {} }  

                    static void Test()  
                    {  
                        scoped T x = default;  
                        T y = default;  
                        S1<T> local = default;  
                        _ = local[x]; // 1  
                        _ = local[y];  
                        local[x] = 42; // 2  
                        local[y] = 42;  
                        local[x]++; // 3  
                        local[y]++;  
                    }  
                }  

                ref struct S2<T> where T : new(), allows ref struct  
                {  
                    T this[int index] { get => default; set {} }  

                    static void Test()  
                    {  
                        scoped T x = default;  
                        T y = default;  
                        S2<T> local = default;  
                        local[0] = x; // 4  
                        local[1] = y;  
                    }  
                }  
                """;

            var comp = CreateCompilation([code], targetFramework: TargetFramework.Net90);
            comp.VerifyEmitDiagnostics(
                // (13,13): error CS8350: This combination of arguments to 'S1<T>.this[T]' is disallowed because it may expose variables referenced by parameter 't' outside of their declaration scope
                //         _ = local[x]; // 1  
                Diagnostic(ErrorCode.ERR_CallArgMixing, "local[x]").WithArguments("S1<T>.this[T]", "t").WithLocation(13, 13),
                // (13,19): error CS8352: Cannot use variable 'x' in this context because it may expose referenced variables outside of their declaration scope
                //         _ = local[x]; // 1  
                Diagnostic(ErrorCode.ERR_EscapeVariable, "x").WithArguments("x").WithLocation(13, 19),
                // (15,9): error CS8350: This combination of arguments to 'S1<T>.this[T]' is disallowed because it may expose variables referenced by parameter 't' outside of their declaration scope
                //         local[x] = 42; // 2  
                Diagnostic(ErrorCode.ERR_CallArgMixing, "local[x]").WithArguments("S1<T>.this[T]", "t").WithLocation(15, 9),
                // (15,15): error CS8352: Cannot use variable 'x' in this context because it may expose referenced variables outside of their declaration scope
                //         local[x] = 42; // 2  
                Diagnostic(ErrorCode.ERR_EscapeVariable, "x").WithArguments("x").WithLocation(15, 15),
                // (17,9): error CS8350: This combination of arguments to 'S1<T>.this[T]' is disallowed because it may expose variables referenced by parameter 't' outside of their declaration scope
                //         local[x]++; // 3  
                Diagnostic(ErrorCode.ERR_CallArgMixing, "local[x]").WithArguments("S1<T>.this[T]", "t").WithLocation(17, 9),
                // (17,15): error CS8352: Cannot use variable 'x' in this context because it may expose referenced variables outside of their declaration scope
                //         local[x]++; // 3  
                Diagnostic(ErrorCode.ERR_EscapeVariable, "x").WithArguments("x").WithLocation(17, 15),
                // (31,20): error CS8352: Cannot use variable 'x' in this context because it may expose referenced variables outside of their declaration scope
                //         local[0] = x; // 4  
                Diagnostic(ErrorCode.ERR_EscapeVariable, "x").WithArguments("x").WithLocation(31, 20)
                );
        }

        [Theory]
        [InlineData(LanguageVersion.CSharp10)]
        [InlineData(LanguageVersion.CSharp11)]
        [WorkItem("https://github.com/dotnet/roslyn/issues/35606")]
        public void RefLikeEscapeMixingObjectInitializer1(LanguageVersion languageVersion)
        {
            var tree = SyntaxFactory.ParseSyntaxTree("""
                using System;

                public ref struct S
                {
                    public S(ref Span<int> span) { }
                    int this[Span<int> span] { get => 0; set {} }

                    static void Test()
                    {
                        Span<int> stackSpan = stackalloc int[10];
                        Span<int> heapSpan = default;

                        var local = new S(ref heapSpan) { [stackSpan] = 0 };
                    }
                }
                """, TestOptions.Regular.WithLanguageVersion(languageVersion));
            var comp = CreateCompilationWithSpan(tree, TestOptions.UnsafeDebugDll);
            comp.VerifyEmitDiagnostics(
                // (13,31): error CS8350: This combination of arguments to 'S.S(ref Span<int>)' is disallowed because it may expose variables referenced by parameter 'span' outside of their declaration scope
                //         var local = new S(ref heapSpan) { [stackSpan] = 0 };
                Diagnostic(ErrorCode.ERR_CallArgMixing, "heapSpan").WithArguments("S.S(ref System.Span<int>)", "span").WithLocation(13, 31));
        }

        [Fact]
        [WorkItem("https://github.com/dotnet/roslyn/issues/35606")]
        public void RefLikeEscapeMixingObjectInitializer2()
        {
            var tree = SyntaxFactory.ParseSyntaxTree("""
                using System;

                public ref struct S1
                {
                    public S1(ref Span<int> span) { }
                    int this[Span<int> span] { get => 0; set {} }

                    static void Test()
                    {
                        Span<int> stackSpan = stackalloc int[10];
                        Span<int> heapSpan = default;

                        var local1 = new S1(ref heapSpan) { [heapSpan] = 0 };
                        var local2 = new S1(ref heapSpan) { [stackSpan] = 0 };  // 1
                        var local3 = new S1(ref stackSpan) { [heapSpan] = 0 };
                        var local4 = new S1(ref stackSpan) { [stackSpan] = 0 };
                    }
                }

                public ref struct S2
                {
                    public S2(scoped ref Span<int> span) { }
                    int this[Span<int> span] { get => 0; set {} }

                    static void Test()
                    {
                        Span<int> stackSpan = stackalloc int[10];
                        Span<int> heapSpan = default;

                        var local1 = new S2(ref heapSpan) { [heapSpan] = 0 };
                        var local2 = new S2(ref heapSpan) { [stackSpan] = 0 };
                        var local3 = new S2(ref stackSpan) { [heapSpan] = 0 };
                        var local4 = new S2(ref stackSpan) { [stackSpan] = 0 };
                    }
                }

                public ref struct S3
                {
                    public S3(ref Span<int> span) { }
                    int this[scoped Span<int> span] { get => 0; set {} }

                    static void Test()
                    {
                        Span<int> stackSpan = stackalloc int[10];
                        Span<int> heapSpan = default;

                        var local1 = new S3(ref heapSpan) { [heapSpan] = 0 };
                        var local2 = new S3(ref heapSpan) { [stackSpan] = 0 };
                        var local3 = new S3(ref stackSpan) { [heapSpan] = 0 };
                        var local4 = new S3(ref stackSpan) { [stackSpan] = 0 };
                    }
                }

                public ref struct S4
                {
                    public S4(in Span<int> span) { }
                    int this[Span<int> span] { get => 0; set {} }

                    static void Test()
                    {
                        Span<int> stackSpan = stackalloc int[10];
                        Span<int> heapSpan = default;

                        var local1 = new S4(in heapSpan) { [heapSpan] = 0 };
                        var local2 = new S4(in heapSpan) { [stackSpan] = 0 };
                        var local3 = new S4(in stackSpan) { [heapSpan] = 0 };
                        var local4 = new S4(in stackSpan) { [stackSpan] = 0 };
                    }
                }
                """, TestOptions.Regular.WithLanguageVersion(LanguageVersion.CSharp11));
            var comp = CreateCompilationWithSpan(tree, TestOptions.UnsafeDebugDll);
            comp.VerifyEmitDiagnostics(
                // (14,33): error CS8350: This combination of arguments to 'S1.S1(ref Span<int>)' is disallowed because it may expose variables referenced by parameter 'span' outside of their declaration scope
                //         var local2 = new S1(ref heapSpan) { [stackSpan] = 0 };  // 1
                Diagnostic(ErrorCode.ERR_CallArgMixing, "heapSpan").WithArguments("S1.S1(ref System.Span<int>)", "span").WithLocation(14, 33));
        }

        [Fact]
        [WorkItem("https://github.com/dotnet/roslyn/issues/35606")]
        public void RefLikeEscapeMixingObjectInitializer3()
        {
            var tree = SyntaxFactory.ParseSyntaxTree("""
                using System;
                #pragma warning disable 9113

                public ref struct S1<T>(ref T t) where T: allows ref struct
                {
                    int this[T t] { get => 0; set {} }

                    static T Create(Span<int> span) => throw null!;

                    static void Test()
                    {
                        T stackT = Create(stackalloc int[42]);
                        T heapT = default;

                        var local1 = new S1<T>(ref heapT) { [heapT] = 0 };
                        var local2 = new S1<T>(ref heapT) { [stackT] = 0 };  // 1
                        var local3 = new S1<T>(ref stackT) { [heapT] = 0 };
                        var local4 = new S1<T>(ref stackT) { [stackT] = 0 };
                    }
                }

                public ref struct S2<T>(scoped ref T t) where T: allows ref struct
                {
                    int this[T t] { get => 0; set {} }

                    static T Create(Span<int> span) => throw null!;

                    static void Test()
                    {
                        T stackT = Create(stackalloc int[42]);
                        T heapT = default;

                        var local1 = new S2<T>(ref heapT) { [heapT] = 0 };
                        var local2 = new S2<T>(ref heapT) { [stackT] = 0 };
                        var local3 = new S2<T>(ref stackT) { [heapT] = 0 };
                        var local4 = new S2<T>(ref stackT) { [stackT] = 0 };
                    }
                }

                public ref struct S3<T>(ref T t) where T: allows ref struct
                {
                    int this[scoped T t] { get => 0; set {} }

                    static T Create(Span<int> span) => throw null!;

                    static void Test()
                    {
                        T stackT = Create(stackalloc int[42]);
                        T heapT = default;

                        var local1 = new S3<T>(ref heapT) { [heapT] = 0 };
                        var local2 = new S3<T>(ref heapT) { [stackT] = 0 };
                        var local3 = new S3<T>(ref stackT) { [heapT] = 0 };
                        var local4 = new S3<T>(ref stackT) { [stackT] = 0 };
                    }
                }

                public ref struct S4<T>(in T t) where T: allows ref struct
                {
                    int this[T t] { get => 0; set {} }

                    static T Create(Span<int> span) => throw null!;

                    static void Test()
                    {
                        T stackT = Create(stackalloc int[42]);
                        T heapT = default;

                        var local1 = new S4<T>(in heapT) { [heapT] = 0 };
                        var local2 = new S4<T>(in heapT) { [stackT] = 0 };
                        var local3 = new S4<T>(in stackT) { [heapT] = 0 };
                        var local4 = new S4<T>(in stackT) { [stackT] = 0 };
                    }
                }
                """, TestOptions.Regular.WithLanguageVersion(LanguageVersion.CSharp13));
            var comp = CreateCompilation(tree, targetFramework: TargetFramework.Net90, options: TestOptions.UnsafeDebugDll);
            comp.VerifyEmitDiagnostics(
                // (16,36): error CS8350: This combination of arguments to 'S1<T>.S1(ref T)' is disallowed because it may expose variables referenced by parameter 't' outside of their declaration scope
                //         var local2 = new S1<T>(ref heapT) { [stackT] = 0 };  // 1
                Diagnostic(ErrorCode.ERR_CallArgMixing, "heapT").WithArguments("S1<T>.S1(ref T)", "t").WithLocation(16, 36)
                );
        }

        [Fact]
        public void RefLikeEscapeMixingObjectInitializer4()
        {
            var tree = SyntaxFactory.ParseSyntaxTree("""
                using System;

                public ref struct S1
                {
                    public S1(ref Span<int> span) { }
                    int this[in Span<int> span] { get => 0; set {} }

                    static void Test()
                    {
                        Span<int> stackSpan = stackalloc int[10];
                        Span<int> heapSpan = default;

                        var local1 = new S1(ref heapSpan) { [heapSpan] = 0 };
                        var local2 = new S1(ref heapSpan) { [stackSpan] = 0 };  // 1
                        var local3 = new S1(ref stackSpan) { [heapSpan] = 0 };
                        var local4 = new S1(ref stackSpan) { [stackSpan] = 0 };
                    }
                }

                public ref struct S2
                {
                    public S2(scoped ref Span<int> span) { }
                    int this[Span<int> span] { get => 0; set {} }

                    static void Test()
                    {
                        Span<int> stackSpan = stackalloc int[10];
                        Span<int> heapSpan = default;

                        var local1 = new S2(ref heapSpan) { [heapSpan] = 0 };
                        var local2 = new S2(ref heapSpan) { [stackSpan] = 0 };
                        var local3 = new S2(ref stackSpan) { [heapSpan] = 0 };
                        var local4 = new S2(ref stackSpan) { [stackSpan] = 0 };
                    }
                }

                public ref struct S3
                {
                    public S3(ref Span<int> span) { }
                    int this[scoped Span<int> span] { get => 0; set {} }

                    static void Test()
                    {
                        Span<int> stackSpan = stackalloc int[10];
                        Span<int> heapSpan = default;

                        var local1 = new S3(ref heapSpan) { [heapSpan] = 0 };
                        var local2 = new S3(ref heapSpan) { [stackSpan] = 0 };
                        var local3 = new S3(ref stackSpan) { [heapSpan] = 0 };
                        var local4 = new S3(ref stackSpan) { [stackSpan] = 0 };
                    }
                }

                public struct S5
                {
                    public S5(Span<int> span) { }
                    Span<int> this[int index] { get => default; set { } }

                    static void Test()
                    {
                        Span<int> stackSpan = stackalloc int[] { 13 };
                        Span<int> heapSpan = default;

                        S5 local;
                        local = new S5(stackSpan) { [0] = stackSpan };
                        local = new S5(stackSpan) { [0] = heapSpan };
                        local = new S5(heapSpan) { [0] = stackSpan };
                        local = new S5(heapSpan) { [0] = heapSpan };
                    }
                }
                """, TestOptions.Regular.WithLanguageVersion(LanguageVersion.CSharp11));
            var comp = CreateCompilationWithSpan(tree, TestOptions.UnsafeDebugDll);
            comp.VerifyEmitDiagnostics(
                // (14,33): error CS8350: This combination of arguments to 'S1.S1(ref Span<int>)' is disallowed because it may expose variables referenced by parameter 'span' outside of their declaration scope
                //         var local2 = new S1(ref heapSpan) { [stackSpan] = 0 };  // 1
                Diagnostic(ErrorCode.ERR_CallArgMixing, "heapSpan").WithArguments("S1.S1(ref System.Span<int>)", "span").WithLocation(14, 33)
                );
        }

        [Theory]
        [InlineData(LanguageVersion.CSharp10)]
        [InlineData(LanguageVersion.CSharp11)]
        public void RefLikeObjInitializers(LanguageVersion languageVersion)
        {
            var text = @"
    using System;

    class Program
    {
        static void Main()
        {
        }

        static S2 Test1()
        {
            S1 outer = default;
            S1 inner = stackalloc int[1];

            // error
            return new S2() { Field1 = outer, Field2 = inner };
        }

        static S2 Test2()
        {
            S1 outer = default;
            S1 inner = stackalloc int[1];

            S2 result;

            // error
            result = new S2() { Field1 = inner, Field2 = outer };

            return result;
        }

        static S2 Test3()
        {
            S1 outer = default;
            S1 inner = stackalloc int[1];

            return new S2() { Field1 = outer, Field2 = outer };
        }

        public ref struct S1
        {
            public static implicit operator S1(Span<int> o) => default;
        }

        public ref struct S2
        {
            public S1 Field1;
            public S1 Field2;
        }
    }
";
            CreateCompilationWithMscorlibAndSpan(text, parseOptions: TestOptions.Regular.WithLanguageVersion(languageVersion)).VerifyDiagnostics(
                // (16,29): error CS8352: Cannot use variable 'Field2 = inner' in this context because it may expose referenced variables outside of their declaration scope
                //             return new S2() { Field1 = outer, Field2 = inner };
                Diagnostic(ErrorCode.ERR_EscapeVariable, "{ Field1 = outer, Field2 = inner }").WithArguments("Field2 = inner").WithLocation(16, 29),
                // (27,31): error CS8352: Cannot use variable 'Field1 = inner' in this context because it may expose referenced variables outside of their declaration scope
                //             result = new S2() { Field1 = inner, Field2 = outer };
                Diagnostic(ErrorCode.ERR_EscapeVariable, "{ Field1 = inner, Field2 = outer }").WithArguments("Field1 = inner").WithLocation(27, 31));
        }

        [Theory]
        [InlineData(LanguageVersion.CSharp10)]
        [InlineData(LanguageVersion.CSharp11)]
        public void RefLikeObjInitializers1(LanguageVersion languageVersion)
        {
            var text = @"
    using System;

    class Program
    {
        static void Main()
        {
        }

        static S2 Test1()
        {
            S1 outer = default;
            S1 inner = stackalloc int[1];

            var x1 = new S2() { Field1 = outer, Field2 = inner };

            // error
            return x1;
        }

        static S2 Test2()
        {
            S1 outer = default;
            S1 inner = stackalloc int[1];

            var x2 = new S2() { Field1 = inner, Field2 = outer };

            // error
            return x2;
        }

        static S2 Test3()
        {
            S1 outer = default;
            S1 inner = stackalloc int[1];

            var x3 = new S2() { Field1 = outer, Field2 = outer };

            // ok
            return x3;
        }

        public ref struct S1
        {
            public static implicit operator S1(Span<int> o) => default;
        }

        public ref struct S2
        {
            public S1 Field1;
            public S1 Field2;
        }
    }
";
            CreateCompilationWithMscorlibAndSpan(text, parseOptions: TestOptions.Regular.WithLanguageVersion(languageVersion)).VerifyDiagnostics(
                // (18,20): error CS8352: Cannot use variable 'x1' in this context because it may expose referenced variables outside of their declaration scope
                //             return x1;
                Diagnostic(ErrorCode.ERR_EscapeVariable, "x1").WithArguments("x1").WithLocation(18, 20),
                // (29,20): error CS8352: Cannot use variable 'x2' in this context because it may expose referenced variables outside of their declaration scope
                //             return x2;
                Diagnostic(ErrorCode.ERR_EscapeVariable, "x2").WithArguments("x2").WithLocation(29, 20)
            );
        }

        [Theory]
        [InlineData(LanguageVersion.CSharp10)]
        [InlineData(LanguageVersion.CSharp11)]
        public void RefLikeObjInitializersIndexer(LanguageVersion languageVersion)
        {
            var text = @"
using System;

class Program
{
    static void Main()
    {
    }

    static S2 Test1()
    {
        S1 outer = default;
        S1 inner = stackalloc int[1];

        // error
        return new S2() { [inner] = outer, Field2 = outer };
    }

    static S2 Test2()
    {
        S1 outer = default;
        S1 inner = stackalloc int[1];

        // error
        return new S2() { [outer] = inner, Field2 = outer };
    }

    static S2 Test3()
    {
        S1 outer = default;
        S1 inner = stackalloc int[1];

        return new S2() { [outer] = outer, Field2 = outer };
    }

    public ref struct S1
    {
        public static implicit operator S1(Span<int> o) => default;
    }

    public ref struct S2
    {
        private S1 field;

        public S1 this[S1 i]
        {
            get
            {
                return i;
            }
            set
            {
                field = i;
            }
        }

        public S1 Field2;
    }
}
";
            CreateCompilationWithMscorlibAndSpan(text, parseOptions: TestOptions.Regular.WithLanguageVersion(languageVersion)).VerifyDiagnostics(
                // (16,25): error CS8352: Cannot use variable '[inner] = outer' in this context because it may expose referenced variables outside of their declaration scope
                //         return new S2() { [inner] = outer, Field2 = outer };
                Diagnostic(ErrorCode.ERR_EscapeVariable, "{ [inner] = outer, Field2 = outer }").WithArguments("[inner] = outer").WithLocation(16, 25),
                // (25,25): error CS8352: Cannot use variable '[outer] = inner' in this context because it may expose referenced variables outside of their declaration scope
                //         return new S2() { [outer] = inner, Field2 = outer };
                Diagnostic(ErrorCode.ERR_EscapeVariable, "{ [outer] = inner, Field2 = outer }").WithArguments("[outer] = inner").WithLocation(25, 25));
        }

        [Theory]
        [InlineData(LanguageVersion.CSharp10)]
        [InlineData(LanguageVersion.CSharp11)]
        public void ObjectInitializer_Indexer_RefLikeType_Mixed(LanguageVersion languageVersion)
        {
            var text = @"
using System;

class Program
{
    static void Main()
    {
    }

    static S2 Test1()
    {
        S1 outer = default;
        S1 inner = stackalloc int[1];

        var x1 =  new S2() { [inner] = outer, Field2 = outer };

        // error
        return x1;
    }

    static S2 Test2()
    {
        S1 outer = default;
        S1 inner = stackalloc int[1];

        S2 result;

        // error
        result = new S2() { [outer] = inner, Field2 = outer };

        return result;
    }

    static S2 Test3()
    {
        S1 outer = default;
        S1 inner = stackalloc int[1];

        var x3 = new S2() { [outer] = outer, Field2 = outer };

        // ok
        return x3;
    }

    public ref struct S1
    {
        public static implicit operator S1(Span<int> o) => default;
    }

    public ref struct S2
    {
        private S1 field;

        public S1 this[S1 i]
        {
            get
            {
                return i;
            }
            set
            {
                field = i;
            }
        }

        public S1 Field2;
    }
}
";
            CreateCompilationWithMscorlibAndSpan(text, parseOptions: TestOptions.Regular.WithLanguageVersion(languageVersion)).VerifyDiagnostics(
                // (18,16): error CS8352: Cannot use variable 'x1' in this context because it may expose referenced variables outside of their declaration scope
                //         return x1;
                Diagnostic(ErrorCode.ERR_EscapeVariable, "x1").WithArguments("x1").WithLocation(18, 16),
                // (29,27): error CS8352: Cannot use variable '[outer] = inner' in this context because it may expose referenced variables outside of their declaration scope
                //         result = new S2() { [outer] = inner, Field2 = outer };
                Diagnostic(ErrorCode.ERR_EscapeVariable, "{ [outer] = inner, Field2 = outer }").WithArguments("[outer] = inner").WithLocation(29, 27));
        }

        [Theory]
        [InlineData(LanguageVersion.CSharp10)]
        [InlineData(LanguageVersion.CSharp11)]
        [WorkItem("https://github.com/dotnet/roslyn/issues/35606")]
        public void ObjectInitializer_Arguments_Escape(LanguageVersion languageVersion)
        {
            var tree = SyntaxFactory.ParseSyntaxTree("""
                using System;

                public ref struct S1
                {
                    int this[Span<int> span] { readonly get => 0; set { } }

                    static void Test()
                    {
                        Span<int> stackSpan = stackalloc int[] { 13 };
                        Span<int> heapSpan = default;

                        S1 local;
                        local = new S1() { [stackSpan] =  0, [heapSpan] = 1 }; // 1
                    }
                }

                public ref struct S2
                {
                    ref int this[Span<int> span] => throw null!;

                    static void Test()
                    {
                        Span<int> stackSpan = stackalloc int[] { 13 };
                        Span<int> heapSpan = default;

                        S2 local;
                        local = new S2() { [stackSpan] =  0, [heapSpan] = 1 }; // 2
                    }
                }
                """, TestOptions.Regular.WithLanguageVersion(languageVersion));

            var comp = CreateCompilationWithSpan(tree, TestOptions.UnsafeDebugDll);
            comp.VerifyEmitDiagnostics(
                // (13,26): error CS8352: Cannot use variable '[stackSpan] =  0' in this context because it may expose referenced variables outside of their declaration scope
                //         local = new S1() { [stackSpan] =  0, [heapSpan] = 1 }; // 1
                Diagnostic(ErrorCode.ERR_EscapeVariable, "{ [stackSpan] =  0, [heapSpan] = 1 }").WithArguments("[stackSpan] =  0").WithLocation(13, 26),
                // (27,26): error CS8352: Cannot use variable '[stackSpan] =  0' in this context because it may expose referenced variables outside of their declaration scope
                //         local = new S2() { [stackSpan] =  0, [heapSpan] = 1 }; // 2
                Diagnostic(ErrorCode.ERR_EscapeVariable, "{ [stackSpan] =  0, [heapSpan] = 1 }").WithArguments("[stackSpan] =  0").WithLocation(27, 26));
        }

        [Fact]
        public void ObjectInitializer_Indexer_Arguments_Escape_Updated()
        {
            var tree = SyntaxFactory.ParseSyntaxTree("""
                using System;

                public ref struct S1
                {
                    int this[scoped Span<int> span] { readonly get => 0; set { } }

                    static void Test()
                    {
                        Span<int> stackSpan = stackalloc int[] { 13 };
                        Span<int> heapSpan = default;

                        S1 local;
                        local = new S1() { [stackSpan] =  0, [heapSpan] = 1 };
                    }
                }

                public ref struct S2
                {
                    ref int this[scoped Span<int> span] => throw null!;

                    static void Test()
                    {
                        Span<int> stackSpan = stackalloc int[] { 13 };
                        Span<int> heapSpan = default;

                        S2 local;
                        local = new S2() { [stackSpan] =  0, [heapSpan] = 1 };
                    }
                }
                """, TestOptions.Regular.WithLanguageVersion(LanguageVersion.CSharp11));

            var comp = CreateCompilationWithSpan(tree, TestOptions.UnsafeDebugDll);
            comp.VerifyEmitDiagnostics();
        }

        [Fact]
        public void ObjectInitializer_Indexer_RefLikeType()
        {
            var code = """
                using System;

                Console.WriteLine();

                public ref struct S1
                {
                    Span<int> this[int index] { get => default; set { } }

                    static void Test()
                    {
                        Span<int> stackSpan = stackalloc int[] { 13 };
                        Span<int> heapSpan = default;

                        S1 local;
                        local = new S1() { [0] =  stackSpan }; // 1
                        local = new S1() { [0] =  heapSpan };
                    }
                }

                public ref struct S2
                {
                    Span<int> this[int index] { get => default; readonly set { } }

                    static void Test()
                    {
                        Span<int> stackSpan = stackalloc int[] { 13 };
                        Span<int> heapSpan = default;

                        S2 local;
                        local = new S2() { [0] =  stackSpan };
                        local = new S2() { [0] =  heapSpan };
                    }
                }

                public ref struct S3<T> where T : new(), allows ref struct  
                {
                    T this[int index] { get => default; set {} }  

                    static void Test()  
                    {  
                        scoped T stackT = default;  
                        T heapT = default;  
                        S3<T> local;
                        local = new S3<T> { [0] = stackT }; // 2  
                        local = new S3<T> { [0] = heapT };
                    }
                }
                """;

            var comp = CreateCompilation([code], targetFramework: TargetFramework.Net90);
            comp.VerifyEmitDiagnostics(
                // (15,26): error CS8352: Cannot use variable '[0] =  stackSpan' in this context because it may expose referenced variables outside of their declaration scope
                //         local = new S1() { [0] =  stackSpan }; // 1
                Diagnostic(ErrorCode.ERR_EscapeVariable, "{ [0] =  stackSpan }").WithArguments("[0] =  stackSpan").WithLocation(15, 26),
                // (44,27): error CS8352: Cannot use variable '[0] = stackT' in this context because it may expose referenced variables outside of their declaration scope
                //         local = new S3<T> { [0] = stackT }; // 2  
                Diagnostic(ErrorCode.ERR_EscapeVariable, "{ [0] = stackT }").WithArguments("[0] = stackT").WithLocation(44, 27)
                );
        }

        [Fact]
        public void ObjectInitializer_Constructor_Escape()
        {
            var tree = SyntaxFactory.ParseSyntaxTree("""
                using System;

                public ref struct S1
                {
                    public S1(Span<int> span) { }
                    Span<int> this[int index] { get => default; set { } }

                    static void Test()
                    {
                        Span<int> stackSpan = stackalloc int[] { 13 };
                        Span<int> heapSpan = default;

                        S1 local;
                        local = new S1(stackSpan) { [0] = stackSpan }; // 1
                        local = new S1(stackSpan) { [0] = heapSpan }; // 2
                        local = new S1(heapSpan) { [0] = stackSpan }; // 3
                        local = new S1(heapSpan) { [0] = heapSpan };
                    }
                }

                public ref struct S2
                {
                    public S2(scoped Span<int> span) { }
                    Span<int> this[int index] { get => default; set { } }

                    static void Test()
                    {
                        Span<int> stackSpan = stackalloc int[] { 13 };
                        Span<int> heapSpan = default;

                        S2 local;
                        local = new S2(stackSpan) { [0] = stackSpan }; // 4
                        local = new S2(stackSpan) { [0] = heapSpan };
                        local = new S2(heapSpan) { [0] = stackSpan }; // 5
                        local = new S2(heapSpan) { [0] = heapSpan };
                    }
                }

                public ref struct S3
                {
                    public S3(Span<int> span) { }
                    Span<int> this[int index] { get => default; readonly set { } }

                    static void Test()
                    {
                        Span<int> stackSpan = stackalloc int[] { 13 };
                        Span<int> heapSpan = default;

                        S3 local;
                        local = new S3(stackSpan) { [0] = stackSpan }; // 6
                        local = new S3(stackSpan) { [0] = heapSpan }; // 7
                        local = new S3(heapSpan) { [0] = stackSpan }; 
                        local = new S3(heapSpan) { [0] = heapSpan };
                    }
                }

                public ref struct S4
                {
                    public S4(scoped Span<int> span) { }
                    Span<int> this[int index] { get => default; readonly set { } }

                    static void Test()
                    {
                        Span<int> stackSpan = stackalloc int[] { 13 };
                        Span<int> heapSpan = default;

                        S4 local;
                        local = new S4(stackSpan) { [0] = stackSpan };
                        local = new S4(stackSpan) { [0] = heapSpan };
                        local = new S4(heapSpan) { [0] = stackSpan };
                        local = new S4(heapSpan) { [0] = heapSpan };
                    }
                }

                public struct S5
                {
                    public S5(Span<int> span) { }
                    Span<int> this[int index] { get => default; set { } }

                    static void Test()
                    {
                        Span<int> stackSpan = stackalloc int[] { 13 };
                        Span<int> heapSpan = default;

                        S5 local;
                        local = new S5(stackSpan) { [0] = stackSpan };
                        local = new S5(stackSpan) { [0] = heapSpan };
                        local = new S5(heapSpan) { [0] = stackSpan };
                        local = new S5(heapSpan) { [0] = heapSpan };
                    }
                }
                """, TestOptions.Regular.WithLanguageVersion(LanguageVersion.CSharp11));

            var comp = CreateCompilationWithSpan(tree, TestOptions.UnsafeDebugDll);
            comp.VerifyEmitDiagnostics(
                // (14,17): error CS8347: Cannot use a result of 'S1.S1(Span<int>)' in this context because it may expose variables referenced by parameter 'span' outside of their declaration scope
                //         local = new S1(stackSpan) { [0] = stackSpan }; // 1
                Diagnostic(ErrorCode.ERR_EscapeCall, "new S1(stackSpan) { [0] = stackSpan }").WithArguments("S1.S1(System.Span<int>)", "span").WithLocation(14, 17),
                // (14,24): error CS8352: Cannot use variable 'stackSpan' in this context because it may expose referenced variables outside of their declaration scope
                //         local = new S1(stackSpan) { [0] = stackSpan }; // 1
                Diagnostic(ErrorCode.ERR_EscapeVariable, "stackSpan").WithArguments("stackSpan").WithLocation(14, 24),
                // (15,17): error CS8347: Cannot use a result of 'S1.S1(Span<int>)' in this context because it may expose variables referenced by parameter 'span' outside of their declaration scope
                //         local = new S1(stackSpan) { [0] = heapSpan }; // 2
                Diagnostic(ErrorCode.ERR_EscapeCall, "new S1(stackSpan) { [0] = heapSpan }").WithArguments("S1.S1(System.Span<int>)", "span").WithLocation(15, 17),
                // (15,24): error CS8352: Cannot use variable 'stackSpan' in this context because it may expose referenced variables outside of their declaration scope
                //         local = new S1(stackSpan) { [0] = heapSpan }; // 2
                Diagnostic(ErrorCode.ERR_EscapeVariable, "stackSpan").WithArguments("stackSpan").WithLocation(15, 24),
                // (16,34): error CS8352: Cannot use variable '[0] = stackSpan' in this context because it may expose referenced variables outside of their declaration scope
                //         local = new S1(heapSpan) { [0] = stackSpan }; // 3
                Diagnostic(ErrorCode.ERR_EscapeVariable, "{ [0] = stackSpan }").WithArguments("[0] = stackSpan").WithLocation(16, 34),
                // (32,35): error CS8352: Cannot use variable '[0] = stackSpan' in this context because it may expose referenced variables outside of their declaration scope
                //         local = new S2(stackSpan) { [0] = stackSpan }; // 4
                Diagnostic(ErrorCode.ERR_EscapeVariable, "{ [0] = stackSpan }").WithArguments("[0] = stackSpan").WithLocation(32, 35),
                // (34,34): error CS8352: Cannot use variable '[0] = stackSpan' in this context because it may expose referenced variables outside of their declaration scope
                //         local = new S2(heapSpan) { [0] = stackSpan }; // 5
                Diagnostic(ErrorCode.ERR_EscapeVariable, "{ [0] = stackSpan }").WithArguments("[0] = stackSpan").WithLocation(34, 34),
                // (50,17): error CS8347: Cannot use a result of 'S3.S3(Span<int>)' in this context because it may expose variables referenced by parameter 'span' outside of their declaration scope
                //         local = new S3(stackSpan) { [0] = stackSpan }; // 6
                Diagnostic(ErrorCode.ERR_EscapeCall, "new S3(stackSpan) { [0] = stackSpan }").WithArguments("S3.S3(System.Span<int>)", "span").WithLocation(50, 17),
                // (50,24): error CS8352: Cannot use variable 'stackSpan' in this context because it may expose referenced variables outside of their declaration scope
                //         local = new S3(stackSpan) { [0] = stackSpan }; // 6
                Diagnostic(ErrorCode.ERR_EscapeVariable, "stackSpan").WithArguments("stackSpan").WithLocation(50, 24),
                // (51,17): error CS8347: Cannot use a result of 'S3.S3(Span<int>)' in this context because it may expose variables referenced by parameter 'span' outside of their declaration scope
                //         local = new S3(stackSpan) { [0] = heapSpan }; // 7
                Diagnostic(ErrorCode.ERR_EscapeCall, "new S3(stackSpan) { [0] = heapSpan }").WithArguments("S3.S3(System.Span<int>)", "span").WithLocation(51, 17),
                // (51,24): error CS8352: Cannot use variable 'stackSpan' in this context because it may expose referenced variables outside of their declaration scope
                //         local = new S3(stackSpan) { [0] = heapSpan }; // 7
                Diagnostic(ErrorCode.ERR_EscapeVariable, "stackSpan").WithArguments("stackSpan").WithLocation(51, 24)
                );
        }

        [Fact]
        public void ObjectInitializer_Indexer_In_Escape()
        {
            var code = """
                using System;
                using System.Diagnostics.CodeAnalysis;

                public ref struct S1
                {
                    public S1() { }
                    string this[in int x] { get => default; set { } }

                    static void Test(int[] array, int x)
                    {
                        int y = 0;
                        S1 local;

                        local = new() { [in array[0]] = "" };
                        local = new() { [in x] = "" };
                        local = new() { [in y] = "" };
                        local = new() { [0] = "" };
                    }
                }

                public ref struct S2
                {
                    public S2() { }
                    string this[[UnscopedRef] in int x] { get => default; set { } }

                    static void Test(int x, in int y, [UnscopedRef] in int z)
                    {
                        S2 local = default;
                        local = new() { [x] = "" }; // 1
                        local = new() { [y] = "" }; // 2
                        local = new() { [z] = "" };
                        local[x] = ""; // 3
                        local[y] = ""; // 4
                        local[z] = "";
                    }
                }
                """;

            var comp = CreateCompilationWithSpan([code, UnscopedRefAttributeDefinition], TestOptions.UnsafeDebugDll, TestOptions.Regular11);
            comp.VerifyEmitDiagnostics(
                // (29,23): error CS8352: Cannot use variable '[x] = ""' in this context because it may expose referenced variables outside of their declaration scope
                //         local = new() { [x] = "" }; // 1
                Diagnostic(ErrorCode.ERR_EscapeVariable, @"{ [x] = """" }").WithArguments(@"[x] = """"").WithLocation(29, 23),
                // (30,23): error CS8352: Cannot use variable '[y] = ""' in this context because it may expose referenced variables outside of their declaration scope
                //         local = new() { [y] = "" }; // 2
                Diagnostic(ErrorCode.ERR_EscapeVariable, @"{ [y] = """" }").WithArguments(@"[y] = """"").WithLocation(30, 23),
                // (32,9): error CS8350: This combination of arguments to 'S2.this[in int]' is disallowed because it may expose variables referenced by parameter 'x' outside of their declaration scope
                //         local[x] = ""; // 3
                Diagnostic(ErrorCode.ERR_CallArgMixing, "local[x]").WithArguments("S2.this[in int]", "x").WithLocation(32, 9),
                // (32,15): error CS8166: Cannot return a parameter by reference 'x' because it is not a ref parameter
                //         local[x] = ""; // 3
                Diagnostic(ErrorCode.ERR_RefReturnParameter, "x").WithArguments("x").WithLocation(32, 15),
                // (33,9): error CS8350: This combination of arguments to 'S2.this[in int]' is disallowed because it may expose variables referenced by parameter 'x' outside of their declaration scope
                //         local[y] = ""; // 4
                Diagnostic(ErrorCode.ERR_CallArgMixing, "local[y]").WithArguments("S2.this[in int]", "x").WithLocation(33, 9),
                // (33,15): error CS9077: Cannot return a parameter by reference 'y' through a ref parameter; it can only be returned in a return statement
                //         local[y] = ""; // 4
                Diagnostic(ErrorCode.ERR_RefReturnOnlyParameter, "y").WithArguments("y").WithLocation(33, 15)
                );
        }

        [Fact]
        [WorkItem("https://github.com/dotnet/roslyn/issues/66056")]
        public void ObjectInitializer_Indexer_Unscoped()
        {
            var code = """
                using System;
                using System.Diagnostics.CodeAnalysis;

                public ref struct S1
                {
                    public S1() { }
                    string this[[UnscopedRef] in int x] { get => default; set { } }

                    static S1 Test1(int x) => new S1() { [in x] = "" }; // 1
                    static S1 Test2(in int x) => new S1() { [in x] = "" };
                    static S1 Test3(scoped in int x) => new S1() { [in x] = "" }; // 2
                    static S1 Test3(int[] x) => new S1() { [in x[0]] = "" };
                }

                """;

            var comp = CreateCompilationWithSpan([code, UnscopedRefAttributeDefinition], TestOptions.UnsafeDebugDll, TestOptions.Regular11);
            comp.VerifyEmitDiagnostics(
                // (9,40): error CS8352: Cannot use variable '[in x] = ""' in this context because it may expose referenced variables outside of their declaration scope
                //     static S1 Test1(int x) => new S1() { [in x] = "" }; // 1
                Diagnostic(ErrorCode.ERR_EscapeVariable, @"{ [in x] = """" }").WithArguments(@"[in x] = """"").WithLocation(9, 40),
                // (11,50): error CS8352: Cannot use variable '[in x] = ""' in this context because it may expose referenced variables outside of their declaration scope
                //     static S1 Test3(scoped in int x) => new S1() { [in x] = "" }; // 2
                Diagnostic(ErrorCode.ERR_EscapeVariable, @"{ [in x] = """" }").WithArguments(@"[in x] = """"").WithLocation(11, 50)
                );
        }

        [Theory]
        [InlineData(LanguageVersion.CSharp10)]
        [InlineData(LanguageVersion.CSharp11)]
        [WorkItem("https://github.com/dotnet/roslyn/issues/35606")]
        public void ObjectInitializer_Property_RefLikeType(LanguageVersion languageVersion)
        {
            var tree = SyntaxFactory.ParseSyntaxTree("""
                using System;

                public ref struct S1
                {
                    Span<int> Prop { get => default; set { } }

                    static void Test()
                    {
                        Span<int> stackSpan = stackalloc int[] { 13 };
                        Span<int> heapSpan = default;

                        S1 local;
                        local = new () { Prop = stackSpan }; // 1
                        local = new () { Prop = heapSpan };
                    }
                }

                public ref struct S2
                {
                    Span<int> Prop { get => default; readonly set { } }

                    static void Test()
                    {
                        Span<int> stackSpan = stackalloc int[] { 13 };
                        Span<int> heapSpan = default;

                        S2 local;
                        local = new () { Prop = stackSpan };
                        local = new () { Prop = heapSpan };
                    }
                }

                public ref struct S3
                {
                    ref Span<int> Prop { get => throw null!; }

                    static void Test()
                    {
                        Span<int> stackSpan = stackalloc int[] { 13 };
                        Span<int> heapSpan = default;

                        S3 local;
                        local = new () { Prop = stackSpan }; // 2
                        local = new () { Prop = heapSpan };
                    }
                }
                """, TestOptions.Regular.WithLanguageVersion(languageVersion));

            var comp = CreateCompilationWithSpan(tree, TestOptions.UnsafeDebugDll);
            comp.VerifyEmitDiagnostics(
                // (13,24): error CS8352: Cannot use variable 'Prop = stackSpan' in this context because it may expose referenced variables outside of their declaration scope
                //         local = new () { Prop = stackSpan }; // 1
                Diagnostic(ErrorCode.ERR_EscapeVariable, "{ Prop = stackSpan }").WithArguments("Prop = stackSpan").WithLocation(13, 24),
                // (43,24): error CS8352: Cannot use variable 'Prop = stackSpan' in this context because it may expose referenced variables outside of their declaration scope
                //         local = new () { Prop = stackSpan }; // 2
                Diagnostic(ErrorCode.ERR_EscapeVariable, "{ Prop = stackSpan }").WithArguments("Prop = stackSpan").WithLocation(43, 24)
                );
        }

        [Fact, WorkItem("https://github.com/dotnet/roslyn/issues/76277")]
        public void ObjectInitializer_ImplicitIndexerAccess_Span()
        {
            var source = """
                using System;

                class Program
                {
                    static void M(ref S s)
                    {
                        s = new S()
                        {
                            F =
                            {
                                [^1] = 5,
                            },
                        };
                    }
                }

                ref struct S
                {
                    public Span<int> F;
                }
                """;
            CreateCompilationWithIndexAndRangeAndSpan(source).VerifyDiagnostics();
        }

        [Fact, WorkItem("https://github.com/dotnet/roslyn/issues/76277")]
        public void ObjectInitializer_ImplicitIndexerAccess_CustomRefStruct()
        {
            var source = """
                class Program
                {
                    static void M(ref S s)
                    {
                        s = new S()
                        {
                            F =
                            {
                                [^1] = 5,
                            },
                        };
                    }
                }

                ref struct S
                {
                    public R F;
                }

                ref struct R
                {
                    public int Count => 0;
                    public int this[int index]
                    {
                        get => 0;
                        set { }
                    }
                }
                """;
            CreateCompilationWithIndex(source).VerifyDiagnostics();
        }

        [Theory]
        [InlineData(LanguageVersion.CSharp10)]
        [InlineData(LanguageVersion.CSharp11)]
        public void RefLikeObjInitializersNested(LanguageVersion languageVersion)
        {
            var text = @"
using System;

class Program
{
    static void Main()
    {
    }

    static S2 Nested1()
    {
        S1 outer = default;
        S1 inner = stackalloc int[1];

        return new S2() { Field2 = {[inner] = outer} };
    }

    static S2 Nested2()
    {
        S1 outer = default;
        S1 inner = stackalloc int[1];

        var x = new S2() { Field2 = {[inner] = outer } };

        return x;
    }

    static S2 Nested3()
    {
        S1 outer = default;
        S1 inner = stackalloc int[1];

        return new S2() { Field2 = {[outer] = inner} };
    }

    static S2 Nested4()
    {
        S1 outer = default;
        S1 inner = stackalloc int[1];

        var x = new S2() { Field2 = {[outer] = outer } };

        return x;  //ok
    }

    public ref struct S2
    {
        public S3 Field2;
    }

    public ref struct S3
    {
        private S1 field;

        public S1 this[S1 i]
        {
            get
            {
                return i;
            }
            set
            {
                field = i;
            }
        }

        public S1 Field2;
    }

    public ref struct S1
    {
        public static implicit operator S1(Span<int> o) => default;
    }
}
";
            CreateCompilationWithMscorlibAndSpan(text, parseOptions: TestOptions.Regular.WithLanguageVersion(languageVersion)).VerifyDiagnostics(
                // (15,25): error CS8352: Cannot use variable 'Field2 = {[inner] = outer}' in this context because it may expose referenced variables outside of their declaration scope
                //         return new S2() { Field2 = {[inner] = outer} };
                Diagnostic(ErrorCode.ERR_EscapeVariable, "{ Field2 = {[inner] = outer} }").WithArguments("Field2 = {[inner] = outer}").WithLocation(15, 25),
                // (25,16): error CS8352: Cannot use variable 'x' in this context because it may expose referenced variables outside of their declaration scope
                //         return x;
                Diagnostic(ErrorCode.ERR_EscapeVariable, "x").WithArguments("x").WithLocation(25, 16),
                // (33,25): error CS8352: Cannot use variable 'Field2 = {[outer] = inner}' in this context because it may expose referenced variables outside of their declaration scope
                //         return new S2() { Field2 = {[outer] = inner} };
                Diagnostic(ErrorCode.ERR_EscapeVariable, "{ Field2 = {[outer] = inner} }").WithArguments("Field2 = {[outer] = inner}").WithLocation(33, 25),
                // (67,19): warning CS0649: Field 'Program.S3.Field2' is never assigned to, and will always have its default value 
                //         public S1 Field2;
                Diagnostic(ErrorCode.WRN_UnassignedInternalField, "Field2").WithArguments("Program.S3.Field2", "").WithLocation(67, 19));
        }

        [Theory]
        [InlineData(LanguageVersion.CSharp10)]
        [InlineData(LanguageVersion.CSharp11)]
        public void RefLikeColInitializer(LanguageVersion languageVersion)
        {
            var text = @"
using System;
using System.Collections.Generic;

// X cannot be a ref-like type since it must implement IEnumerable
// that significantly reduces the number of scenarios that could be applicable to ref-like types
class X : List<int>
{
    void Add(Span<int> x, int y) { }

    static void Main()
    {
        Span<int> inner = stackalloc int[1];

        var z = new X { { inner, 12 } };
    }
}
";
            CreateCompilationWithMscorlibAndSpan(text, parseOptions: TestOptions.Regular.WithLanguageVersion(languageVersion)).VerifyDiagnostics();
        }

        [Fact]
        public void RefLikeEscapeMixingDelegate()
        {
            var text = @"
    using System;
    class Program
    {
        static void Main()
        {
        }

        void Test1()
        {
            S1 rOuter = default;

            Span<int> inner = stackalloc int[2];
            S1 rInner = MayWrap(ref inner);

            // valid
            var dummy1 = new Program(ref rOuter, ref rOuter);

            // error
            var dummy2 = new Program(ref rOuter, ref rInner);

            // error
            var dummy3 = new Program(ref inner, ref rOuter);
        }

        Program(ref Span<int> arg1, ref S1 arg2)
        {
            arg2 = MayWrap(ref arg1);
        }

        Program(ref S1 arg1, ref S1 arg2)
        {
            arg1 = arg2;
        }

        static S1 MayWrap(ref Span<int> arg)
        {
            return default;
        }

        ref struct S1
        {
        }
    }
";
            var comp = CreateCompilationWithMscorlibAndSpan(text, parseOptions: TestOptions.Regular10);
            comp.VerifyDiagnostics(
                // (20,54): error CS8526: Cannot use variable 'rInner' in this context because it may expose referenced variables outside of their declaration scope
                //             var dummy2 = new Program(ref rOuter, ref rInner);
                Diagnostic(ErrorCode.ERR_EscapeVariable, "rInner").WithArguments("rInner").WithLocation(20, 54),
                // (20,26): error CS8524: This combination of arguments to 'Program.Program(ref Program.S1, ref Program.S1)' is disallowed because it may expose variables referenced by parameter 'arg2' outside of their declaration scope
                //             var dummy2 = new Program(ref rOuter, ref rInner);
                Diagnostic(ErrorCode.ERR_CallArgMixing, "new Program(ref rOuter, ref rInner)").WithArguments("Program.Program(ref Program.S1, ref Program.S1)", "arg2").WithLocation(20, 26),
                // (23,42): error CS8526: Cannot use variable 'inner' in this context because it may expose referenced variables outside of their declaration scope
                //             var dummy3 = new Program(ref inner, ref rOuter);
                Diagnostic(ErrorCode.ERR_EscapeVariable, "inner").WithArguments("inner").WithLocation(23, 42),
                // (23,26): error CS8524: This combination of arguments to 'Program.Program(ref Span<int>, ref Program.S1)' is disallowed because it may expose variables referenced by parameter 'arg1' outside of their declaration scope
                //             var dummy3 = new Program(ref inner, ref rOuter);
                Diagnostic(ErrorCode.ERR_CallArgMixing, "new Program(ref inner, ref rOuter)").WithArguments("Program.Program(ref System.Span<int>, ref Program.S1)", "arg1").WithLocation(23, 26)
            );

            comp = CreateCompilationWithMscorlibAndSpan(text, parseOptions: TestOptions.Regular11);
            comp.VerifyDiagnostics(
                // (20,54): error CS8352: Cannot use variable 'rInner' in this context because it may expose referenced variables outside of their declaration scope
                //             var dummy2 = new Program(ref rOuter, ref rInner);
                Diagnostic(ErrorCode.ERR_EscapeVariable, "rInner").WithArguments("rInner").WithLocation(20, 54),
                // (20,26): error CS8350: This combination of arguments to 'Program.Program(ref Program.S1, ref Program.S1)' is disallowed because it may expose variables referenced by parameter 'arg2' outside of their declaration scope
                //             var dummy2 = new Program(ref rOuter, ref rInner);
                Diagnostic(ErrorCode.ERR_CallArgMixing, "new Program(ref rOuter, ref rInner)").WithArguments("Program.Program(ref Program.S1, ref Program.S1)", "arg2").WithLocation(20, 26),
                // (23,42): error CS8352: Cannot use variable 'inner' in this context because it may expose referenced variables outside of their declaration scope
                //             var dummy3 = new Program(ref inner, ref rOuter);
                Diagnostic(ErrorCode.ERR_EscapeVariable, "inner").WithArguments("inner").WithLocation(23, 42),
                // (23,26): error CS8350: This combination of arguments to 'Program.Program(ref Span<int>, ref Program.S1)' is disallowed because it may expose variables referenced by parameter 'arg1' outside of their declaration scope
                //             var dummy3 = new Program(ref inner, ref rOuter);
                Diagnostic(ErrorCode.ERR_CallArgMixing, "new Program(ref inner, ref rOuter)").WithArguments("Program.Program(ref System.Span<int>, ref Program.S1)", "arg1").WithLocation(23, 26),
                // (28,32): error CS9077: Cannot return a parameter by reference 'arg1' through a ref parameter; it can only be returned in a return statement
                //             arg2 = MayWrap(ref arg1);
                Diagnostic(ErrorCode.ERR_RefReturnOnlyParameter, "arg1").WithArguments("arg1").WithLocation(28, 32),
                // (28,20): error CS8347: Cannot use a result of 'Program.MayWrap(ref Span<int>)' in this context because it may expose variables referenced by parameter 'arg' outside of their declaration scope
                //             arg2 = MayWrap(ref arg1);
                Diagnostic(ErrorCode.ERR_EscapeCall, "MayWrap(ref arg1)").WithArguments("Program.MayWrap(ref System.Span<int>)", "arg").WithLocation(28, 20)
            );
        }

        [Fact]
        public void RefLikeEscapeMixingCallOptionalIn()
        {
            var text = @"
    using System;
    class Program
    {
        static void Main()
        {
        }

        void Test1()
        {
            S1 rOuter = default;

            Span<int> inner = stackalloc int[1];
            S1 rInner = MayWrap(inner);

            // valid, optional arg is of the same escape level
            MayAssign(ref rOuter);

            // valid, optional arg is of wider escape level
            MayAssign(ref rInner);
        }

        static void MayAssign(ref S1 arg1, in Span<int> arg2 = default)
        {
            arg1 = MayWrap(arg2);
        }

        static S1 MayWrap(in Span<int> arg)
        {
            return default;
        }

        ref struct S1
        {
        }
    }
";
            CreateCompilationWithMscorlibAndSpan(text, parseOptions: TestOptions.Regular10).VerifyDiagnostics();

            CreateCompilationWithMscorlibAndSpan(text, parseOptions: TestOptions.Regular11).VerifyDiagnostics(
                // (25,20): error CS8347: Cannot use a result of 'Program.MayWrap(in Span<int>)' in this context because it may expose variables referenced by parameter 'arg' outside of their declaration scope
                //             arg1 = MayWrap(arg2);
                Diagnostic(ErrorCode.ERR_EscapeCall, "MayWrap(arg2)").WithArguments("Program.MayWrap(in System.Span<int>)", "arg").WithLocation(25, 20),
                // (25,28): error CS9077: Cannot return a parameter by reference 'arg2' through a ref parameter; it can only be returned in a return statement
                //             arg1 = MayWrap(arg2);
                Diagnostic(ErrorCode.ERR_RefReturnOnlyParameter, "arg2").WithArguments("arg2").WithLocation(25, 28));
        }

        [Theory]
        [InlineData(LanguageVersion.CSharp10)]
        [InlineData(LanguageVersion.CSharp11)]
        public void MismatchedRefTernaryEscape(LanguageVersion languageVersion)
        {
            var text = @"
class Program
{
    static void Main()
    {
    }

    public static int field = 1;

    bool flag = true;

    ref int Test1()
    {
        var local = 42;

        if (flag) 
            return ref true ? ref field : ref local;

        ref var lr = ref local;
        ref var fr = ref field;

        ref var ternary1 = ref true ? ref lr : ref fr;

        if (flag) 
            return ref ternary1;
    }
}
";
            CreateCompilationWithMscorlibAndSpan(text, parseOptions: TestOptions.Regular.WithLanguageVersion(languageVersion)).VerifyDiagnostics(
                // (17,47): error CS8168: Cannot return local 'local' by reference because it is not a ref local
                //             return ref true ? ref field : ref local;
                Diagnostic(ErrorCode.ERR_RefReturnLocal, "local").WithArguments("local").WithLocation(17, 47),
                // (25,24): error CS8157: Cannot return 'ternary1' by reference because it was initialized to a value that cannot be returned by reference
                //             return ref ternary1;
                Diagnostic(ErrorCode.ERR_RefReturnNonreturnableLocal, "ternary1").WithArguments("ternary1").WithLocation(25, 24),
                // (12,13): error CS0161: 'Program.Test1()': not all code paths return a value
                //     ref int Test1()
                Diagnostic(ErrorCode.ERR_ReturnExpected, "Test1").WithArguments("Program.Test1()").WithLocation(12, 13)
                );
        }

        [Theory]
        [InlineData(LanguageVersion.CSharp10)]
        [InlineData(LanguageVersion.CSharp11)]
        public void MismatchedRefTernaryEscapeBlock(LanguageVersion languageVersion)
        {
            var text = @"
using System;
class Program
{
    static void Main()
    {
    }

    public static int field = 1;

    void Test1()
    {
        Span<int> outer = default;
        var sOuter = MayWrap(ref outer);

        {
            Span<int> inner = stackalloc int[1];
            var sInner = MayWrap(ref inner);

            ref var ternarySame1 = ref true ? ref sInner : ref sInner;
            ref var ternarySame2 = ref true ? ref sOuter : ref sOuter;

            // ok
            ternarySame2 = true ? sOuter : sOuter;

            // error
            ternarySame2 = true ? sOuter : sInner;

            // error
            ternarySame2 = true ? sInner : sOuter;

            // error, mixing val escapes
            ref var ternary1 = ref true ? ref sOuter : ref sInner;

            // error, mixing val escapes
            ref var ternary2 = ref true ? ref sInner : ref sOuter;

            // error, mixing val escapes
            ref var ternary3 = ref true ? ref ternarySame1 : ref ternarySame2;

            ref var ir = ref sInner[1];
            ref var or = ref sOuter[1];

            // no error, indexer cannot ref-return the instance, so ir and or are both safe to return
            ref var ternary4 = ref true ? ref ir : ref or;
        }
    }

    static S1 MayWrap(ref Span<int> arg)
    {
        return default;
    }

    ref struct S1
    {
        public ref int this[int i] => throw null;
    }
}
";
            var comp = CreateCompilationWithMscorlibAndSpan(text, parseOptions: TestOptions.Regular.WithLanguageVersion(languageVersion));
            comp.VerifyDiagnostics(
                // (27,44): error CS8526: Cannot use variable 'sInner' in this context because it may expose referenced variables outside of their declaration scope
                //             ternarySame2 = true ? sOuter : sInner;
                Diagnostic(ErrorCode.ERR_EscapeVariable, "sInner").WithArguments("sInner").WithLocation(27, 44),
                // (30,35): error CS8526: Cannot use variable 'sInner' in this context because it may expose referenced variables outside of their declaration scope
                //             ternarySame2 = true ? sInner : sOuter;
                Diagnostic(ErrorCode.ERR_EscapeVariable, "sInner").WithArguments("sInner").WithLocation(30, 35),
                // (33,60): error CS8526: Cannot use variable 'sInner' in this context because it may expose referenced variables outside of their declaration scope
                //             ref var ternary1 = ref true ? ref sOuter : ref sInner;
                Diagnostic(ErrorCode.ERR_EscapeVariable, "sInner").WithArguments("sInner").WithLocation(33, 60),
                // (33,36): error CS8525: Branches of a ref ternary operator cannot refer to variables with incompatible declaration scopes
                //             ref var ternary1 = ref true ? ref sOuter : ref sInner;
                Diagnostic(ErrorCode.ERR_MismatchedRefEscapeInTernary, "true ? ref sOuter : ref sInner").WithLocation(33, 36),
                // (36,47): error CS8526: Cannot use variable 'sInner' in this context because it may expose referenced variables outside of their declaration scope
                //             ref var ternary2 = ref true ? ref sInner : ref sOuter;
                Diagnostic(ErrorCode.ERR_EscapeVariable, "sInner").WithArguments("sInner").WithLocation(36, 47),
                // (36,36): error CS8525: Branches of a ref ternary operator cannot refer to variables with incompatible declaration scopes
                //             ref var ternary2 = ref true ? ref sInner : ref sOuter;
                Diagnostic(ErrorCode.ERR_MismatchedRefEscapeInTernary, "true ? ref sInner : ref sOuter").WithLocation(36, 36),
                // (39,47): error CS8526: Cannot use variable 'ternarySame1' in this context because it may expose referenced variables outside of their declaration scope
                //             ref var ternary3 = ref true ? ref ternarySame1 : ref ternarySame2;
                Diagnostic(ErrorCode.ERR_EscapeVariable, "ternarySame1").WithArguments("ternarySame1").WithLocation(39, 47),
                // (39,36): error CS8525: Branches of a ref ternary operator cannot refer to variables with incompatible declaration scopes
                //             ref var ternary3 = ref true ? ref ternarySame1 : ref ternarySame2;
                Diagnostic(ErrorCode.ERR_MismatchedRefEscapeInTernary, "true ? ref ternarySame1 : ref ternarySame2").WithLocation(39, 36)
            );
        }

        [Theory]
        [InlineData(LanguageVersion.CSharp10)]
        [InlineData(LanguageVersion.CSharp11)]
        public void MismatchedRefTernaryEscapeBlock_UnsafeContext(LanguageVersion languageVersion)
        {
            var text = @"
using System;
unsafe class Program
{
    static void Main()
    {
    }

    public static int field = 1;

    void Test1()
    {
        Span<int> outer = default;
        var sOuter = MayWrap(ref outer);

        {
            Span<int> inner = stackalloc int[1];
            var sInner = MayWrap(ref inner);

            ref var ternarySame1 = ref true ? ref sInner : ref sInner;
            ref var ternarySame2 = ref true ? ref sOuter : ref sOuter;

            // ok
            ternarySame2 = true ? sOuter : sOuter;

            // error
            ternarySame2 = true ? sOuter : sInner;

            // error
            ternarySame2 = true ? sInner : sOuter;

            // error, mixing val escapes
            ref var ternary1 = ref true ? ref sOuter : ref sInner;

            // error, mixing val escapes
            ref var ternary2 = ref true ? ref sInner : ref sOuter;

            // error, mixing val escapes
            ref var ternary3 = ref true ? ref ternarySame1 : ref ternarySame2;

            ref var ir = ref sInner[1];
            ref var or = ref sOuter[1];

            // no error, indexer cannot ref-return the instance, so ir and or are both safe to return
            ref var ternary4 = ref true ? ref ir : ref or;
        }
    }

    static S1 MayWrap(ref Span<int> arg)
    {
        return default;
    }

    ref struct S1
    {
        public ref int this[int i] => throw null;
    }
}
";
            var comp = CreateCompilationWithMscorlibAndSpan(text, options: TestOptions.UnsafeDebugDll, parseOptions: TestOptions.Regular.WithLanguageVersion(languageVersion));
            comp.VerifyEmitDiagnostics(
                // (27,44): warning CS9077: Use of variable 'sInner' in this context may expose referenced variables outside of their declaration scope
                //             ternarySame2 = true ? sOuter : sInner;
                Diagnostic(ErrorCode.WRN_EscapeVariable, "sInner").WithArguments("sInner").WithLocation(27, 44),
                // (30,35): warning CS9077: Use of variable 'sInner' in this context may expose referenced variables outside of their declaration scope
                //             ternarySame2 = true ? sInner : sOuter;
                Diagnostic(ErrorCode.WRN_EscapeVariable, "sInner").WithArguments("sInner").WithLocation(30, 35),
                // (33,60): warning CS9077: Use of variable 'sInner' in this context may expose referenced variables outside of their declaration scope
                //             ref var ternary1 = ref true ? ref sOuter : ref sInner;
                Diagnostic(ErrorCode.WRN_EscapeVariable, "sInner").WithArguments("sInner").WithLocation(33, 60),
                // (33,36): warning CS9083: The branches of the ref conditional operator refer to variables with incompatible declaration scopes
                //             ref var ternary1 = ref true ? ref sOuter : ref sInner;
                Diagnostic(ErrorCode.WRN_MismatchedRefEscapeInTernary, "true ? ref sOuter : ref sInner").WithLocation(33, 36),
                // (36,47): warning CS9077: Use of variable 'sInner' in this context may expose referenced variables outside of their declaration scope
                //             ref var ternary2 = ref true ? ref sInner : ref sOuter;
                Diagnostic(ErrorCode.WRN_EscapeVariable, "sInner").WithArguments("sInner").WithLocation(36, 47),
                // (36,36): warning CS9083: The branches of the ref conditional operator refer to variables with incompatible declaration scopes
                //             ref var ternary2 = ref true ? ref sInner : ref sOuter;
                Diagnostic(ErrorCode.WRN_MismatchedRefEscapeInTernary, "true ? ref sInner : ref sOuter").WithLocation(36, 36),
                // (39,47): warning CS9077: Use of variable 'ternarySame1' in this context may expose referenced variables outside of their declaration scope
                //             ref var ternary3 = ref true ? ref ternarySame1 : ref ternarySame2;
                Diagnostic(ErrorCode.WRN_EscapeVariable, "ternarySame1").WithArguments("ternarySame1").WithLocation(39, 47),
                // (39,36): warning CS9083: The branches of the ref conditional operator refer to variables with incompatible declaration scopes
                //             ref var ternary3 = ref true ? ref ternarySame1 : ref ternarySame2;
                Diagnostic(ErrorCode.WRN_MismatchedRefEscapeInTernary, "true ? ref ternarySame1 : ref ternarySame2").WithLocation(39, 36)
                );
        }

        [Theory]
        [InlineData(LanguageVersion.CSharp10)]
        [InlineData(LanguageVersion.CSharp11)]
        public void StackallocEscape(LanguageVersion languageVersion)
        {
            var text = @"
    using System;
    class Program
    {
        static void Main()
        {

        }

        Span<int> Test0()
        {
            // valid, baseline
            return default(Span<int>);
        }

        Span<int> Test3()
        {
            Span<int> local = stackalloc int[10];
            return true? local : default(Span<int>);
        }
      
        Span<int> Test4(Span<int> arg)
        {
            arg = stackalloc int[10];
            return arg;
        }

        Span<int> Test6()
        {
            Span<int> local = default;
            local = stackalloc int[10];
            return local;
        }
    }
";
            CreateCompilationWithMscorlibAndSpan(text, parseOptions: TestOptions.Regular.WithLanguageVersion(languageVersion)).VerifyDiagnostics(
                // (19,26): error CS8352: Cannot use variable 'local' in this context because it may expose referenced variables outside of their declaration scope 
                //             return true? local : default(Span<int>);
                Diagnostic(ErrorCode.ERR_EscapeVariable, "local").WithArguments("local").WithLocation(19, 26),
                // (24,19): error CS8353: A result of a stackalloc expression of type 'Span<int>' cannot be used in this context because it may be exposed outside of the containing method
                //             arg = stackalloc int[10];
                Diagnostic(ErrorCode.ERR_EscapeStackAlloc, "stackalloc int[10]").WithArguments("System.Span<int>").WithLocation(24, 19),
                // (31,21): error CS8353: A result of a stackalloc expression of type 'Span<int>' cannot be used in this context because it may be exposed outside of the containing method
                //             local = stackalloc int[10];
                Diagnostic(ErrorCode.ERR_EscapeStackAlloc, "stackalloc int[10]").WithArguments("System.Span<int>").WithLocation(31, 21)
                );
        }

        [WorkItem(21831, "https://github.com/dotnet/roslyn/issues/21831")]
        [Theory]
        [InlineData(LanguageVersion.CSharp10)]
        [InlineData(LanguageVersion.CSharp11)]
        public void LocalWithNoInitializerEscape(LanguageVersion languageVersion)
        {
            var text = @"using System;

    class Program
    {
        static void Main()
        {
            // uninitialized
            S1 sp;

            // ok
            sp = default;
            
            Span<int> local = stackalloc int[1];

            // error
            sp = MayWrap(ref local);
        }

        static S1 SefReferringTest()
        {
            S1 sp1 = sp1;
            return sp1;
        }

        static S1 MayWrap(ref Span<int> arg)
        {
            return default;
        }

        ref struct S1
        {
            public ref int this[int i] => throw null;
        }
    }
";
            var comp = CreateCompilationWithMscorlibAndSpan(text, parseOptions: TestOptions.Regular.WithLanguageVersion(languageVersion));
            comp.VerifyDiagnostics(
                // (16,30): error CS8352: Cannot use variable 'local' in this context because it may expose referenced variables outside of their declaration scope
                //             sp = MayWrap(ref local);
                Diagnostic(ErrorCode.ERR_EscapeVariable, "local").WithArguments("local").WithLocation(16, 30),
                // (16,18): error CS8347: Cannot use a result of 'Program.MayWrap(ref Span<int>)' in this context because it may expose variables referenced by parameter 'arg' outside of their declaration scope
                //             sp = MayWrap(ref local);
                Diagnostic(ErrorCode.ERR_EscapeCall, "MayWrap(ref local)").WithArguments("Program.MayWrap(ref System.Span<int>)", "arg").WithLocation(16, 18),
                // (22,20): error CS8352: Cannot use variable 'sp1' in this context because it may expose referenced variables outside of their declaration scope
                //             return sp1;
                Diagnostic(ErrorCode.ERR_EscapeVariable, "sp1").WithArguments("sp1").WithLocation(22, 20)
                );
        }

        [WorkItem(21858, "https://github.com/dotnet/roslyn/issues/21858")]
        [Theory]
        [InlineData(LanguageVersion.CSharp10)]
        [InlineData(LanguageVersion.CSharp11)]
        public void FieldOfRefLikeEscape(LanguageVersion languageVersion)
        {
            var text = @"
    class Program
    {
        static void Main()
        {
        }

        ref struct S1
        {
            private S2 x;

            public S1(S2 arg) => x = arg;

            public S2 M1()
            {
                // ok
                return x;
            }

            public S2 M2()
            {
                var toReturn = x;

                // ok
                return toReturn;
            }

            public ref S2 M3()
            {
                // not ok
                return ref x;
            }
        }

        ref struct S2{}

    }
";
            CreateCompilationWithMscorlibAndSpan(text, parseOptions: TestOptions.Regular.WithLanguageVersion(languageVersion)).VerifyDiagnostics(
                // (31,28): error CS8170: Struct members cannot return 'this' or other instance members by reference
                //                 return ref x;
                Diagnostic(ErrorCode.ERR_RefReturnStructThis, "x").WithLocation(31, 28)
                );
        }

        [WorkItem(21880, "https://github.com/dotnet/roslyn/issues/21880")]
        [Theory]
        [InlineData(LanguageVersion.CSharp10)]
        [InlineData(LanguageVersion.CSharp11)]
        public void MemberOfReadonlyRefLikeEscape(LanguageVersion languageVersion)
        {
            var text = @"
    using System;
    using System.Diagnostics.CodeAnalysis;
    public static class Program
    {
        public static void Main()
        {
            // OK, SR is readonly
            Span<int> value1 = stackalloc int[1];
            new SR().TryGet(out value1);

            // Ok, the new value can be copied into SW but not the 
            // ref to the value
            new SW().TryGet(out value1);

            // Error as the ref of this can escape into value2
            Span<int> value2 = default;
            new SW().TryGet2(out value2);
        }
    }

    public readonly ref struct SR
    {
        public void TryGet(out Span<int> result)
        {
            result = default;
        }
    }

    public ref struct SW
    {
        public void TryGet(out Span<int> result)
        {
            result = default;
        }

        [UnscopedRef]
        public void TryGet2(out Span<int> result)
        {
            result = default;
        }
    }
";
            if (languageVersion == LanguageVersion.CSharp10)
            {
                CreateCompilationWithMscorlibAndSpan(new[] { text, UnscopedRefAttributeDefinition }, parseOptions: TestOptions.Regular.WithLanguageVersion(languageVersion)).VerifyDiagnostics(
                    // (14,13): error CS8350: This combination of arguments to 'SW.TryGet(out Span<int>)' is disallowed because it may expose variables referenced by parameter 'result' outside of their declaration scope
                    //             new SW().TryGet(out value1);
                    Diagnostic(ErrorCode.ERR_CallArgMixing, "new SW().TryGet(out value1)").WithArguments("SW.TryGet(out System.Span<int>)", "result").WithLocation(14, 13),
                    // (14,33): error CS8352: Cannot use variable 'value1' in this context because it may expose referenced variables outside of their declaration scope
                    //             new SW().TryGet(out value1);
                    Diagnostic(ErrorCode.ERR_EscapeVariable, "value1").WithArguments("value1").WithLocation(14, 33),
                    // (37,10): warning CS9269: UnscopedRefAttribute is only valid in C# 11 or later or when targeting net7.0 or later.
                    //         [UnscopedRef]
                    Diagnostic(ErrorCode.WRN_UnscopedRefAttributeOldRules, "UnscopedRef").WithLocation(37, 10)
                    );

            }
            else
            {
                CreateCompilationWithMscorlibAndSpan(new[] { text, UnscopedRefAttributeDefinition }, parseOptions: TestOptions.Regular.WithLanguageVersion(languageVersion)).VerifyDiagnostics(
                    // (18,13): error CS8156: An expression cannot be used in this context because it may not be passed or returned by reference
                    //             new SW().TryGet2(out value2);
                    Diagnostic(ErrorCode.ERR_RefReturnLvalueExpected, "new SW()").WithLocation(18, 13),
                    // (18,13): error CS8350: This combination of arguments to 'SW.TryGet2(out Span<int>)' is disallowed because it may expose variables referenced by parameter 'this' outside of their declaration scope
                    //             new SW().TryGet2(out value2);
                    Diagnostic(ErrorCode.ERR_CallArgMixing, "new SW().TryGet2(out value2)").WithArguments("SW.TryGet2(out System.Span<int>)", "this").WithLocation(18, 13)
                    );
            }
        }

        [WorkItem(21911, "https://github.com/dotnet/roslyn/issues/21911")]
        [Theory]
        [InlineData(LanguageVersion.CSharp10)]
        [InlineData(LanguageVersion.CSharp11)]
        public void MemberOfReadonlyRefLikeEscapeSpans(LanguageVersion languageVersion)
        {
            var text = @"
    using System;

    public static class Program
    {
        public static void Main()
        {
            Span<int> stackAllocated = stackalloc int[100];

            // OK, Span is a readonly struct
            new Span<int>().CopyTo(stackAllocated);

            // OK, ReadOnlySpan is a readonly struct
            new ReadOnlySpan<int>().CopyTo(stackAllocated);

            // not OK, Span is writeable
            new NotReadOnly<int>().CopyTo(stackAllocated);
        }
    }

    public ref struct NotReadOnly<T>
    {
        private Span<T> wrapped;

        public void CopyTo(Span<T> other)
        {
            wrapped = other;
        }
    }
";
            CreateCompilationWithMscorlibAndSpan(text, parseOptions: TestOptions.Regular.WithLanguageVersion(languageVersion)).VerifyDiagnostics(
                // (17,43): error CS8352: Cannot use variable 'stackAllocated' in this context because it may expose referenced variables outside of their declaration scope
                //             new NotReadOnly<int>().CopyTo(stackAllocated);
                Diagnostic(ErrorCode.ERR_EscapeVariable, "stackAllocated").WithArguments("stackAllocated").WithLocation(17, 43),
                // (17,13): error CS8350: This combination of arguments to 'NotReadOnly<int>.CopyTo(Span<int>)' is disallowed because it may expose variables referenced by parameter 'other' outside of their declaration scope
                //             new NotReadOnly<int>().CopyTo(stackAllocated);
                Diagnostic(ErrorCode.ERR_CallArgMixing, "new NotReadOnly<int>().CopyTo(stackAllocated)").WithArguments("NotReadOnly<int>.CopyTo(System.Span<int>)", "other").WithLocation(17, 13)
                );
        }

        [WorkItem(35146, "https://github.com/dotnet/roslyn/issues/35146")]
        [Theory]
        [InlineData(LanguageVersion.CSharp10)]
        [InlineData(LanguageVersion.CSharp11)]
        public void ReadOnlyRefStruct_Method_RefLikeStructParameter(LanguageVersion languageVersion)
        {
            var csharp = @"
using System;

public readonly ref struct S<T>
{
    public void M(Span<T> x) { }

    public unsafe static void N(S<byte> b)
    {
        Span<byte> x = stackalloc byte[5];
        b.M(x);
    }
}
";
            var comp = CreateCompilationWithMscorlibAndSpan(csharp, parseOptions: TestOptions.Regular.WithLanguageVersion(languageVersion), options: TestOptions.UnsafeDebugDll);
            comp.VerifyDiagnostics();
        }

        [WorkItem(35146, "https://github.com/dotnet/roslyn/issues/35146")]
        [Theory]
        [InlineData(LanguageVersion.CSharp10)]
        [InlineData(LanguageVersion.CSharp11)]
        public void ReadOnlyMethod_RefLikeStructParameter(LanguageVersion languageVersion)
        {
            var csharp = @"
using System;

public ref struct S<T>
{
    public readonly void M(Span<T> x) { }

    public unsafe static void N(S<byte> b)
    {
        Span<byte> x = stackalloc byte[5];
        b.M(x);
    }
}
";
            var comp = CreateCompilationWithMscorlibAndSpan(csharp, parseOptions: TestOptions.Regular.WithLanguageVersion(languageVersion), options: TestOptions.UnsafeDebugDll);
            comp.VerifyDiagnostics();
        }

        [WorkItem(35146, "https://github.com/dotnet/roslyn/issues/35146")]
        [Theory]
        [InlineData(LanguageVersion.CSharp10)]
        [InlineData(LanguageVersion.CSharp11)]
        public void ReadOnlyRefStruct_RefLikeProperty(LanguageVersion languageVersion)
        {
            var csharp = @"
using System;

public readonly ref struct S<T>
{
    public Span<T> P { get => default; set {} }

    public unsafe static void N(S<byte> b)
    {
        Span<byte> x = stackalloc byte[5];
        b.P = x;
    }
}
";
            var comp = CreateCompilationWithMscorlibAndSpan(csharp, parseOptions: TestOptions.Regular.WithLanguageVersion(languageVersion), options: TestOptions.UnsafeDebugDll);
            comp.VerifyDiagnostics(
                // (11,15): warning CS9080: Use of variable 'x' in this context may expose referenced variables outside of their declaration scope
                //         b.P = x;
                Diagnostic(ErrorCode.WRN_EscapeVariable, "x").WithArguments("x").WithLocation(11, 15));
            var verifier = CompileAndVerify(comp, verify: Verification.Skipped);
            verifier.VerifyIL("S<T>.N", @"
{
  // Code size       24 (0x18)
  .maxstack  2
  .locals init (System.Span<byte> V_0, //x
                System.Span<byte> V_1)
  IL_0000:  nop
  IL_0001:  ldc.i4.5
  IL_0002:  conv.u
  IL_0003:  localloc
  IL_0005:  ldc.i4.5
  IL_0006:  newobj     ""System.Span<byte>..ctor(void*, int)""
  IL_000b:  stloc.1
  IL_000c:  ldloc.1
  IL_000d:  stloc.0
  IL_000e:  ldarga.s   V_0
  IL_0010:  ldloc.0
  IL_0011:  call       ""void S<byte>.P.set""
  IL_0016:  nop
  IL_0017:  ret
}
");
        }

        [WorkItem(35146, "https://github.com/dotnet/roslyn/issues/35146")]
        [Theory]
        [InlineData(LanguageVersion.CSharp10)]
        [InlineData(LanguageVersion.CSharp11)]
        public void ReadOnlyRefLikeProperty_01(LanguageVersion languageVersion)
        {
            var csharp = @"
using System;

public ref struct S<T>
{
    public readonly Span<T> P { get => default; set {} }

    public unsafe static void N(S<byte> b)
    {
        Span<byte> x = stackalloc byte[5];
        b.P = x;
    }
}
";
            var comp = CreateCompilationWithMscorlibAndSpan(csharp, parseOptions: TestOptions.Regular.WithLanguageVersion(languageVersion), options: TestOptions.UnsafeDebugDll);
            comp.VerifyDiagnostics(
                // (11,15): warning CS9080: Use of variable 'x' in this context may expose referenced variables outside of their declaration scope
                //         b.P = x;
                Diagnostic(ErrorCode.WRN_EscapeVariable, "x").WithArguments("x").WithLocation(11, 15));
            var verifier = CompileAndVerify(comp, verify: Verification.Skipped);
            verifier.VerifyIL("S<T>.N", @"
{
  // Code size       24 (0x18)
  .maxstack  2
  .locals init (System.Span<byte> V_0, //x
                System.Span<byte> V_1)
  IL_0000:  nop
  IL_0001:  ldc.i4.5
  IL_0002:  conv.u
  IL_0003:  localloc
  IL_0005:  ldc.i4.5
  IL_0006:  newobj     ""System.Span<byte>..ctor(void*, int)""
  IL_000b:  stloc.1
  IL_000c:  ldloc.1
  IL_000d:  stloc.0
  IL_000e:  ldarga.s   V_0
  IL_0010:  ldloc.0
  IL_0011:  call       ""readonly void S<byte>.P.set""
  IL_0016:  nop
  IL_0017:  ret
}
");
        }

        [WorkItem(35146, "https://github.com/dotnet/roslyn/issues/35146")]
        [Theory]
        [InlineData(LanguageVersion.CSharp10)]
        [InlineData(LanguageVersion.CSharp11)]
        public void ReadOnlyRefLikeProperty_02(LanguageVersion languageVersion)
        {
            var csharp = @"
using System;

public ref struct S<T>
{
    public Span<T> P { get => default; readonly set {} }

    public unsafe static void N(S<byte> b)
    {
        Span<byte> x = stackalloc byte[5];
        b.P = x;
    }
}
";
            var comp = CreateCompilationWithMscorlibAndSpan(csharp, parseOptions: TestOptions.Regular.WithLanguageVersion(languageVersion), options: TestOptions.UnsafeDebugDll);
            comp.VerifyDiagnostics(
                // (11,15): warning CS9080: Use of variable 'x' in this context may expose referenced variables outside of their declaration scope
                //         b.P = x;
                Diagnostic(ErrorCode.WRN_EscapeVariable, "x").WithArguments("x").WithLocation(11, 15));
            var verifier = CompileAndVerify(comp, verify: Verification.Skipped);
            verifier.VerifyIL("S<T>.N", @"
{
  // Code size       24 (0x18)
  .maxstack  2
  .locals init (System.Span<byte> V_0, //x
                System.Span<byte> V_1)
  IL_0000:  nop
  IL_0001:  ldc.i4.5
  IL_0002:  conv.u
  IL_0003:  localloc
  IL_0005:  ldc.i4.5
  IL_0006:  newobj     ""System.Span<byte>..ctor(void*, int)""
  IL_000b:  stloc.1
  IL_000c:  ldloc.1
  IL_000d:  stloc.0
  IL_000e:  ldarga.s   V_0
  IL_0010:  ldloc.0
  IL_0011:  call       ""readonly void S<byte>.P.set""
  IL_0016:  nop
  IL_0017:  ret
}
");
        }

        [WorkItem(35146, "https://github.com/dotnet/roslyn/issues/35146")]
        [Theory]
        [InlineData(LanguageVersion.CSharp10)]
        [InlineData(LanguageVersion.CSharp11)]
        public void ReadOnlyIndexer_RefLikeStructParameter_01(LanguageVersion languageVersion)
        {
            var csharp = @"
using System;

public ref struct S<T>
{
    public readonly Span<T> this[Span<T> span] { get => default; set {} }

    public unsafe static Span<byte> N(S<byte> b)
    {
        Span<byte> x = stackalloc byte[5];
        _ = b[x];
        b[x] = x;
        return b[x];
    }
}
";
            var comp = CreateCompilationWithMscorlibAndSpan(csharp, parseOptions: TestOptions.Regular.WithLanguageVersion(languageVersion), options: TestOptions.UnsafeDebugDll);
            comp.VerifyDiagnostics(
                // (13,18): warning CS9080: Use of variable 'x' in this context may expose referenced variables outside of their declaration scope
                //         return b[x];
                Diagnostic(ErrorCode.WRN_EscapeVariable, "x").WithArguments("x").WithLocation(13, 18));
        }

        [WorkItem(35146, "https://github.com/dotnet/roslyn/issues/35146")]
        [Theory]
        [InlineData(LanguageVersion.CSharp10)]
        [InlineData(LanguageVersion.CSharp11)]
        public void ReadOnlyIndexer_RefLikeStructParameter_02(LanguageVersion languageVersion)
        {
            var csharp = @"
using System;
public ref struct S<T>
{
    public Span<T> this[Span<T> span] { get => default; readonly set {} }

    public unsafe static void N(S<byte> b)
    {
        Span<byte> x = stackalloc byte[5];
        _ = b[x];
        b[x] = x;
    }
}
";
            var comp = CreateCompilationWithMscorlibAndSpan(csharp, parseOptions: TestOptions.Regular.WithLanguageVersion(languageVersion), options: TestOptions.UnsafeDebugDll);
            comp.VerifyDiagnostics(
                // (10,15): warning CS9080: Use of variable 'x' in this context may expose referenced variables outside of their declaration scope
                //         _ = b[x];
                Diagnostic(ErrorCode.WRN_EscapeVariable, "x").WithArguments("x").WithLocation(10, 15));
            var verifier = CompileAndVerify(comp, verify: Verification.Skipped);
            verifier.VerifyIL("S<T>.N", @"
{
  // Code size       34 (0x22)
  .maxstack  3
  .locals init (System.Span<byte> V_0, //x
                System.Span<byte> V_1)
  IL_0000:  nop
  IL_0001:  ldc.i4.5
  IL_0002:  conv.u
  IL_0003:  localloc
  IL_0005:  ldc.i4.5
  IL_0006:  newobj     ""System.Span<byte>..ctor(void*, int)""
  IL_000b:  stloc.1
  IL_000c:  ldloc.1
  IL_000d:  stloc.0
  IL_000e:  ldarga.s   V_0
  IL_0010:  ldloc.0
  IL_0011:  call       ""System.Span<byte> S<byte>.this[System.Span<byte>].get""
  IL_0016:  pop
  IL_0017:  ldarga.s   V_0
  IL_0019:  ldloc.0
  IL_001a:  ldloc.0
  IL_001b:  call       ""readonly void S<byte>.this[System.Span<byte>].set""
  IL_0020:  nop
  IL_0021:  ret
}
");
        }

        [WorkItem(22197, "https://github.com/dotnet/roslyn/issues/22197")]
        [Theory]
        [InlineData(LanguageVersion.CSharp10)]
        [InlineData(LanguageVersion.CSharp11)]
        public void RefTernaryMustMatchValEscapes(LanguageVersion languageVersion)
        {
            var text = @"
    using System;

    public class C
    {
        bool flag1 = true;
        bool flag2 = false;

        public void M(ref Span<int> global)
        {
            Span<int> local = stackalloc int[10];

            ref var r1 = ref (flag1 ? ref global : ref local);
            ref var r2 = ref (flag2 ? ref global : ref local);

	        // same as         global = local;   which would be an error.
            // but we can’t fail here, since r1 and r2 are basically the same, 
            // so should fail when making r1 and r2 above.
            r1 = r2;   
        }

        public static void Main()
        {
        }
    }
";
            CreateCompilationWithMscorlibAndSpan(text, parseOptions: TestOptions.Regular.WithLanguageVersion(languageVersion)).VerifyDiagnostics(
                // (13,56): error CS8526: Cannot use variable 'local' in this context because it may expose referenced variables outside of their declaration scope
                //             ref var r1 = ref (flag1 ? ref global : ref local);
                Diagnostic(ErrorCode.ERR_EscapeVariable, "local").WithArguments("local").WithLocation(13, 56),
                // (13,31): error CS8525: Branches of a ref ternary operator cannot refer to variables with incompatible declaration scopes
                //             ref var r1 = ref (flag1 ? ref global : ref local);
                Diagnostic(ErrorCode.ERR_MismatchedRefEscapeInTernary, "flag1 ? ref global : ref local").WithLocation(13, 31),
                // (14,56): error CS8526: Cannot use variable 'local' in this context because it may expose referenced variables outside of their declaration scope
                //             ref var r2 = ref (flag2 ? ref global : ref local);
                Diagnostic(ErrorCode.ERR_EscapeVariable, "local").WithArguments("local").WithLocation(14, 56),
                // (14,31): error CS8525: Branches of a ref ternary operator cannot refer to variables with incompatible declaration scopes
                //             ref var r2 = ref (flag2 ? ref global : ref local);
                Diagnostic(ErrorCode.ERR_MismatchedRefEscapeInTernary, "flag2 ? ref global : ref local").WithLocation(14, 31)
            );
        }

        [WorkItem(22197, "https://github.com/dotnet/roslyn/issues/22197")]
        [Theory]
        [InlineData(LanguageVersion.CSharp10)]
        [InlineData(LanguageVersion.CSharp11)]
        public void RefTernaryMustMatchValEscapes1(LanguageVersion languageVersion)
        {
            var text = @"
    using System;

    public class C
    {
        public void M(ref Span<int> global)
        {
            Span<int> local = stackalloc int[0];

            // ok
            (true ? ref local : ref local) = (false ? ref global : ref global);

            // also OK
            (true ? ref local : ref local) = (false ? global : local);
        }
    }
";
            var comp = CreateCompilationWithMscorlibAndSpan(text, parseOptions: TestOptions.Regular.WithLanguageVersion(languageVersion));
            comp.VerifyDiagnostics();

            var compiled = CompileAndVerify(comp, verify: Verification.Passes);
            compiled.VerifyIL("C.M(ref System.Span<int>)", @"
{
  // Code size        8 (0x8)
  .maxstack  1
  IL_0000:  ldarg.1
  IL_0001:  ldobj      ""System.Span<int>""
  IL_0006:  pop
  IL_0007:  ret
}
");
        }

        [WorkItem(65522, "https://github.com/dotnet/roslyn/issues/65522")]
        [Theory]
        [InlineData(LanguageVersion.CSharp10)]
        [InlineData(LanguageVersion.CSharp11)]
        public void DeconstructionAssignmentToGlobal(LanguageVersion languageVersion)
        {
            var text = @"
using System;

public class C
{
    public void M(ref Span<int> global)
    {
        Span<int> local = stackalloc int[10];
        (global, global) = global;
        (global, global) = local; // error 1
        (global, local) = local; // error 2
        (local, local) = local;
        (global, _) = local; // error 3
        (local, _) = local;
        (global, _) = global;
    }
    public static void Main()
    {
    }
}
public static class Extensions
{
    public static void Deconstruct(this Span<int> self, out Span<int> x, out Span<int> y)
    {
        throw null;
    }
}
";
            CreateCompilationWithMscorlibAndSpan(text, parseOptions: TestOptions.Regular.WithLanguageVersion(languageVersion)).VerifyDiagnostics(
                // (10,9): error CS8352: Cannot use variable '(global, global) = local' in this context because it may expose referenced variables outside of their declaration scope
                //         (global, global) = local; // error 1
                Diagnostic(ErrorCode.ERR_EscapeVariable, "(global, global) = local").WithArguments("(global, global) = local").WithLocation(10, 9),
                // (10,28): error CS8350: This combination of arguments to 'Extensions.Deconstruct(Span<int>, out Span<int>, out Span<int>)' is disallowed because it may expose variables referenced by parameter 'self' outside of their declaration scope
                //         (global, global) = local; // error 1
                Diagnostic(ErrorCode.ERR_CallArgMixing, "local").WithArguments("Extensions.Deconstruct(System.Span<int>, out System.Span<int>, out System.Span<int>)", "self").WithLocation(10, 28),
                // (11,9): error CS8352: Cannot use variable '(global, local) = local' in this context because it may expose referenced variables outside of their declaration scope
                //         (global, local) = local; // error 2
                Diagnostic(ErrorCode.ERR_EscapeVariable, "(global, local) = local").WithArguments("(global, local) = local").WithLocation(11, 9),
                // (11,27): error CS8350: This combination of arguments to 'Extensions.Deconstruct(Span<int>, out Span<int>, out Span<int>)' is disallowed because it may expose variables referenced by parameter 'self' outside of their declaration scope
                //         (global, local) = local; // error 2
                Diagnostic(ErrorCode.ERR_CallArgMixing, "local").WithArguments("Extensions.Deconstruct(System.Span<int>, out System.Span<int>, out System.Span<int>)", "self").WithLocation(11, 27),
                // (13,9): error CS8352: Cannot use variable '(global, _) = local' in this context because it may expose referenced variables outside of their declaration scope
                //         (global, _) = local; // error 3
                Diagnostic(ErrorCode.ERR_EscapeVariable, "(global, _) = local").WithArguments("(global, _) = local").WithLocation(13, 9),
                // (13,23): error CS8350: This combination of arguments to 'Extensions.Deconstruct(Span<int>, out Span<int>, out Span<int>)' is disallowed because it may expose variables referenced by parameter 'self' outside of their declaration scope
                //         (global, _) = local; // error 3
                Diagnostic(ErrorCode.ERR_CallArgMixing, "local").WithArguments("Extensions.Deconstruct(System.Span<int>, out System.Span<int>, out System.Span<int>)", "self").WithLocation(13, 23));
        }

        [Theory]
        [InlineData(LanguageVersion.CSharp10)]
        [InlineData(LanguageVersion.CSharp11)]
        public void DeconstructionAssignmentToRefMethods(LanguageVersion languageVersion)
        {
            var text = @"
using System;

public class C
{
    public void M(ref Span<int> global)
    {
        Span<int> local = stackalloc int[10];
        (M(), M()) = local; // error
    }
    public static void Main() => throw null;
    public ref Span<int> M() => throw null;
}
public static class Extensions
{
    public static void Deconstruct(this Span<int> self, out Span<int> x, out Span<int> y) => throw null;
}
";
            CreateCompilationWithMscorlibAndSpan(text, parseOptions: TestOptions.Regular.WithLanguageVersion(languageVersion)).VerifyDiagnostics(
                // (9,9): error CS8352: Cannot use variable '(M(), M()) = local' in this context because it may expose referenced variables outside of their declaration scope
                //         (M(), M()) = local; // error
                Diagnostic(ErrorCode.ERR_EscapeVariable, "(M(), M()) = local").WithArguments("(M(), M()) = local").WithLocation(9, 9),
                // (9,22): error CS8350: This combination of arguments to 'Extensions.Deconstruct(Span<int>, out Span<int>, out Span<int>)' is disallowed because it may expose variables referenced by parameter 'self' outside of their declaration scope
                //         (M(), M()) = local; // error
                Diagnostic(ErrorCode.ERR_CallArgMixing, "local").WithArguments("Extensions.Deconstruct(System.Span<int>, out System.Span<int>, out System.Span<int>)", "self").WithLocation(9, 22));
        }

        [Theory]
        [InlineData(LanguageVersion.CSharp10)]
        [InlineData(LanguageVersion.CSharp11)]
        public void DeconstructionAssignmentWithRefExtension(LanguageVersion languageVersion)
        {
            var text = @"
using System;

public class C
{
    public void M(ref Span<int> global)
    {
        (global, global) = global;
    }
    public static void Main() => throw null;
}
public static class Extensions
{
    public static void Deconstruct(ref this Span<int> self, out Span<int> x, out Span<int> y) => throw null;
}
";
            CreateCompilationWithMscorlibAndSpan(text, parseOptions: TestOptions.Regular.WithLanguageVersion(languageVersion)).VerifyDiagnostics(
                // (8,9): error CS1510: A ref or out value must be an assignable variable
                //         (global, global) = global;
                Diagnostic(ErrorCode.ERR_RefLvalueExpected, "(global, global) = global").WithLocation(8, 9)
            );
        }

        [Theory]
        [InlineData(LanguageVersion.CSharp10)]
        [InlineData(LanguageVersion.CSharp11)]
        public void DeconstructionAssignmentWithRefExtension_UnsafeContext(LanguageVersion languageVersion)
        {
            var text = @"
using System;

public unsafe class C
{
    public void M(ref Span<int> global)
    {
        (global, global) = global;
    }
    public static void Main() => throw null;
}
public static class Extensions
{
    public static void Deconstruct(ref this Span<int> self, out Span<int> x, out Span<int> y) => throw null;
}
";
            CreateCompilationWithMscorlibAndSpan(text, parseOptions: TestOptions.Regular.WithLanguageVersion(languageVersion), options: TestOptions.UnsafeDebugDll).VerifyDiagnostics(
                // (8,9): error CS1510: A ref or out value must be an assignable variable
                //         (global, global) = global;
                Diagnostic(ErrorCode.ERR_RefLvalueExpected, "(global, global) = global").WithLocation(8, 9)
                );
        }

        [Theory]
        [InlineData(LanguageVersion.CSharp10)]
        [InlineData(LanguageVersion.CSharp11)]
        public void DeconstructionAssignmentWithRefReadonlyExtension(LanguageVersion languageVersion)
        {
            var text = @"
using System;

public class C
{
    public void M(ref Span<int> global)
    {
        Span<int> local = stackalloc int[10];
        (global, global) = global;
        (global, global) = local; // error
    }
    public static void Main() => throw null;
}
public static class Extensions
{
    public static void Deconstruct(in this Span<int> self, out Span<int> x, out Span<int> y) => throw null;
}
";
            var comp = CreateCompilationWithMscorlibAndSpan(text, parseOptions: TestOptions.Regular.WithLanguageVersion(languageVersion));
            if (languageVersion == LanguageVersion.CSharp10)
            {
                comp.VerifyDiagnostics(
                    // (10,9): error CS8352: Cannot use variable '(global, global) = local' in this context because it may expose referenced variables outside of their declaration scope
                    //         (global, global) = local; // error
                    Diagnostic(ErrorCode.ERR_EscapeVariable, "(global, global) = local").WithArguments("(global, global) = local").WithLocation(10, 9),
                    // (10,28): error CS8350: This combination of arguments to 'Extensions.Deconstruct(in Span<int>, out Span<int>, out Span<int>)' is disallowed because it may expose variables referenced by parameter 'self' outside of their declaration scope
                    //         (global, global) = local; // error
                    Diagnostic(ErrorCode.ERR_CallArgMixing, "local").WithArguments("Extensions.Deconstruct(in System.Span<int>, out System.Span<int>, out System.Span<int>)", "self").WithLocation(10, 28));
            }
            else
            {
                comp.VerifyDiagnostics(
                    // (9,9): error CS8156: An expression cannot be used in this context because it may not be passed or returned by reference
                    //         (global, global) = global;
                    Diagnostic(ErrorCode.ERR_RefReturnLvalueExpected, "(global, global) = global").WithLocation(9, 9),
                    // (9,28): error CS8350: This combination of arguments to 'Extensions.Deconstruct(in Span<int>, out Span<int>, out Span<int>)' is disallowed because it may expose variables referenced by parameter 'self' outside of their declaration scope
                    //         (global, global) = global;
                    Diagnostic(ErrorCode.ERR_CallArgMixing, "global").WithArguments("Extensions.Deconstruct(in System.Span<int>, out System.Span<int>, out System.Span<int>)", "self").WithLocation(9, 28),
                    // (10,9): error CS8352: Cannot use variable '(global, global) = local' in this context because it may expose referenced variables outside of their declaration scope
                    //         (global, global) = local; // error
                    Diagnostic(ErrorCode.ERR_EscapeVariable, "(global, global) = local").WithArguments("(global, global) = local").WithLocation(10, 9),
                    // (10,28): error CS8350: This combination of arguments to 'Extensions.Deconstruct(in Span<int>, out Span<int>, out Span<int>)' is disallowed because it may expose variables referenced by parameter 'self' outside of their declaration scope
                    //         (global, global) = local; // error
                    Diagnostic(ErrorCode.ERR_CallArgMixing, "local").WithArguments("Extensions.Deconstruct(in System.Span<int>, out System.Span<int>, out System.Span<int>)", "self").WithLocation(10, 28));
            }
        }

        [ConditionalTheory(typeof(CoreClrOnly))]
        [InlineData(LanguageVersion.CSharp10)]
        [InlineData(LanguageVersion.CSharp11)]
        public void DeconstructionAssignmentWithRefReadonlyExtension_02(LanguageVersion languageVersion)
        {
            var text = @"
using System;

public class C
{
    static void M()
    {
        Span<int> local = stackalloc int[10];
        Span<int> x1, y1;
        (x1, y1) = local; // 1
        var (x2, y2) = local;
        (var x3, var y3) = local;
        (Span<int> x4, Span<int> y4) = local;
    }
}
public static class Extensions
{
    public static void Deconstruct(in this Span<int> self, out Span<int> x, out Span<int> y) => throw null;
}
";
            var comp = CreateCompilation(text, parseOptions: TestOptions.Regular.WithLanguageVersion(languageVersion), targetFramework: TargetFramework.NetCoreApp);
            comp.VerifyDiagnostics(
                // (10,9): error CS8352: Cannot use variable '(x1, y1) = local' in this context because it may expose referenced variables outside of their declaration scope
                //         (x1, y1) = local; // 1
                Diagnostic(ErrorCode.ERR_EscapeVariable, "(x1, y1) = local").WithArguments("(x1, y1) = local").WithLocation(10, 9),
                // (10,20): error CS8350: This combination of arguments to 'Extensions.Deconstruct(in Span<int>, out Span<int>, out Span<int>)' is disallowed because it may expose variables referenced by parameter 'self' outside of their declaration scope
                //         (x1, y1) = local; // 1
                Diagnostic(ErrorCode.ERR_CallArgMixing, "local").WithArguments("Extensions.Deconstruct(in System.Span<int>, out System.Span<int>, out System.Span<int>)", "self").WithLocation(10, 20));
        }

        [ConditionalTheory(typeof(CoreClrOnly))]
        [InlineData(LanguageVersion.CSharp10)]
        [InlineData(LanguageVersion.CSharp11)]
        public void DeconstructionAssignmentWithRefReadonlyExtension_03(LanguageVersion languageVersion)
        {
            var text = @"
using System;

public class C
{
    static void M()
    {
        ReadOnlySpan<int> local = stackalloc int[10];
        ReadOnlySpan<int> x1, y1;
        (x1, y1) = local; // 1
        var (x2, y2) = local;
        (var x3, var y3) = local;
        (ReadOnlySpan<int> x4, ReadOnlySpan<int> y4) = local;
    }
}
public static class Extensions
{
    public static void Deconstruct(in this ReadOnlySpan<int> self, out ReadOnlySpan<int> x, out ReadOnlySpan<int> y) => throw null;
}
";
            var comp = CreateCompilation(text, parseOptions: TestOptions.Regular.WithLanguageVersion(languageVersion), targetFramework: TargetFramework.NetCoreApp);
            comp.VerifyDiagnostics(
                // (10,9): error CS8352: Cannot use variable '(x1, y1) = local' in this context because it may expose referenced variables outside of their declaration scope
                //         (x1, y1) = local; // 1
                Diagnostic(ErrorCode.ERR_EscapeVariable, "(x1, y1) = local").WithArguments("(x1, y1) = local").WithLocation(10, 9),
                // (10,20): error CS8350: This combination of arguments to 'Extensions.Deconstruct(in ReadOnlySpan<int>, out ReadOnlySpan<int>, out ReadOnlySpan<int>)' is disallowed because it may expose variables referenced by parameter 'self' outside of their declaration scope
                //         (x1, y1) = local; // 1
                Diagnostic(ErrorCode.ERR_CallArgMixing, "local").WithArguments("Extensions.Deconstruct(in System.ReadOnlySpan<int>, out System.ReadOnlySpan<int>, out System.ReadOnlySpan<int>)", "self").WithLocation(10, 20));
        }

        [Theory]
        [InlineData(LanguageVersion.CSharp10)]
        [InlineData(LanguageVersion.CSharp11)]
        public void DeconstructionAssignmentWithReturnValue(LanguageVersion languageVersion)
        {
            var text = @"
using System;

public class C
{
    public void M(ref Span<int> global)
    {
        var t = ((global, global) = global); // error
    }
    public static void Main() => throw null;
}
public static class Extensions
{
    public static void Deconstruct(this Span<int> self, out Span<int> x, out Span<int> y) => throw null;
}
namespace System
{
    public struct ValueTuple<T1, T2>
    {
        public T1 Item1;
        public T2 Item2;

        public ValueTuple(T1 item1, T2 item2)
        {
            this.Item1 = item1;
            this.Item2 = item2;
        }
    }
}";
            CreateCompilationWithMscorlibAndSpan(text, parseOptions: TestOptions.Regular.WithLanguageVersion(languageVersion)).VerifyDiagnostics(
                // (8,19): error CS9244: The type 'Span<int>' may not be a ref struct or a type parameter allowing ref structs in order to use it as parameter 'T1' in the generic type or method '(T1, T2)'
                //         var t = ((global, global) = global); // error
                Diagnostic(ErrorCode.ERR_NotRefStructConstraintNotSatisfied, "global").WithArguments("(T1, T2)", "T1", "System.Span<int>").WithLocation(8, 19),
                // (8,27): error CS9244: The type 'Span<int>' may not be a ref struct or a type parameter allowing ref structs in order to use it as parameter 'T2' in the generic type or method '(T1, T2)'
                //         var t = ((global, global) = global); // error
                Diagnostic(ErrorCode.ERR_NotRefStructConstraintNotSatisfied, "global").WithArguments("(T1, T2)", "T2", "System.Span<int>").WithLocation(8, 27)
            );
        }

        [Theory]
        [InlineData(LanguageVersion.CSharp10)]
        [InlineData(LanguageVersion.CSharp11)]
        public void DeconstructionAssignmentOfTuple(LanguageVersion languageVersion)
        {
            var text = @"
using System;

public class C
{
    public void M(ref Span<int> global)
    {
        Span<int> local = stackalloc int[10];
        string s;
        C c;

        (global, global) = (local, local); // error 1

        (global, s) = (local, """"); // error 2
        (global, s) = (local, null); // error 3

        (local, s) = (global, """"); // error 4
        (local, s) = (global, null); // error 5

        (c, s) = (local, """"); // error 6
        (c, s) = (local, null);
    }
    public static void Main() => throw null;
    public static implicit operator C(Span<int> s) => throw null;
}
namespace System
{
    public struct ValueTuple<T1, T2>
    {
        public T1 Item1;
        public T2 Item2;

        public ValueTuple(T1 item1, T2 item2)
        {
            this.Item1 = item1;
            this.Item2 = item2;
        }
    }
}
";
            var compilation = CreateCompilationWithMscorlibAndSpan(text, parseOptions: TestOptions.Regular.WithLanguageVersion(languageVersion));
            compilation.VerifyDiagnostics(
                // (12,29): error CS9244: The type 'Span<int>' may not be a ref struct or a type parameter allowing ref structs in order to use it as parameter 'T1' in the generic type or method '(T1, T2)'
                //         (global, global) = (local, local); // error 1
                Diagnostic(ErrorCode.ERR_NotRefStructConstraintNotSatisfied, "local").WithArguments("(T1, T2)", "T1", "System.Span<int>").WithLocation(12, 29),
                // (12,36): error CS9244: The type 'Span<int>' may not be a ref struct or a type parameter allowing ref structs in order to use it as parameter 'T2' in the generic type or method '(T1, T2)'
                //         (global, global) = (local, local); // error 1
                Diagnostic(ErrorCode.ERR_NotRefStructConstraintNotSatisfied, "local").WithArguments("(T1, T2)", "T2", "System.Span<int>").WithLocation(12, 36),
                // (14,24): error CS9244: The type 'Span<int>' may not be a ref struct or a type parameter allowing ref structs in order to use it as parameter 'T1' in the generic type or method '(T1, T2)'
                //         (global, s) = (local, ""); // error 2
                Diagnostic(ErrorCode.ERR_NotRefStructConstraintNotSatisfied, "local").WithArguments("(T1, T2)", "T1", "System.Span<int>").WithLocation(14, 24),
                // (15,24): error CS9244: The type 'Span<int>' may not be a ref struct or a type parameter allowing ref structs in order to use it as parameter 'T1' in the generic type or method '(T1, T2)'
                //         (global, s) = (local, null); // error 3
                Diagnostic(ErrorCode.ERR_NotRefStructConstraintNotSatisfied, "local").WithArguments("(T1, T2)", "T1", "System.Span<int>").WithLocation(15, 24),
                // (17,23): error CS9244: The type 'Span<int>' may not be a ref struct or a type parameter allowing ref structs in order to use it as parameter 'T1' in the generic type or method '(T1, T2)'
                //         (local, s) = (global, ""); // error 4
                Diagnostic(ErrorCode.ERR_NotRefStructConstraintNotSatisfied, "global").WithArguments("(T1, T2)", "T1", "System.Span<int>").WithLocation(17, 23),
                // (18,23): error CS9244: The type 'Span<int>' may not be a ref struct or a type parameter allowing ref structs in order to use it as parameter 'T1' in the generic type or method '(T1, T2)'
                //         (local, s) = (global, null); // error 5
                Diagnostic(ErrorCode.ERR_NotRefStructConstraintNotSatisfied, "global").WithArguments("(T1, T2)", "T1", "System.Span<int>").WithLocation(18, 23),
                // (20,19): error CS9244: The type 'Span<int>' may not be a ref struct or a type parameter allowing ref structs in order to use it as parameter 'T1' in the generic type or method '(T1, T2)'
                //         (c, s) = (local, ""); // error 6
                Diagnostic(ErrorCode.ERR_NotRefStructConstraintNotSatisfied, "local").WithArguments("(T1, T2)", "T1", "System.Span<int>").WithLocation(20, 19)
            );

            // Check the Type and ConvertedType of tuples on the right-hand-side
            var tree = compilation.SyntaxTrees[0];
            var model = compilation.GetSemanticModel(tree);

            var tuple2 = tree.GetCompilationUnitRoot().DescendantNodes().OfType<TupleExpressionSyntax>().ElementAt(3);
            Assert.Equal(@"(local, """")", tuple2.ToString());
            Assert.Equal(@"(global, s) = (local, """")", tuple2.Parent.ToString());
            Assert.Equal("(System.Span<int> local, string)", model.GetTypeInfo(tuple2).Type.ToString());
            Assert.Equal("(System.Span<int>, string)", model.GetTypeInfo(tuple2).ConvertedType.ToString());

            var tuple3 = tree.GetCompilationUnitRoot().DescendantNodes().OfType<TupleExpressionSyntax>().ElementAt(5);
            Assert.Equal(@"(local, null)", tuple3.ToString());
            Assert.Equal(@"(global, s) = (local, null)", tuple3.Parent.ToString());
            Assert.Null(model.GetTypeInfo(tuple3).Type);
            Assert.Equal("(System.Span<int>, string)", model.GetTypeInfo(tuple3).ConvertedType.ToString());

            var tuple6 = tree.GetCompilationUnitRoot().DescendantNodes().OfType<TupleExpressionSyntax>().ElementAt(11);
            Assert.Equal(@"(local, """")", tuple6.ToString());
            Assert.Equal(@"(c, s) = (local, """")", tuple6.Parent.ToString());
            Assert.Equal("(System.Span<int> local, string)", model.GetTypeInfo(tuple6).Type.ToString());
            Assert.Equal("(C, string)", model.GetTypeInfo(tuple6).ConvertedType.ToString());

            var tuple7 = tree.GetCompilationUnitRoot().DescendantNodes().OfType<TupleExpressionSyntax>().ElementAt(13);
            Assert.Equal("(local, null)", tuple7.ToString());
            Assert.Equal("(c, s) = (local, null)", tuple7.Parent.ToString());
            Assert.Null(model.GetTypeInfo(tuple7).Type);
            Assert.Equal("(C, string)", model.GetTypeInfo(tuple7).ConvertedType.ToString());
        }

        [Theory]
        [InlineData(LanguageVersion.CSharp10)]
        [InlineData(LanguageVersion.CSharp11)]
        public void DeconstructionAssignmentOfTuple_WithoutValueTuple(LanguageVersion languageVersion)
        {
            var text = @"
using System;

public class C
{
    public void M(ref Span<int> global)
    {
        Span<int> local = stackalloc int[10];
        string s;
        C c;

        (global, global) = (local, local); // error 1

        (global, s) = (local, """"); // error 2
        (global, s) = (local, null); // error 3

        (local, s) = (global, """"); // error 4
        (local, s) = (global, null); // error 5

        (c, s) = (local, """"); // error 6
        (c, s) = (local, null); // error 7
    }
    public static void Main() => throw null;
    public static implicit operator C(Span<int> s) => throw null;
}
";
            var compilation = CreateCompilationWithMscorlibAndSpan(text, parseOptions: TestOptions.Regular.WithLanguageVersion(languageVersion));
            compilation.VerifyDiagnostics(
                // (12,28): error CS8179: Predefined type 'System.ValueTuple`2' is not defined or imported
                //         (global, global) = (local, local); // error 1
                Diagnostic(ErrorCode.ERR_PredefinedValueTupleTypeNotFound, "(local, local)").WithArguments("System.ValueTuple`2").WithLocation(12, 28),
                // (12,29): error CS9244: The type 'Span<int>' may not be a ref struct or a type parameter allowing ref structs in order to use it as parameter '' in the generic type or method '(, )'
                //         (global, global) = (local, local); // error 1
                Diagnostic(ErrorCode.ERR_NotRefStructConstraintNotSatisfied, "local").WithArguments("(, )", "", "System.Span<int>").WithLocation(12, 29),
                // (12,36): error CS9244: The type 'Span<int>' may not be a ref struct or a type parameter allowing ref structs in order to use it as parameter '' in the generic type or method '(, )'
                //         (global, global) = (local, local); // error 1
                Diagnostic(ErrorCode.ERR_NotRefStructConstraintNotSatisfied, "local").WithArguments("(, )", "", "System.Span<int>").WithLocation(12, 36),
                // (14,23): error CS8179: Predefined type 'System.ValueTuple`2' is not defined or imported
                //         (global, s) = (local, ""); // error 2
                Diagnostic(ErrorCode.ERR_PredefinedValueTupleTypeNotFound, @"(local, """")").WithArguments("System.ValueTuple`2").WithLocation(14, 23),
                // (14,24): error CS9244: The type 'Span<int>' may not be a ref struct or a type parameter allowing ref structs in order to use it as parameter '' in the generic type or method '(, )'
                //         (global, s) = (local, ""); // error 2
                Diagnostic(ErrorCode.ERR_NotRefStructConstraintNotSatisfied, "local").WithArguments("(, )", "", "System.Span<int>").WithLocation(14, 24),
                // (15,23): error CS8179: Predefined type 'System.ValueTuple`2' is not defined or imported
                //         (global, s) = (local, null); // error 3
                Diagnostic(ErrorCode.ERR_PredefinedValueTupleTypeNotFound, "(local, null)").WithArguments("System.ValueTuple`2").WithLocation(15, 23),
                // (17,22): error CS8179: Predefined type 'System.ValueTuple`2' is not defined or imported
                //         (local, s) = (global, ""); // error 4
                Diagnostic(ErrorCode.ERR_PredefinedValueTupleTypeNotFound, @"(global, """")").WithArguments("System.ValueTuple`2").WithLocation(17, 22),
                // (17,23): error CS9244: The type 'Span<int>' may not be a ref struct or a type parameter allowing ref structs in order to use it as parameter '' in the generic type or method '(, )'
                //         (local, s) = (global, ""); // error 4
                Diagnostic(ErrorCode.ERR_NotRefStructConstraintNotSatisfied, "global").WithArguments("(, )", "", "System.Span<int>").WithLocation(17, 23),
                // (18,22): error CS8179: Predefined type 'System.ValueTuple`2' is not defined or imported
                //         (local, s) = (global, null); // error 5
                Diagnostic(ErrorCode.ERR_PredefinedValueTupleTypeNotFound, "(global, null)").WithArguments("System.ValueTuple`2").WithLocation(18, 22),
                // (20,18): error CS8179: Predefined type 'System.ValueTuple`2' is not defined or imported
                //         (c, s) = (local, ""); // error 6
                Diagnostic(ErrorCode.ERR_PredefinedValueTupleTypeNotFound, @"(local, """")").WithArguments("System.ValueTuple`2").WithLocation(20, 18),
                // (20,19): error CS9244: The type 'Span<int>' may not be a ref struct or a type parameter allowing ref structs in order to use it as parameter '' in the generic type or method '(, )'
                //         (c, s) = (local, ""); // error 6
                Diagnostic(ErrorCode.ERR_NotRefStructConstraintNotSatisfied, "local").WithArguments("(, )", "", "System.Span<int>").WithLocation(20, 19),
                // (21,18): error CS8179: Predefined type 'System.ValueTuple`2' is not defined or imported
                //         (c, s) = (local, null); // error 7
                Diagnostic(ErrorCode.ERR_PredefinedValueTupleTypeNotFound, "(local, null)").WithArguments("System.ValueTuple`2").WithLocation(21, 18)
            );

            // Check the Type and ConvertedType of tuples on the right-hand-side
            var tree = compilation.SyntaxTrees[0];
            var model = compilation.GetSemanticModel(tree);

            var tuple2 = tree.GetCompilationUnitRoot().DescendantNodes().OfType<TupleExpressionSyntax>().ElementAt(3);
            Assert.Equal(@"(local, """")", tuple2.ToString());
            Assert.Equal(@"(global, s) = (local, """")", tuple2.Parent.ToString());
            Assert.Equal("(System.Span<int> local, string)", model.GetTypeInfo(tuple2).Type.ToString());
            Assert.Equal("(System.Span<int>, string)", model.GetTypeInfo(tuple2).ConvertedType.ToString());

            var tuple3 = tree.GetCompilationUnitRoot().DescendantNodes().OfType<TupleExpressionSyntax>().ElementAt(5);
            Assert.Equal(@"(local, null)", tuple3.ToString());
            Assert.Equal(@"(global, s) = (local, null)", tuple3.Parent.ToString());
            Assert.Null(model.GetTypeInfo(tuple3).Type);
            Assert.Equal("(System.Span<int>, string)", model.GetTypeInfo(tuple3).ConvertedType.ToString());

            var tuple6 = tree.GetCompilationUnitRoot().DescendantNodes().OfType<TupleExpressionSyntax>().ElementAt(11);
            Assert.Equal(@"(local, """")", tuple6.ToString());
            Assert.Equal(@"(c, s) = (local, """")", tuple6.Parent.ToString());
            Assert.Equal("(System.Span<int> local, string)", model.GetTypeInfo(tuple6).Type.ToString());
            Assert.Equal("(C, string)", model.GetTypeInfo(tuple6).ConvertedType.ToString());

            var tuple7 = tree.GetCompilationUnitRoot().DescendantNodes().OfType<TupleExpressionSyntax>().ElementAt(13);
            Assert.Equal("(local, null)", tuple7.ToString());
            Assert.Equal("(c, s) = (local, null)", tuple7.Parent.ToString());
            Assert.Null(model.GetTypeInfo(tuple7).Type);
            Assert.Equal("(C, string)", model.GetTypeInfo(tuple7).ConvertedType.ToString());
        }

        [Theory]
        [InlineData(LanguageVersion.CSharp10)]
        [InlineData(LanguageVersion.CSharp11)]
        public void DeconstructionAssignmentOfRefLikeTuple(LanguageVersion languageVersion)
        {
            var text = @"
using System;

public class C
{
    public void M(ref Span<int> global)
    {
        Span<int> local = stackalloc int[10];
        String s;
        C c;

        (global, global) = (local, local); // error 1

        (global, s) = (local, """"); // error 2
        (global, s) = (local, null); // error 3

        (local, s) = (global, """"); // error 4
        (local, s) = (global, null); // error 5

        (c, s) = (local, """"); // error 6
        (c, s) = (local, null);
    }
    public static void Main() => throw null;
    public static implicit operator C(Span<int> s) => throw null;
}
namespace System
{
    // Note: there is no way to make a ValueTuple type that will hold Spans and still be recognized as well-known type for tuples
    public ref struct ValueTuple<T1, T2>
    {
        public T1 Item1;
        public T2 Item2;

        public ValueTuple(T1 item1, T2 item2)
        {
            this.Item1 = item1;
            this.Item2 = item2;
        }
    }
}
";
            var compilation = CreateCompilationWithMscorlibAndSpan(text, parseOptions: TestOptions.Regular.WithLanguageVersion(languageVersion));
            compilation.VerifyDiagnostics(
                // (12,29): error CS9244: The type 'Span<int>' may not be a ref struct or a type parameter allowing ref structs in order to use it as parameter 'T1' in the generic type or method '(T1, T2)'
                //         (global, global) = (local, local); // error 1
                Diagnostic(ErrorCode.ERR_NotRefStructConstraintNotSatisfied, "local").WithArguments("(T1, T2)", "T1", "System.Span<int>").WithLocation(12, 29),
                // (12,36): error CS9244: The type 'Span<int>' may not be a ref struct or a type parameter allowing ref structs in order to use it as parameter 'T2' in the generic type or method '(T1, T2)'
                //         (global, global) = (local, local); // error 1
                Diagnostic(ErrorCode.ERR_NotRefStructConstraintNotSatisfied, "local").WithArguments("(T1, T2)", "T2", "System.Span<int>").WithLocation(12, 36),
                // (14,24): error CS9244: The type 'Span<int>' may not be a ref struct or a type parameter allowing ref structs in order to use it as parameter 'T1' in the generic type or method '(T1, T2)'
                //         (global, s) = (local, ""); // error 2
                Diagnostic(ErrorCode.ERR_NotRefStructConstraintNotSatisfied, "local").WithArguments("(T1, T2)", "T1", "System.Span<int>").WithLocation(14, 24),
                // (15,24): error CS9244: The type 'Span<int>' may not be a ref struct or a type parameter allowing ref structs in order to use it as parameter 'T1' in the generic type or method '(T1, T2)'
                //         (global, s) = (local, null); // error 3
                Diagnostic(ErrorCode.ERR_NotRefStructConstraintNotSatisfied, "local").WithArguments("(T1, T2)", "T1", "System.Span<int>").WithLocation(15, 24),
                // (17,23): error CS9244: The type 'Span<int>' may not be a ref struct or a type parameter allowing ref structs in order to use it as parameter 'T1' in the generic type or method '(T1, T2)'
                //         (local, s) = (global, ""); // error 4
                Diagnostic(ErrorCode.ERR_NotRefStructConstraintNotSatisfied, "global").WithArguments("(T1, T2)", "T1", "System.Span<int>").WithLocation(17, 23),
                // (18,23): error CS9244: The type 'Span<int>' may not be a ref struct or a type parameter allowing ref structs in order to use it as parameter 'T1' in the generic type or method '(T1, T2)'
                //         (local, s) = (global, null); // error 5
                Diagnostic(ErrorCode.ERR_NotRefStructConstraintNotSatisfied, "global").WithArguments("(T1, T2)", "T1", "System.Span<int>").WithLocation(18, 23),
                // (20,19): error CS9244: The type 'Span<int>' may not be a ref struct or a type parameter allowing ref structs in order to use it as parameter 'T1' in the generic type or method '(T1, T2)'
                //         (c, s) = (local, ""); // error 6
                Diagnostic(ErrorCode.ERR_NotRefStructConstraintNotSatisfied, "local").WithArguments("(T1, T2)", "T1", "System.Span<int>").WithLocation(20, 19)
                );
        }

        [Theory]
        [InlineData(LanguageVersion.CSharp10)]
        [InlineData(LanguageVersion.CSharp11)]
        public void DeconstructionAssignmentToOuter(LanguageVersion languageVersion)
        {
            var text = @"
using System;

public class C
{
    public void M()
    {
        Span<int> outer = stackalloc int[10];

        {
            Span<int> local = stackalloc int[10]; // both stackallocs have the same escape scope
            (outer, outer) = outer;
            (outer, outer) = local;
            (outer, local) = local;
            (local, local) = local;
        }
    }
    public static void Main() => throw null;
}
public static class Extensions
{
    public static void Deconstruct(this Span<int> self, out Span<int> x, out Span<int> y) => throw null;
}
";

            CreateCompilationWithMscorlibAndSpan(text, parseOptions: TestOptions.Regular.WithLanguageVersion(languageVersion)).VerifyDiagnostics();
        }

        [Theory]
        [InlineData(LanguageVersion.CSharp10)]
        [InlineData(LanguageVersion.CSharp11)]
        public void DeconstructionDeclaration(LanguageVersion languageVersion)
        {
            var text = @"
using System;

public class C
{
    public void M(ref Span<int> global)
    {
        Span<int> local = stackalloc int[10];
        var (local1, local2) = local;
        global = local1; // error 1
        global = local2; // error 2

        var (local3, local4) = global;
        global = local3;
        global = local4;
    }
    public static void Main() => throw null;
}
public static class Extensions
{
    public static void Deconstruct(this Span<int> self, out Span<int> x, out Span<int> y) => throw null;
}
";
            var comp = CreateCompilationWithMscorlibAndSpan(text, parseOptions: TestOptions.Regular.WithLanguageVersion(languageVersion));
            comp.VerifyDiagnostics(
                // (10,18): error CS8352: Cannot use variable 'local1' in this context because it may expose referenced variables outside of their declaration scope
                //         global = local1; // error 1
                Diagnostic(ErrorCode.ERR_EscapeVariable, "local1").WithArguments("local1").WithLocation(10, 18),
                // (11,18): error CS8352: Cannot use variable 'local2' in this context because it may expose referenced variables outside of their declaration scope
                //         global = local2; // error 2
                Diagnostic(ErrorCode.ERR_EscapeVariable, "local2").WithArguments("local2").WithLocation(11, 18));
        }

        [Fact, WorkItem("https://github.com/dotnet/roslyn/issues/75484")]
        public void Deconstruction_UnscopedRef()
        {
            var source = """
                using System.Diagnostics.CodeAnalysis;
                class C
                {
                    R M1()
                    {
                        new S().Deconstruct(out var x, out _);
                        return x; // 1
                    }
                    R M2()
                    {
                        (var x, _) = new S();
                        return x; // 2
                    }
                    R M3()
                    {
                        if (new S() is (var x, _))
                            return x; // 3
                        return default;
                    }
                }
                struct S
                {
                    [UnscopedRef] public void Deconstruct(out R x, out int y) => throw null;
                }
                ref struct R { }
                """;
            CreateCompilation([source, UnscopedRefAttributeDefinition]).VerifyDiagnostics(
                // (7,16): error CS8352: Cannot use variable 'x' in this context because it may expose referenced variables outside of their declaration scope
                //         return x; // 1
                Diagnostic(ErrorCode.ERR_EscapeVariable, "x").WithArguments("x").WithLocation(7, 16),
                // (12,16): error CS8352: Cannot use variable 'x' in this context because it may expose referenced variables outside of their declaration scope
                //         return x; // 2
                Diagnostic(ErrorCode.ERR_EscapeVariable, "x").WithArguments("x").WithLocation(12, 16),
                // (17,20): error CS8352: Cannot use variable 'x' in this context because it may expose referenced variables outside of their declaration scope
                //             return x; // 3
                Diagnostic(ErrorCode.ERR_EscapeVariable, "x").WithArguments("x").WithLocation(17, 20));

            // Old ref safety rules mean the [UnscopedRef] has no effect, so the Deconstruct receiver is scoped.
            CreateCompilation([source, UnscopedRefAttributeDefinition], parseOptions: TestOptions.Regular10).VerifyDiagnostics(
                // (23,6): warning CS9269: UnscopedRefAttribute is only valid in C# 11 or later or when targeting net7.0 or later.
                //     [UnscopedRef] public void Deconstruct(out R x, out int y) => throw null;
                Diagnostic(ErrorCode.WRN_UnscopedRefAttributeOldRules, "UnscopedRef").WithLocation(23, 6));
        }

        [Fact, WorkItem("https://github.com/dotnet/roslyn/issues/75484")]
        public void Deconstruction_UnscopedRef_ReturnInt()
        {
            var source = """
                using System.Diagnostics.CodeAnalysis;
                class C
                {
                    int M1()
                    {
                        new S().Deconstruct(out var x, out var y);
                        return y; // 1
                    }
                    int M2()
                    {
                        (var x, var y) = new S();
                        return y; // 2
                    }
                    int M3()
                    {
                        if (new S() is (var x, var y))
                            return y; // 3
                        return default;
                    }
                }
                struct S
                {
                    [UnscopedRef] public void Deconstruct(out R x, out int y) => throw null;
                }
                ref struct R;
                """;
            CreateCompilation([source, UnscopedRefAttributeDefinition]).VerifyDiagnostics();
        }

        [Fact]
        public void Deconstruction_ScopedRef()
        {
            var source = """
                class C
                {
                    R M1()
                    {
                        new S().Deconstruct(out var x, out _);
                        return x;
                    }
                    R M2()
                    {
                        (var x, _) = new S();
                        return x;
                    }
                    R M3()
                    {
                        if (new S() is (var x, _))
                            return x;
                        return default;
                    }
                }
                struct S
                {
                    public void Deconstruct(out R x, out int y) => throw null;
                }
                ref struct R { }
                """;
            CreateCompilation(source).VerifyDiagnostics();
            CreateCompilation(source, parseOptions: TestOptions.Regular10).VerifyDiagnostics();
        }

        [Fact, WorkItem("https://github.com/dotnet/roslyn/issues/75484")]
        public void Deconstruction_UnscopedRef_ExtensionMethod()
        {
            var source = """
                class C
                {
                    R M1()
                    {
                        new S().Deconstruct(out var x, out _);
                        return x; // 1
                    }
                    R M2()
                    {
                        (var x, _) = new S();
                        return x; // 2
                    }
                    R M3()
                    {
                        if (new S() is (var x, _))
                            return x; // 3
                        return default;
                    }
                }
                struct S;
                ref struct R;
                static class E
                {
                    public static void Deconstruct(this in S s, out R x, out int y) => throw null;
                }
                """;
            CreateCompilation(source).VerifyDiagnostics(
                // (6,16): error CS8352: Cannot use variable 'x' in this context because it may expose referenced variables outside of their declaration scope
                //         return x; // 1
                Diagnostic(ErrorCode.ERR_EscapeVariable, "x").WithArguments("x").WithLocation(6, 16),
                // (11,16): error CS8352: Cannot use variable 'x' in this context because it may expose referenced variables outside of their declaration scope
                //         return x; // 2
                Diagnostic(ErrorCode.ERR_EscapeVariable, "x").WithArguments("x").WithLocation(11, 16),
                // (16,20): error CS8352: Cannot use variable 'x' in this context because it may expose referenced variables outside of their declaration scope
                //             return x; // 3
                Diagnostic(ErrorCode.ERR_EscapeVariable, "x").WithArguments("x").WithLocation(16, 20));
        }

        [Fact]
        public void Deconstruction_ScopedRef_ExtensionMethod()
        {
            var source = """
                class C
                {
                    R M1()
                    {
                        new S().Deconstruct(out var x, out _);
                        return x;
                    }
                    R M2()
                    {
                        (var x, _) = new S();
                        return x;
                    }
                    R M3()
                    {
                        if (new S() is (var x, _))
                            return x;
                        return default;
                    }
                }
                struct S;
                ref struct R;
                static class E
                {
                    public static void Deconstruct(this scoped in S s, out R x, out int y) => throw null;
                }
                """;
            CreateCompilation(source).VerifyDiagnostics();
        }

        [Fact]
        [WorkItem("https://github.com/dotnet/roslyn/issues/75484")]
        public void Deconstruction_UnscopedRef_RefReturnableReceiver()
        {
            var source = """
                using System.Diagnostics.CodeAnalysis;
                class C
                {
                    R M1(ref S s)
                    {
                        s.Deconstruct(out var x, out _);
                        return x;
                    }
                    R M2(ref S s)
                    {
                        (var x, _) = s;
                        return x; // 1
                    }
                    R M3(ref S s)
                    {
                        if (s is (var x, _))
                            return x; // 2
                        return default;
                    }
                }
                struct S
                {
                    [UnscopedRef] public void Deconstruct(out R x, out int y) => throw null;
                }
                ref struct R;
                """;
            // M2 and M3 copy the receiver `s`, so the ref safety errors are expected.
            CreateCompilation([source, UnscopedRefAttributeDefinition]).VerifyDiagnostics(
                // (12,16): error CS8352: Cannot use variable 'x' in this context because it may expose referenced variables outside of their declaration scope
                //         return x; // 1
                Diagnostic(ErrorCode.ERR_EscapeVariable, "x").WithArguments("x").WithLocation(12, 16),
                // (17,20): error CS8352: Cannot use variable 'x' in this context because it may expose referenced variables outside of their declaration scope
                //             return x; // 2
                Diagnostic(ErrorCode.ERR_EscapeVariable, "x").WithArguments("x").WithLocation(17, 20));
        }

        [Fact, WorkItem("https://github.com/dotnet/roslyn/issues/75484")]
        public void Deconstruction_UnscopedRef_PatternMatching_BinaryPattern_01()
        {
            var source = """
                using System.Diagnostics.CodeAnalysis;
                class C
                {
                    R M()
                    {
                        if (new S() is (var x and { F: 0 }, _))
                            return x;
                        return default;
                    }
                }
                struct S
                {
                    [UnscopedRef] public void Deconstruct(out R x, out int y) => throw null;
                }
                ref struct R(int f)
                {
                    public int F = f;
                }
                """;
            CreateCompilation([source, UnscopedRefAttributeDefinition]).VerifyDiagnostics(
                // (7,20): error CS8352: Cannot use variable 'x' in this context because it may expose referenced variables outside of their declaration scope
                //             return x;
                Diagnostic(ErrorCode.ERR_EscapeVariable, "x").WithArguments("x").WithLocation(7, 20));
        }

        [Fact, WorkItem("https://github.com/dotnet/roslyn/issues/75484")]
        public void Deconstruction_UnscopedRef_PatternMatching_BinaryPattern_02()
        {
            var source = """
                using System.Diagnostics.CodeAnalysis;
                class C
                {
                    R M()
                    {
                        if (new S() is (var x and var y, _))
                            return y;
                        return default;
                    }
                }
                struct S
                {
                    [UnscopedRef] public void Deconstruct(out R x, out int y) => throw null;
                }
                ref struct R;
                """;
            CreateCompilation([source, UnscopedRefAttributeDefinition]).VerifyDiagnostics(
                // (7,20): error CS8352: Cannot use variable 'y' in this context because it may expose referenced variables outside of their declaration scope
                //             return y;
                Diagnostic(ErrorCode.ERR_EscapeVariable, "y").WithArguments("y").WithLocation(7, 20));
        }

        [Fact, WorkItem("https://github.com/dotnet/roslyn/issues/75484")]
        public void Deconstruction_ScopedRef_PatternMatching_BinaryPattern_01()
        {
            var source = """
                class C
                {
                    R M()
                    {
                        if (new S() is (var x and { F: 0 }, _))
                            return x;
                        return default;
                    }
                }
                struct S
                {
                    public void Deconstruct(out R x, out int y) => throw null;
                }
                ref struct R(int f)
                {
                    public int F = f;
                }
                """;
            CreateCompilation(source).VerifyDiagnostics();
        }

        [Fact, WorkItem("https://github.com/dotnet/roslyn/issues/75484")]
        public void Deconstruction_ScopedRef_PatternMatching_BinaryPattern_02()
        {
            var source = """
                class C
                {
                    R M()
                    {
                        if (new S() is (var x and var y, _))
                            return y;
                        return default;
                    }
                }
                struct S
                {
                    public void Deconstruct(out R x, out int y) => throw null;
                }
                ref struct R;
                """;
            CreateCompilation(source).VerifyDiagnostics();
        }

        [Fact, WorkItem("https://github.com/dotnet/roslyn/issues/75484")]
        public void Deconstruction_UnscopedRef_PatternMatching_NestedDeconstruction()
        {
            var source = """
                using System.Diagnostics.CodeAnalysis;
                class C
                {
                    R M()
                    {
                        if (new S() is ((var x, var y), var z))
                            return x;
                        return default;
                    }
                }
                struct S
                {
                    public void Deconstruct(out T x, out int y) => throw null;
                }
                struct T
                {
                    [UnscopedRef] public void Deconstruct(out R x, out int y) => throw null;
                }
                ref struct R;
                """;
            CreateCompilation([source, UnscopedRefAttributeDefinition]).VerifyDiagnostics(
                // (7,20): error CS8352: Cannot use variable 'x' in this context because it may expose referenced variables outside of their declaration scope
                //             return x;
                Diagnostic(ErrorCode.ERR_EscapeVariable, "x").WithArguments("x").WithLocation(7, 20));
        }

        [Fact, WorkItem("https://github.com/dotnet/roslyn/issues/75484")]
        public void Deconstruction_ScopedRef_PatternMatching_NestedDeconstruction()
        {
            var source = """
                class C
                {
                    R M()
                    {
                        if (new S() is ((var x, var y), var z))
                            return x;
                        return default;
                    }
                }
                struct S
                {
                    public void Deconstruct(out T x, out int y) => throw null;
                }
                struct T
                {
                    public void Deconstruct(out R x, out int y) => throw null;
                }
                ref struct R;
                """;
            CreateCompilation(source).VerifyDiagnostics();
        }

        [Fact, WorkItem("https://github.com/dotnet/roslyn/issues/75484")]
        public void Deconstruction_UnscopedRef_PatternMatching_NestedProp()
        {
            var source = """
                using System.Diagnostics.CodeAnalysis;
                class C
                {
                    S Prop { get; set; }
                    R M()
                    {
                        if (new C() is { Prop: (var x, _) })
                            return x;
                        return default;
                    }
                }
                struct S
                {
                    [UnscopedRef] public void Deconstruct(out R x, out int y) => throw null;
                }
                ref struct R;
                """;
            CreateCompilation([source, UnscopedRefAttributeDefinition]).VerifyDiagnostics(
                // (8,20): error CS8352: Cannot use variable 'x' in this context because it may expose referenced variables outside of their declaration scope
                //             return x;
                Diagnostic(ErrorCode.ERR_EscapeVariable, "x").WithArguments("x").WithLocation(8, 20));
        }

        [Fact, WorkItem("https://github.com/dotnet/roslyn/issues/75484")]
        public void Deconstruction_UnscopedRef_PatternMatching_NestedPattern()
        {
            var source = """
                using System.Diagnostics.CodeAnalysis;
                class C
                {
                    R M1()
                    {
                        if (new S() is ({ Prop: (var x2, _) } x, _))
                            return x;
                        return default;
                    }
                    R M2()
                    {
                        if (new S() is ({ Prop: (var x2, _) } x, _))
                            return x2;
                        return default;
                    }
                }
                struct S
                {
                    [UnscopedRef] public void Deconstruct(out R x, out int y) => throw null;
                }
                ref struct R
                {
                    public S Prop { get; set; }
                }
                """;
            CreateCompilation([source, UnscopedRefAttributeDefinition]).VerifyDiagnostics(
                // (7,20): error CS8352: Cannot use variable 'x' in this context because it may expose referenced variables outside of their declaration scope
                //             return x;
                Diagnostic(ErrorCode.ERR_EscapeVariable, "x").WithArguments("x").WithLocation(7, 20),
                // (13,20): error CS8352: Cannot use variable 'x2' in this context because it may expose referenced variables outside of their declaration scope
                //             return x2;
                Diagnostic(ErrorCode.ERR_EscapeVariable, "x2").WithArguments("x2").WithLocation(13, 20));
        }

        [Theory]
        [InlineData(LanguageVersion.CSharp10)]
        [InlineData(LanguageVersion.CSharp11)]
        public void RefLikeForeach(LanguageVersion languageVersion)
        {
            var text = @"
using System;

public class C
{
    public void M(ref S global)
    {
        S localCollection = stackalloc int[10];
        foreach (var local in localCollection)
        {
            global = local; // error
        }
    }
    public static void Main() => throw null;
}

public ref struct S
{
    public S GetEnumerator() => throw null;
    public bool MoveNext() => throw null;
    public S Current => throw null;
    public static implicit operator S(Span<int> s) => throw null;
}
";
            CreateCompilationWithMscorlibAndSpan(text, parseOptions: TestOptions.Regular.WithLanguageVersion(languageVersion)).VerifyDiagnostics(
                // (11,22): error CS8352: Cannot use variable 'local' in this context because it may expose referenced variables outside of their declaration scope
                //             global = local; // error
                Diagnostic(ErrorCode.ERR_EscapeVariable, "local").WithArguments("local").WithLocation(11, 22)
                );
        }

        [Theory]
        [InlineData(LanguageVersion.CSharp10)]
        [InlineData(LanguageVersion.CSharp11)]
        public void RefLikeDeconstructionForeach(LanguageVersion languageVersion)
        {
            var text = @"
using System;

public class C
{
    public void M(ref S global)
    {
        S localCollection = stackalloc int[10];
        foreach (var (local1, local2) in localCollection)
        {
            global = local1; // error 1
            global = local2; // error 2
        }
    }
    public static void Main() => throw null;
}

public ref struct S
{
    public S GetEnumerator() => throw null;
    public bool MoveNext() => throw null;
    public S Current => throw null;
    public static implicit operator S(Span<int> s) => throw null;
    public void Deconstruct(out S s1, out S s2) => throw null;
}
";
            var comp = CreateCompilationWithMscorlibAndSpan(text, parseOptions: TestOptions.Regular.WithLanguageVersion(languageVersion));
            comp.VerifyDiagnostics(
                // (11,22): error CS8352: Cannot use variable 'local1' in this context because it may expose referenced variables outside of their declaration scope
                //             global = local1; // error 1
                Diagnostic(ErrorCode.ERR_EscapeVariable, "local1").WithArguments("local1").WithLocation(11, 22),
                // (12,22): error CS8352: Cannot use variable 'local2' in this context because it may expose referenced variables outside of their declaration scope
                //             global = local2; // error 2
                Diagnostic(ErrorCode.ERR_EscapeVariable, "local2").WithArguments("local2").WithLocation(12, 22));
        }

        [Theory]
        [CombinatorialData]
        public void RefLikeDeconstruction(
            [CombinatorialValues(LanguageVersion.CSharp10, LanguageVersion.CSharp11)] LanguageVersion languageVersion,
            bool useReadOnly)
        {
            string refModifier = useReadOnly ? "readonly" : "";
            var text = $@"
using System;

public class C
{{
    public void M(ref S global)
    {{
        S localCollection = stackalloc int[10];
        var (local1, local2) = localCollection;
        global = local1; // error 1
        global = local2; // error 2
    }}
}}

public {refModifier} ref struct S
{{
    public static implicit operator S(Span<int> s) => throw null;
    public void Deconstruct(out S s1, out S s2) => throw null;
}}
";
            var comp = CreateCompilationWithMscorlibAndSpan(text, parseOptions: TestOptions.Regular.WithLanguageVersion(languageVersion));
            comp.VerifyDiagnostics(
                // (10,18): error CS8352: Cannot use variable 'local1' in this context because it may expose referenced variables outside of their declaration scope
                //         global = local1; // error 1
                Diagnostic(ErrorCode.ERR_EscapeVariable, "local1").WithArguments("local1").WithLocation(10, 18),
                // (11,18): error CS8352: Cannot use variable 'local2' in this context because it may expose referenced variables outside of their declaration scope
                //         global = local2; // error 2
                Diagnostic(ErrorCode.ERR_EscapeVariable, "local2").WithArguments("local2").WithLocation(11, 18));
        }

        [WorkItem(22361, "https://github.com/dotnet/roslyn/issues/22361")]
        [Theory]
        [InlineData(LanguageVersion.CSharp10)]
        [InlineData(LanguageVersion.CSharp11)]
        public void RefLikeOutVarFromLocal(LanguageVersion languageVersion)
        {
            var text = @"
using System;

public class C
{
    public void M(ref S global)
    {
        S local1 = stackalloc int[10];
        local1.M(out S local2);
        local1 = local2; // ok
        global = local2; // error
    }
    public static void Main() => throw null;
}

public ref struct S
{
    public static implicit operator S(Span<int> s) => throw null;
    public void M(out S s) => throw null;
}
";
            CreateCompilationWithMscorlibAndSpan(text, parseOptions: TestOptions.Regular.WithLanguageVersion(languageVersion)).VerifyDiagnostics(
                // (11,18): error CS8352: Cannot use variable 'local2' in this context because it may expose referenced variables outside of their declaration scope
                //         global = local2; // error
                Diagnostic(ErrorCode.ERR_EscapeVariable, "local2").WithArguments("local2").WithLocation(11, 18));
        }

        [Theory]
        [InlineData(LanguageVersion.CSharp10)]
        [InlineData(LanguageVersion.CSharp11)]
        public void RefLikeOutVarFromGlobal(LanguageVersion languageVersion)
        {
            var text = @"
using System;

public class C
{
    public void M(ref S global)
    {
        global.M(out S local2);
        global = local2;
    }
    public static void Main() => throw null;
}

public ref struct S
{
    public static implicit operator S(Span<int> s) => throw null;
    public void M(out S s) => throw null;
}
";
            CreateCompilationWithMscorlibAndSpan(text, parseOptions: TestOptions.Regular.WithLanguageVersion(languageVersion)).VerifyDiagnostics();
        }

        [WorkItem(22456, "https://github.com/dotnet/roslyn/issues/22456")]
        [Theory]
        [InlineData(LanguageVersion.CSharp10)]
        [InlineData(LanguageVersion.CSharp11)]
        public void InMatchesIn(LanguageVersion languageVersion)
        {
            var text = @"
public class C
{
    public static void Main() => throw null;

    static ref readonly int F1(in int x)
    {
        return ref x; 
    }

    static ref readonly int Test1(in int x)
    {
        return ref F1(in x);
    }

    static ref readonly int Test2(in int x)
    {
        ref readonly var t = ref F1(in x);
        return ref t;
    }

    static ref readonly int Test3()
    {
        return ref F1(in (new int[1])[0]);
    }

    static ref readonly int Test4()
    {
        ref readonly var t = ref F1(in (new int[1])[0]);
        return ref t;
    }
}

";
            CreateCompilationWithMscorlibAndSpan(text, parseOptions: TestOptions.Regular.WithLanguageVersion(languageVersion)).VerifyDiagnostics();
        }

        [WorkItem(24776, "https://github.com/dotnet/roslyn/issues/24776")]
        [Theory]
        [InlineData(LanguageVersion.CSharp10)]
        [InlineData(LanguageVersion.CSharp11)]
        public void PointerElementAccess_RefStructPointer(LanguageVersion languageVersion)
        {
            CreateCompilation(@"
public ref struct TestStruct
{
    public void M() { }
}
public class C
{
    public static unsafe void Test(TestStruct[] ar)
    {
        fixed (TestStruct* p = ar)
        {
            for (int i = 0; i < ar.Length; i++)
            {
                p[i].M();
            }
        }
    }
}", parseOptions: TestOptions.Regular.WithLanguageVersion(languageVersion), options: TestOptions.UnsafeReleaseDll).VerifyDiagnostics(
                // (8,36): error CS0611: Array elements cannot be of type 'TestStruct'
                //     public static unsafe void Test(TestStruct[] ar)
                Diagnostic(ErrorCode.ERR_ArrayElementCantBeRefAny, "TestStruct").WithArguments("TestStruct").WithLocation(8, 36));
        }

        [WorkItem(24776, "https://github.com/dotnet/roslyn/issues/24776")]
        [Theory]
        [InlineData(LanguageVersion.CSharp10)]
        [InlineData(LanguageVersion.CSharp11)]
        public void PointerIndirectionOperator_RefStructPointer(LanguageVersion languageVersion)
        {
            CreateCompilation(@"
public ref struct TestStruct
{
    public void M() { }
}
public class C
{
    public static unsafe void Test(TestStruct[] ar)
    {
        fixed (TestStruct* p = ar)
        {
            var x = *p;
        }
    }
}", parseOptions: TestOptions.Regular.WithLanguageVersion(languageVersion), options: TestOptions.UnsafeReleaseDll).VerifyDiagnostics(
                // (8,36): error CS0611: Array elements cannot be of type 'TestStruct'
                //     public static unsafe void Test(TestStruct[] ar)
                Diagnostic(ErrorCode.ERR_ArrayElementCantBeRefAny, "TestStruct").WithArguments("TestStruct").WithLocation(8, 36));
        }

        [Theory]
        [InlineData(LanguageVersion.CSharp10)]
        [InlineData(LanguageVersion.CSharp11)]
        public void PropertyEscape(LanguageVersion languageVersion)
        {
            var tree = SyntaxFactory.ParseSyntaxTree("""
                using System;

                ref struct S1
                {
                    internal Span<int> Span 
                    {
                        get => default;
                        set { }
                    }

                    static void Test()
                    {
                        Span<int> stackSpan = stackalloc int[] { 13 };
                        Span<int> heapSpan = default;

                        S1 local = default;
                        local.Span = stackSpan; // 1
                        local.Span = heapSpan;
                    }
                }

                ref struct S2
                {
                    internal Span<int> Span 
                    {
                        readonly get => default;
                        set { }
                    }

                    static void Test()
                    {
                        Span<int> stackSpan = stackalloc int[] { 13 };
                        Span<int> heapSpan = default;

                        S2 local = default;
                        local.Span = stackSpan; // 2
                        local.Span = heapSpan;
                    }
                }

                ref struct S3
                {
                    internal ref Span<int> Span 
                    {
                        get => throw null!;
                    }

                    static void Test()
                    {
                        Span<int> stackSpan = stackalloc int[] { 13 };
                        Span<int> heapSpan = default;

                        S3 local = default;
                        local.Span = stackSpan; // 3
                        local.Span = heapSpan;
                    }
                }

                ref struct S4
                {
                    internal readonly ref Span<int> Span 
                    {
                        get => throw null!;
                    }

                    static void Test()
                    {
                        Span<int> stackSpan = stackalloc int[] { 13 };
                        Span<int> heapSpan = default;

                        S4 local = default;
                        local.Span = stackSpan; // 4
                        local.Span = heapSpan;
                    }
                }
                """, options: TestOptions.Regular.WithLanguageVersion(languageVersion));

            var comp = CreateCompilationWithSpan(tree, TestOptions.UnsafeDebugDll);
            comp.VerifyEmitDiagnostics(
                // (17,22): error CS8352: Cannot use variable 'stackSpan' in this context because it may expose referenced variables outside of their declaration scope
                //         local.Span = stackSpan; // 1
                Diagnostic(ErrorCode.ERR_EscapeVariable, "stackSpan").WithArguments("stackSpan").WithLocation(17, 22),
                // (36,22): error CS8352: Cannot use variable 'stackSpan' in this context because it may expose referenced variables outside of their declaration scope
                //         local.Span = stackSpan; // 2
                Diagnostic(ErrorCode.ERR_EscapeVariable, "stackSpan").WithArguments("stackSpan").WithLocation(36, 22),
                // (54,22): error CS8352: Cannot use variable 'stackSpan' in this context because it may expose referenced variables outside of their declaration scope
                //         local.Span = stackSpan; // 3
                Diagnostic(ErrorCode.ERR_EscapeVariable, "stackSpan").WithArguments("stackSpan").WithLocation(54, 22),
                // (72,22): error CS8352: Cannot use variable 'stackSpan' in this context because it may expose referenced variables outside of their declaration scope
                //         local.Span = stackSpan; // 4
                Diagnostic(ErrorCode.ERR_EscapeVariable, "stackSpan").WithArguments("stackSpan").WithLocation(72, 22));
        }

        [WorkItem(25398, "https://github.com/dotnet/roslyn/issues/25398")]
        [Theory]
        [InlineData(LanguageVersion.CSharp10)]
        [InlineData(LanguageVersion.CSharp11)]
        [InlineData(LanguageVersion.CSharp13)]
        public void AwaitRefStruct(LanguageVersion languageVersion)
        {
            var comp = CreateCompilation(@"
using System.Threading.Tasks;

ref struct S { }

class C
{
    async Task M(Task<S> t)
    {
        _ = await t;

        var a = await t;

        var r = t.Result;
        M(await t, ref r);
    }

    void M(S t, ref S t1)
    {
    }
}", parseOptions: TestOptions.Regular.WithLanguageVersion(languageVersion), options: TestOptions.ReleaseDll);
            if (languageVersion == LanguageVersion.CSharp10)
            {
                comp.VerifyDiagnostics(
                    // (8,26): error CS9244: The type 'S' may not be a ref struct or a type parameter allowing ref structs in order to use it as parameter 'TResult' in the generic type or method 'Task<TResult>'
                    //     async Task M(Task<S> t)
                    Diagnostic(ErrorCode.ERR_NotRefStructConstraintNotSatisfied, "t").WithArguments("System.Threading.Tasks.Task<TResult>", "TResult", "S").WithLocation(8, 26),
                    // (12,9): error CS8936: Feature 'ref and unsafe in async and iterator methods' is not available in C# 10.0. Please use language version 13.0 or greater.
                    //         var a = await t;
                    Diagnostic(ErrorCode.ERR_FeatureNotAvailableInVersion10, "var").WithArguments("ref and unsafe in async and iterator methods", "13.0").WithLocation(12, 9),
                    // (14,9): error CS8936: Feature 'ref and unsafe in async and iterator methods' is not available in C# 10.0. Please use language version 13.0 or greater.
                    //         var r = t.Result;
                    Diagnostic(ErrorCode.ERR_FeatureNotAvailableInVersion10, "var").WithArguments("ref and unsafe in async and iterator methods", "13.0").WithLocation(14, 9),
                    // (15,9): error CS8350: This combination of arguments to 'C.M(S, ref S)' is disallowed because it may expose variables referenced by parameter 't' outside of their declaration scope
                    //         M(await t, ref r);
                    Diagnostic(ErrorCode.ERR_CallArgMixing, "M(await t, ref r)").WithArguments("C.M(S, ref S)", "t").WithLocation(15, 9)
                    );
            }
            else if (languageVersion == LanguageVersion.CSharp11)
            {
                comp.VerifyDiagnostics(
                    // (8,26): error CS9244: The type 'S' may not be a ref struct or a type parameter allowing ref structs in order to use it as parameter 'TResult' in the generic type or method 'Task<TResult>'
                    //     async Task M(Task<S> t)
                    Diagnostic(ErrorCode.ERR_NotRefStructConstraintNotSatisfied, "t").WithArguments("System.Threading.Tasks.Task<TResult>", "TResult", "S").WithLocation(8, 26),
                    // (12,9): error CS9058: Feature 'ref and unsafe in async and iterator methods' is not available in C# 11.0. Please use language version 13.0 or greater.
                    //         var a = await t;
                    Diagnostic(ErrorCode.ERR_FeatureNotAvailableInVersion11, "var").WithArguments("ref and unsafe in async and iterator methods", "13.0").WithLocation(12, 9),
                    // (14,9): error CS9058: Feature 'ref and unsafe in async and iterator methods' is not available in C# 11.0. Please use language version 13.0 or greater.
                    //         var r = t.Result;
                    Diagnostic(ErrorCode.ERR_FeatureNotAvailableInVersion11, "var").WithArguments("ref and unsafe in async and iterator methods", "13.0").WithLocation(14, 9),
                    // (15,9): error CS8350: This combination of arguments to 'C.M(S, ref S)' is disallowed because it may expose variables referenced by parameter 't' outside of their declaration scope
                    //         M(await t, ref r);
                    Diagnostic(ErrorCode.ERR_CallArgMixing, "M(await t, ref r)").WithArguments("C.M(S, ref S)", "t").WithLocation(15, 9)
                    );
            }
            else
            {
                comp.VerifyDiagnostics(
                    // (8,26): error CS9244: The type 'S' may not be a ref struct or a type parameter allowing ref structs in order to use it as parameter 'TResult' in the generic type or method 'Task<TResult>'
                    //     async Task M(Task<S> t)
                    Diagnostic(ErrorCode.ERR_NotRefStructConstraintNotSatisfied, "t").WithArguments("System.Threading.Tasks.Task<TResult>", "TResult", "S").WithLocation(8, 26),
                    // (15,9): error CS8350: This combination of arguments to 'C.M(S, ref S)' is disallowed because it may expose variables referenced by parameter 't' outside of their declaration scope
                    //         M(await t, ref r);
                    Diagnostic(ErrorCode.ERR_CallArgMixing, "M(await t, ref r)").WithArguments("C.M(S, ref S)", "t").WithLocation(15, 9)
                    );
            }
        }

        [Fact]
        public void AsyncLocals_Reassignment()
        {
            var code = """
                using System.Threading.Tasks;
                class C
                {
                    async Task M1()
                    {
                        int x = 42;
                        ref int y = ref x;
                        y.ToString();
                        await Task.Yield();
                        y.ToString(); // 1
                    }
                    async Task M2()
                    {
                        int x = 42;
                        ref int y = ref x;
                        y.ToString();
                        await Task.Yield();
                        y = ref x;
                        y.ToString();
                    }
                }
                """;
            CreateCompilation(code).VerifyEmitDiagnostics(
                // (10,9): error CS9217: A 'ref' local cannot be preserved across 'await' or 'yield' boundary.
                //         y.ToString(); // 1
                Diagnostic(ErrorCode.ERR_RefLocalAcrossAwait, "y").WithLocation(10, 9));
        }

        [WorkItem(25398, "https://github.com/dotnet/roslyn/issues/25398")]
        [Theory]
        [InlineData(LanguageVersion.CSharp10)]
        [InlineData(LanguageVersion.CSharp11)]
        public void CoalesceRefStruct(LanguageVersion languageVersion)
        {
            CreateCompilation(@"
ref struct S { }

class C
{
    void M()
    {       
        _ = (S?)null ?? default;

        var a = (S?)null ?? default;
    }
}", parseOptions: TestOptions.Regular.WithLanguageVersion(languageVersion), options: TestOptions.ReleaseDll).VerifyDiagnostics(
                // (8,14): error CS9244: The type 'S' may not be a ref struct or a type parameter allowing ref structs in order to use it as parameter 'T' in the generic type or method 'Nullable<T>'
                //         _ = (S?)null ?? default;
                Diagnostic(ErrorCode.ERR_NotRefStructConstraintNotSatisfied, "S?").WithArguments("System.Nullable<T>", "T", "S").WithLocation(8, 14),
                // (10,18): error CS9244: The type 'S' may not be a ref struct or a type parameter allowing ref structs in order to use it as parameter 'T' in the generic type or method 'Nullable<T>'
                //         var a = (S?)null ?? default;
                Diagnostic(ErrorCode.ERR_NotRefStructConstraintNotSatisfied, "S?").WithArguments("System.Nullable<T>", "T", "S").WithLocation(10, 18)
                );
        }

        [WorkItem(25398, "https://github.com/dotnet/roslyn/issues/25398")]
        [Theory]
        [InlineData(LanguageVersion.CSharp10)]
        [InlineData(LanguageVersion.CSharp11)]
        public void ArrayAccessRefStruct(LanguageVersion languageVersion)
        {
            CreateCompilation(@"
ref struct S { }

class C
{
    void M()
    {       
        _ = ((S[])null)[0];

        var a = ((S[])null)[0];
    }
}", parseOptions: TestOptions.Regular.WithLanguageVersion(languageVersion), options: TestOptions.ReleaseDll).VerifyDiagnostics(
                // (8,15): error CS0611: Array elements cannot be of type 'S'
                //         _ = ((S[])null)[0];
                Diagnostic(ErrorCode.ERR_ArrayElementCantBeRefAny, "S").WithArguments("S").WithLocation(8, 15),
                // (10,19): error CS0611: Array elements cannot be of type 'S'
                //         var a = ((S[])null)[0];
                Diagnostic(ErrorCode.ERR_ArrayElementCantBeRefAny, "S").WithArguments("S").WithLocation(10, 19)
                );
        }

        [WorkItem(25398, "https://github.com/dotnet/roslyn/issues/25398")]
        [Theory]
        [InlineData(LanguageVersion.CSharp10)]
        [InlineData(LanguageVersion.CSharp11)]
        public void ConditionalRefStruct(LanguageVersion languageVersion)
        {
            CreateCompilation(@"
ref struct S { }

class C
{
    void M()
    {       
        _ = ((C)null)?.Test();

        var a = ((C)null)?.Test();
    }
    
    S Test() => default;        
}", parseOptions: TestOptions.Regular.WithLanguageVersion(languageVersion), options: TestOptions.ReleaseDll).VerifyDiagnostics(
                // (8,23): error CS8977: 'S' cannot be made nullable.
                //         _ = ((C)null)?.Test();
                Diagnostic(ErrorCode.ERR_CannotBeMadeNullable, ".Test()").WithArguments("S").WithLocation(8, 23),
                // (10,27): error CS8977: 'S' cannot be made nullable.
                //         var a = ((C)null)?.Test();
                Diagnostic(ErrorCode.ERR_CannotBeMadeNullable, ".Test()").WithArguments("S").WithLocation(10, 27)
                );
        }

        [WorkItem(25485, "https://github.com/dotnet/roslyn/issues/25485")]
        [Theory]
        [InlineData(LanguageVersion.CSharp10)]
        [InlineData(LanguageVersion.CSharp11)]
        public void ArrayAccess_CrashesEscapeRules(LanguageVersion languageVersion)
        {
            CreateCompilationWithMscorlibAndSpan(@"
using System;
public class Class1
{
    public void Foo(Span<Thing>[] first, Thing[] second)
    {
        var x = first[0];
    }
}
public struct Thing
{
}
", parseOptions: TestOptions.Regular.WithLanguageVersion(languageVersion)).VerifyDiagnostics(
                // (5,21): error CS0611: Array elements cannot be of type 'Span<Thing>'
                //     public void Foo(Span<Thing>[] first, Thing[] second)
                Diagnostic(ErrorCode.ERR_ArrayElementCantBeRefAny, "Span<Thing>").WithArguments("System.Span<Thing>").WithLocation(5, 21));
        }

        [WorkItem(26457, "https://github.com/dotnet/roslyn/issues/26457")]
        [Theory]
        [InlineData(LanguageVersion.CSharp10)]
        [InlineData(LanguageVersion.CSharp11)]
        public void RefThisAssignment_Class(LanguageVersion languageVersion)
        {
            CreateCompilation(@"
class Test
{
    public void M(ref Test obj)
    {
        this = ref this;
        obj = ref this;
        this = ref obj;
    }
}", parseOptions: TestOptions.Regular.WithLanguageVersion(languageVersion)).VerifyDiagnostics(
                // (6,9): error CS8373: The left-hand side of a ref assignment must be a ref variable.
                //         this = ref this;
                Diagnostic(ErrorCode.ERR_RefLocalOrParamExpected, "this").WithLocation(6, 9),
                // (6,20): error CS1510: A ref or out value must be an assignable variable
                //         this = ref this;
                Diagnostic(ErrorCode.ERR_RefLvalueExpected, "this").WithLocation(6, 20),
                // (7,19): error CS1510: A ref or out value must be an assignable variable
                //         obj = ref this;
                Diagnostic(ErrorCode.ERR_RefLvalueExpected, "this").WithLocation(7, 19),
                // (8,9): error CS8373: The left-hand side of a ref assignment must be a ref variable.
                //         this = ref obj;
                Diagnostic(ErrorCode.ERR_RefLocalOrParamExpected, "this").WithLocation(8, 9));
        }

        [WorkItem(26457, "https://github.com/dotnet/roslyn/issues/26457")]
        [Theory]
        [InlineData(LanguageVersion.CSharp10)]
        [InlineData(LanguageVersion.CSharp11)]
        public void RefThisAssignment_Struct(LanguageVersion languageVersion)
        {
            CreateCompilation(@"
struct Test
{
    public void M(ref Test obj)
    {
        this = ref this;
        obj = ref this;
        this = ref obj;
    }
}", parseOptions: TestOptions.Regular.WithLanguageVersion(languageVersion)).VerifyDiagnostics(
                // (6,9): error CS8373: The left-hand side of a ref assignment must be a ref variable.
                //         this = ref this;
                Diagnostic(ErrorCode.ERR_RefLocalOrParamExpected, "this").WithLocation(6, 9),
                // (7,9): error CS8374: Cannot ref-assign 'this' to 'obj' because 'this' has a narrower escape scope than 'obj'.
                //         obj = ref this;
                Diagnostic(ErrorCode.ERR_RefAssignNarrower, "obj = ref this").WithArguments("obj", "this").WithLocation(7, 9),
                // (8,9): error CS8373: The left-hand side of a ref assignment must be a ref variable.
                //         this = ref obj;
                Diagnostic(ErrorCode.ERR_RefLocalOrParamExpected, "this").WithLocation(8, 9));
        }

        [WorkItem(26457, "https://github.com/dotnet/roslyn/issues/26457")]
        [Theory]
        [InlineData(LanguageVersion.CSharp10)]
        [InlineData(LanguageVersion.CSharp11)]
        public void RefThisAssignment_ReadOnlyStruct(LanguageVersion languageVersion)
        {
            CreateCompilation(@"
readonly struct Test
{
    public void M(ref Test obj)
    {
        this = ref this;
        obj = ref this;
        this = ref obj;
    }
}", parseOptions: TestOptions.Regular.WithLanguageVersion(languageVersion)).VerifyDiagnostics(
                // (6,9): error CS8373: The left-hand side of a ref assignment must be a ref variable.
                //         this = ref this;
                Diagnostic(ErrorCode.ERR_RefLocalOrParamExpected, "this").WithLocation(6, 9),
                // (7,19): error CS1510: A ref or out value must be an assignable variable
                //         obj = ref this;
                Diagnostic(ErrorCode.ERR_RefLvalueExpected, "this").WithLocation(7, 19),
                // (8,9): error CS8373: The left-hand side of a ref assignment must be a ref variable.
                //         this = ref obj;
                Diagnostic(ErrorCode.ERR_RefLocalOrParamExpected, "this").WithLocation(8, 9));
        }

        [WorkItem(26457, "https://github.com/dotnet/roslyn/issues/26457")]
        [Theory]
        [InlineData(LanguageVersion.CSharp10)]
        [InlineData(LanguageVersion.CSharp11)]
        public void RefThisAssignment_RefStruct(LanguageVersion languageVersion)
        {
            var source = @"
ref struct Test
{
    public void M(ref Test obj)
    {
        this = ref this;
        obj = ref this;
        this = ref obj;
    }
}";

            CreateCompilation(source, parseOptions: TestOptions.Regular.WithLanguageVersion(languageVersion)).VerifyDiagnostics(
                // (6,9): error CS8373: The left-hand side of a ref assignment must be a ref variable.
                //         this = ref this;
                Diagnostic(ErrorCode.ERR_RefLocalOrParamExpected, "this").WithLocation(6, 9),
                // (7,9): error CS8374: Cannot ref-assign 'this' to 'obj' because 'this' has a narrower escape scope than 'obj'.
                //         obj = ref this;
                Diagnostic(ErrorCode.ERR_RefAssignNarrower, "obj = ref this").WithArguments("obj", "this").WithLocation(7, 9),
                // (8,9): error CS8373: The left-hand side of a ref assignment must be a ref variable.
                //         this = ref obj;
                Diagnostic(ErrorCode.ERR_RefLocalOrParamExpected, "this").WithLocation(8, 9));
        }

        [WorkItem(26457, "https://github.com/dotnet/roslyn/issues/26457")]
        [Theory]
        [InlineData(LanguageVersion.CSharp10)]
        [InlineData(LanguageVersion.CSharp11)]
        public void RefThisAssignment_ReadOnlyRefStruct(LanguageVersion languageVersion)
        {
            CreateCompilation(@"
readonly ref struct Test
{
    public void M(ref Test obj)
    {
        this = ref this;
        obj = ref this;
        this = ref obj;
    }
}", parseOptions: TestOptions.Regular.WithLanguageVersion(languageVersion)).VerifyDiagnostics(
                // (6,9): error CS8373: The left-hand side of a ref assignment must be a ref variable.
                //         this = ref this;
                Diagnostic(ErrorCode.ERR_RefLocalOrParamExpected, "this").WithLocation(6, 9),
                // (7,19): error CS1510: A ref or out value must be an assignable variable
                //         obj = ref this;
                Diagnostic(ErrorCode.ERR_RefLvalueExpected, "this").WithLocation(7, 19),
                // (8,9): error CS8373: The left-hand side of a ref assignment must be a ref variable.
                //         this = ref obj;
                Diagnostic(ErrorCode.ERR_RefLocalOrParamExpected, "this").WithLocation(8, 9));
        }

        [WorkItem(29927, "https://github.com/dotnet/roslyn/issues/29927")]
        [Theory]
        [InlineData(LanguageVersion.CSharp10)]
        [InlineData(LanguageVersion.CSharp11)]
        public void CoalesceSpanReturn(LanguageVersion languageVersion)
        {
            CreateCompilationWithMscorlibAndSpan(@"
using System;
class C
{
    Span<byte> M()
    {       
        return null ?? new Span<byte>();
    }
}", parseOptions: TestOptions.Regular.WithLanguageVersion(languageVersion), options: TestOptions.ReleaseDll).VerifyDiagnostics();
        }

        [WorkItem(29927, "https://github.com/dotnet/roslyn/issues/29927")]
        [Theory]
        [InlineData(LanguageVersion.CSharp10)]
        [InlineData(LanguageVersion.CSharp11)]
        public void CoalesceAssignSpanReturn(LanguageVersion languageVersion)
        {
            CreateCompilationWithMscorlibAndSpan(@"
using System;
class C
{
    Span<byte> M()
    {       
        var x = null ?? new Span<byte>();
        return x;
    }
}", parseOptions: TestOptions.Regular.WithLanguageVersion(languageVersion), options: TestOptions.ReleaseDll).VerifyDiagnostics();
        }

        [WorkItem(29927, "https://github.com/dotnet/roslyn/issues/29927")]
        [Theory]
        [InlineData(LanguageVersion.CSharp10)]
        [InlineData(LanguageVersion.CSharp11)]
        public void CoalesceRefSpanReturn(LanguageVersion languageVersion)
        {
            CreateCompilationWithMscorlibAndSpan(@"
using System;
class C
{
    Span<byte> M()
    {       
        Span<byte> x = stackalloc byte[10];
        return null ?? x;
    }
}", parseOptions: TestOptions.Regular.WithLanguageVersion(languageVersion), options: TestOptions.ReleaseDll).VerifyDiagnostics(
                // (8,24): error CS8352: Cannot use variable 'x' in this context because it may expose referenced variables outside of their declaration scope
                //         return null ?? x;
                Diagnostic(ErrorCode.ERR_EscapeVariable, "x").WithArguments("x").WithLocation(8, 24)
                );
        }

        [WorkItem(62973, "https://github.com/dotnet/roslyn/issues/62973")]
        [Fact]
        public void RegressionTest62973()
        {
            var compilation = CreateCompilation(
"""
#nullable enable
using System.Collections.Generic;

System.Console.WriteLine("");

public class ArrayPool<T> { }
public readonly ref struct PooledArrayHandle<T>
{
    public void Dispose() { }
}

public static class Test
{
    public static PooledArrayHandle<T> RentArray<T>(this int length, out T[] array, ArrayPool<T>? pool = null) {
        throw null!;
    }

    public static IEnumerable<int> Iterator() {
        // Verify that the ref struct is usable
        using var handle = RentArray<int>(200, out var array);
  
        for (int i = 0; i < array.Length; i++) {
            yield return i;
        }
    }
}
""");
            compilation.VerifyEmitDiagnostics(
                // (20,19): error CS4007: Instance of type 'PooledArrayHandle<int>' cannot be preserved across 'await' or 'yield' boundary.
                //         using var handle = RentArray<int>(200, out var array);
                Diagnostic(ErrorCode.ERR_ByRefTypeAndAwait, "handle = RentArray<int>(200, out var array)").WithArguments("PooledArrayHandle<int>").WithLocation(20, 19));
        }

        [Theory(Skip = "https://github.com/dotnet/roslyn/issues/40583")]
        [InlineData(LanguageVersion.CSharp10)]
        [InlineData(LanguageVersion.CSharp11)]
        public void ConvertedSpanReturn(LanguageVersion languageVersion)
        {
            CreateCompilationWithMscorlibAndSpan(@"
using System;
class C
{
    D M1() => stackalloc byte[10];
    D M2() { return stackalloc byte[10]; }
}
class D
{
    public static implicit operator D(Span<byte> span) => new D();
}
", parseOptions: TestOptions.Regular.WithLanguageVersion(languageVersion), options: TestOptions.ReleaseDll).VerifyDiagnostics();
        }

        [WorkItem(63384, "https://github.com/dotnet/roslyn/issues/63384")]
        [Theory]
        [InlineData("nuint")]
        [InlineData("nint")]
        public void NativeIntegerThis(string type)
        {
            var compilation = CreateCompilation(
    $$"""
        ref struct S
        {
            static int M({{type}} ptr) => ptr.GetHashCode();
        }
    """);

            compilation.VerifyDiagnostics();
        }

        [Fact]
        [WorkItem(63446, "https://github.com/dotnet/roslyn/issues/63446")]
        public void RefDiscardAssignment()
        {
            var source = @"
class Program
{
    static int dummy;

    static ref int F()
    {
        return ref dummy;
    }

    static void Main()
    {
        Test();
        System.Console.WriteLine(""Done"");
    }

    static void Test()
    {
        _ = ref F();
    }
}
";

            CompileAndVerify(source, expectedOutput: "Done").VerifyDiagnostics().
                VerifyIL("Program.Test",
@"
{
  // Code size        7 (0x7)
  .maxstack  1
  IL_0000:  call       ""ref int Program.F()""
  IL_0005:  pop
  IL_0006:  ret
}
");
        }

        [Fact]
        [WorkItem(64776, "https://github.com/dotnet/roslyn/issues/64776")]
        public void DefensiveCopy_01()
        {
            var source =
@"
using System;
using System.Runtime.CompilerServices;
using System.Diagnostics.CodeAnalysis;

internal class Program
{
    private static readonly Vec4 ReadOnlyVec = new Vec4(1, 2, 3, 4);

    static void Main()
    {
        // This refers to stack memory that has already been left out.
        ref Vec4 local = ref Test1();
        Console.WriteLine(local);
    }

    private static ref Vec4 Test1()
    {
        // Defensive copy occurs and it is placed in stack memory implicitly.
        // The method returns a reference to the copy, which happens invalid memory access.
        ref Vec4 xyzw1 = ref ReadOnlyVec.Self;
        return ref xyzw1;
    }

    private static ref Vec4 Test2()
    {
        var copy = ReadOnlyVec;
        ref Vec4 xyzw2 = ref copy.Self;
        return ref xyzw2;
    }

    private static ref Vec4 Test3()
    {
        ref Vec4 xyzw3 = ref ReadOnlyVec.Self2();
        return ref xyzw3;
    }

    private static ref Vec4 Test4()
    {
        var copy = ReadOnlyVec;
        ref Vec4 xyzw4 = ref copy.Self2();
        return ref xyzw4;
    }
}

public struct Vec4
{
    public float X, Y, Z, W;
    public Vec4(float x, float y, float z, float w) => (X, Y, Z, W) = (x, y, z, w);

    [UnscopedRef]
    public ref Vec4 Self => ref this;

    [UnscopedRef]
    public ref Vec4 Self2() => ref this;
}
";
            var comp = CreateCompilation(source, targetFramework: TargetFramework.Net70);
            comp.VerifyEmitDiagnostics(
                // (22,20): error CS8157: Cannot return 'xyzw1' by reference because it was initialized to a value that cannot be returned by reference
                //         return ref xyzw1;
                Diagnostic(ErrorCode.ERR_RefReturnNonreturnableLocal, "xyzw1").WithArguments("xyzw1").WithLocation(22, 20),
                // (29,20): error CS8157: Cannot return 'xyzw2' by reference because it was initialized to a value that cannot be returned by reference
                //         return ref xyzw2;
                Diagnostic(ErrorCode.ERR_RefReturnNonreturnableLocal, "xyzw2").WithArguments("xyzw2").WithLocation(29, 20),
                // (35,20): error CS8157: Cannot return 'xyzw3' by reference because it was initialized to a value that cannot be returned by reference
                //         return ref xyzw3;
                Diagnostic(ErrorCode.ERR_RefReturnNonreturnableLocal, "xyzw3").WithArguments("xyzw3").WithLocation(35, 20),
                // (42,20): error CS8157: Cannot return 'xyzw4' by reference because it was initialized to a value that cannot be returned by reference
                //         return ref xyzw4;
                Diagnostic(ErrorCode.ERR_RefReturnNonreturnableLocal, "xyzw4").WithArguments("xyzw4").WithLocation(42, 20)
                );
        }

        [Fact]
        [WorkItem(64776, "https://github.com/dotnet/roslyn/issues/64776")]
        public void DefensiveCopy_02()
        {
            var source =
@"#pragma warning disable CS8321 // The local function is declared but never used
using System.Diagnostics.CodeAnalysis;

var x = new Wrap { X = 1 };

ref var r = ref m1(x);
System.Console.WriteLine(r.X); // undefined value

static ref Wrap m1(in Wrap i)
{
    ref Wrap r1 = ref i.Self; // defensive copy
    return ref r1; // ref to the local copy
}

static ref Wrap m2(in Wrap i)
{
    var copy = i;
    ref Wrap r2 = ref copy.Self;
    return ref r2; // ref to the local copy
}

static ref Wrap m3(in Wrap i)
{
    ref Wrap r3 = ref i.Self2();
    return ref r3;
}

static ref Wrap m4(in Wrap i)
{
    var copy = i;
    ref Wrap r4 = ref copy.Self2();
    return ref r4; // ref to the local copy
}

struct Wrap
{
    public float X;

    [UnscopedRef]
    public ref Wrap Self => ref this;

    [UnscopedRef]
    public ref Wrap Self2() => ref this;
}
";
            var comp = CreateCompilation(source, targetFramework: TargetFramework.Net70);
            comp.VerifyEmitDiagnostics(
                // (12,16): error CS8157: Cannot return 'r1' by reference because it was initialized to a value that cannot be returned by reference
                //     return ref r1; // ref to the local copy
                Diagnostic(ErrorCode.ERR_RefReturnNonreturnableLocal, "r1").WithArguments("r1").WithLocation(12, 16),
                // (19,16): error CS8157: Cannot return 'r2' by reference because it was initialized to a value that cannot be returned by reference
                //     return ref r2; // ref to the local copy
                Diagnostic(ErrorCode.ERR_RefReturnNonreturnableLocal, "r2").WithArguments("r2").WithLocation(19, 16),
                // (25,16): error CS8157: Cannot return 'r3' by reference because it was initialized to a value that cannot be returned by reference
                //     return ref r3;
                Diagnostic(ErrorCode.ERR_RefReturnNonreturnableLocal, "r3").WithArguments("r3").WithLocation(25, 16),
                // (32,16): error CS8157: Cannot return 'r4' by reference because it was initialized to a value that cannot be returned by reference
                //     return ref r4; // ref to the local copy
                Diagnostic(ErrorCode.ERR_RefReturnNonreturnableLocal, "r4").WithArguments("r4").WithLocation(32, 16)
                );
        }

        [Fact]
        [WorkItem(64776, "https://github.com/dotnet/roslyn/issues/64776")]
        public void DefensiveCopy_03()
        {
            var source =
@"
using System.Diagnostics.CodeAnalysis;

internal class Program
{
    private static readonly Vec4 ReadOnlyVec = new Vec4(1, 2, 3, 4);

    static void Main()
    {
    }

    private static ref Vec4 Test3()
    {
        ref Vec4 xyzw3 = ref ReadOnlyVec.Self2();
        return ref xyzw3;
    }
}

public struct Vec4
{
    public float X, Y, Z, W;
    public Vec4(float x, float y, float z, float w) => (X, Y, Z, W) = (x, y, z, w);

    [UnscopedRef]
    readonly public ref Vec4 Self2() => throw null;
}
";
            var comp = CreateCompilation(source, targetFramework: TargetFramework.Net70);
            CompileAndVerify(comp, verify: Verification.Skipped).VerifyDiagnostics().VerifyIL("Program.Test3",
@"
{
  // Code size       11 (0xb)
  .maxstack  1
  IL_0000:  ldsflda    ""Vec4 Program.ReadOnlyVec""
  IL_0005:  call       ""readonly ref Vec4 Vec4.Self2()""
  IL_000a:  ret
}
");
        }

        [Fact]
        [WorkItem(64776, "https://github.com/dotnet/roslyn/issues/64776")]
        public void DefensiveCopy_04()
        {
            var source =
@"
using System.Diagnostics.CodeAnalysis;

internal class Program
{
    private static readonly Vec4 ReadOnlyVec = new Vec4(1, 2, 3, 4);

    static void Main()
    {
    }

    private static ref Vec4 Test1()
    {
        ref Vec4 xyzw1 = ref ReadOnlyVec.Self;
        return ref xyzw1;
    }
}

public struct Vec4
{
    public float X, Y, Z, W;
    public Vec4(float x, float y, float z, float w) => (X, Y, Z, W) = (x, y, z, w);

    [UnscopedRef]
    readonly public ref Vec4 Self => throw null;
}
";
            var comp = CreateCompilation(source, targetFramework: TargetFramework.Net70);
            CompileAndVerify(comp, verify: Verification.Skipped).VerifyDiagnostics().VerifyIL("Program.Test1",
@"
{
  // Code size       11 (0xb)
  .maxstack  1
  IL_0000:  ldsflda    ""Vec4 Program.ReadOnlyVec""
  IL_0005:  call       ""readonly ref Vec4 Vec4.Self.get""
  IL_000a:  ret
}
");
        }

        [Fact]
        [WorkItem(64776, "https://github.com/dotnet/roslyn/issues/64776")]
        public void DefensiveCopy_05()
        {
            var source =
@"
using System;
using System.Diagnostics.CodeAnalysis;

internal class Program
{
    private static readonly Vec4 ReadOnlyVec = new Vec4(1, 2, 3, 4);

    static void Main()
    {
    }

    private static Span<float> Test1()
    {
        var xyzw1 = ReadOnlyVec.Self;
        return xyzw1;
    }

    private static Span<float> Test2()
    {
        var r2 = ReadOnlyVec;
        var xyzw2 = r2.Self;
        return xyzw2;
    }
}

public struct Vec4
{
    public float X, Y, Z, W;
    public Vec4(float x, float y, float z, float w) => (X, Y, Z, W) = (x, y, z, w);

    [UnscopedRef]
    public Span<float> Self
    {  get => throw null; set {}}
}
";
            var comp = CreateCompilation(source, targetFramework: TargetFramework.Net70);
            comp.VerifyEmitDiagnostics(
                // (16,16): error CS8352: Cannot use variable 'xyzw1' in this context because it may expose referenced variables outside of their declaration scope
                //         return xyzw1;
                Diagnostic(ErrorCode.ERR_EscapeVariable, "xyzw1").WithArguments("xyzw1").WithLocation(16, 16),
                // (23,16): error CS8352: Cannot use variable 'xyzw2' in this context because it may expose referenced variables outside of their declaration scope
                //         return xyzw2;
                Diagnostic(ErrorCode.ERR_EscapeVariable, "xyzw2").WithArguments("xyzw2").WithLocation(23, 16)
                );
        }

        [Fact]
        [WorkItem(64776, "https://github.com/dotnet/roslyn/issues/64776")]
        public void DefensiveCopy_06()
        {
            var source =
@"
using System;
using System.Diagnostics.CodeAnalysis;

internal class Program
{
    private static readonly Vec4 ReadOnlyVec = new Vec4(1, 2, 3, 4);

    static void Main()
    {
    }

    private static Span<float> Test1()
    {
        var xyzw1 = ReadOnlyVec.Self;
        return xyzw1;
    }
}

public struct Vec4
{
    public float X, Y, Z, W;
    public Vec4(float x, float y, float z, float w) => (X, Y, Z, W) = (x, y, z, w);

    [UnscopedRef]
    readonly public Span<float> Self
    {  get => throw null; set {}}
}
";
            var comp = CreateCompilation(source, targetFramework: TargetFramework.Net70);
            CompileAndVerify(comp, verify: Verification.Skipped).VerifyDiagnostics().VerifyIL("Program.Test1",
@"
{
  // Code size       11 (0xb)
  .maxstack  1
  IL_0000:  ldsflda    ""Vec4 Program.ReadOnlyVec""
  IL_0005:  call       ""readonly System.Span<float> Vec4.Self.get""
  IL_000a:  ret
}
");
        }

        [Fact]
        [WorkItem(64776, "https://github.com/dotnet/roslyn/issues/64776")]
        public void DefensiveCopy_07()
        {
            var source =
@"
using System;
using System.Diagnostics.CodeAnalysis;

internal class Program
{
    private static readonly Vec4 ReadOnlyVec = new Vec4(1, 2, 3, 4);

    static void Main()
    {
    }

    private static Span<float> Test1()
    {
        var xyzw1 = ReadOnlyVec.Self;
        return xyzw1;
    }
}

public struct Vec4
{
    public float X, Y, Z, W;
    public Vec4(float x, float y, float z, float w) => (X, Y, Z, W) = (x, y, z, w);

    [UnscopedRef]
    public Span<float> Self
    { readonly get => throw null; set {}}
}
";
            var comp = CreateCompilation(source, targetFramework: TargetFramework.Net70);
            CompileAndVerify(comp, verify: Verification.Skipped).VerifyDiagnostics().VerifyIL("Program.Test1",
@"
{
  // Code size       11 (0xb)
  .maxstack  1
  IL_0000:  ldsflda    ""Vec4 Program.ReadOnlyVec""
  IL_0005:  call       ""readonly System.Span<float> Vec4.Self.get""
  IL_000a:  ret
}
");
        }

        [Fact]
        [WorkItem(64776, "https://github.com/dotnet/roslyn/issues/64776")]
        public void DefensiveCopy_08()
        {
            var source =
@"
using System;
using System.Diagnostics.CodeAnalysis;

internal class Program
{
    private static readonly Vec4 ReadOnlyVec = new Vec4(1, 2, 3, 4);

    static void Main()
    {
    }

    private static Span<float> Test1()
    {
        var xyzw1 = ReadOnlyVec.Self;
        return xyzw1;
    }

    private static Span<float> Test2()
    {
        var r2 = ReadOnlyVec;
        var xyzw2 = r2.Self;
        return xyzw2;
    }
}

public struct Vec4
{
    public float X, Y, Z, W;
    public Vec4(float x, float y, float z, float w) => (X, Y, Z, W) = (x, y, z, w);

    [UnscopedRef]
    public Span<float> Self
    {  get => throw null; readonly set {}}
}
";
            var comp = CreateCompilation(source, targetFramework: TargetFramework.Net70);
            comp.VerifyEmitDiagnostics(
                // (16,16): error CS8352: Cannot use variable 'xyzw1' in this context because it may expose referenced variables outside of their declaration scope
                //         return xyzw1;
                Diagnostic(ErrorCode.ERR_EscapeVariable, "xyzw1").WithArguments("xyzw1").WithLocation(16, 16),
                // (23,16): error CS8352: Cannot use variable 'xyzw2' in this context because it may expose referenced variables outside of their declaration scope
                //         return xyzw2;
                Diagnostic(ErrorCode.ERR_EscapeVariable, "xyzw2").WithArguments("xyzw2").WithLocation(23, 16)
                );
        }

        [Fact]
        [WorkItem(64776, "https://github.com/dotnet/roslyn/issues/64776")]
        public void DefensiveCopy_09()
        {
            var source =
@"
using System;
using System.Diagnostics.CodeAnalysis;

internal class Program
{
    private static readonly Vec4 ReadOnlyVec = new Vec4(1, 2, 3, 4);

    static void Main()
    {
    }

    private static void Test1()
    {
        ReadOnlyVec.Self = default;
    }
}

public struct Vec4
{
    public float X, Y, Z, W;
    public Vec4(float x, float y, float z, float w) => (X, Y, Z, W) = (x, y, z, w);

    [UnscopedRef]
    public Span<float> Self
    {  readonly get => throw null; set {}}
}
";
            var comp = CreateCompilation(source, targetFramework: TargetFramework.Net70);
            comp.VerifyEmitDiagnostics(
                // (15,9): error CS1650: Fields of static readonly field 'Program.ReadOnlyVec' cannot be assigned to (except in a static constructor or a variable initializer)
                //         ReadOnlyVec.Self = default;
                Diagnostic(ErrorCode.ERR_AssgReadonlyStatic2, "ReadOnlyVec.Self").WithArguments("Program.ReadOnlyVec").WithLocation(15, 9)
                );
        }

        [Fact]
        [WorkItem(64776, "https://github.com/dotnet/roslyn/issues/64776")]
        public void DefensiveCopy_10()
        {
            var source =
@"
using System;
using System.Diagnostics.CodeAnalysis;

internal class Program
{
    private static readonly Vec4 ReadOnlyVec = new Vec4(1, 2, 3, 4);

    static void Main()
    {
    }

    private static void Test1()
    {
        ReadOnlyVec.Self = default;
    }
}

public struct Vec4
{
    public float X, Y, Z, W;
    public Vec4(float x, float y, float z, float w) => (X, Y, Z, W) = (x, y, z, w);

    [UnscopedRef]
    public Span<float> Self
    {  get => throw null; readonly set {}}
}
";
            var comp = CreateCompilation(source, targetFramework: TargetFramework.Net70);
            CompileAndVerify(comp, verify: Verification.Skipped).VerifyDiagnostics().VerifyIL("Program.Test1",
@"
{
  // Code size       20 (0x14)
  .maxstack  2
  .locals init (System.Span<float> V_0)
  IL_0000:  ldsflda    ""Vec4 Program.ReadOnlyVec""
  IL_0005:  ldloca.s   V_0
  IL_0007:  initobj    ""System.Span<float>""
  IL_000d:  ldloc.0
  IL_000e:  call       ""readonly void Vec4.Self.set""
  IL_0013:  ret
}
");
        }

        [Fact]
        [WorkItem(64776, "https://github.com/dotnet/roslyn/issues/64776")]
        public void DefensiveCopy_11()
        {
            var source =
@"

using System.Diagnostics.CodeAnalysis;

public struct Vec4
{
    public float X, Y, Z, W;
    public Vec4(float x, float y, float z, float w) => (X, Y, Z, W) = (x, y, z, w);

    [UnscopedRef]
    public ref Vec4 Self2() => ref this;

    [UnscopedRef]
    readonly public ref Vec4 Test3()
    {
        ref Vec4 xyzw3 = ref this.Self2();
        return ref xyzw3;
    }

    [UnscopedRef]
    readonly public ref Vec4 Test4()
    {
        var r = this;
        ref Vec4 xyzw4 = ref r.Self2();
        return ref xyzw4;
    }
}";
            var comp = CreateCompilation(source, targetFramework: TargetFramework.Net70);
            comp.VerifyEmitDiagnostics(
                // (16,30): warning CS8656: Call to non-readonly member 'Vec4.Self2()' from a 'readonly' member results in an implicit copy of 'this'.
                //         ref Vec4 xyzw3 = ref this.Self2();
                Diagnostic(ErrorCode.WRN_ImplicitCopyInReadOnlyMember, "this").WithArguments("Vec4.Self2()", "this").WithLocation(16, 30),
                // (17,20): error CS8157: Cannot return 'xyzw3' by reference because it was initialized to a value that cannot be returned by reference
                //         return ref xyzw3;
                Diagnostic(ErrorCode.ERR_RefReturnNonreturnableLocal, "xyzw3").WithArguments("xyzw3").WithLocation(17, 20),
                // (25,20): error CS8157: Cannot return 'xyzw4' by reference because it was initialized to a value that cannot be returned by reference
                //         return ref xyzw4;
                Diagnostic(ErrorCode.ERR_RefReturnNonreturnableLocal, "xyzw4").WithArguments("xyzw4").WithLocation(25, 20)
                );
        }

        [Fact]
        [WorkItem(64776, "https://github.com/dotnet/roslyn/issues/64776")]
        public void DefensiveCopy_12()
        {
            var source =
@"
using System.Diagnostics.CodeAnalysis;

public struct Vec4
{
    public float X, Y, Z, W;
    public Vec4(float x, float y, float z, float w) => (X, Y, Z, W) = (x, y, z, w);

    [UnscopedRef]
    public ref Vec4 Self2() => ref this;

    [UnscopedRef]
    public ref Vec4 Test3()
    {
        ref Vec4 xyzw3 = ref this.Self2();
        return ref xyzw3;
    }
}";
            var comp = CreateCompilation(source, targetFramework: TargetFramework.Net70);
            CompileAndVerify(comp, verify: Verification.Skipped).
                VerifyDiagnostics().
                VerifyIL("Vec4.Test3",
@"
{
  // Code size        7 (0x7)
  .maxstack  1
  IL_0000:  ldarg.0
  IL_0001:  call       ""ref Vec4 Vec4.Self2()""
  IL_0006:  ret
}
");
        }

        [Fact]
        [WorkItem(64776, "https://github.com/dotnet/roslyn/issues/64776")]
        public void DefensiveCopy_13()
        {
            var source =
@"
using System;
using System.Diagnostics.CodeAnalysis;

internal class Program
{
    private readonly Vec4 ReadOnlyVec = new Vec4(1, 2, 3, 4);

    private Program(out Span<float> x)
    {
        var xyzw3 = ReadOnlyVec.Self2();
        x = xyzw3;
    }
}

public struct Vec4
{
    public float X, Y, Z, W;
    public Vec4(float x, float y, float z, float w) => (X, Y, Z, W) = (x, y, z, w);

    [UnscopedRef]
    public Span<float> Self2() => throw null;
}
";
            var comp = CreateCompilation(source, targetFramework: TargetFramework.Net70);
            CompileAndVerify(comp, verify: Verification.Skipped).
                VerifyDiagnostics().
                VerifyIL("Program..ctor",
@"
{
  // Code size       57 (0x39)
  .maxstack  5
  .locals init (System.Span<float> V_0) //xyzw3
  IL_0000:  ldarg.0
  IL_0001:  ldc.r4     1
  IL_0006:  ldc.r4     2
  IL_000b:  ldc.r4     3
  IL_0010:  ldc.r4     4
  IL_0015:  newobj     ""Vec4..ctor(float, float, float, float)""
  IL_001a:  stfld      ""Vec4 Program.ReadOnlyVec""
  IL_001f:  ldarg.0
  IL_0020:  call       ""object..ctor()""
  IL_0025:  ldarg.0
  IL_0026:  ldflda     ""Vec4 Program.ReadOnlyVec""
  IL_002b:  call       ""System.Span<float> Vec4.Self2()""
  IL_0030:  stloc.0
  IL_0031:  ldarg.1
  IL_0032:  ldloc.0
  IL_0033:  stobj      ""System.Span<float>""
  IL_0038:  ret
}
");
        }

        [Fact]
        [WorkItem(64776, "https://github.com/dotnet/roslyn/issues/64776")]
        public void DefensiveCopy_14()
        {
            var source =
@"
using System;
using System.Diagnostics.CodeAnalysis;

internal class Program
{
    private readonly Vec4 ReadOnlyVec = new Vec4(1, 2, 3, 4);

    private Program()
    {
        var d = (out Span<float> x) =>
                {
                    var xyzw1 = ReadOnlyVec.Self2();
                    x = xyzw1;
                };

        d = local;

        void local(out Span<float> x)
        {
            var xyzw2 = ReadOnlyVec.Self2();
            x = xyzw2;
        }
    }

    private void Test3(out Span<float> x)
    {
        var xyzw3 = ReadOnlyVec.Self2();
        x = xyzw3;
    }
}

public struct Vec4
{
    public float X, Y, Z, W;
    public Vec4(float x, float y, float z, float w) => (X, Y, Z, W) = (x, y, z, w);

    [UnscopedRef]
    public Span<float> Self2() => throw null;
}
";
            var comp = CreateCompilation(source, targetFramework: TargetFramework.Net70);
            comp.VerifyEmitDiagnostics(
                // (14,25): error CS8352: Cannot use variable 'xyzw1' in this context because it may expose referenced variables outside of their declaration scope
                //                     x = xyzw1;
                Diagnostic(ErrorCode.ERR_EscapeVariable, "xyzw1").WithArguments("xyzw1").WithLocation(14, 25),
                // (22,17): error CS8352: Cannot use variable 'xyzw2' in this context because it may expose referenced variables outside of their declaration scope
                //             x = xyzw2;
                Diagnostic(ErrorCode.ERR_EscapeVariable, "xyzw2").WithArguments("xyzw2").WithLocation(22, 17),
                // (29,13): error CS8352: Cannot use variable 'xyzw3' in this context because it may expose referenced variables outside of their declaration scope
                //         x = xyzw3;
                Diagnostic(ErrorCode.ERR_EscapeVariable, "xyzw3").WithArguments("xyzw3").WithLocation(29, 13)
                );
        }

        [Fact]
        [WorkItem(64776, "https://github.com/dotnet/roslyn/issues/64776")]
        public void DefensiveCopy_15()
        {
            var source =
@"
using System;
using System.Diagnostics.CodeAnalysis;

internal class Program
{
    private readonly Vec4 ReadOnlyVec = new Vec4(1, 2, 3, 4);
    private static S s;

    int F1 = GetInt(s = new S(ReadOnlyVec.Self2()));
    int F2 = GetInt(() => s = new S(ReadOnlyVec.Self2()));
    static int F3 = GetInt(s = new S(ReadOnlyVec.Self2()));

    static int GetInt(S s) => 0;
    static int GetInt(System.Action a) => 0;
}

ref struct S
{
    public S (Span<float> x) {}
}

public struct Vec4
{
    public float X, Y, Z, W;
    public Vec4(float x, float y, float z, float w) => (X, Y, Z, W) = (x, y, z, w);

    [UnscopedRef]
    public Span<float> Self2() => throw null;
}
";
            var comp = CreateCompilation(source, targetFramework: TargetFramework.Net70);
            comp.VerifyEmitDiagnostics(
                // (8,20): error CS8345: Field or auto-implemented property cannot be of type 'S' unless it is an instance member of a ref struct.
                //     private static S s;
                Diagnostic(ErrorCode.ERR_FieldAutoPropCantBeByRefLike, "S").WithArguments("S").WithLocation(8, 20),
                // (10,31): error CS0236: A field initializer cannot reference the non-static field, method, or property 'Program.ReadOnlyVec'
                //     int F1 = GetInt(s = new S(ReadOnlyVec.Self2()));
                Diagnostic(ErrorCode.ERR_FieldInitRefNonstatic, "ReadOnlyVec").WithArguments("Program.ReadOnlyVec").WithLocation(10, 31),
                // (11,37): error CS0236: A field initializer cannot reference the non-static field, method, or property 'Program.ReadOnlyVec'
                //     int F2 = GetInt(() => s = new S(ReadOnlyVec.Self2()));
                Diagnostic(ErrorCode.ERR_FieldInitRefNonstatic, "ReadOnlyVec").WithArguments("Program.ReadOnlyVec").WithLocation(11, 37),
                // (12,38): error CS0236: A field initializer cannot reference the non-static field, method, or property 'Program.ReadOnlyVec'
                //     static int F3 = GetInt(s = new S(ReadOnlyVec.Self2()));
                Diagnostic(ErrorCode.ERR_FieldInitRefNonstatic, "ReadOnlyVec").WithArguments("Program.ReadOnlyVec").WithLocation(12, 38)
                );
        }

        [Fact]
        [WorkItem(64776, "https://github.com/dotnet/roslyn/issues/64776")]
        public void DefensiveCopy_16()
        {
            var source =
@"
using System;
using System.Diagnostics.CodeAnalysis;

internal class Program
{
    private readonly Vec4 ReadOnlyVec = new Vec4(1, 2, 3, 4);
    private static S s;

    int P1 {get;} = GetInt(s = new S(ReadOnlyVec.Self2()));
    int P2 {get;} = GetInt(() => s = new S(ReadOnlyVec.Self2()));
    static int P3 {get;} = GetInt(s = new S(ReadOnlyVec.Self2()));

    static int GetInt(S s) => 0;
    static int GetInt(System.Action a) => 0;
}

ref struct S
{
    public S (Span<float> x) {}
}

public struct Vec4
{
    public float X, Y, Z, W;
    public Vec4(float x, float y, float z, float w) => (X, Y, Z, W) = (x, y, z, w);

    [UnscopedRef]
    public Span<float> Self2() => throw null;
}
";
            var comp = CreateCompilation(source, targetFramework: TargetFramework.Net70);
            comp.VerifyEmitDiagnostics(
                // (8,20): error CS8345: Field or auto-implemented property cannot be of type 'S' unless it is an instance member of a ref struct.
                //     private static S s;
                Diagnostic(ErrorCode.ERR_FieldAutoPropCantBeByRefLike, "S").WithArguments("S").WithLocation(8, 20),
                // (10,38): error CS0236: A field initializer cannot reference the non-static field, method, or property 'Program.ReadOnlyVec'
                //     int P1 {get;} = GetInt(s = new S(ReadOnlyVec.Self2()));
                Diagnostic(ErrorCode.ERR_FieldInitRefNonstatic, "ReadOnlyVec").WithArguments("Program.ReadOnlyVec").WithLocation(10, 38),
                // (11,44): error CS0236: A field initializer cannot reference the non-static field, method, or property 'Program.ReadOnlyVec'
                //     int P2 {get;} = GetInt(() => s = new S(ReadOnlyVec.Self2()));
                Diagnostic(ErrorCode.ERR_FieldInitRefNonstatic, "ReadOnlyVec").WithArguments("Program.ReadOnlyVec").WithLocation(11, 44),
                // (12,45): error CS0236: A field initializer cannot reference the non-static field, method, or property 'Program.ReadOnlyVec'
                //     static int P3 {get;} = GetInt(s = new S(ReadOnlyVec.Self2()));
                Diagnostic(ErrorCode.ERR_FieldInitRefNonstatic, "ReadOnlyVec").WithArguments("Program.ReadOnlyVec").WithLocation(12, 45)
                );
        }

        [Fact]
        [WorkItem(64776, "https://github.com/dotnet/roslyn/issues/64776")]
        public void DefensiveCopy_17()
        {
            var source =
@"
using System;
using System.Diagnostics.CodeAnalysis;

internal class Program
{
    private static readonly Vec4 ReadOnlyVec = new Vec4(1, 2, 3, 4);
    private static S s;

    static Program()
    {
        var xyzw1 = ReadOnlyVec.Self2();
        s = new S(xyzw1);

        var d = static () =>
                {
                    var xyzw2 = ReadOnlyVec.Self2();
                    s = new S(xyzw2);
                };

        d = local;

        static void local()
        {
            var xyzw3 = ReadOnlyVec.Self2();
            s = new S(xyzw3);
        }
    }

    static void Test4()
    {
        var xyzw4 = ReadOnlyVec.Self2();
        s = new S(xyzw4);
    }
}

ref struct S
{
    public S (Span<float> x) {}
}

public struct Vec4
{
    public float X, Y, Z, W;
    public Vec4(float x, float y, float z, float w) => (X, Y, Z, W) = (x, y, z, w);

    [UnscopedRef]
    public Span<float> Self2() => throw null;
}
";
            var comp = CreateCompilation(source, targetFramework: TargetFramework.Net70);
            comp.VerifyEmitDiagnostics(
                // (8,20): error CS8345: Field or auto-implemented property cannot be of type 'S' unless it is an instance member of a ref struct.
                //     private static S s;
                Diagnostic(ErrorCode.ERR_FieldAutoPropCantBeByRefLike, "S").WithArguments("S").WithLocation(8, 20),
                // (18,25): error CS8347: Cannot use a result of 'S.S(Span<float>)' in this context because it may expose variables referenced by parameter 'x' outside of their declaration scope
                //                     s = new S(xyzw2);
                Diagnostic(ErrorCode.ERR_EscapeCall, "new S(xyzw2)").WithArguments("S.S(System.Span<float>)", "x").WithLocation(18, 25),
                // (18,31): error CS8352: Cannot use variable 'xyzw2' in this context because it may expose referenced variables outside of their declaration scope
                //                     s = new S(xyzw2);
                Diagnostic(ErrorCode.ERR_EscapeVariable, "xyzw2").WithArguments("xyzw2").WithLocation(18, 31),
                // (26,17): error CS8347: Cannot use a result of 'S.S(Span<float>)' in this context because it may expose variables referenced by parameter 'x' outside of their declaration scope
                //             s = new S(xyzw3);
                Diagnostic(ErrorCode.ERR_EscapeCall, "new S(xyzw3)").WithArguments("S.S(System.Span<float>)", "x").WithLocation(26, 17),
                // (26,23): error CS8352: Cannot use variable 'xyzw3' in this context because it may expose referenced variables outside of their declaration scope
                //             s = new S(xyzw3);
                Diagnostic(ErrorCode.ERR_EscapeVariable, "xyzw3").WithArguments("xyzw3").WithLocation(26, 23),
                // (33,13): error CS8347: Cannot use a result of 'S.S(Span<float>)' in this context because it may expose variables referenced by parameter 'x' outside of their declaration scope
                //         s = new S(xyzw4);
                Diagnostic(ErrorCode.ERR_EscapeCall, "new S(xyzw4)").WithArguments("S.S(System.Span<float>)", "x").WithLocation(33, 13),
                // (33,19): error CS8352: Cannot use variable 'xyzw4' in this context because it may expose referenced variables outside of their declaration scope
                //         s = new S(xyzw4);
                Diagnostic(ErrorCode.ERR_EscapeVariable, "xyzw4").WithArguments("xyzw4").WithLocation(33, 19)
                );
        }

        [Fact]
        [WorkItem(64776, "https://github.com/dotnet/roslyn/issues/64776")]
        public void DefensiveCopy_18()
        {
            var source =
@"
using System;
using System.Diagnostics.CodeAnalysis;

internal class Program
{
    private static readonly Vec4 ReadOnlyVec = new Vec4(1, 2, 3, 4);
    private static S s;

    static int F1 = GetInt(s = new S(ReadOnlyVec.Self2()));
    static int F2 = GetInt(static () => s = new S(ReadOnlyVec.Self2()));
    int F3 = GetInt(s = new S(ReadOnlyVec.Self2()));

    static int GetInt(S s) => 0;
    static int GetInt(System.Action a) => 0;
}

ref struct S
{
    public S (Span<float> x) {}
}

public struct Vec4
{
    public float X, Y, Z, W;
    public Vec4(float x, float y, float z, float w) => (X, Y, Z, W) = (x, y, z, w);

    [UnscopedRef]
    public Span<float> Self2() => throw null;
}
";
            var comp = CreateCompilation(source, targetFramework: TargetFramework.Net70);
            comp.VerifyEmitDiagnostics(
                // (8,20): error CS8345: Field or auto-implemented property cannot be of type 'S' unless it is an instance member of a ref struct.
                //     private static S s;
                Diagnostic(ErrorCode.ERR_FieldAutoPropCantBeByRefLike, "S").WithArguments("S").WithLocation(8, 20),
                // (11,45): error CS8347: Cannot use a result of 'S.S(Span<float>)' in this context because it may expose variables referenced by parameter 'x' outside of their declaration scope
                //     static int F2 = GetInt(static () => s = new S(ReadOnlyVec.Self2()));
                Diagnostic(ErrorCode.ERR_EscapeCall, "new S(ReadOnlyVec.Self2())").WithArguments("S.S(System.Span<float>)", "x").WithLocation(11, 45),
                // (11,51): error CS8156: An expression cannot be used in this context because it may not be passed or returned by reference
                //     static int F2 = GetInt(static () => s = new S(ReadOnlyVec.Self2()));
                Diagnostic(ErrorCode.ERR_RefReturnLvalueExpected, "ReadOnlyVec").WithLocation(11, 51),
                // (12,25): error CS8347: Cannot use a result of 'S.S(Span<float>)' in this context because it may expose variables referenced by parameter 'x' outside of their declaration scope
                //     int F3 = GetInt(s = new S(ReadOnlyVec.Self2()));
                Diagnostic(ErrorCode.ERR_EscapeCall, "new S(ReadOnlyVec.Self2())").WithArguments("S.S(System.Span<float>)", "x").WithLocation(12, 25),
                // (12,31): error CS8156: An expression cannot be used in this context because it may not be passed or returned by reference
                //     int F3 = GetInt(s = new S(ReadOnlyVec.Self2()));
                Diagnostic(ErrorCode.ERR_RefReturnLvalueExpected, "ReadOnlyVec").WithLocation(12, 31)
                );
        }

        [Fact]
        [WorkItem(64776, "https://github.com/dotnet/roslyn/issues/64776")]
        public void DefensiveCopy_19()
        {
            var source =
@"
using System;
using System.Diagnostics.CodeAnalysis;

internal class Program
{
    private static readonly Vec4 ReadOnlyVec = new Vec4(1, 2, 3, 4);
    private static S s;

    static int P1 {get;} = GetInt(s = new S(ReadOnlyVec.Self2()));
    static int P2 {get;} = GetInt(static () => s = new S(ReadOnlyVec.Self2()));
    int P3 {get;} = GetInt(s = new S(ReadOnlyVec.Self2()));

    static int GetInt(S s) => 0;
    static int GetInt(System.Action a) => 0;
}

ref struct S
{
    public S (Span<float> x) {}
}

public struct Vec4
{
    public float X, Y, Z, W;
    public Vec4(float x, float y, float z, float w) => (X, Y, Z, W) = (x, y, z, w);

    [UnscopedRef]
    public Span<float> Self2() => throw null;
}
";
            var comp = CreateCompilation(source, targetFramework: TargetFramework.Net70);
            comp.VerifyEmitDiagnostics(
                // (8,20): error CS8345: Field or auto-implemented property cannot be of type 'S' unless it is an instance member of a ref struct.
                //     private static S s;
                Diagnostic(ErrorCode.ERR_FieldAutoPropCantBeByRefLike, "S").WithArguments("S").WithLocation(8, 20),
                // (11,52): error CS8347: Cannot use a result of 'S.S(Span<float>)' in this context because it may expose variables referenced by parameter 'x' outside of their declaration scope
                //     static int P2 {get;} = GetInt(static () => s = new S(ReadOnlyVec.Self2()));
                Diagnostic(ErrorCode.ERR_EscapeCall, "new S(ReadOnlyVec.Self2())").WithArguments("S.S(System.Span<float>)", "x").WithLocation(11, 52),
                // (11,58): error CS8156: An expression cannot be used in this context because it may not be passed or returned by reference
                //     static int P2 {get;} = GetInt(static () => s = new S(ReadOnlyVec.Self2()));
                Diagnostic(ErrorCode.ERR_RefReturnLvalueExpected, "ReadOnlyVec").WithLocation(11, 58),
                // (12,32): error CS8347: Cannot use a result of 'S.S(Span<float>)' in this context because it may expose variables referenced by parameter 'x' outside of their declaration scope
                //     int P3 {get;} = GetInt(s = new S(ReadOnlyVec.Self2()));
                Diagnostic(ErrorCode.ERR_EscapeCall, "new S(ReadOnlyVec.Self2())").WithArguments("S.S(System.Span<float>)", "x").WithLocation(12, 32),
                // (12,38): error CS8156: An expression cannot be used in this context because it may not be passed or returned by reference
                //     int P3 {get;} = GetInt(s = new S(ReadOnlyVec.Self2()));
                Diagnostic(ErrorCode.ERR_RefReturnLvalueExpected, "ReadOnlyVec").WithLocation(12, 38)
                );
        }

        [Fact]
        [WorkItem(64776, "https://github.com/dotnet/roslyn/issues/64776")]
        public void DefensiveCopy_20()
        {
            var source =
@"
using System;
using System.Diagnostics.CodeAnalysis;

internal class Program
{
    private readonly Vec4 ReadOnlyVec = new Vec4(1, 2, 3, 4);
    private static S s;

    int P
    {
        get => 0;
        init
        {
            var xyz1 = ReadOnlyVec.Self2(); 
            s = new S(xyz1);

            var d = () =>
                    {
                        var xyz2 = ReadOnlyVec.Self2(); 
                        s = new S(xyz2);
                    };

            d = local;

            void local()
            {
                var xyz3 = ReadOnlyVec.Self2(); 
                s = new S(xyz3);
            }
        }
    }
}

ref struct S
{
    public S (Span<float> x) {}
}

public struct Vec4
{
    public float X, Y, Z, W;
    public Vec4(float x, float y, float z, float w) => (X, Y, Z, W) = (x, y, z, w);

    [UnscopedRef]
    public Span<float> Self2() => throw null;
}
";
            var comp = CreateCompilation(source, targetFramework: TargetFramework.Net70);
            comp.VerifyEmitDiagnostics(
                // (8,20): error CS8345: Field or auto-implemented property cannot be of type 'S' unless it is an instance member of a ref struct.
                //     private static S s;
                Diagnostic(ErrorCode.ERR_FieldAutoPropCantBeByRefLike, "S").WithArguments("S").WithLocation(8, 20),
                // (21,29): error CS8347: Cannot use a result of 'S.S(Span<float>)' in this context because it may expose variables referenced by parameter 'x' outside of their declaration scope
                //                         s = new S(xyz2);
                Diagnostic(ErrorCode.ERR_EscapeCall, "new S(xyz2)").WithArguments("S.S(System.Span<float>)", "x").WithLocation(21, 29),
                // (21,35): error CS8352: Cannot use variable 'xyz2' in this context because it may expose referenced variables outside of their declaration scope
                //                         s = new S(xyz2);
                Diagnostic(ErrorCode.ERR_EscapeVariable, "xyz2").WithArguments("xyz2").WithLocation(21, 35),
                // (29,21): error CS8347: Cannot use a result of 'S.S(Span<float>)' in this context because it may expose variables referenced by parameter 'x' outside of their declaration scope
                //                 s = new S(xyz3);
                Diagnostic(ErrorCode.ERR_EscapeCall, "new S(xyz3)").WithArguments("S.S(System.Span<float>)", "x").WithLocation(29, 21),
                // (29,27): error CS8352: Cannot use variable 'xyz3' in this context because it may expose referenced variables outside of their declaration scope
                //                 s = new S(xyz3);
                Diagnostic(ErrorCode.ERR_EscapeVariable, "xyz3").WithArguments("xyz3").WithLocation(29, 27)
                );
        }

        [Fact]
        [WorkItem(64776, "https://github.com/dotnet/roslyn/issues/64776")]
        public void DefensiveCopy_21()
        {
            var source =
@"
using System;
using System.Diagnostics.CodeAnalysis;

internal class Program
{
    private static readonly Vec4 ReadOnlyVec = new Vec4(1, 2, 3, 4);

    static void Main()
    {
    }

    private static Span<float> Test1()
    {
        var (xyzw1, _) = ReadOnlyVec;
        return xyzw1;
    }

    private static Span<float> Test2()
    {
        var r2 = ReadOnlyVec;
        var (xyzw2, _) = r2;
        return xyzw2;
    }

    private static Span<float> Test3()
    {
        ReadOnlyVec.Deconstruct(out var xyzw3, out _);
        return xyzw3;
    }

    private static Span<float> Test4()
    {
        var r4 = ReadOnlyVec;
        r4.Deconstruct(out var xyzw4, out _);
        return xyzw4;
    }
}

public struct Vec4
{
    public float X, Y, Z, W;
    public Vec4(float x, float y, float z, float w) => (X, Y, Z, W) = (x, y, z, w);

    [UnscopedRef]
    public void Deconstruct(out Span<float> x, out int i) => throw null;
}
";
            var comp = CreateCompilation(source, targetFramework: TargetFramework.Net70);
            comp.VerifyEmitDiagnostics(
                // (16,16): error CS8352: Cannot use variable 'xyzw1' in this context because it may expose referenced variables outside of their declaration scope
                //         return xyzw1;
                Diagnostic(ErrorCode.ERR_EscapeVariable, "xyzw1").WithArguments("xyzw1").WithLocation(16, 16),
                // (23,16): error CS8352: Cannot use variable 'xyzw2' in this context because it may expose referenced variables outside of their declaration scope
                //         return xyzw2;
                Diagnostic(ErrorCode.ERR_EscapeVariable, "xyzw2").WithArguments("xyzw2").WithLocation(23, 16),
                // (29,16): error CS8352: Cannot use variable 'xyzw3' in this context because it may expose referenced variables outside of their declaration scope
                //         return xyzw3;
                Diagnostic(ErrorCode.ERR_EscapeVariable, "xyzw3").WithArguments("xyzw3").WithLocation(29, 16),
                // (36,16): error CS8352: Cannot use variable 'xyzw4' in this context because it may expose referenced variables outside of their declaration scope
                //         return xyzw4;
                Diagnostic(ErrorCode.ERR_EscapeVariable, "xyzw4").WithArguments("xyzw4").WithLocation(36, 16)
                );
        }

        [Fact]
        public void LocalScope_DeclarationExpression_01()
        {
            var source = """
                ref struct RS
                {
                    public RS(ref RS rs) => throw null!;
                }

                class Program
                {
                    static void M0(ref RS rs1, out RS rs2)
                    {
                        // ok. RSTE of rs1 is ReturnOnly. STE of rs2 is ReturnOnly.
                        rs2 = new RS(ref rs1);
                    }

                    static RS M1(scoped ref RS rs3)
                    {
                        // RSTE of rs3 is CurrentMethod
                        // STE of rs4 (local variable) is also CurrentMethod
                        M0(ref rs3, out var rs4);
                        return rs4; // 1
                    }

                    static RS M2(scoped ref RS rs3)
                    {
                        M0(ref rs3, out RS rs4);
                        return rs4; // 2
                    }

                    static RS M3(scoped ref RS rs3)
                    {
                        RS rs4;
                        M0(ref rs3, out rs4); // 3
                        return rs4;
                    }
                }
                """;

            var comp = CreateCompilation(source);
            comp.VerifyDiagnostics(
                // (19,16): error CS8352: Cannot use variable 'rs4' in this context because it may expose referenced variables outside of their declaration scope
                //         return rs4; // 1
                Diagnostic(ErrorCode.ERR_EscapeVariable, "rs4").WithArguments("rs4").WithLocation(19, 16),
                // (25,16): error CS8352: Cannot use variable 'rs4' in this context because it may expose referenced variables outside of their declaration scope
                //         return rs4; // 2
                Diagnostic(ErrorCode.ERR_EscapeVariable, "rs4").WithArguments("rs4").WithLocation(25, 16),
                // (31,9): error CS8350: This combination of arguments to 'Program.M0(ref RS, out RS)' is disallowed because it may expose variables referenced by parameter 'rs1' outside of their declaration scope
                //         M0(ref rs3, out rs4); // 3
                Diagnostic(ErrorCode.ERR_CallArgMixing, "M0(ref rs3, out rs4)").WithArguments("Program.M0(ref RS, out RS)", "rs1").WithLocation(31, 9),
                // (31,16): error CS9075: Cannot return a parameter by reference 'rs3' because it is scoped to the current method
                //         M0(ref rs3, out rs4); // 3
                Diagnostic(ErrorCode.ERR_RefReturnScopedParameter, "rs3").WithArguments("rs3").WithLocation(31, 16));
        }

        [Fact]
        public void LocalScope_DeclarationExpression_02()
        {
            var source = """
                ref struct RS { }

                class Program
                {
                    static void M0(RS rs1, out RS rs2)
                    {
                        // ok. STE of rs1 is CallingMethod. STE of rs2 is ReturnOnly.
                        rs2 = rs1;
                    }

                    static RS M1(scoped RS rs3)
                    {
                        // STE of rs3 is CurrentMethod
                        // STE of rs4 (local variable) is also CurrentMethod
                        M0(rs3, out var rs4);
                        return rs4; // 1
                    }

                    static RS M2(scoped RS rs3)
                    {
                        M0(rs3, out RS rs4);
                        return rs4; // 2
                    }

                    static RS M3(scoped RS rs3)
                    {
                        RS rs4;
                        M0(rs3, out rs4); // 3
                        return rs4;
                    }
                }
                """;

            var comp = CreateCompilation(source);
            comp.VerifyDiagnostics(
                // (16,16): error CS8352: Cannot use variable 'rs4' in this context because it may expose referenced variables outside of their declaration scope
                //         return rs4; // 1
                Diagnostic(ErrorCode.ERR_EscapeVariable, "rs4").WithArguments("rs4").WithLocation(16, 16),
                // (22,16): error CS8352: Cannot use variable 'rs4' in this context because it may expose referenced variables outside of their declaration scope
                //         return rs4; // 2
                Diagnostic(ErrorCode.ERR_EscapeVariable, "rs4").WithArguments("rs4").WithLocation(22, 16),
                // (28,9): error CS8350: This combination of arguments to 'Program.M0(RS, out RS)' is disallowed because it may expose variables referenced by parameter 'rs1' outside of their declaration scope
                //         M0(rs3, out rs4); // 3
                Diagnostic(ErrorCode.ERR_CallArgMixing, "M0(rs3, out rs4)").WithArguments("Program.M0(RS, out RS)", "rs1").WithLocation(28, 9),
                // (28,12): error CS8352: Cannot use variable 'scoped RS rs3' in this context because it may expose referenced variables outside of their declaration scope
                //         M0(rs3, out rs4); // 3
                Diagnostic(ErrorCode.ERR_EscapeVariable, "rs3").WithArguments("scoped RS rs3").WithLocation(28, 12));
        }

        [Fact]
        public void LocalScope_DeclarationExpression_03()
        {
            var source = """
                ref struct RS { }
                struct S { }

                class Program
                {
                    static void M0(RS rs1, out S s1) => throw null!;

                    static S M1(scoped RS rs2)
                    {
                        // STE of s2 is CallingMethod because it is not ref struct
                        M0(rs2, out var s2);
                        return s2;
                    }
                }
                """;

            var comp = CreateCompilation(source);
            comp.VerifyDiagnostics();
        }

        [Fact]
        public void LocalScope_DeclarationExpression_04()
        {
            var source0 = """
                public ref struct RS
                {
                    public RS(ref int i) => throw null!;
                }

                public class Util
                {
                    public static void M0(ref int i1, out RS rs1)
                    {
                        // RSTE of i1 is ReturnOnly. STE of rs1 is ReturnOnly in C# 11, but CallingMethod in C# 10.
                        rs1 = new RS(ref i1);
                    }
                }
                """;

            var source1 = """
                class Program
                {
                    static void M1(ref int i2, ref RS rs2)
                    {
                        // STE of rs3 (local variable) is ReturnOnly in C# 11, but CallingMethod in C# 10.
                        Util.M0(ref i2, out var rs3);

                        // STE of rs2 is CallingMethod. Therefore the assignment is permitted in C# 10 but not C# 11.
                        rs2 = rs3; // 1
                    }
                }
                """;

            var source1DiagnosticsWhenSource0IsCSharp11 = new[]
            {
                // (9,15): error CS8352: Cannot use variable 'rs3' in this context because it may expose referenced variables outside of their declaration scope
                //         rs2 = rs3; // 1
                Diagnostic(ErrorCode.ERR_EscapeVariable, "rs3").WithArguments("rs3").WithLocation(9, 15)
            };

            var comp = CreateCompilation(new[] { source0, source1 }, parseOptions: TestOptions.Regular11);
            comp.VerifyDiagnostics(source1DiagnosticsWhenSource0IsCSharp11);

            comp = CreateCompilation(new[] { source0, source1 }, parseOptions: TestOptions.Regular10);
            comp.VerifyDiagnostics();

            // Reference C# 10, consume from 11
            var comp0 = CreateCompilation(source0, parseOptions: TestOptions.Regular10);
            comp0.VerifyDiagnostics();

            var comp1 = CreateCompilation(source1, references: new[] { comp0.ToMetadataReference() }, parseOptions: TestOptions.Regular11);
            comp1.VerifyDiagnostics();

            comp1 = CreateCompilation(source1, references: new[] { comp0.EmitToImageReference() }, parseOptions: TestOptions.Regular11);
            comp1.VerifyDiagnostics();

            // Reference C# 11, consume from 10
            comp0 = CreateCompilation(source0, parseOptions: TestOptions.Regular11);
            comp0.VerifyDiagnostics();

            comp1 = CreateCompilation(source1, references: new[] { comp0.ToMetadataReference() }, parseOptions: TestOptions.Regular10);
            comp1.VerifyDiagnostics(source1DiagnosticsWhenSource0IsCSharp11);

            comp1 = CreateCompilation(source1, references: new[] { comp0.EmitToImageReference() }, parseOptions: TestOptions.Regular10);
            comp1.VerifyDiagnostics(source1DiagnosticsWhenSource0IsCSharp11);
        }

        [Fact]
        public void LocalScope_DeclarationExpression_05()
        {
            var source = """
                using System;

                ref struct RS
                {
                    public RS(ref int i) => throw null!;
                }

                class Program
                {
                    static void M0(out RS rs1, __arglist)
                    {
                        // STE of __refvalue (i.e. values in __arglist) is CallingMethod.
                        // RSTE of __refvalue is CurrentMethod.
                        // STE of rs1 is ReturnOnly.
                        var ai = new ArgIterator(__arglist);
                        rs1 = __refvalue(ai.GetNextArg(), RS);
                        rs1 = new RS(ref __refvalue(ai.GetNextArg(), int)); // 1
                    }

                    static RS M1(scoped RS rs2)
                    {
                        M0(out var rs3, __arglist(rs2));
                        return rs3; // 2
                    }

                    static RS M2(scoped RS rs4)
                    {
                        M0(out var rs5, __arglist(ref rs4));
                        return rs5; // 3
                    }

                    static RS M3(ref int i1)
                    {
                        M0(out var rs5, __arglist(ref i1));
                        return rs5;
                    }
                }
                """;

            var comp = CreateCompilationWithMscorlibAndSpan(source);
            comp.VerifyDiagnostics(
                // (17,15): error CS8347: Cannot use a result of 'RS.RS(ref int)' in this context because it may expose variables referenced by parameter 'i' outside of their declaration scope
                //         rs1 = new RS(ref __refvalue(ai.GetNextArg(), int)); // 1
                Diagnostic(ErrorCode.ERR_EscapeCall, "new RS(ref __refvalue(ai.GetNextArg(), int))").WithArguments("RS.RS(ref int)", "i").WithLocation(17, 15),
                // (17,26): error CS8156: An expression cannot be used in this context because it may not be passed or returned by reference
                //         rs1 = new RS(ref __refvalue(ai.GetNextArg(), int)); // 1
                Diagnostic(ErrorCode.ERR_RefReturnLvalueExpected, "__refvalue(ai.GetNextArg(), int)").WithLocation(17, 26),
                // (23,16): error CS8352: Cannot use variable 'rs3' in this context because it may expose referenced variables outside of their declaration scope
                //         return rs3; // 2
                Diagnostic(ErrorCode.ERR_EscapeVariable, "rs3").WithArguments("rs3").WithLocation(23, 16),
                // (29,16): error CS8352: Cannot use variable 'rs5' in this context because it may expose referenced variables outside of their declaration scope
                //         return rs5; // 3
                Diagnostic(ErrorCode.ERR_EscapeVariable, "rs5").WithArguments("rs5").WithLocation(29, 16));
        }

        [Fact]
        public void LocalScope_DeclarationExpression_06()
        {
            var source = """
                using System.Diagnostics.CodeAnalysis;

                ref struct RS
                {
                    public RS(ref RS rs) => throw null!;

                    [UnscopedRef]
                    void M0(out RS rs2)
                    {
                        // ok. RSTE of `this` is ReturnOnly. STE of rs2 is ReturnOnly.
                        rs2 = new RS(ref this);
                    }

                    RS M1()
                    {
                        // RSTE of `this` is CurrentMethod
                        // STE of rs4 (local variable) is also CurrentMethod
                        M0(out var rs4);
                        return rs4; // 1
                    }

                    [UnscopedRef]
                    RS M2()
                    {
                        M0(out var rs4);
                        return rs4;
                    }
                }
                """;

            var comp = CreateCompilation(new[] { source, UnscopedRefAttributeDefinition });
            comp.VerifyDiagnostics(
                // (19,16): error CS8352: Cannot use variable 'rs4' in this context because it may expose referenced variables outside of their declaration scope
                //         return rs4; // 1
                Diagnostic(ErrorCode.ERR_EscapeVariable, "rs4").WithArguments("rs4").WithLocation(19, 16));
        }

        [Fact]
        public void LocalScope_DeclarationExpression_07()
        {
            var source = """
                using System.Diagnostics.CodeAnalysis;

                class Program
                {
                    static ref int F1([UnscopedRef] out int i)
                    {
                        i = 0;
                        return ref i;
                    }
                    static ref int F2()
                    {
                        return ref F1(out int i); // 1
                    }
                }
                """;

            var comp = CreateCompilation(new[] { source, UnscopedRefAttributeDefinition });
            comp.VerifyDiagnostics(
                // (12,20): error CS8347: Cannot use a result of 'Program.F1(out int)' in this context because it may expose variables referenced by parameter 'i' outside of their declaration scope
                //         return ref F1(out int i); // 1
                Diagnostic(ErrorCode.ERR_EscapeCall, "F1(out int i)").WithArguments("Program.F1(out int)", "i").WithLocation(12, 20),
                // (12,27): error CS8168: Cannot return local 'i' by reference because it is not a ref local
                //         return ref F1(out int i); // 1
                Diagnostic(ErrorCode.ERR_RefReturnLocal, "int i").WithArguments("i").WithLocation(12, 27));
        }

        [Fact]
        public void LocalScope_DeclarationExpression_08()
        {
            var source = """
                ref struct RS
                {
                    public RS(ref RS rs) => throw null!;
                }

                class Program
                {
                    static void M0(ref RS rs1, out RS rs2)
                    {
                        // ok. RSTE of rs1 is ReturnOnly. STE of rs2 is ReturnOnly.
                        rs2 = new RS(ref rs1);
                    }

                    static RS M1(ref RS rs3)
                    {
                        // RSTE of rs3 is ReturnOnly.
                        // However, since rs4 is 'scoped', its STE should be narrowed to CurrentMethod
                        M0(ref rs3, out scoped var rs4);
                        return rs4; // 1
                    }

                    static RS M2(ref RS rs5)
                    {
                        // RSTE of rs5 is ReturnOnly.
                        // However, since rs6 is 'scoped', its STE should be narrowed to CurrentMethod
                        M0(ref rs5, out scoped RS rs6);
                        return rs6; // 2
                    }
                
                    static RS M12(ref RS rs3)
                    {
                        // RSTE of rs3 is ReturnOnly.
                        // However, since rs4 is 'scoped', its STE should be narrowed to CurrentMethod
                        scoped RS rs4;
                        M0(ref rs3, out rs4);
                        return rs4; // 3
                    }
                
                    static RS M22(ref RS rs5)
                    {
                        // RSTE of rs5 is ReturnOnly.
                        // However, since rs6 is 'scoped', its STE should be narrowed to CurrentMethod
                        scoped RS rs6;
                        M0(ref rs5, out rs6);
                        return rs6; // 4
                    }
                }
                """;

            var comp = CreateCompilation(source);
            comp.VerifyDiagnostics(
                // (19,16): error CS8352: Cannot use variable 'rs4' in this context because it may expose referenced variables outside of their declaration scope
                //         return rs4; // 1
                Diagnostic(ErrorCode.ERR_EscapeVariable, "rs4").WithArguments("rs4").WithLocation(19, 16),
                // (27,16): error CS8352: Cannot use variable 'rs6' in this context because it may expose referenced variables outside of their declaration scope
                //         return rs6; // 2
                Diagnostic(ErrorCode.ERR_EscapeVariable, "rs6").WithArguments("rs6").WithLocation(27, 16),
                // (36,16): error CS8352: Cannot use variable 'rs4' in this context because it may expose referenced variables outside of their declaration scope
                //         return rs4; // 3
                Diagnostic(ErrorCode.ERR_EscapeVariable, "rs4").WithArguments("rs4").WithLocation(36, 16),
                // (45,16): error CS8352: Cannot use variable 'rs6' in this context because it may expose referenced variables outside of their declaration scope
                //         return rs6; // 4
                Diagnostic(ErrorCode.ERR_EscapeVariable, "rs6").WithArguments("rs6").WithLocation(45, 16)
                );
        }

        [Fact, WorkItem(64783, "https://github.com/dotnet/roslyn/issues/64783")]
        public void OutArgumentsDoNotContributeValEscape_01()
        {
            var source = """
                using System;

                class Program
                {
                    static Span<byte> M1()
                    {
                        Span<byte> a = stackalloc byte[42];
                        var ret = OneOutSpanReturnsSpan(out a);
                        return ret;
                    }

                    static Span<byte> M2()
                    {
                        Span<byte> a = stackalloc byte[42];
                        TwoOutSpans(out a, out Span<byte> b);
                        return b;
                    }

                    static Span<byte> OneOutSpanReturnsSpan(out Span<byte> a)
                    {
                        // 'return a' is illegal until it is overwritten
                        a = default;
                        return default;
                    }

                    static void TwoOutSpans(out Span<byte> a, out Span<byte> b)
                    {
                        // 'a = b' and 'b = a' are illegal until one has already been written
                        a = b = default;
                    }
                }

                """;

            var comp = CreateCompilationWithSpan(source);
            comp.VerifyDiagnostics();
        }

        [Fact, WorkItem(56587, "https://github.com/dotnet/roslyn/issues/56587")]
        public void OutArgumentsDoNotContributeValEscape_02()
        {
            // Test that out discard arguments are not treated as inputs.
            // This means we don't need to take special care to zero-out the variable used for a discard argument between uses.
            var source = """
                using System;

                class Program
                {
                    static Span<byte> M1()
                    {
                        Span<byte> a = stackalloc byte[42];
                        TwoOutSpans(out a, out _);
                        TwoOutSpans(out _, out Span<byte> c);
                        return c;
                    }

                    static void TwoOutSpans(out Span<byte> a, out Span<byte> b)
                    {
                        // 'a = b' and 'b = a' are illegal until one has already been written
                        a = b = default;
                    }
                }
                """;

            var comp = CreateCompilationWithSpan(source);
            comp.VerifyDiagnostics();
        }

        [Fact]
        public void Local_UsingStatementExpression()
        {
            string source = """
                using System;
                struct S : IDisposable
                {
                    public void Dispose() { }
                }
                ref struct R
                {
                    public ref int F;
                    public R(ref int i) { F = ref i; }
                    public static implicit operator S(R r) => default;
                }
                class Program
                {
                    static void Main()
                    {
                        int i = 0;
                        var x = new R(ref i);
                        using (x switch { R y => (S)y })
                        {
                        }
                    }
                }
                """;
            var comp = CreateCompilation(source, targetFramework: TargetFramework.Net70);
            comp.VerifyDiagnostics();
        }

        [WorkItem(67493, "https://github.com/dotnet/roslyn/issues/67493")]
        [Fact]
        public void Local_SwitchStatementExpression()
        {
            string source = """
                ref struct R1
                {
                    public R2 F;
                    public R1(ref int i) { F = new R2(ref i); }
                }
                ref struct R2
                {
                    ref int _i;
                    public R2(ref int i) { _i = ref i; }
                }
                class Program
                {
                    static R2 F()
                    {
                        int i = 0;
                        var x = new R1(ref i);
                        switch (x switch { { F: R2 y } => y })
                        {
                            case R2 z:
                                return z;
                        }
                    }
                }
                """;
            var comp = CreateCompilation(source, targetFramework: TargetFramework.Net70);
            comp.VerifyDiagnostics(
                // (20,24): error CS8352: Cannot use variable 'z' in this context because it may expose referenced variables outside of their declaration scope
                //                 return z;
                Diagnostic(ErrorCode.ERR_EscapeVariable, "z").WithArguments("z").WithLocation(20, 24));
        }

        [WorkItem(67493, "https://github.com/dotnet/roslyn/issues/67493")]
        [Fact]
        public void Local_ForEachExpression()
        {
            string source = """
                ref struct R
                {
                    public ref int F;
                    public R(ref int i) { F = ref i; }
                }
                ref struct Enumerable
                {
                    public ref int F;
                    public Enumerable(ref int i) { F = ref i; }
                    public Enumerator GetEnumerator() => new Enumerator(ref F);
                }
                ref struct Enumerator
                {
                    public ref int F;
                    public Enumerator(ref int i) { F = ref i; }
                    public R Current => new R(ref F);
                    public bool MoveNext() => false;
                }
                class Program
                {
                    static R F()
                    {
                        foreach (var y in 1 switch { int x => new Enumerable(ref x) })
                        {
                            return y;
                        }
                        return default;
                    }
                }
                """;
            var comp = CreateCompilation(source, targetFramework: TargetFramework.Net70);
            comp.VerifyDiagnostics(
                // (25,20): error CS8352: Cannot use variable 'y' in this context because it may expose referenced variables outside of their declaration scope
                //             return y;
                Diagnostic(ErrorCode.ERR_EscapeVariable, "y").WithArguments("y").WithLocation(25, 20));
        }

        [Theory, CombinatorialData, WorkItem("https://github.com/dotnet/roslyn/issues/65353")]
        public void Local_NestedLambda([CombinatorialRange(0, 3)] int nesting)
        {
            var source = $$"""
                {{new string('{', nesting)}}
                    int x = 1;
                    F(() =>
                    {
                        int y = 2;
                        ref int r = ref y;
                        r = ref x;
                    });
                {{new string('}', nesting)}}

                static void F(System.Action a) { }
                """;
            CreateCompilation(source).VerifyDiagnostics();
        }

        [Theory, CombinatorialData, WorkItem("https://github.com/dotnet/roslyn/issues/65353")]
        public void Local_NestedLocalFunction([CombinatorialRange(0, 3)] int nesting)
        {
            var source = $$"""
                {{new string('{', nesting)}}
                    int x = 1;
                    F();
                    void F()
                    {
                        int y = 2;
                        ref int r = ref y;
                        r = ref x;
                    }
                {{new string('}', nesting)}}
                """;
            CreateCompilation(source).VerifyDiagnostics();
        }

        [Theory, CombinatorialData, WorkItem("https://github.com/dotnet/roslyn/issues/65353")]
        public void Local_NestedLocalFunction_Parameter([CombinatorialRange(0, 3)] int nesting)
        {
            var source = $$"""
                {{new string('{', nesting)}}
                    int x = 1;
                    F(ref x);
                    void F(ref int z)
                    {
                        z = ref x;
                    }
                {{new string('}', nesting)}}
                """;
            CreateCompilation(source).VerifyDiagnostics(
                // (6,9): error CS8374: Cannot ref-assign 'x' to 'z' because 'x' has a narrower escape scope than 'z'.
                //         z = ref x;
                Diagnostic(ErrorCode.ERR_RefAssignNarrower, "z = ref x").WithArguments("z", "x").WithLocation(6, 9));
        }

        [ConditionalFact(typeof(CoreClrOnly))]
        public void ParameterEscape()
        {
            var source = """
                using System;
                ref struct R
                {
                    public R(Span<int> s) { }
                    public void F(ReadOnlySpan<int> s) { }
                }
                class Program
                {
                    static void M(ReadOnlySpan<int> s)
                    {
                        R r = new R(stackalloc int[2]);
                        while (true)
                        {
                            r.F(s);
                            r.F(s.Slice(0, 1));
                        }
                    }
                }
                """;
            var comp = CreateCompilation(source, targetFramework: TargetFramework.Net70);
            comp.VerifyDiagnostics();
        }

        [Fact, WorkItem("https://github.com/dotnet/roslyn/issues/71773")]
        public void UserDefinedCast_RefStruct_Explicit()
        {
            var source = """
                class C
                {
                    S M1()
                    {
                        S s;
                        s = (S)100; // 1
                        return s;
                    }

                    S M2()
                    {
                        return (S)200; // 2
                    }

                    S M3(in int x)
                    {
                        S s;
                        s = (S)x; // 3
                        return s;
                    }

                    S M4(in int x)
                    {
                        return (S)x;
                    }

                    S M4s(scoped in int x)
                    {
                        return (S)x; // 4
                    }

                    S M5(in int x)
                    {
                        S s = (S)x;
                        return s;
                    }

                    S M5s(scoped in int x)
                    {
                        S s = (S)x;
                        return s; // 5
                    }

                    S M6()
                    {
                        S s = (S)300;
                        return s; // 6
                    }

                    void M7(in int x)
                    {
                        scoped S s;
                        s = (S)x;
                        s = (S)100;
                    }
                }

                ref struct S
                {
                    public static explicit operator S(in int x) => throw null;
                }
                """;
            CreateCompilation(source).VerifyDiagnostics(
                // (6,13): error CS8347: Cannot use a result of 'S.explicit operator S(in int)' in this context because it may expose variables referenced by parameter 'x' outside of their declaration scope
                //         s = (S)100; // 1
                Diagnostic(ErrorCode.ERR_EscapeCall, "(S)100").WithArguments("S.explicit operator S(in int)", "x").WithLocation(6, 13),
                // (6,16): error CS8156: An expression cannot be used in this context because it may not be passed or returned by reference
                //         s = (S)100; // 1
                Diagnostic(ErrorCode.ERR_RefReturnLvalueExpected, "100").WithLocation(6, 16),
                // (12,16): error CS8347: Cannot use a result of 'S.explicit operator S(in int)' in this context because it may expose variables referenced by parameter 'x' outside of their declaration scope
                //         return (S)200; // 2
                Diagnostic(ErrorCode.ERR_EscapeCall, "(S)200").WithArguments("S.explicit operator S(in int)", "x").WithLocation(12, 16),
                // (12,19): error CS8156: An expression cannot be used in this context because it may not be passed or returned by reference
                //         return (S)200; // 2
                Diagnostic(ErrorCode.ERR_RefReturnLvalueExpected, "200").WithLocation(12, 19),
                // (18,13): error CS8347: Cannot use a result of 'S.explicit operator S(in int)' in this context because it may expose variables referenced by parameter 'x' outside of their declaration scope
                //         s = (S)x; // 3
                Diagnostic(ErrorCode.ERR_EscapeCall, "(S)x").WithArguments("S.explicit operator S(in int)", "x").WithLocation(18, 13),
                // (18,16): error CS9077: Cannot return a parameter by reference 'x' through a ref parameter; it can only be returned in a return statement
                //         s = (S)x; // 3
                Diagnostic(ErrorCode.ERR_RefReturnOnlyParameter, "x").WithArguments("x").WithLocation(18, 16),
                // (29,16): error CS8347: Cannot use a result of 'S.explicit operator S(in int)' in this context because it may expose variables referenced by parameter 'x' outside of their declaration scope
                //         return (S)x; // 4
                Diagnostic(ErrorCode.ERR_EscapeCall, "(S)x").WithArguments("S.explicit operator S(in int)", "x").WithLocation(29, 16),
                // (29,19): error CS9075: Cannot return a parameter by reference 'x' because it is scoped to the current method
                //         return (S)x; // 4
                Diagnostic(ErrorCode.ERR_RefReturnScopedParameter, "x").WithArguments("x").WithLocation(29, 19),
                // (41,16): error CS8352: Cannot use variable 's' in this context because it may expose referenced variables outside of their declaration scope
                //         return s; // 5
                Diagnostic(ErrorCode.ERR_EscapeVariable, "s").WithArguments("s").WithLocation(41, 16),
                // (47,16): error CS8352: Cannot use variable 's' in this context because it may expose referenced variables outside of their declaration scope
                //         return s; // 6
                Diagnostic(ErrorCode.ERR_EscapeVariable, "s").WithArguments("s").WithLocation(47, 16));
        }

        [Fact, WorkItem("https://github.com/dotnet/roslyn/issues/71773")]
        public void UserDefinedCast_RefStruct_Implicit()
        {
            var source = """
                class C
                {
                    S M1()
                    {
                        S s;
                        s = 100; // 1
                        return s;
                    }

                    S M2()
                    {
                        return 200; // 2
                    }

                    S M3(in int x)
                    {
                        S s;
                        s = x; // 3
                        return s;
                    }

                    S M4(in int x)
                    {
                        return x;
                    }

                    S M4s(scoped in int x)
                    {
                        return x; // 4
                    }

                    S M5(in int x)
                    {
                        S s = x;
                        return s;
                    }

                    S M5s(scoped in int x)
                    {
                        S s = x;
                        return s; // 5
                    }

                    S M6()
                    {
                        S s = 300;
                        return s; // 6
                    }
                
                    void M7(in int x)
                    {
                        scoped S s;
                        s = x;
                        s = 100;
                    }
                }

                ref struct S
                {
                    public static implicit operator S(in int x) => throw null;
                }
                """;
            CreateCompilation(source).VerifyDiagnostics(
                // (6,13): error CS8156: An expression cannot be used in this context because it may not be passed or returned by reference
                //         s = 100; // 1
                Diagnostic(ErrorCode.ERR_RefReturnLvalueExpected, "100").WithLocation(6, 13),
                // (6,13): error CS8347: Cannot use a result of 'S.implicit operator S(in int)' in this context because it may expose variables referenced by parameter 'x' outside of their declaration scope
                //         s = 100; // 1
                Diagnostic(ErrorCode.ERR_EscapeCall, "100").WithArguments("S.implicit operator S(in int)", "x").WithLocation(6, 13),
                // (12,16): error CS8156: An expression cannot be used in this context because it may not be passed or returned by reference
                //         return 200; // 2
                Diagnostic(ErrorCode.ERR_RefReturnLvalueExpected, "200").WithLocation(12, 16),
                // (12,16): error CS8347: Cannot use a result of 'S.implicit operator S(in int)' in this context because it may expose variables referenced by parameter 'x' outside of their declaration scope
                //         return 200; // 2
                Diagnostic(ErrorCode.ERR_EscapeCall, "200").WithArguments("S.implicit operator S(in int)", "x").WithLocation(12, 16),
                // (18,13): error CS9077: Cannot return a parameter by reference 'x' through a ref parameter; it can only be returned in a return statement
                //         s = x; // 3
                Diagnostic(ErrorCode.ERR_RefReturnOnlyParameter, "x").WithArguments("x").WithLocation(18, 13),
                // (18,13): error CS8347: Cannot use a result of 'S.implicit operator S(in int)' in this context because it may expose variables referenced by parameter 'x' outside of their declaration scope
                //         s = x; // 3
                Diagnostic(ErrorCode.ERR_EscapeCall, "x").WithArguments("S.implicit operator S(in int)", "x").WithLocation(18, 13),
                // (29,16): error CS9075: Cannot return a parameter by reference 'x' because it is scoped to the current method
                //         return x; // 4
                Diagnostic(ErrorCode.ERR_RefReturnScopedParameter, "x").WithArguments("x").WithLocation(29, 16),
                // (29,16): error CS8347: Cannot use a result of 'S.implicit operator S(in int)' in this context because it may expose variables referenced by parameter 'x' outside of their declaration scope
                //         return x; // 4
                Diagnostic(ErrorCode.ERR_EscapeCall, "x").WithArguments("S.implicit operator S(in int)", "x").WithLocation(29, 16),
                // (41,16): error CS8352: Cannot use variable 's' in this context because it may expose referenced variables outside of their declaration scope
                //         return s; // 5
                Diagnostic(ErrorCode.ERR_EscapeVariable, "s").WithArguments("s").WithLocation(41, 16),
                // (47,16): error CS8352: Cannot use variable 's' in this context because it may expose referenced variables outside of their declaration scope
                //         return s; // 6
                Diagnostic(ErrorCode.ERR_EscapeVariable, "s").WithArguments("s").WithLocation(47, 16));
        }

        [Fact, WorkItem("https://github.com/dotnet/roslyn/issues/71773")]
        public void UserDefinedCast_RefStructArgument()
        {
            var source = """
                class C
                {
                    S2 M1()
                    {
                        int x = 1;
                        S1 s1 = (S1)x;
                        return (S2)s1; // 1
                    }
                }

                ref struct S1
                {
                    public static implicit operator S1(in int x) => throw null;
                }

                ref struct S2
                {
                    public static implicit operator S2(S1 s1) => throw null;
                }
                """;
            CreateCompilation(source).VerifyDiagnostics(
                // (7,16): error CS8347: Cannot use a result of 'S2.implicit operator S2(S1)' in this context because it may expose variables referenced by parameter 's1' outside of their declaration scope
                //         return (S2)s1; // 1
                Diagnostic(ErrorCode.ERR_EscapeCall, "(S2)s1").WithArguments("S2.implicit operator S2(S1)", "s1").WithLocation(7, 16),
                // (7,20): error CS8352: Cannot use variable 's1' in this context because it may expose referenced variables outside of their declaration scope
                //         return (S2)s1; // 1
                Diagnostic(ErrorCode.ERR_EscapeVariable, "s1").WithArguments("s1").WithLocation(7, 20));
        }

        [Fact, WorkItem("https://github.com/dotnet/roslyn/issues/71773")]
        public void UserDefinedCast_RefStructArgument_ScopedIn()
        {
            var source = """
                class C
                {
                    S2 M1()
                    {
                        int x = 1;
                        S1 s1 = (S1)x;
                        return (S2)s1;
                    }
                }

                ref struct S1
                {
                    public static implicit operator S1(scoped in int x) => throw null;
                }

                ref struct S2
                {
                    public static implicit operator S2(S1 s1) => throw null;
                }
                """;
            CreateCompilation(source).VerifyDiagnostics();
        }

        [Fact, WorkItem("https://github.com/dotnet/roslyn/issues/71773")]
        public void UserDefinedCast_RegularStruct()
        {
            var source = """
                S s;
                s = (S)100;

                struct S
                {
                    public static explicit operator S(in int x) => throw null;
                }
                """;
            CreateCompilation(source).VerifyDiagnostics();
        }

        [Fact, WorkItem("https://github.com/dotnet/roslyn/issues/71773")]
        public void UserDefinedCast_StandardImplicitConversion_Input()
        {
            var source = """
                class C
                {
                    S M1()
                    {
                        S s;
                        s = 100; // 1
                        return s;
                    }

                    S M2()
                    {
                        return 200; // 2
                    }

                    S M3(in int x)
                    {
                        S s;
                        s = x; // 3
                        return s;
                    }

                    S M4(in int x)
                    {
                        return x; // 4
                    }

                    S M4s(scoped in int x)
                    {
                        return x; // 5
                    }

                    S M5(in int x)
                    {
                        S s = x;
                        return s; // 6
                    }

                    S M5s(scoped in int x)
                    {
                        S s = x;
                        return s; // 7
                    }

                    S M6()
                    {
                        S s = 300;
                        return s; // 8
                    }
                }

                ref struct S
                {
                    public static implicit operator S(in int? x) => throw null;
                }
                """;
            CreateCompilation(source).VerifyDiagnostics(
                // (6,13): error CS8156: An expression cannot be used in this context because it may not be passed or returned by reference
                //         s = 100; // 1
                Diagnostic(ErrorCode.ERR_RefReturnLvalueExpected, "100").WithLocation(6, 13),
                // (6,13): error CS8347: Cannot use a result of 'S.implicit operator S(in int?)' in this context because it may expose variables referenced by parameter 'x' outside of their declaration scope
                //         s = 100; // 1
                Diagnostic(ErrorCode.ERR_EscapeCall, "100").WithArguments("S.implicit operator S(in int?)", "x").WithLocation(6, 13),
                // (12,16): error CS8156: An expression cannot be used in this context because it may not be passed or returned by reference
                //         return 200; // 2
                Diagnostic(ErrorCode.ERR_RefReturnLvalueExpected, "200").WithLocation(12, 16),
                // (12,16): error CS8347: Cannot use a result of 'S.implicit operator S(in int?)' in this context because it may expose variables referenced by parameter 'x' outside of their declaration scope
                //         return 200; // 2
                Diagnostic(ErrorCode.ERR_EscapeCall, "200").WithArguments("S.implicit operator S(in int?)", "x").WithLocation(12, 16),
                // (18,13): error CS8156: An expression cannot be used in this context because it may not be passed or returned by reference
                //         s = x; // 3
                Diagnostic(ErrorCode.ERR_RefReturnLvalueExpected, "x").WithLocation(18, 13),
                // (18,13): error CS8347: Cannot use a result of 'S.implicit operator S(in int?)' in this context because it may expose variables referenced by parameter 'x' outside of their declaration scope
                //         s = x; // 3
                Diagnostic(ErrorCode.ERR_EscapeCall, "x").WithArguments("S.implicit operator S(in int?)", "x").WithLocation(18, 13),
                // (24,16): error CS8156: An expression cannot be used in this context because it may not be passed or returned by reference
                //         return x; // 4
                Diagnostic(ErrorCode.ERR_RefReturnLvalueExpected, "x").WithLocation(24, 16),
                // (24,16): error CS8347: Cannot use a result of 'S.implicit operator S(in int?)' in this context because it may expose variables referenced by parameter 'x' outside of their declaration scope
                //         return x; // 4
                Diagnostic(ErrorCode.ERR_EscapeCall, "x").WithArguments("S.implicit operator S(in int?)", "x").WithLocation(24, 16),
                // (29,16): error CS8156: An expression cannot be used in this context because it may not be passed or returned by reference
                //         return x; // 5
                Diagnostic(ErrorCode.ERR_RefReturnLvalueExpected, "x").WithLocation(29, 16),
                // (29,16): error CS8347: Cannot use a result of 'S.implicit operator S(in int?)' in this context because it may expose variables referenced by parameter 'x' outside of their declaration scope
                //         return x; // 5
                Diagnostic(ErrorCode.ERR_EscapeCall, "x").WithArguments("S.implicit operator S(in int?)", "x").WithLocation(29, 16),
                // (35,16): error CS8352: Cannot use variable 's' in this context because it may expose referenced variables outside of their declaration scope
                //         return s; // 6
                Diagnostic(ErrorCode.ERR_EscapeVariable, "s").WithArguments("s").WithLocation(35, 16),
                // (41,16): error CS8352: Cannot use variable 's' in this context because it may expose referenced variables outside of their declaration scope
                //         return s; // 7
                Diagnostic(ErrorCode.ERR_EscapeVariable, "s").WithArguments("s").WithLocation(41, 16),
                // (47,16): error CS8352: Cannot use variable 's' in this context because it may expose referenced variables outside of their declaration scope
                //         return s; // 8
                Diagnostic(ErrorCode.ERR_EscapeVariable, "s").WithArguments("s").WithLocation(47, 16));
        }

        [Fact, WorkItem("https://github.com/dotnet/roslyn/issues/71773")]
        public void UserDefinedCast_StandardImplicitConversion_Output()
        {
            var source = """
                object o;
                o = (S)100;

                struct S
                {
                    public static explicit operator S(in int x) => throw null;
                }
                """;
            CreateCompilation(source).VerifyDiagnostics();
        }

        [Fact, WorkItem("https://github.com/dotnet/roslyn/issues/71773")]
        public void UserDefinedCast_StandardImplicitConversion_Both()
        {
            var source = """
                object o;
                int x = 100;
                o = (S)x;

                struct S
                {
                    public static explicit operator S(in int? x) => throw null;
                }
                """;
            CreateCompilation(source).VerifyDiagnostics();
        }

        [Fact, WorkItem("https://github.com/dotnet/roslyn/issues/71773")]
        public void UserDefinedCast_Call()
        {
            var source = """
                class C
                {
                    S M1(int x)
                    {
                        return M2(x);
                    }

                    S M2(S s) => s;
                }

                ref struct S
                {
                    public static implicit operator S(in int x) => throw null;
                }
                """;
            CreateCompilation(source).VerifyDiagnostics(
                // (5,16): error CS8347: Cannot use a result of 'C.M2(S)' in this context because it may expose variables referenced by parameter 's' outside of their declaration scope
                //         return M2(x);
                Diagnostic(ErrorCode.ERR_EscapeCall, "M2(x)").WithArguments("C.M2(S)", "s").WithLocation(5, 16),
                // (5,19): error CS8166: Cannot return a parameter by reference 'x' because it is not a ref parameter
                //         return M2(x);
                Diagnostic(ErrorCode.ERR_RefReturnParameter, "x").WithArguments("x").WithLocation(5, 19),
                // (5,19): error CS8347: Cannot use a result of 'S.implicit operator S(in int)' in this context because it may expose variables referenced by parameter 'x' outside of their declaration scope
                //         return M2(x);
                Diagnostic(ErrorCode.ERR_EscapeCall, "x").WithArguments("S.implicit operator S(in int)", "x").WithLocation(5, 19));
        }

        [Fact, WorkItem("https://github.com/dotnet/roslyn/issues/71773")]
        public void UserDefinedCast_RefReturn_01()
        {
            var source = """
                class C
                {
                    static ref readonly int M1(int x)
                    {
                        return ref M2(x);
                    }

                    static ref readonly int M2(in S s) => throw null;
                }

                struct S
                {
                    public static implicit operator S(in int x) => throw null;
                }
                """;
            CreateCompilation(source).VerifyDiagnostics(
                // (5,20): error CS8347: Cannot use a result of 'C.M2(in S)' in this context because it may expose variables referenced by parameter 's' outside of their declaration scope
                //         return ref M2(x);
                Diagnostic(ErrorCode.ERR_EscapeCall, "M2(x)").WithArguments("C.M2(in S)", "s").WithLocation(5, 20),
                // (5,23): error CS8156: An expression cannot be used in this context because it may not be passed or returned by reference
                //         return ref M2(x);
                Diagnostic(ErrorCode.ERR_RefReturnLvalueExpected, "x").WithLocation(5, 23));
        }

        [Fact, WorkItem("https://github.com/dotnet/roslyn/issues/71773")]
        public void UserDefinedCast_RefReturn_02()
        {
            var source = """
                class C
                {
                    static ref readonly int M1(int x)
                    {
                        return ref M2(x);
                    }

                    static ref readonly int M2(in S s) => throw null;
                }

                struct S
                {
                    public static implicit operator ref S(in int x) => throw null;
                }
                """;
            CreateCompilation(source).VerifyDiagnostics(
                // (5,20): error CS8347: Cannot use a result of 'C.M2(in S)' in this context because it may expose variables referenced by parameter 's' outside of their declaration scope
                //         return ref M2(x);
                Diagnostic(ErrorCode.ERR_EscapeCall, "M2(x)").WithArguments("C.M2(in S)", "s").WithLocation(5, 20),
                // (5,23): error CS8156: An expression cannot be used in this context because it may not be passed or returned by reference
                //         return ref M2(x);
                Diagnostic(ErrorCode.ERR_RefReturnLvalueExpected, "x").WithLocation(5, 23),
                // (13,37): error CS1073: Unexpected token 'ref'
                //     public static implicit operator ref S(in int x) => throw null;
                Diagnostic(ErrorCode.ERR_UnexpectedToken, "ref").WithArguments("ref").WithLocation(13, 37));
        }

        [Fact, WorkItem("https://github.com/dotnet/roslyn/issues/71773")]
        public void UserDefinedCast_RefReturn_IL()
        {
            // public struct S
            // {
            //     public static implicit operator ref readonly S(in int x) => throw null;
            // }
            var ilSource = """
                .class public sequential ansi sealed beforefieldinit S extends System.ValueType
                {
                    .pack 0
                    .size 1

                    .method public hidebysig specialname static valuetype S& modreq(System.Runtime.InteropServices.InAttribute) op_Implicit (
                            [in] int32& x
                        ) cil managed 
                    {
                        .param [1]
                            .custom instance void System.Runtime.CompilerServices.IsReadOnlyAttribute::.ctor() = (
                                01 00 00 00
                            )

                        .maxstack 1
                        .locals init (
                            [0] valuetype S
                        )

                        ldnull
                        throw
                    }
                }

                .class public auto ansi sealed beforefieldinit System.Runtime.InteropServices.InAttribute extends System.Object
                {
                    .method public hidebysig specialname rtspecialname instance void .ctor() cil managed
                    {
                        .maxstack 8
                        ret
                    }
                }

                .class public auto ansi sealed beforefieldinit System.Runtime.CompilerServices.IsReadOnlyAttribute extends System.Object
                {
                    .method public hidebysig specialname rtspecialname instance void .ctor() cil managed
                    {
                        .maxstack 8
                        ret
                    }
                }
                """;

            var source = """
                class C
                {
                    static ref readonly int M1(int x)
                    {
                        return ref M2(x);
                    }

                    static ref readonly int M2(in S s) => throw null;
                }
                """;
            CreateCompilationWithIL(source, ilSource).VerifyDiagnostics(
                // (5,20): error CS8347: Cannot use a result of 'C.M2(in S)' in this context because it may expose variables referenced by parameter 's' outside of their declaration scope
                //         return ref M2(x);
                Diagnostic(ErrorCode.ERR_EscapeCall, "M2(x)").WithArguments("C.M2(in S)", "s").WithLocation(5, 20),
                // (5,23): error CS0570: 'S.implicit operator S(in int)' is not supported by the language
                //         return ref M2(x);
                Diagnostic(ErrorCode.ERR_BindToBogus, "x").WithArguments("S.implicit operator S(in int)").WithLocation(5, 23),
                // (5,23): error CS8156: An expression cannot be used in this context because it may not be passed or returned by reference
                //         return ref M2(x);
                Diagnostic(ErrorCode.ERR_RefReturnLvalueExpected, "x").WithLocation(5, 23));
        }

        [Fact, WorkItem("https://github.com/dotnet/roslyn/issues/71773")]
        public void UserDefinedBinaryOperator_RefStruct()
        {
            var source = """
                class C
                {
                    S M1()
                    {
                        S s;
                        s = 100 + default(S); // 1
                        return s;
                    }

                    S M2()
                    {
                        return 200 + default(S); // 2
                    }

                    S M3(in int x)
                    {
                        S s;
                        s = x + default(S); // 3
                        return s;
                    }

                    S M4(in int x)
                    {
                        return x + default(S);
                    }

                    S M4s(scoped in int x)
                    {
                        return x + default(S); // 4
                    }

                    S M5(in int x)
                    {
                        S s = x + default(S);
                        return s;
                    }

                    S M5s(scoped in int x)
                    {
                        S s = x + default(S);
                        return s; // 5
                    }

                    S M6()
                    {
                        S s = 300 + default(S);
                        return s; // 6
                    }

                    void M7(in int x)
                    {
                        scoped S s;
                        s = x + default(S);
                        s = 100 + default(S);
                    }
                }

                ref struct S
                {
                    public static S operator+(in int x, S y) => throw null;
                }
                """;
            CreateCompilation(source).VerifyDiagnostics(
                // (6,13): error CS8156: An expression cannot be used in this context because it may not be passed or returned by reference
                //         s = 100 + default(S); // 1
                Diagnostic(ErrorCode.ERR_RefReturnLvalueExpected, "100").WithLocation(6, 13),
                // (6,13): error CS8347: Cannot use a result of 'S.operator +(in int, S)' in this context because it may expose variables referenced by parameter 'x' outside of their declaration scope
                //         s = 100 + default(S); // 1
                Diagnostic(ErrorCode.ERR_EscapeCall, "100 + default(S)").WithArguments("S.operator +(in int, S)", "x").WithLocation(6, 13),
                // (12,16): error CS8156: An expression cannot be used in this context because it may not be passed or returned by reference
                //         return 200 + default(S); // 2
                Diagnostic(ErrorCode.ERR_RefReturnLvalueExpected, "200").WithLocation(12, 16),
                // (12,16): error CS8347: Cannot use a result of 'S.operator +(in int, S)' in this context because it may expose variables referenced by parameter 'x' outside of their declaration scope
                //         return 200 + default(S); // 2
                Diagnostic(ErrorCode.ERR_EscapeCall, "200 + default(S)").WithArguments("S.operator +(in int, S)", "x").WithLocation(12, 16),
                // (18,13): error CS9077: Cannot return a parameter by reference 'x' through a ref parameter; it can only be returned in a return statement
                //         s = x + default(S); // 3
                Diagnostic(ErrorCode.ERR_RefReturnOnlyParameter, "x").WithArguments("x").WithLocation(18, 13),
                // (18,13): error CS8347: Cannot use a result of 'S.operator +(in int, S)' in this context because it may expose variables referenced by parameter 'x' outside of their declaration scope
                //         s = x + default(S); // 3
                Diagnostic(ErrorCode.ERR_EscapeCall, "x + default(S)").WithArguments("S.operator +(in int, S)", "x").WithLocation(18, 13),
                // (29,16): error CS9075: Cannot return a parameter by reference 'x' because it is scoped to the current method
                //         return x + default(S); // 4
                Diagnostic(ErrorCode.ERR_RefReturnScopedParameter, "x").WithArguments("x").WithLocation(29, 16),
                // (29,16): error CS8347: Cannot use a result of 'S.operator +(in int, S)' in this context because it may expose variables referenced by parameter 'x' outside of their declaration scope
                //         return x + default(S); // 4
                Diagnostic(ErrorCode.ERR_EscapeCall, "x + default(S)").WithArguments("S.operator +(in int, S)", "x").WithLocation(29, 16),
                // (41,16): error CS8352: Cannot use variable 's' in this context because it may expose referenced variables outside of their declaration scope
                //         return s; // 5
                Diagnostic(ErrorCode.ERR_EscapeVariable, "s").WithArguments("s").WithLocation(41, 16),
                // (47,16): error CS8352: Cannot use variable 's' in this context because it may expose referenced variables outside of their declaration scope
                //         return s; // 6
                Diagnostic(ErrorCode.ERR_EscapeVariable, "s").WithArguments("s").WithLocation(47, 16));
        }

        [Fact, WorkItem("https://github.com/dotnet/roslyn/issues/71773")]
        public void UserDefinedBinaryOperator_RefStruct_Nested()
        {
            var source = """
                class C
                {
                    S M()
                    {
                        S s;
                        s = default(S) + 100 + 200;
                        return s;
                    }
                }

                ref struct S
                {
                    public static S operator+(S y, in int x) => throw null;
                }
                """;
            CreateCompilation(source).VerifyDiagnostics(
                // (6,13): error CS8347: Cannot use a result of 'S.operator +(S, in int)' in this context because it may expose variables referenced by parameter 'x' outside of their declaration scope
                //         s = default(S) + 100 + 200;
                Diagnostic(ErrorCode.ERR_EscapeCall, "default(S) + 100").WithArguments("S.operator +(S, in int)", "x").WithLocation(6, 13),
                // (6,13): error CS8347: Cannot use a result of 'S.operator +(S, in int)' in this context because it may expose variables referenced by parameter 'y' outside of their declaration scope
                //         s = default(S) + 100 + 200;
                Diagnostic(ErrorCode.ERR_EscapeCall, "default(S) + 100 + 200").WithArguments("S.operator +(S, in int)", "y").WithLocation(6, 13),
                // (6,26): error CS8156: An expression cannot be used in this context because it may not be passed or returned by reference
                //         s = default(S) + 100 + 200;
                Diagnostic(ErrorCode.ERR_RefReturnLvalueExpected, "100").WithLocation(6, 26));
        }

        [Fact, WorkItem("https://github.com/dotnet/roslyn/issues/71773")]
        public void UserDefinedBinaryOperator_RefStruct_Scoped_Left()
        {
            var source = """
                ref struct R
                {
                    private ref readonly int _i;
                    public R(in int i) { _i = ref i; }
                    public static R operator +(scoped R x, R y) => default;
                }
                class Program
                {
                    static R F()
                    {
                        return new R(1) + new R(2);
                    }
                }
                """;
            CreateCompilation(source, targetFramework: TargetFramework.Net70).VerifyDiagnostics(
                // (11,16): error CS8347: Cannot use a result of 'R.operator +(scoped R, R)' in this context because it may expose variables referenced by parameter 'y' outside of their declaration scope
                //         return new R(1) + new R(2);
                Diagnostic(ErrorCode.ERR_EscapeCall, "new R(1) + new R(2)").WithArguments("R.operator +(scoped R, R)", "y").WithLocation(11, 16),
                // (11,27): error CS8347: Cannot use a result of 'R.R(in int)' in this context because it may expose variables referenced by parameter 'i' outside of their declaration scope
                //         return new R(1) + new R(2);
                Diagnostic(ErrorCode.ERR_EscapeCall, "new R(2)").WithArguments("R.R(in int)", "i").WithLocation(11, 27),
                // (11,33): error CS8156: An expression cannot be used in this context because it may not be passed or returned by reference
                //         return new R(1) + new R(2);
                Diagnostic(ErrorCode.ERR_RefReturnLvalueExpected, "2").WithLocation(11, 33));
        }

        [Fact, WorkItem("https://github.com/dotnet/roslyn/issues/71773")]
        public void UserDefinedBinaryOperator_RefStruct_Scoped_Right()
        {
            var source = """
                ref struct R
                {
                    private ref readonly int _i;
                    public R(in int i) { _i = ref i; }
                    public static R operator +(R x, scoped R y) => default;
                }
                class Program
                {
                    static R F()
                    {
                        return new R(1) + new R(2);
                    }
                }
                """;
            CreateCompilation(source, targetFramework: TargetFramework.Net70).VerifyDiagnostics(
                // (11,16): error CS8347: Cannot use a result of 'R.R(in int)' in this context because it may expose variables referenced by parameter 'i' outside of their declaration scope
                //         return new R(1) + new R(2);
                Diagnostic(ErrorCode.ERR_EscapeCall, "new R(1)").WithArguments("R.R(in int)", "i").WithLocation(11, 16),
                // (11,16): error CS8347: Cannot use a result of 'R.operator +(R, scoped R)' in this context because it may expose variables referenced by parameter 'x' outside of their declaration scope
                //         return new R(1) + new R(2);
                Diagnostic(ErrorCode.ERR_EscapeCall, "new R(1) + new R(2)").WithArguments("R.operator +(R, scoped R)", "x").WithLocation(11, 16),
                // (11,22): error CS8156: An expression cannot be used in this context because it may not be passed or returned by reference
                //         return new R(1) + new R(2);
                Diagnostic(ErrorCode.ERR_RefReturnLvalueExpected, "1").WithLocation(11, 22));
        }

        [Fact, WorkItem("https://github.com/dotnet/roslyn/issues/71773")]
        public void UserDefinedBinaryOperator_RefStruct_Scoped_Both()
        {
            var source = """
                ref struct R
                {
                    private ref readonly int _i;
                    public R(in int i) { _i = ref i; }
                    public static R operator +(scoped R x, scoped R y) => default;
                }
                class Program
                {
                    static R F()
                    {
                        return new R(1) + new R(2);
                    }
                }
                """;
            CreateCompilation(source, targetFramework: TargetFramework.Net70).VerifyDiagnostics();
        }

        [Fact, WorkItem("https://github.com/dotnet/roslyn/issues/71773")]
        public void UserDefinedBinaryOperator_RefStruct_Scoped_None()
        {
            var source = """
                ref struct R
                {
                    private ref readonly int _i;
                    public R(in int i) { _i = ref i; }
                    public static R operator +(R x, R y) => default;
                }
                class Program
                {
                    static R F()
                    {
                        return new R(1) + new R(2);
                    }
                }
                """;
            CreateCompilation(source, targetFramework: TargetFramework.Net70).VerifyDiagnostics(
                // (11,16): error CS8347: Cannot use a result of 'R.R(in int)' in this context because it may expose variables referenced by parameter 'i' outside of their declaration scope
                //         return new R(1) + new R(2);
                Diagnostic(ErrorCode.ERR_EscapeCall, "new R(1)").WithArguments("R.R(in int)", "i").WithLocation(11, 16),
                // (11,16): error CS8347: Cannot use a result of 'R.operator +(R, R)' in this context because it may expose variables referenced by parameter 'x' outside of their declaration scope
                //         return new R(1) + new R(2);
                Diagnostic(ErrorCode.ERR_EscapeCall, "new R(1) + new R(2)").WithArguments("R.operator +(R, R)", "x").WithLocation(11, 16),
                // (11,22): error CS8156: An expression cannot be used in this context because it may not be passed or returned by reference
                //         return new R(1) + new R(2);
                Diagnostic(ErrorCode.ERR_RefReturnLvalueExpected, "1").WithLocation(11, 22));
        }

        [Fact, WorkItem("https://github.com/dotnet/roslyn/issues/71773")]
        public void UserDefinedBinaryOperator_RefStruct_Compound()
        {
            var source = """
                public ref struct C
                {
                    public static C operator +(C left, C right) => right;
                    public static C X(C left, C right) => right;
                    public C M(C c, scoped C c1)
                    {
                        c += c1;
                        c = c + c1;
                        c = X(c, c1);
                        return c;
                    }
                }
                """;
            CreateCompilation(source).VerifyDiagnostics(
                // (7,9): error CS8347: Cannot use a result of 'C.operator +(C, C)' in this context because it may expose variables referenced by parameter 'right' outside of their declaration scope
                //         c += c1;
                Diagnostic(ErrorCode.ERR_EscapeCall, "c += c1").WithArguments("C.operator +(C, C)", "right").WithLocation(7, 9),
                // (7,14): error CS8352: Cannot use variable 'scoped C c1' in this context because it may expose referenced variables outside of their declaration scope
                //         c += c1;
                Diagnostic(ErrorCode.ERR_EscapeVariable, "c1").WithArguments("scoped C c1").WithLocation(7, 14),
                // (8,13): error CS8347: Cannot use a result of 'C.operator +(C, C)' in this context because it may expose variables referenced by parameter 'right' outside of their declaration scope
                //         c = c + c1;
                Diagnostic(ErrorCode.ERR_EscapeCall, "c + c1").WithArguments("C.operator +(C, C)", "right").WithLocation(8, 13),
                // (8,17): error CS8352: Cannot use variable 'scoped C c1' in this context because it may expose referenced variables outside of their declaration scope
                //         c = c + c1;
                Diagnostic(ErrorCode.ERR_EscapeVariable, "c1").WithArguments("scoped C c1").WithLocation(8, 17),
                // (9,13): error CS8347: Cannot use a result of 'C.X(C, C)' in this context because it may expose variables referenced by parameter 'right' outside of their declaration scope
                //         c = X(c, c1);
                Diagnostic(ErrorCode.ERR_EscapeCall, "X(c, c1)").WithArguments("C.X(C, C)", "right").WithLocation(9, 13),
                // (9,18): error CS8352: Cannot use variable 'scoped C c1' in this context because it may expose referenced variables outside of their declaration scope
                //         c = X(c, c1);
                Diagnostic(ErrorCode.ERR_EscapeVariable, "c1").WithArguments("scoped C c1").WithLocation(9, 18));
        }

        [Fact, WorkItem("https://github.com/dotnet/roslyn/issues/71773")]
        public void UserDefinedBinaryOperator_RefStruct_Compound_Scoped_Left()
        {
            var source = """
                public ref struct C
                {
                    public static C operator +(scoped C left, C right) => right;
                    public static C X(scoped C left, C right) => right;
                    public C M(C c, scoped C c1)
                    {
                        c += c1;
                        c = c + c1;
                        c = X(c, c1);
                        return c;
                    }
                }
                """;
            CreateCompilation(source, targetFramework: TargetFramework.Net70).VerifyDiagnostics(
                // (7,9): error CS8347: Cannot use a result of 'C.operator +(scoped C, C)' in this context because it may expose variables referenced by parameter 'right' outside of their declaration scope
                //         c += c1;
                Diagnostic(ErrorCode.ERR_EscapeCall, "c += c1").WithArguments("C.operator +(scoped C, C)", "right").WithLocation(7, 9),
                // (7,14): error CS8352: Cannot use variable 'scoped C c1' in this context because it may expose referenced variables outside of their declaration scope
                //         c += c1;
                Diagnostic(ErrorCode.ERR_EscapeVariable, "c1").WithArguments("scoped C c1").WithLocation(7, 14),
                // (8,13): error CS8347: Cannot use a result of 'C.operator +(scoped C, C)' in this context because it may expose variables referenced by parameter 'right' outside of their declaration scope
                //         c = c + c1;
                Diagnostic(ErrorCode.ERR_EscapeCall, "c + c1").WithArguments("C.operator +(scoped C, C)", "right").WithLocation(8, 13),
                // (8,17): error CS8352: Cannot use variable 'scoped C c1' in this context because it may expose referenced variables outside of their declaration scope
                //         c = c + c1;
                Diagnostic(ErrorCode.ERR_EscapeVariable, "c1").WithArguments("scoped C c1").WithLocation(8, 17),
                // (9,13): error CS8347: Cannot use a result of 'C.X(scoped C, C)' in this context because it may expose variables referenced by parameter 'right' outside of their declaration scope
                //         c = X(c, c1);
                Diagnostic(ErrorCode.ERR_EscapeCall, "X(c, c1)").WithArguments("C.X(scoped C, C)", "right").WithLocation(9, 13),
                // (9,18): error CS8352: Cannot use variable 'scoped C c1' in this context because it may expose referenced variables outside of their declaration scope
                //         c = X(c, c1);
                Diagnostic(ErrorCode.ERR_EscapeVariable, "c1").WithArguments("scoped C c1").WithLocation(9, 18));
        }

        [Fact, WorkItem("https://github.com/dotnet/roslyn/issues/71773")]
        public void UserDefinedBinaryOperator_RefStruct_Compound_Scoped_Right()
        {
            var source = """
                public ref struct C
                {
                    public static C operator +(C left, scoped C right) => left;
                    public static C X(C left, scoped C right) => left;
                    public C M(C c, scoped C c1)
                    {
                        c += c1;
                        c = c + c1;
                        c = X(c, c1);
                        return c;
                    }
                }
                """;
            CreateCompilation(source, targetFramework: TargetFramework.Net70).VerifyDiagnostics();
        }

        [Fact, WorkItem("https://github.com/dotnet/roslyn/issues/71773")]
        public void UserDefinedBinaryOperator_RefStruct_Compound_Scoped_Both()
        {
            var source = """
                public ref struct C
                {
                    public static C operator +(scoped C left, scoped C right) => right;
                    public static C X(scoped C left, scoped C right) => right;
                    public C M(C c, scoped C c1)
                    {
                        c += c1;
                        c = c + c1;
                        c = X(c, c1);
                        return c;
                    }
                }
                """;
            CreateCompilation(source, targetFramework: TargetFramework.Net70).VerifyDiagnostics(
                // (3,66): error CS8352: Cannot use variable 'scoped C right' in this context because it may expose referenced variables outside of their declaration scope
                //     public static C operator +(scoped C left, scoped C right) => right;
                Diagnostic(ErrorCode.ERR_EscapeVariable, "right").WithArguments("scoped C right").WithLocation(3, 66),
                // (4,57): error CS8352: Cannot use variable 'scoped C right' in this context because it may expose referenced variables outside of their declaration scope
                //     public static C X(scoped C left, scoped C right) => right;
                Diagnostic(ErrorCode.ERR_EscapeVariable, "right").WithArguments("scoped C right").WithLocation(4, 57));
        }

        [Fact, WorkItem("https://github.com/dotnet/roslyn/issues/71773")]
        public void UserDefinedBinaryOperator_RefStruct_Compound_ScopedTarget()
        {
            var source = """
                public ref struct C
                {
                    public static C operator +(C left, C right) => right;
                    public static C X(C left, C right) => right;
                    public C M(scoped C c, C c1)
                    {
                        c += c1;
                        c = c + c1;
                        c = X(c, c1);
                        return c1;
                    }
                }
                """;
            CreateCompilation(source).VerifyDiagnostics();
        }

        [Fact, WorkItem("https://github.com/dotnet/roslyn/issues/71773")]
        public void UserDefinedBinaryOperator_RefStruct_Compound_Scoped_Left_ScopedTarget()
        {
            var source = """
                public ref struct C
                {
                    public static C operator +(scoped C left, C right) => right;
                    public static C X(scoped C left, C right) => right;
                    public C M(scoped C c, C c1)
                    {
                        c += c1;
                        c = c + c1;
                        c = X(c, c1);
                        return c1;
                    }
                }
                """;
            CreateCompilation(source, targetFramework: TargetFramework.Net70).VerifyDiagnostics();
        }

        [Fact, WorkItem("https://github.com/dotnet/roslyn/issues/71773")]
        public void UserDefinedBinaryOperator_RefStruct_Compound_Scoped_Right_ScopedTarget()
        {
            var source = """
                public ref struct C
                {
                    public static C operator +(C left, scoped C right) => left;
                    public static C X(C left, scoped C right) => left;
                    public C M(scoped C c, C c1)
                    {
                        c += c1;
                        c = c + c1;
                        c = X(c, c1);
                        return c1;
                    }
                }
                """;
            CreateCompilation(source, targetFramework: TargetFramework.Net70).VerifyDiagnostics();
        }

        [Fact, WorkItem("https://github.com/dotnet/roslyn/issues/71773")]
        public void UserDefinedBinaryOperator_RefStruct_Compound_Scoped_Both_ScopedTarget()
        {
            var source = """
                public ref struct C
                {
                    public static C operator +(scoped C left, scoped C right) => throw null;
                    public static C X(scoped C left, scoped C right) => throw null;
                    public C M(scoped C c, C c1)
                    {
                        c += c1;
                        c = c + c1;
                        c = X(c, c1);
                        return c1;
                    }
                }
                """;
            CreateCompilation(source, targetFramework: TargetFramework.Net70).VerifyDiagnostics();
        }

        [Theory]
        [InlineData(LanguageVersion.CSharp10)]
        [InlineData(LanguageVersion.CSharp11)]
        [WorkItem("https://github.com/dotnet/roslyn/issues/63852")]
        public void UserDefinedBinaryOperator_RefStruct_Compound_RegressionTest1(LanguageVersion languageVersion)
        {
            var tree = SyntaxFactory.ParseSyntaxTree("""
                using System;

                public ref struct S1
                {
                    public S1(Span<int> span) { }
                    public static S1 operator +(S1 a, S1 b) => default;

                    static void Test()
                    {
                        S1 stackLocal = new S1(stackalloc int[1]);
                        S1 heapLocal = new S1(default);

                        stackLocal += stackLocal;
                        stackLocal += heapLocal;
                        heapLocal += heapLocal;
                        heapLocal += stackLocal; // 1

                    }
                }
                """, TestOptions.Regular.WithLanguageVersion(languageVersion));
            var comp = CreateCompilationWithSpan(tree, TestOptions.UnsafeDebugDll);
            comp.VerifyEmitDiagnostics(
                // (16,9): error CS8347: Cannot use a result of 'S1.operator +(S1, S1)' in this context because it may expose variables referenced by parameter 'b' outside of their declaration scope
                //         heapLocal += stackLocal; // 1
                Diagnostic(ErrorCode.ERR_EscapeCall, "heapLocal += stackLocal").WithArguments("S1.operator +(S1, S1)", "b").WithLocation(16, 9),
                // (16,22): error CS8352: Cannot use variable 'stackLocal' in this context because it may expose referenced variables outside of their declaration scope
                //         heapLocal += stackLocal; // 1
                Diagnostic(ErrorCode.ERR_EscapeVariable, "stackLocal").WithArguments("stackLocal").WithLocation(16, 22)
                );
        }

        [Fact]
        [WorkItem("https://github.com/dotnet/roslyn/issues/63852")]
        public void UserDefinedBinaryOperator_RefStruct_Compound_RegressionTest2()
        {
            var tree = SyntaxFactory.ParseSyntaxTree("""
                using System;

                public ref struct S1
                {
                    public S1(Span<int> span) { }
                    public static S1 operator +(S1 a, S1 b) => default;

                    static void Test()
                    {
                        S1 stackLocal = new(stackalloc int[1]);
                        S1 heapLocal = new(default);

                        stackLocal += stackLocal;
                        stackLocal += heapLocal;
                        heapLocal += heapLocal;
                        heapLocal += stackLocal; // 1

                    }
                }

                public ref struct S2
                {
                    public S2(Span<int> span) { }
                    public static S2 operator +(S2 a, scoped S2 b) => default;

                    static void Test()
                    {
                        S2 stackLocal = new(stackalloc int[1]);
                        S2 heapLocal = new(default);

                        stackLocal += stackLocal;
                        stackLocal += heapLocal;
                        heapLocal += heapLocal;
                        heapLocal += stackLocal; 
                    }
                }

                public ref struct S3
                {
                    public S3(Span<int> span) { }
                    public static S3 operator +(in S3 a, in S3 b) => default;

                    static void Test()
                    {
                        S3 stackLocal = new(stackalloc int[1]);
                        S3 heapLocal = new(default);

                        stackLocal += stackLocal;
                        stackLocal += heapLocal;
                        heapLocal += heapLocal; // 2
                        heapLocal += stackLocal;  // 3
                    }
                }

                public ref struct S4
                {
                    public S4(Span<int> span) { }
                    public static S4 operator +(scoped in S4 a, scoped in S4 b) => default;

                    static void Test()
                    {
                        S4 stackLocal = new(stackalloc int[1]);
                        S4 heapLocal = new(default);

                        stackLocal += stackLocal;
                        stackLocal += heapLocal;
                        heapLocal += heapLocal;
                        heapLocal += stackLocal; // 4
                    }
                }
                """, TestOptions.Regular.WithLanguageVersion(LanguageVersion.CSharp11));
            var comp = CreateCompilationWithSpan(tree, TestOptions.UnsafeDebugDll);
            comp.VerifyEmitDiagnostics(
                // (16,9): error CS8347: Cannot use a result of 'S1.operator +(S1, S1)' in this context because it may expose variables referenced by parameter 'b' outside of their declaration scope
                //         heapLocal += stackLocal; // 1
                Diagnostic(ErrorCode.ERR_EscapeCall, "heapLocal += stackLocal").WithArguments("S1.operator +(S1, S1)", "b").WithLocation(16, 9),
                // (16,22): error CS8352: Cannot use variable 'stackLocal' in this context because it may expose referenced variables outside of their declaration scope
                //         heapLocal += stackLocal; // 1
                Diagnostic(ErrorCode.ERR_EscapeVariable, "stackLocal").WithArguments("stackLocal").WithLocation(16, 22),
                // (50,9): error CS8168: Cannot return local 'heapLocal' by reference because it is not a ref local
                //         heapLocal += heapLocal; // 2
                Diagnostic(ErrorCode.ERR_RefReturnLocal, "heapLocal").WithArguments("heapLocal").WithLocation(50, 9),
                // (50,9): error CS8347: Cannot use a result of 'S3.operator +(in S3, in S3)' in this context because it may expose variables referenced by parameter 'a' outside of their declaration scope
                //         heapLocal += heapLocal; // 2
                Diagnostic(ErrorCode.ERR_EscapeCall, "heapLocal += heapLocal").WithArguments("S3.operator +(in S3, in S3)", "a").WithLocation(50, 9),
                // (51,9): error CS8168: Cannot return local 'heapLocal' by reference because it is not a ref local
                //         heapLocal += stackLocal;  // 3
                Diagnostic(ErrorCode.ERR_RefReturnLocal, "heapLocal").WithArguments("heapLocal").WithLocation(51, 9),
                // (51,9): error CS8347: Cannot use a result of 'S3.operator +(in S3, in S3)' in this context because it may expose variables referenced by parameter 'a' outside of their declaration scope
                //         heapLocal += stackLocal;  // 3
                Diagnostic(ErrorCode.ERR_EscapeCall, "heapLocal += stackLocal").WithArguments("S3.operator +(in S3, in S3)", "a").WithLocation(51, 9),
                // (68,9): error CS8347: Cannot use a result of 'S4.operator +(scoped in S4, scoped in S4)' in this context because it may expose variables referenced by parameter 'b' outside of their declaration scope
                //         heapLocal += stackLocal; // 4
                Diagnostic(ErrorCode.ERR_EscapeCall, "heapLocal += stackLocal").WithArguments("S4.operator +(scoped in S4, scoped in S4)", "b").WithLocation(68, 9),
                // (68,22): error CS8352: Cannot use variable 'stackLocal' in this context because it may expose referenced variables outside of their declaration scope
                //         heapLocal += stackLocal; // 4
                Diagnostic(ErrorCode.ERR_EscapeVariable, "stackLocal").WithArguments("stackLocal").WithLocation(68, 22)
                );
        }

        [Fact, WorkItem("https://github.com/dotnet/roslyn/issues/71773")]
        public void UserDefinedUnaryOperator_RefStruct()
        {
            var source = """
                class C
                {
                    S M1()
                    {
                        S s;
                        s = +s; // 1
                        return s;
                    }

                    S M2()
                    {
                        return +new S(); // 2
                    }

                    S M3(in S x)
                    {
                        S s;
                        s = +x; // 3
                        return s;
                    }

                    S M4(in S x)
                    {
                        return +x;
                    }

                    S M4s(scoped in S x)
                    {
                        return +x; // 4
                    }

                    S M5(in S x)
                    {
                        S s = +x;
                        return s;
                    }

                    S M5s(scoped in S x)
                    {
                        S s = +x;
                        return s; // 5
                    }

                    S M6()
                    {
                        S s = +new S();
                        return s; // 6
                    }

                    void M7(in S x)
                    {
                        scoped S s;
                        s = +x;
                        s = +new S();
                    }
                }

                ref struct S
                {
                    public static S operator+(in S s) => throw null;
                }
                """;
            CreateCompilation(source).VerifyDiagnostics(
                // (6,13): error CS8347: Cannot use a result of 'S.operator +(in S)' in this context because it may expose variables referenced by parameter 's' outside of their declaration scope
                //         s = +s; // 1
                Diagnostic(ErrorCode.ERR_EscapeCall, "+s").WithArguments("S.operator +(in S)", "s").WithLocation(6, 13),
                // (6,14): error CS8168: Cannot return local 's' by reference because it is not a ref local
                //         s = +s; // 1
                Diagnostic(ErrorCode.ERR_RefReturnLocal, "s").WithArguments("s").WithLocation(6, 14),
                // (12,16): error CS8347: Cannot use a result of 'S.operator +(in S)' in this context because it may expose variables referenced by parameter 's' outside of their declaration scope
                //         return +new S(); // 2
                Diagnostic(ErrorCode.ERR_EscapeCall, "+new S()").WithArguments("S.operator +(in S)", "s").WithLocation(12, 16),
                // (12,17): error CS8156: An expression cannot be used in this context because it may not be passed or returned by reference
                //         return +new S(); // 2
                Diagnostic(ErrorCode.ERR_RefReturnLvalueExpected, "new S()").WithLocation(12, 17),
                // (18,13): error CS8347: Cannot use a result of 'S.operator +(in S)' in this context because it may expose variables referenced by parameter 's' outside of their declaration scope
                //         s = +x; // 3
                Diagnostic(ErrorCode.ERR_EscapeCall, "+x").WithArguments("S.operator +(in S)", "s").WithLocation(18, 13),
                // (18,14): error CS9077: Cannot return a parameter by reference 'x' through a ref parameter; it can only be returned in a return statement
                //         s = +x; // 3
                Diagnostic(ErrorCode.ERR_RefReturnOnlyParameter, "x").WithArguments("x").WithLocation(18, 14),
                // (29,16): error CS8347: Cannot use a result of 'S.operator +(in S)' in this context because it may expose variables referenced by parameter 's' outside of their declaration scope
                //         return +x; // 4
                Diagnostic(ErrorCode.ERR_EscapeCall, "+x").WithArguments("S.operator +(in S)", "s").WithLocation(29, 16),
                // (29,17): error CS9075: Cannot return a parameter by reference 'x' because it is scoped to the current method
                //         return +x; // 4
                Diagnostic(ErrorCode.ERR_RefReturnScopedParameter, "x").WithArguments("x").WithLocation(29, 17),
                // (41,16): error CS8352: Cannot use variable 's' in this context because it may expose referenced variables outside of their declaration scope
                //         return s; // 5
                Diagnostic(ErrorCode.ERR_EscapeVariable, "s").WithArguments("s").WithLocation(41, 16),
                // (47,16): error CS8352: Cannot use variable 's' in this context because it may expose referenced variables outside of their declaration scope
                //         return s; // 6
                Diagnostic(ErrorCode.ERR_EscapeVariable, "s").WithArguments("s").WithLocation(47, 16));
        }

        [Fact, WorkItem("https://github.com/dotnet/roslyn/issues/71773")]
        public void UserDefinedUnaryOperator_RefStruct_Scoped()
        {
            var source = """
                ref struct R
                {
                    private ref readonly int _i;
                    public R(in int i) { _i = ref i; }
                    public static R operator !(scoped R r) => default;
                }
                class Program
                {
                    static R F()
                    {
                        return !new R(0);
                    }
                }
                """;
            CreateCompilation(source, targetFramework: TargetFramework.Net70).VerifyDiagnostics();
        }

        [Fact, WorkItem("https://github.com/dotnet/roslyn/issues/71773")]
        public void UserDefinedLogicalOperator_RefStruct()
        {
            var source = """
                class C
                {
                    S M1(S s1, S s2)
                    {
                        S s = s1 && s2;
                        return s; // 1
                    }

                    S M2(S s1, S s2)
                    {
                        return s1 && s2; // 2
                    }

                    S M3(in S s1, in S s2)
                    {
                        S s = s1 && s2;
                        return s;
                    }

                    S M4(scoped in S s1, in S s2)
                    {
                        S s = s1 && s2;
                        return s; // 3
                    }

                    S M5(in S s1, scoped in S s2)
                    {
                        S s = s1 && s2;
                        return s; // 4
                    }
                }

                ref struct S
                {
                    public static bool operator true(in S s) => throw null;
                    public static bool operator false(in S s) => throw null;
                    public static S operator &(in S x, in S y) => throw null;
                    public static S operator |(in S x, in S y) => throw null;
                }
                """;
            CreateCompilation(source).VerifyDiagnostics(
                // (6,16): error CS8352: Cannot use variable 's' in this context because it may expose referenced variables outside of their declaration scope
                //         return s; // 1
                Diagnostic(ErrorCode.ERR_EscapeVariable, "s").WithArguments("s").WithLocation(6, 16),
                // (11,16): error CS8166: Cannot return a parameter by reference 's1' because it is not a ref parameter
                //         return s1 && s2; // 2
                Diagnostic(ErrorCode.ERR_RefReturnParameter, "s1").WithArguments("s1").WithLocation(11, 16),
                // (11,16): error CS8347: Cannot use a result of 'S.operator &(in S, in S)' in this context because it may expose variables referenced by parameter 'x' outside of their declaration scope
                //         return s1 && s2; // 2
                Diagnostic(ErrorCode.ERR_EscapeCall, "s1 && s2").WithArguments("S.operator &(in S, in S)", "x").WithLocation(11, 16),
                // (23,16): error CS8352: Cannot use variable 's' in this context because it may expose referenced variables outside of their declaration scope
                //         return s; // 3
                Diagnostic(ErrorCode.ERR_EscapeVariable, "s").WithArguments("s").WithLocation(23, 16),
                // (29,16): error CS8352: Cannot use variable 's' in this context because it may expose referenced variables outside of their declaration scope
                //         return s; // 4
                Diagnostic(ErrorCode.ERR_EscapeVariable, "s").WithArguments("s").WithLocation(29, 16));
        }

        [Fact, WorkItem("https://github.com/dotnet/roslyn/issues/71773")]
        public void UserDefinedLogicalOperator_RefStruct_Scoped_Left()
        {
            var source = """
                ref struct R
                {
                    private ref readonly int _i;
                    public R(in int i) { _i = ref i; }
                    public static bool operator true(R r) => true;
                    public static bool operator false(R r) => false;
                    public static R operator |(scoped R x, R y) => default;
                }
                class Program
                {
                    static R F()
                    {
                        return new R(1) || new R(2);
                    }
                
                    static R F2()
                    {
                        return new R(1) | new R(2);
                    }
                }
                """;
            CreateCompilation(source, targetFramework: TargetFramework.Net70).VerifyDiagnostics(
                // (13,16): error CS8347: Cannot use a result of 'R.operator |(scoped R, R)' in this context because it may expose variables referenced by parameter 'y' outside of their declaration scope
                //         return new R(1) || new R(2);
                Diagnostic(ErrorCode.ERR_EscapeCall, "new R(1) || new R(2)").WithArguments("R.operator |(scoped R, R)", "y").WithLocation(13, 16),
                // (13,28): error CS8347: Cannot use a result of 'R.R(in int)' in this context because it may expose variables referenced by parameter 'i' outside of their declaration scope
                //         return new R(1) || new R(2);
                Diagnostic(ErrorCode.ERR_EscapeCall, "new R(2)").WithArguments("R.R(in int)", "i").WithLocation(13, 28),
                // (13,34): error CS8156: An expression cannot be used in this context because it may not be passed or returned by reference
                //         return new R(1) || new R(2);
                Diagnostic(ErrorCode.ERR_RefReturnLvalueExpected, "2").WithLocation(13, 34),
                // (18,16): error CS8347: Cannot use a result of 'R.operator |(scoped R, R)' in this context because it may expose variables referenced by parameter 'y' outside of their declaration scope
                //         return new R(1) | new R(2);
                Diagnostic(ErrorCode.ERR_EscapeCall, "new R(1) | new R(2)").WithArguments("R.operator |(scoped R, R)", "y").WithLocation(18, 16),
                // (18,27): error CS8347: Cannot use a result of 'R.R(in int)' in this context because it may expose variables referenced by parameter 'i' outside of their declaration scope
                //         return new R(1) | new R(2);
                Diagnostic(ErrorCode.ERR_EscapeCall, "new R(2)").WithArguments("R.R(in int)", "i").WithLocation(18, 27),
                // (18,33): error CS8156: An expression cannot be used in this context because it may not be passed or returned by reference
                //         return new R(1) | new R(2);
                Diagnostic(ErrorCode.ERR_RefReturnLvalueExpected, "2").WithLocation(18, 33));
        }

        [Fact, WorkItem("https://github.com/dotnet/roslyn/issues/71773")]
        public void UserDefinedLogicalOperator_RefStruct_Scoped_Right()
        {
            var source = """
                ref struct R
                {
                    private ref readonly int _i;
                    public R(in int i) { _i = ref i; }
                    public static bool operator true(R r) => true;
                    public static bool operator false(R r) => false;
                    public static R operator |(R x, scoped R y) => default;
                }
                class Program
                {
                    static R F()
                    {
                        return new R(1) || new R(2);
                    }
                
                    static R F2()
                    {
                        return new R(1) | new R(2);
                    }
                }
                """;
            CreateCompilation(source, targetFramework: TargetFramework.Net70).VerifyDiagnostics(
                // (13,16): error CS8347: Cannot use a result of 'R.R(in int)' in this context because it may expose variables referenced by parameter 'i' outside of their declaration scope
                //         return new R(1) || new R(2);
                Diagnostic(ErrorCode.ERR_EscapeCall, "new R(1)").WithArguments("R.R(in int)", "i").WithLocation(13, 16),
                // (13,16): error CS8347: Cannot use a result of 'R.operator |(R, scoped R)' in this context because it may expose variables referenced by parameter 'x' outside of their declaration scope
                //         return new R(1) || new R(2);
                Diagnostic(ErrorCode.ERR_EscapeCall, "new R(1) || new R(2)").WithArguments("R.operator |(R, scoped R)", "x").WithLocation(13, 16),
                // (13,22): error CS8156: An expression cannot be used in this context because it may not be passed or returned by reference
                //         return new R(1) || new R(2);
                Diagnostic(ErrorCode.ERR_RefReturnLvalueExpected, "1").WithLocation(13, 22),
                // (18,16): error CS8347: Cannot use a result of 'R.R(in int)' in this context because it may expose variables referenced by parameter 'i' outside of their declaration scope
                //         return new R(1) | new R(2);
                Diagnostic(ErrorCode.ERR_EscapeCall, "new R(1)").WithArguments("R.R(in int)", "i").WithLocation(18, 16),
                // (18,16): error CS8347: Cannot use a result of 'R.operator |(R, scoped R)' in this context because it may expose variables referenced by parameter 'x' outside of their declaration scope
                //         return new R(1) | new R(2);
                Diagnostic(ErrorCode.ERR_EscapeCall, "new R(1) | new R(2)").WithArguments("R.operator |(R, scoped R)", "x").WithLocation(18, 16),
                // (18,22): error CS8156: An expression cannot be used in this context because it may not be passed or returned by reference
                //         return new R(1) | new R(2);
                Diagnostic(ErrorCode.ERR_RefReturnLvalueExpected, "1").WithLocation(18, 22));
        }

        [Fact, WorkItem("https://github.com/dotnet/roslyn/issues/71773")]
        public void UserDefinedLogicalOperator_RefStruct_Scoped_Both()
        {
            var source = """
                ref struct R
                {
                    private ref readonly int _i;
                    public R(in int i) { _i = ref i; }
                    public static bool operator true(R r) => true;
                    public static bool operator false(R r) => false;
                    public static R operator |(scoped R x, scoped R y) => default;
                }
                class Program
                {
                    static R F()
                    {
                        return new R(1) || new R(2);
                    }
                
                    static R F2()
                    {
                        return new R(1) | new R(2);
                    }
                }
                """;
            CreateCompilation(source, targetFramework: TargetFramework.Net70).VerifyDiagnostics();
        }

        [Fact, WorkItem("https://github.com/dotnet/roslyn/issues/71773")]
        public void UserDefinedLogicalOperator_RefStruct_Scoped_None()
        {
            var source = """
                ref struct R
                {
                    private ref readonly int _i;
                    public R(in int i) { _i = ref i; }
                    public static bool operator true(R r) => true;
                    public static bool operator false(R r) => false;
                    public static R operator |(R x, R y) => default;
                }
                class Program
                {
                    static R F()
                    {
                        return new R(1) || new R(2);
                    }

                    static R F2()
                    {
                        return new R(1) | new R(2);
                    }
                }
                """;
            CreateCompilation(source, targetFramework: TargetFramework.Net70).VerifyDiagnostics(
                // (13,16): error CS8347: Cannot use a result of 'R.R(in int)' in this context because it may expose variables referenced by parameter 'i' outside of their declaration scope
                //         return new R(1) || new R(2);
                Diagnostic(ErrorCode.ERR_EscapeCall, "new R(1)").WithArguments("R.R(in int)", "i").WithLocation(13, 16),
                // (13,16): error CS8347: Cannot use a result of 'R.operator |(R, R)' in this context because it may expose variables referenced by parameter 'x' outside of their declaration scope
                //         return new R(1) || new R(2);
                Diagnostic(ErrorCode.ERR_EscapeCall, "new R(1) || new R(2)").WithArguments("R.operator |(R, R)", "x").WithLocation(13, 16),
                // (13,22): error CS8156: An expression cannot be used in this context because it may not be passed or returned by reference
                //         return new R(1) || new R(2);
                Diagnostic(ErrorCode.ERR_RefReturnLvalueExpected, "1").WithLocation(13, 22),
                // (18,16): error CS8347: Cannot use a result of 'R.R(in int)' in this context because it may expose variables referenced by parameter 'i' outside of their declaration scope
                //         return new R(1) | new R(2);
                Diagnostic(ErrorCode.ERR_EscapeCall, "new R(1)").WithArguments("R.R(in int)", "i").WithLocation(18, 16),
                // (18,16): error CS8347: Cannot use a result of 'R.operator |(R, R)' in this context because it may expose variables referenced by parameter 'x' outside of their declaration scope
                //         return new R(1) | new R(2);
                Diagnostic(ErrorCode.ERR_EscapeCall, "new R(1) | new R(2)").WithArguments("R.operator |(R, R)", "x").WithLocation(18, 16),
                // (18,22): error CS8156: An expression cannot be used in this context because it may not be passed or returned by reference
                //         return new R(1) | new R(2);
                Diagnostic(ErrorCode.ERR_RefReturnLvalueExpected, "1").WithLocation(18, 22));
        }

        [Fact, WorkItem("https://github.com/dotnet/roslyn/issues/72873")]
        public void Utf8Addition()
        {
            var code = """
                using System;
                ReadOnlySpan<byte> x = "Hello"u8 + " "u8 + "World!"u8;
                Console.WriteLine(x.Length);
                """;
            CreateCompilation(code, targetFramework: TargetFramework.Net70).VerifyDiagnostics();
        }

        [Fact, WorkItem("https://github.com/dotnet/roslyn/issues/75592")]
        public void SelfAssignment_ReturnOnly()
        {
            var source = """
                S s = default;
                S.M(ref s);

                ref struct S
                {
                    int field;
                    ref int refField;

                    public static void M(ref S s)
                    {
                        s.refField = ref s.field;
                    }
                }
                """;
            CreateCompilation(source, targetFramework: TargetFramework.Net70).VerifyDiagnostics(
                // (11,9): error CS9079: Cannot ref-assign 's.field' to 'refField' because 's.field' can only escape the current method through a return statement.
                //         s.refField = ref s.field;
                Diagnostic(ErrorCode.ERR_RefAssignReturnOnly, "s.refField = ref s.field").WithArguments("refField", "s.field").WithLocation(11, 9));
        }

        [Fact, WorkItem("https://github.com/dotnet/roslyn/issues/75592")]
        public void SelfAssignment_CallerContext()
        {
            var source = """
                using System.Diagnostics.CodeAnalysis;

                S s = default;
                S.M(ref s);

                ref struct S
                {
                    int field;
                    ref int refField;

                    public static void M([UnscopedRef] ref S s)
                    {
                        s.refField = ref s.field;
                    }
                }
                """;
            CreateCompilation(source, targetFramework: TargetFramework.Net70).VerifyDiagnostics(
                // (4,1): error CS8350: This combination of arguments to 'S.M(ref S)' is disallowed because it may expose variables referenced by parameter 's' outside of their declaration scope
                // S.M(ref s);
                Diagnostic(ErrorCode.ERR_CallArgMixing, "S.M(ref s)").WithArguments("S.M(ref S)", "s").WithLocation(4, 1),
                // (4,9): error CS8168: Cannot return local 's' by reference because it is not a ref local
                // S.M(ref s);
                Diagnostic(ErrorCode.ERR_RefReturnLocal, "s").WithArguments("s").WithLocation(4, 9));
        }

        [Fact, WorkItem("https://github.com/dotnet/roslyn/issues/75592")]
        public void SelfAssignment_CallerContext_StructReceiver()
        {
            var source = """
                using System.Diagnostics.CodeAnalysis;

                S s = default;
                s.M();

                ref struct S
                {
                    int field;
                    ref int refField;

                    [UnscopedRef] public void M()
                    {
                        this.refField = ref this.field;
                    }
                }
                """;
            CreateCompilation(source, targetFramework: TargetFramework.Net70).VerifyDiagnostics(
                // (13,9): error CS9079: Cannot ref-assign 'this.field' to 'refField' because 'this.field' can only escape the current method through a return statement.
                //         this.refField = ref this.field;
                Diagnostic(ErrorCode.ERR_RefAssignReturnOnly, "this.refField = ref this.field").WithArguments("refField", "this.field").WithLocation(13, 9));
        }

        [Fact, WorkItem("https://github.com/dotnet/roslyn/issues/75592")]
        public void SelfAssignment_CallerContext_Out()
        {
            var source = """
                using System.Diagnostics.CodeAnalysis;

                S s = default;
                S.M(out s);

                ref struct S
                {
                    int field;
                    ref int refField;

                    public static void M([UnscopedRef] out S s)
                    {
                        s = default;
                        s.refField = ref s.field;
                    }
                }
                """;
            CreateCompilation(source, targetFramework: TargetFramework.Net70).VerifyDiagnostics(
                // (4,1): error CS8350: This combination of arguments to 'S.M(out S)' is disallowed because it may expose variables referenced by parameter 's' outside of their declaration scope
                // S.M(out s);
                Diagnostic(ErrorCode.ERR_CallArgMixing, "S.M(out s)").WithArguments("S.M(out S)", "s").WithLocation(4, 1),
                // (4,9): error CS8168: Cannot return local 's' by reference because it is not a ref local
                // S.M(out s);
                Diagnostic(ErrorCode.ERR_RefReturnLocal, "s").WithArguments("s").WithLocation(4, 9));
        }

        [Fact, WorkItem("https://github.com/dotnet/roslyn/issues/75592")]
        public void SelfAssignment_CallerContext_Scoped()
        {
            var source = """
                using System.Diagnostics.CodeAnalysis;

                scoped S s = default;
                S.M(ref s);

                ref struct S
                {
                    int field;
                    ref int refField;

                    public static void M([UnscopedRef] ref S s)
                    {
                        s.refField = ref s.field;
                    }
                }
                """;
            CreateCompilation(source, targetFramework: TargetFramework.Net70).VerifyDiagnostics();
        }
<<<<<<< HEAD

        [Theory, CombinatorialData, WorkItem("https://github.com/dotnet/roslyn/issues/76100")]
        public void SelfAssignment_ScopeVariance_UnscopedRef_Disallowed_ImplicitInterface(
            [CombinatorialValues("ref", "out")] string modifier)
        {
            var source = $$"""
                using System.Diagnostics.CodeAnalysis;

                interface I
                {
                    void M({{modifier}} R r);
                }

                class C : I
                {
                    public void M([UnscopedRef] {{modifier}} R r) { }
                }

                ref struct R;
                """;
            CreateCompilation([source, UnscopedRefAttributeDefinition]).VerifyDiagnostics(
                // (10,17): error CS8987: The 'scoped' modifier of parameter 'r' doesn't match overridden or implemented member.
                //     public void M([UnscopedRef] ref R r) { }
                Diagnostic(ErrorCode.ERR_ScopedMismatchInParameterOfOverrideOrImplementation, "M").WithArguments("r").WithLocation(10, 17));
        }

        [Theory, CombinatorialData, WorkItem("https://github.com/dotnet/roslyn/issues/76100")]
        public void SelfAssignment_ScopeVariance_UnscopedRef_Disallowed_ExplicitInterface(
            [CombinatorialValues("ref", "out")] string modifier)
        {
            var source = $$"""
                using System.Diagnostics.CodeAnalysis;

                interface I
                {
                    void M({{modifier}} R r);
                }

                class C : I
                {
                    void I.M([UnscopedRef] {{modifier}} R r) { }
                }

                ref struct R;
                """;
            CreateCompilation([source, UnscopedRefAttributeDefinition]).VerifyDiagnostics(
                // (10,12): error CS8987: The 'scoped' modifier of parameter 'r' doesn't match overridden or implemented member.
                //     void I.M([UnscopedRef] ref R r) { }
                Diagnostic(ErrorCode.ERR_ScopedMismatchInParameterOfOverrideOrImplementation, "M").WithArguments("r").WithLocation(10, 12));
        }

        [Theory, CombinatorialData, WorkItem("https://github.com/dotnet/roslyn/issues/76100")]
        public void SelfAssignment_ScopeVariance_UnscopedRef_Disallowed_Override(
            [CombinatorialValues("ref", "out")] string modifier)
        {
            var source = $$"""
                using System.Diagnostics.CodeAnalysis;

                abstract class B
                {
                    public abstract void M({{modifier}} R r);
                }

                class C : B
                {
                    public override void M([UnscopedRef] {{modifier}} R r) { }
                }

                ref struct R;
                """;
            CreateCompilation([source, UnscopedRefAttributeDefinition]).VerifyDiagnostics(
                // (10,26): error CS8987: The 'scoped' modifier of parameter 'r' doesn't match overridden or implemented member.
                //     public override void M([UnscopedRef] ref R r) { }
                Diagnostic(ErrorCode.ERR_ScopedMismatchInParameterOfOverrideOrImplementation, "M").WithArguments("r").WithLocation(10, 26));
        }

        [Theory, CombinatorialData, WorkItem("https://github.com/dotnet/roslyn/issues/76100")]
        public void SelfAssignment_ScopeVariance_UnscopedRef_Disallowed_DelegateConversion(
            [CombinatorialValues("ref", "out")] string modifier)
        {
            var source = $$"""
                using System.Diagnostics.CodeAnalysis;

                D d = C.M;

                delegate void D({{modifier}} R r);

                static class C
                {
                    public static void M([UnscopedRef] {{modifier}} R r) { }
                }

                ref struct R;
                """;
            CreateCompilation([source, UnscopedRefAttributeDefinition]).VerifyDiagnostics(
                // (3,7): error CS8986: The 'scoped' modifier of parameter 'r' doesn't match target 'D'.
                // D d = C.M;
                Diagnostic(ErrorCode.ERR_ScopedMismatchInParameterOfTarget, "C.M").WithArguments("r", "D").WithLocation(3, 7));
        }

        [Theory, WorkItem("https://github.com/dotnet/roslyn/issues/76100")]
        [InlineData("[System.Diagnostics.CodeAnalysis.UnscopedRef]", "")]
        [InlineData("[System.Diagnostics.CodeAnalysis.UnscopedRef]", "[System.Diagnostics.CodeAnalysis.UnscopedRef]")]
        [InlineData("", "")]
        public void SelfAssignment_ScopeVariance_UnscopedRef_Allowed_ImplicitInterface(string attr1, string attr2)
        {
            var source = $$"""
                interface I
                {
                    void M({{attr1}} ref R r);
                }

                class C : I
                {
                    public void M({{attr2}} ref R r) { }
                }

                ref struct R;
                """;
            CreateCompilation([source, UnscopedRefAttributeDefinition]).VerifyDiagnostics();
        }

        [Theory, CombinatorialData, WorkItem("https://github.com/dotnet/roslyn/issues/76100")]
        public void SelfAssignment_ScopeVariance_ScopedRef_Allowed_ImplicitInterface(
            [CombinatorialValues("scoped", "")] string scoped1,
            [CombinatorialValues("scoped", "")] string scoped2,
            [CombinatorialValues("ref", "out")] string modifier)
        {
            var source = $$"""
                interface I
                {
                    void M({{scoped1}} {{modifier}} R r);
                }

                class C : I
                {
                    public void M({{scoped2}} {{modifier}} R r) { }
                }

                ref struct R;
                """;
            CreateCompilation(source).VerifyDiagnostics();
        }

        [Theory, WorkItem("https://github.com/dotnet/roslyn/issues/76100")]
        [InlineData("[System.Diagnostics.CodeAnalysis.UnscopedRef]", "")]
        [InlineData("[System.Diagnostics.CodeAnalysis.UnscopedRef]", "[System.Diagnostics.CodeAnalysis.UnscopedRef]")]
        [InlineData("", "")]
        public void SelfAssignment_ScopeVariance_UnscopedRef_Allowed_ExplicitInterface(string attr1, string attr2)
        {
            var source = $$"""
                interface I
                {
                    void M({{attr1}} ref R r);
                }

                class C : I
                {
                    void I.M({{attr2}} ref R r) { }
                }

                ref struct R;
                """;
            CreateCompilation([source, UnscopedRefAttributeDefinition]).VerifyDiagnostics();
        }

        [Theory, CombinatorialData, WorkItem("https://github.com/dotnet/roslyn/issues/76100")]
        public void SelfAssignment_ScopeVariance_ScopedRef_Allowed_ExplicitInterface(
            [CombinatorialValues("scoped", "")] string scoped1,
            [CombinatorialValues("scoped", "")] string scoped2,
            [CombinatorialValues("ref", "out")] string modifier)
        {
            var source = $$"""
                interface I
                {
                    void M({{scoped1}} {{modifier}} R r);
                }

                class C : I
                {
                    void I.M({{scoped2}} {{modifier}} R r) { }
                }

                ref struct R;
                """;
            CreateCompilation(source).VerifyDiagnostics();
        }

        [Theory, WorkItem("https://github.com/dotnet/roslyn/issues/76100")]
        [InlineData("[System.Diagnostics.CodeAnalysis.UnscopedRef]", "")]
        [InlineData("[System.Diagnostics.CodeAnalysis.UnscopedRef]", "[System.Diagnostics.CodeAnalysis.UnscopedRef]")]
        [InlineData("", "")]
        public void SelfAssignment_ScopeVariance_UnscopedRef_Allowed_Override(string attr1, string attr2)
        {
            var source = $$"""
                abstract class B
                {
                    public abstract void M({{attr1}} ref R r);
                }

                class C : B
                {
                    public override void M({{attr2}} ref R r) { }
                }

                ref struct R;
                """;
            CreateCompilation([source, UnscopedRefAttributeDefinition]).VerifyDiagnostics();
        }

        [Theory, CombinatorialData, WorkItem("https://github.com/dotnet/roslyn/issues/76100")]
        public void SelfAssignment_ScopeVariance_ScopedRef_Allowed_Override(
            [CombinatorialValues("scoped", "")] string scoped1,
            [CombinatorialValues("scoped", "")] string scoped2,
            [CombinatorialValues("ref", "out")] string modifier)
        {
            var source = $$"""
                abstract class B
                {
                    public abstract void M({{scoped1}} {{modifier}} R r);
                }

                class C : B
                {
                    public override void M({{scoped2}} {{modifier}} R r) { }
                }

                ref struct R;
                """;
            CreateCompilation(source).VerifyDiagnostics();
        }

        [Theory, WorkItem("https://github.com/dotnet/roslyn/issues/76100")]
        [InlineData("[System.Diagnostics.CodeAnalysis.UnscopedRef]", "")]
        [InlineData("[System.Diagnostics.CodeAnalysis.UnscopedRef]", "[System.Diagnostics.CodeAnalysis.UnscopedRef]")]
        [InlineData("", "")]
        public void SelfAssignment_ScopeVariance_UnscopedRef_Allowed_DelegateConversion(string attr1, string attr2)
        {
            var source = $$"""
                D d = C.M;

                delegate void D({{attr1}} ref R r);

                static class C
                {
                    public static void M({{attr2}} ref R r) { }
                }

                ref struct R;
                """;
            CreateCompilation([source, UnscopedRefAttributeDefinition]).VerifyDiagnostics();
        }

        [Theory, CombinatorialData, WorkItem("https://github.com/dotnet/roslyn/issues/76100")]
        public void SelfAssignment_ScopeVariance_ScopedRef_Allowed_DelegateConversion(
            [CombinatorialValues("scoped", "")] string scoped1,
            [CombinatorialValues("scoped", "")] string scoped2,
            [CombinatorialValues("ref", "out")] string modifier)
        {
            var source = $$"""
                D d = C.M;

                delegate void D({{scoped1}} {{modifier}} R r);

                static class C
                {
                    public static void M({{scoped2}} {{modifier}} R r) { }
                }

                ref struct R;
                """;
            CreateCompilation(source).VerifyDiagnostics();
        }
=======
>>>>>>> cef17ee6
    }
}<|MERGE_RESOLUTION|>--- conflicted
+++ resolved
@@ -390,14 +390,14 @@
         {
             var sp = MayWrap(default);
 
-            // returnable. 
-            var spR = MayWrap(Test1(ref sp));   
+            // returnable.
+            var spR = MayWrap(Test1(ref sp));
 
             Span<int> local = stackalloc int[1];
             var sp1 = MayWrap(local);
 
             // not returnable by value. (since it refers to a local data)
-            var spNr = MayWrap(Test1(ref sp1));   
+            var spNr = MayWrap(Test1(ref sp1));
 
             // error
             spR = spNr;
@@ -547,7 +547,7 @@
 
                 // valid
                 x = MayWrap(outer);
-    
+
                 // error
                 x = MayWrap(inner);
             }
@@ -631,7 +631,7 @@
     static void Main()
     {
 
-    }    
+    }
 
     static ref int ReturnsRef()
     {
@@ -653,7 +653,7 @@
     static ref int ReturnsRefSpan()
     {
         Span<int> local = stackalloc int[1];
-        
+
         // error here;
         return ref ReturnsRefSpan1(__arglist(ref local));
     }
@@ -692,7 +692,7 @@
     static void Main()
     {
 
-    }    
+    }
 
     static ref int M1() => throw null;
 
@@ -865,7 +865,7 @@
     }
 
     static ref int ReturnsRefTest1()
-    {       
+    {
         return ref ReturnsRef(out var z);
     }
 
@@ -1517,7 +1517,7 @@
     }
     static R F() => default;
 }
-ref struct R 
+ref struct R
 {
     public void Deconstruct(out R x, out R y) => throw null;
 }
@@ -1775,7 +1775,7 @@
 
                 // valid
                 x = MayWrap(ref outer);
-    
+
                 // error
                 x = MayWrap(ref inner);
             }
@@ -1841,7 +1841,7 @@
 
                 // valid
                 x = MayWrap(ref outer).Slice(1);
-    
+
                 // error
                 x = MayWrap(ref inner).Slice(1);
             }
@@ -1892,12 +1892,12 @@
             // valid
             x[0] = MayWrap(ref outer).Slice(1)[0];
 
-            // error, technically rules for this case can be relaxed, 
+            // error, technically rules for this case can be relaxed,
             // but ref-like typed ref-returning properties are nearly impossible to implement in a useful way
             //
             x[0] = MayWrap(ref inner).Slice(1)[0];
 
-            // error, technically rules for this case can be relaxed, 
+            // error, technically rules for this case can be relaxed,
             // but ref-like typed ref-returning properties are nearly impossible to implement in a useful way
             //
             x[x] = MayWrap(ref inner).Slice(1)[0];
@@ -2020,7 +2020,7 @@
 
             // valid. parameter scope and the top local scope are the same.
             rx = ry;
-            
+
             bool condition = true;
             rx = condition ? rx: ry;
         }
@@ -3004,12 +3004,12 @@
 
                         _ = local[heapSpan, heapSpan];
                         _ = local[heapSpan, stackSpan]; // 7
-                        _ = local[stackSpan, heapSpan]; 
+                        _ = local[stackSpan, heapSpan];
                         _ = local[stackSpan, stackSpan]; // 8
 
                         local[heapSpan, heapSpan] = 42;
                         local[heapSpan, stackSpan] = 42; // 9
-                        local[stackSpan, heapSpan] = 42; 
+                        local[stackSpan, heapSpan] = 42;
                         local[stackSpan, stackSpan] = 42; // 10
                     }
                 }
@@ -3032,7 +3032,7 @@
 
                         local[heapSpan, heapSpan] = 42;
                         local[heapSpan, stackSpan] = 42;
-                        local[stackSpan, heapSpan] = 42; 
+                        local[stackSpan, heapSpan] = 42;
                         local[stackSpan, stackSpan] = 42;
                     }
                 }
@@ -3110,61 +3110,61 @@
                 using System;
                 Console.WriteLine();
 
-                ref struct S1<T> where T : new(), allows ref struct  
-                {  
-                    int this[T t] { get => 0; set {} }  
-
-                    static void Test()  
-                    {  
-                        scoped T x = default;  
-                        T y = default;  
-                        S1<T> local = default;  
-                        _ = local[x]; // 1  
-                        _ = local[y];  
-                        local[x] = 42; // 2  
-                        local[y] = 42;  
-                        local[x]++; // 3  
-                        local[y]++;  
-                    }  
-                }  
-
-                ref struct S2<T> where T : new(), allows ref struct  
-                {  
-                    T this[int index] { get => default; set {} }  
-
-                    static void Test()  
-                    {  
-                        scoped T x = default;  
-                        T y = default;  
-                        S2<T> local = default;  
-                        local[0] = x; // 4  
-                        local[1] = y;  
-                    }  
-                }  
+                ref struct S1<T> where T : new(), allows ref struct
+                {
+                    int this[T t] { get => 0; set {} }
+
+                    static void Test()
+                    {
+                        scoped T x = default;
+                        T y = default;
+                        S1<T> local = default;
+                        _ = local[x]; // 1
+                        _ = local[y];
+                        local[x] = 42; // 2
+                        local[y] = 42;
+                        local[x]++; // 3
+                        local[y]++;
+                    }
+                }
+
+                ref struct S2<T> where T : new(), allows ref struct
+                {
+                    T this[int index] { get => default; set {} }
+
+                    static void Test()
+                    {
+                        scoped T x = default;
+                        T y = default;
+                        S2<T> local = default;
+                        local[0] = x; // 4
+                        local[1] = y;
+                    }
+                }
                 """;
 
             var comp = CreateCompilation([code], targetFramework: TargetFramework.Net90);
             comp.VerifyEmitDiagnostics(
                 // (13,13): error CS8350: This combination of arguments to 'S1<T>.this[T]' is disallowed because it may expose variables referenced by parameter 't' outside of their declaration scope
-                //         _ = local[x]; // 1  
+                //         _ = local[x]; // 1
                 Diagnostic(ErrorCode.ERR_CallArgMixing, "local[x]").WithArguments("S1<T>.this[T]", "t").WithLocation(13, 13),
                 // (13,19): error CS8352: Cannot use variable 'x' in this context because it may expose referenced variables outside of their declaration scope
-                //         _ = local[x]; // 1  
+                //         _ = local[x]; // 1
                 Diagnostic(ErrorCode.ERR_EscapeVariable, "x").WithArguments("x").WithLocation(13, 19),
                 // (15,9): error CS8350: This combination of arguments to 'S1<T>.this[T]' is disallowed because it may expose variables referenced by parameter 't' outside of their declaration scope
-                //         local[x] = 42; // 2  
+                //         local[x] = 42; // 2
                 Diagnostic(ErrorCode.ERR_CallArgMixing, "local[x]").WithArguments("S1<T>.this[T]", "t").WithLocation(15, 9),
                 // (15,15): error CS8352: Cannot use variable 'x' in this context because it may expose referenced variables outside of their declaration scope
-                //         local[x] = 42; // 2  
+                //         local[x] = 42; // 2
                 Diagnostic(ErrorCode.ERR_EscapeVariable, "x").WithArguments("x").WithLocation(15, 15),
                 // (17,9): error CS8350: This combination of arguments to 'S1<T>.this[T]' is disallowed because it may expose variables referenced by parameter 't' outside of their declaration scope
-                //         local[x]++; // 3  
+                //         local[x]++; // 3
                 Diagnostic(ErrorCode.ERR_CallArgMixing, "local[x]").WithArguments("S1<T>.this[T]", "t").WithLocation(17, 9),
                 // (17,15): error CS8352: Cannot use variable 'x' in this context because it may expose referenced variables outside of their declaration scope
-                //         local[x]++; // 3  
+                //         local[x]++; // 3
                 Diagnostic(ErrorCode.ERR_EscapeVariable, "x").WithArguments("x").WithLocation(17, 15),
                 // (31,20): error CS8352: Cannot use variable 'x' in this context because it may expose referenced variables outside of their declaration scope
-                //         local[0] = x; // 4  
+                //         local[0] = x; // 4
                 Diagnostic(ErrorCode.ERR_EscapeVariable, "x").WithArguments("x").WithLocation(31, 20)
                 );
         }
@@ -3868,16 +3868,16 @@
                     }
                 }
 
-                public ref struct S3<T> where T : new(), allows ref struct  
-                {
-                    T this[int index] { get => default; set {} }  
-
-                    static void Test()  
-                    {  
-                        scoped T stackT = default;  
-                        T heapT = default;  
+                public ref struct S3<T> where T : new(), allows ref struct
+                {
+                    T this[int index] { get => default; set {} }
+
+                    static void Test()
+                    {
+                        scoped T stackT = default;
+                        T heapT = default;
                         S3<T> local;
-                        local = new S3<T> { [0] = stackT }; // 2  
+                        local = new S3<T> { [0] = stackT }; // 2
                         local = new S3<T> { [0] = heapT };
                     }
                 }
@@ -3889,7 +3889,7 @@
                 //         local = new S1() { [0] =  stackSpan }; // 1
                 Diagnostic(ErrorCode.ERR_EscapeVariable, "{ [0] =  stackSpan }").WithArguments("[0] =  stackSpan").WithLocation(15, 26),
                 // (44,27): error CS8352: Cannot use variable '[0] = stackT' in this context because it may expose referenced variables outside of their declaration scope
-                //         local = new S3<T> { [0] = stackT }; // 2  
+                //         local = new S3<T> { [0] = stackT }; // 2
                 Diagnostic(ErrorCode.ERR_EscapeVariable, "{ [0] = stackT }").WithArguments("[0] = stackT").WithLocation(44, 27)
                 );
         }
@@ -3949,7 +3949,7 @@
                         S3 local;
                         local = new S3(stackSpan) { [0] = stackSpan }; // 6
                         local = new S3(stackSpan) { [0] = heapSpan }; // 7
-                        local = new S3(heapSpan) { [0] = stackSpan }; 
+                        local = new S3(heapSpan) { [0] = stackSpan };
                         local = new S3(heapSpan) { [0] = heapSpan };
                     }
                 }
@@ -4346,7 +4346,7 @@
                 // (33,25): error CS8352: Cannot use variable 'Field2 = {[outer] = inner}' in this context because it may expose referenced variables outside of their declaration scope
                 //         return new S2() { Field2 = {[outer] = inner} };
                 Diagnostic(ErrorCode.ERR_EscapeVariable, "{ Field2 = {[outer] = inner} }").WithArguments("Field2 = {[outer] = inner}").WithLocation(33, 25),
-                // (67,19): warning CS0649: Field 'Program.S3.Field2' is never assigned to, and will always have its default value 
+                // (67,19): warning CS0649: Field 'Program.S3.Field2' is never assigned to, and will always have its default value
                 //         public S1 Field2;
                 Diagnostic(ErrorCode.WRN_UnassignedInternalField, "Field2").WithArguments("Program.S3.Field2", "").WithLocation(67, 19));
         }
@@ -4535,7 +4535,7 @@
     {
         var local = 42;
 
-        if (flag) 
+        if (flag)
             return ref true ? ref field : ref local;
 
         ref var lr = ref local;
@@ -4543,7 +4543,7 @@
 
         ref var ternary1 = ref true ? ref lr : ref fr;
 
-        if (flag) 
+        if (flag)
             return ref ternary1;
     }
 }
@@ -4772,7 +4772,7 @@
             Span<int> local = stackalloc int[10];
             return true? local : default(Span<int>);
         }
-      
+
         Span<int> Test4(Span<int> arg)
         {
             arg = stackalloc int[10];
@@ -4788,7 +4788,7 @@
     }
 ";
             CreateCompilationWithMscorlibAndSpan(text, parseOptions: TestOptions.Regular.WithLanguageVersion(languageVersion)).VerifyDiagnostics(
-                // (19,26): error CS8352: Cannot use variable 'local' in this context because it may expose referenced variables outside of their declaration scope 
+                // (19,26): error CS8352: Cannot use variable 'local' in this context because it may expose referenced variables outside of their declaration scope
                 //             return true? local : default(Span<int>);
                 Diagnostic(ErrorCode.ERR_EscapeVariable, "local").WithArguments("local").WithLocation(19, 26),
                 // (24,19): error CS8353: A result of a stackalloc expression of type 'Span<int>' cannot be used in this context because it may be exposed outside of the containing method
@@ -4817,7 +4817,7 @@
 
             // ok
             sp = default;
-            
+
             Span<int> local = stackalloc int[1];
 
             // error
@@ -4923,7 +4923,7 @@
             Span<int> value1 = stackalloc int[1];
             new SR().TryGet(out value1);
 
-            // Ok, the new value can be copied into SW but not the 
+            // Ok, the new value can be copied into SW but not the
             // ref to the value
             new SW().TryGet(out value1);
 
@@ -5333,9 +5333,9 @@
             ref var r2 = ref (flag2 ? ref global : ref local);
 
 	        // same as         global = local;   which would be an error.
-            // but we can’t fail here, since r1 and r2 are basically the same, 
+            // but we can’t fail here, since r1 and r2 are basically the same,
             // so should fail when making r1 and r2 above.
-            r1 = r2;   
+            r1 = r2;
         }
 
         public static void Main()
@@ -6689,7 +6689,7 @@
 
     static ref readonly int F1(in int x)
     {
-        return ref x; 
+        return ref x;
     }
 
     static ref readonly int Test1(in int x)
@@ -6784,7 +6784,7 @@
 
                 ref struct S1
                 {
-                    internal Span<int> Span 
+                    internal Span<int> Span
                     {
                         get => default;
                         set { }
@@ -6803,7 +6803,7 @@
 
                 ref struct S2
                 {
-                    internal Span<int> Span 
+                    internal Span<int> Span
                     {
                         readonly get => default;
                         set { }
@@ -6822,7 +6822,7 @@
 
                 ref struct S3
                 {
-                    internal ref Span<int> Span 
+                    internal ref Span<int> Span
                     {
                         get => throw null!;
                     }
@@ -6840,7 +6840,7 @@
 
                 ref struct S4
                 {
-                    internal readonly ref Span<int> Span 
+                    internal readonly ref Span<int> Span
                     {
                         get => throw null!;
                     }
@@ -6992,7 +6992,7 @@
 class C
 {
     void M()
-    {       
+    {
         _ = (S?)null ?? default;
 
         var a = (S?)null ?? default;
@@ -7019,7 +7019,7 @@
 class C
 {
     void M()
-    {       
+    {
         _ = ((S[])null)[0];
 
         var a = ((S[])null)[0];
@@ -7046,13 +7046,13 @@
 class C
 {
     void M()
-    {       
+    {
         _ = ((C)null)?.Test();
 
         var a = ((C)null)?.Test();
     }
-    
-    S Test() => default;        
+
+    S Test() => default;
 }", parseOptions: TestOptions.Regular.WithLanguageVersion(languageVersion), options: TestOptions.ReleaseDll).VerifyDiagnostics(
                 // (8,23): error CS8977: 'S' cannot be made nullable.
                 //         _ = ((C)null)?.Test();
@@ -7238,7 +7238,7 @@
 class C
 {
     Span<byte> M()
-    {       
+    {
         return null ?? new Span<byte>();
     }
 }", parseOptions: TestOptions.Regular.WithLanguageVersion(languageVersion), options: TestOptions.ReleaseDll).VerifyDiagnostics();
@@ -7255,7 +7255,7 @@
 class C
 {
     Span<byte> M()
-    {       
+    {
         var x = null ?? new Span<byte>();
         return x;
     }
@@ -7273,7 +7273,7 @@
 class C
 {
     Span<byte> M()
-    {       
+    {
         Span<byte> x = stackalloc byte[10];
         return null ?? x;
     }
@@ -7310,7 +7310,7 @@
     public static IEnumerable<int> Iterator() {
         // Verify that the ref struct is usable
         using var handle = RentArray<int>(200, out var array);
-  
+
         for (int i = 0; i < array.Length; i++) {
             yield return i;
         }
@@ -8445,12 +8445,12 @@
         get => 0;
         init
         {
-            var xyz1 = ReadOnlyVec.Self2(); 
+            var xyz1 = ReadOnlyVec.Self2();
             s = new S(xyz1);
 
             var d = () =>
                     {
-                        var xyz2 = ReadOnlyVec.Self2(); 
+                        var xyz2 = ReadOnlyVec.Self2();
                         s = new S(xyz2);
                     };
 
@@ -8458,7 +8458,7 @@
 
             void local()
             {
-                var xyz3 = ReadOnlyVec.Self2(); 
+                var xyz3 = ReadOnlyVec.Self2();
                 s = new S(xyz3);
             }
         }
@@ -8931,7 +8931,7 @@
                         M0(ref rs5, out scoped RS rs6);
                         return rs6; // 2
                     }
-                
+
                     static RS M12(ref RS rs3)
                     {
                         // RSTE of rs3 is ReturnOnly.
@@ -8940,7 +8940,7 @@
                         M0(ref rs3, out rs4);
                         return rs4; // 3
                     }
-                
+
                     static RS M22(ref RS rs5)
                     {
                         // RSTE of rs5 is ReturnOnly.
@@ -9384,7 +9384,7 @@
                         S s = 300;
                         return s; // 6
                     }
-                
+
                     void M7(in int x)
                     {
                         scoped S s;
@@ -9743,7 +9743,7 @@
 
                     .method public hidebysig specialname static valuetype S& modreq(System.Runtime.InteropServices.InAttribute) op_Implicit (
                             [in] int32& x
-                        ) cil managed 
+                        ) cil managed
                     {
                         .param [1]
                             .custom instance void System.Runtime.CompilerServices.IsReadOnlyAttribute::.ctor() = (
@@ -10321,7 +10321,7 @@
                         stackLocal += stackLocal;
                         stackLocal += heapLocal;
                         heapLocal += heapLocal;
-                        heapLocal += stackLocal; 
+                        heapLocal += stackLocal;
                     }
                 }
 
@@ -10588,7 +10588,7 @@
                     {
                         return new R(1) || new R(2);
                     }
-                
+
                     static R F2()
                     {
                         return new R(1) | new R(2);
@@ -10634,7 +10634,7 @@
                     {
                         return new R(1) || new R(2);
                     }
-                
+
                     static R F2()
                     {
                         return new R(1) | new R(2);
@@ -10680,7 +10680,7 @@
                     {
                         return new R(1) || new R(2);
                     }
-                
+
                     static R F2()
                     {
                         return new R(1) | new R(2);
@@ -10878,7 +10878,6 @@
                 """;
             CreateCompilation(source, targetFramework: TargetFramework.Net70).VerifyDiagnostics();
         }
-<<<<<<< HEAD
 
         [Theory, CombinatorialData, WorkItem("https://github.com/dotnet/roslyn/issues/76100")]
         public void SelfAssignment_ScopeVariance_UnscopedRef_Disallowed_ImplicitInterface(
@@ -11152,7 +11151,5 @@
                 """;
             CreateCompilation(source).VerifyDiagnostics();
         }
-=======
->>>>>>> cef17ee6
     }
 }