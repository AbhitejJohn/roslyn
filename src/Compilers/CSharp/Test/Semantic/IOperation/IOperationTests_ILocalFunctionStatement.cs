--- conflicted
+++ resolved
@@ -151,6 +151,8 @@
               Arguments(1):
                   IArgument (ArgumentKind.Explicit, Matching Parameter: p1) (OperationKind.Argument) (Syntax: 'p1')
                     IParameterReferenceExpression: p1 (OperationKind.ParameterReferenceExpression, Type: System.Int32) (Syntax: 'p1')
+                    InConversion: null
+                    OutConversion: null
 ";
             var expectedDiagnostics = DiagnosticDescription.None;
 
@@ -181,6 +183,8 @@
                 IBinaryOperatorExpression (BinaryOperationKind.IntegerAdd) (OperationKind.BinaryOperatorExpression, Type: System.Int32) (Syntax: 'x + p1')
                   Left: IParameterReferenceExpression: x (OperationKind.ParameterReferenceExpression, Type: System.Int32) (Syntax: 'x')
                   Right: IParameterReferenceExpression: p1 (OperationKind.ParameterReferenceExpression, Type: System.Int32) (Syntax: 'p1')
+                InConversion: null
+                OutConversion: null
 ";
             var expectedDiagnostics = DiagnosticDescription.None;
 
@@ -217,13 +221,9 @@
               Instance Receiver: null
               Arguments(1):
                   IArgument (ArgumentKind.Explicit, Matching Parameter: millisecondsDelay) (OperationKind.Argument) (Syntax: '0')
-<<<<<<< HEAD
-                    ILiteralExpression (Text: 0) (OperationKind.LiteralExpression, Type: System.Int32, Constant: 0) (Syntax: '0')
-=======
                     ILiteralExpression (OperationKind.LiteralExpression, Type: System.Int32, Constant: 0) (Syntax: '0')
                     InConversion: null
                     OutConversion: null
->>>>>>> 5d2d334b
     IReturnStatement (OperationKind.ReturnStatement) (Syntax: 'return x + p1;')
       ReturnedValue: IBinaryOperatorExpression (BinaryOperationKind.IntegerAdd) (OperationKind.BinaryOperatorExpression, Type: System.Int32) (Syntax: 'x + p1')
           Left: IParameterReferenceExpression: x (OperationKind.ParameterReferenceExpression, Type: System.Int32) (Syntax: 'x')
