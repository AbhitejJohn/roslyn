﻿// Licensed to the .NET Foundation under one or more agreements.
// The .NET Foundation licenses this file to you under the MIT license.
// See the LICENSE file in the project root for more information.

using System;
using Roslyn.Test.Utilities;
using Xunit;

namespace Microsoft.CodeAnalysis.CSharp.UnitTests
{
    public class SyntaxNormalizerTests
    {
        [Fact, WorkItem(52543, "https://github.com/dotnet/roslyn/issues/52543")]
        public void TestNormalizePatternInIf()
        {
            TestNormalizeStatement("""
                {object x = 1;
                                if (x is {})
                                {
                                }
                                if (x is {} t)
                                {
                                }
                                if (x is int {} t2)
                                {
                                }
                                if (x is System.ValueTuple<int, int>(_, _) { Item1: > 10 } t3)
                                {
                                }
                                if (x is System.ValueTuple<int, int>(_, _) { Item1: > 10, Item2: < 20 })
                                {
                                }
                }
                """, """
                {
                  object x = 1;
                  if (x is { })
                  {
                  }

                  if (x is { } t)
                  {
                  }

                  if (x is int { } t2)
                  {
                  }

                  if (x is System.ValueTuple<int, int> (_, _) { Item1: > 10 } t3)
                  {
                  }

                  if (x is System.ValueTuple<int, int> (_, _) { Item1: > 10, Item2: < 20 })
                  {
                  }
                }
                """
            );
        }

        [Fact, WorkItem(52543, "https://github.com/dotnet/roslyn/issues/52543")]
        public void TestNormalizeSwitchExpression()
        {
            TestNormalizeStatement(
                """var x = (int)1 switch { 1 => "one", 2 => "two", 3 => "three", {} => ">= 4" };""", """
                var x = (int)1 switch
                {
                  1 => "one",
                  2 => "two",
                  3 => "three",
                  { } => ">= 4"
                };
                """
            );
        }

        [Fact]
        public void TestNormalizeSwitchExpressionRawStrings()
        {
            TestNormalizeStatement(
                """"var x = (int)1 switch { 1 => """one""", 2 => """two""", 3 => """three""", {} => """>= 4""" };"""", """"
                var x = (int)1 switch
                {
                  1 => """one""",
                  2 => """two""",
                  3 => """three""",
                  { } => """>= 4"""
                };
                """"
            );
        }

        [Fact]
        public void TestNormalizeSwitchExpressionRawStringsUtf8_01()
        {
            TestNormalizeStatement(
                """"var x = (int)1 switch { 1 => """one"""u8, 2 => """two"""U8, 3 => """three"""u8, {} => """>= 4"""U8 };"""", """"
                var x = (int)1 switch
                {
                  1 => """one"""u8,
                  2 => """two"""U8,
                  3 => """three"""u8,
                  { } => """>= 4"""U8
                };
                """"
            );
        }

        [ConditionalFact(typeof(WindowsOnly))]
        public void TestNormalizeSwitchExpressionRawStringsMultiline()
        {
            TestNormalizeStatement(""""
                var x = (int)1 switch { 1 => """
                       one
                  """, 2 =>
                """
                   two
                """ };
                """", """"
                var x = (int)1 switch
                {
                  1 => """
                       one
                  """,
                  2 => """
                   two
                """
                };
                """"
            );
        }

        [ConditionalFact(typeof(WindowsOnly))]
        public void TestNormalizeSwitchExpressionRawStringsMultilineUtf8_01()
        {
            TestNormalizeStatement(""""
                var x = (int)1 switch { 1 => """
                       one
                  """U8, 2 =>
                """
                   two
                """u8 };
                """", """"
                var x = (int)1 switch
                {
                  1 => """
                       one
                  """U8,
                  2 => """
                   two
                """u8
                };
                """"
            );
        }

        [Fact]
        public void TestNormalizeSwitchExpressionStringsUtf8()
        {
            TestNormalizeStatement("""
                var x = (int)1 switch { 1 =>
                    "one"u8     , 2 =>
                  @"two"u8   , 3 =>
                 "three"U8  , {} =>
                @">= 4"U8 };
                """, """
                var x = (int)1 switch
                {
                  1 => "one"u8,
                  2 => @"two"u8,
                  3 => "three"U8,
                  { } => @">= 4"U8
                };
                """
            );
        }

        [Fact, WorkItem(52543, "https://github.com/dotnet/roslyn/issues/52543")]
        public void TestNormalizeSwitchRecPattern()
        {
            TestNormalizeStatement("""
                var x = (object)1 switch {
                		int { } => "two",
                		{ } t when t.GetHashCode() == 42 => "42",
                		System.ValueTuple<int, int> (1, _) { Item2: > 2 and < 20 } => "tuple.Item2 < 20",
                		System.ValueTuple<int, int> (1, _) { Item2: >= 100 } greater => greater.ToString(),
                		System.ValueType {} => "not null value",
                		object {} i when i is not 42 => "not 42",
                		{ } => "not null",
                		null => "null",
                };
                """, """
                var x = (object)1 switch
                {
                  int { } => "two",
                  { } t when t.GetHashCode() == 42 => "42",
                  System.ValueTuple<int, int> (1, _) { Item2: > 2 and < 20 } => "tuple.Item2 < 20",
                  System.ValueTuple<int, int> (1, _) { Item2: >= 100 } greater => greater.ToString(),
                  System.ValueType { } => "not null value",
                  object { } i when i is not 42 => "not 42",
                  { } => "not null",
                  null => "null",
                };
                """
            );
        }

        [Fact, WorkItem(52543, "https://github.com/dotnet/roslyn/issues/52543")]
        public void TestNormalizeSwitchExpressionComplex()
        {
            TestNormalizeStatement("""
                var x = vehicle switch
                            {
                                Car { Passengers: 0 } => 2.00m + 0.50m,
                                Car { Passengers: 1 } => 2.0m,
                                Car { Passengers: 2 } => 2.0m - 0.50m,
                                Car c => 2.00m - 1.0m,

                                Taxi { Fares: 0 } => 3.50m + 1.00m,
                                Taxi { Fares: 1 } => 3.50m,
                                Taxi { Fares: 2 } => 3.50m - 0.50m,
                                Taxi t => 3.50m - 1.00m,

                                Bus b when ((double)b.Riders / (double)b.Capacity) < 0.50 => 5.00m + 2.00m,
                                Bus b when ((double)b.Riders / (double)b.Capacity) > 0.90 => 5.00m - 1.00m,
                                Bus b => 5.00m,

                                DeliveryTruck t when (t.GrossWeightClass > 5000) => 10.00m + 5.00m,
                                DeliveryTruck t when (t.GrossWeightClass < 3000) => 10.00m - 2.00m,
                                DeliveryTruck t => 10.00m,
                                { } => -1, //throw new ArgumentException(message: "Not a known vehicle type", paramName: nameof(vehicle)),
                                null => 0//throw new ArgumentNullException(nameof(vehicle))
                            };
                """, """
                var x = vehicle switch
                {
                  Car { Passengers: 0 } => 2.00m + 0.50m,
                  Car { Passengers: 1 } => 2.0m,
                  Car { Passengers: 2 } => 2.0m - 0.50m,
                  Car c => 2.00m - 1.0m,
                  Taxi { Fares: 0 } => 3.50m + 1.00m,
                  Taxi { Fares: 1 } => 3.50m,
                  Taxi { Fares: 2 } => 3.50m - 0.50m,
                  Taxi t => 3.50m - 1.00m,
                  Bus b when ((double)b.Riders / (double)b.Capacity) < 0.50 => 5.00m + 2.00m,
                  Bus b when ((double)b.Riders / (double)b.Capacity) > 0.90 => 5.00m - 1.00m,
                  Bus b => 5.00m,
                  DeliveryTruck t when (t.GrossWeightClass > 5000) => 10.00m + 5.00m,
                  DeliveryTruck t when (t.GrossWeightClass < 3000) => 10.00m - 2.00m,
                  DeliveryTruck t => 10.00m,
                  { } => -1, //throw new ArgumentException(message: "Not a known vehicle type", paramName: nameof(vehicle)),
                  null => 0 //throw new ArgumentNullException(nameof(vehicle))
                };
                """);
        }

        [Fact]
        public void TestNormalizeListPattern()
        {
            var text = "_ = this is[ 1,2,.. var rest ];";
            var expected = @"_ = this is [1, 2, ..var rest];";
            TestNormalizeStatement(text, expected);
        }

        [Fact]
        public void TestNormalizeListPattern_TrailingComma()
        {
            var text = "_ = this is[ 1,2, 3,];";
            var expected = @"_ = this is [1, 2, 3, ];";
            TestNormalizeStatement(text, expected);
        }

        [Fact]
        public void TestNormalizeListPattern_EmptyList()
        {
            var text = "_ = this is[];";
            var expected = @"_ = this is [];";
            TestNormalizeStatement(text, expected);
        }

        [Fact, WorkItem(50742, "https://github.com/dotnet/roslyn/issues/50742")]
        public void TestLineBreakInterpolations()
        {
            TestNormalizeExpression("""
                $"Printed: {                    new Printer() { TextToPrint = "Hello world!" }.PrintedText }"
                """, """
                $"Printed: {new Printer() { TextToPrint = "Hello world!" }.PrintedText}"
                """
            );
        }

        [Fact]
        public void TestLineBreakRawInterpolations()
        {
            TestNormalizeExpression(""""
                $"""Printed: {                    new Printer() { TextToPrint = "Hello world!" }.PrintedText }"""
                """", """"
                $"""Printed: {new Printer() { TextToPrint = "Hello world!" }.PrintedText}"""
                """"
            );
        }

        [Fact, WorkItem(50742, "https://github.com/dotnet/roslyn/issues/50742")]
        public void TestVerbatimStringInterpolationWithLineBreaks()
        {
            TestNormalizeStatement("""
                Console.WriteLine($@"Test with line
                breaks
                {
                                new[]{
                     1, 2, 3
                  }[2]
                }
                            ");
                """, """
                Console.WriteLine($@"Test with line
                breaks
                {new[] { 1, 2, 3 }[2]}
                            ");
                """
            );
        }

        [Fact]
        public void TestRawStringInterpolationWithLineBreaks()
        {
            TestNormalizeStatement(""""
                Console.WriteLine($"""
                            Test with line
                            breaks
                            {
                                            new[]{
                                 1, 2, 3
                              }[2]
                            }
                            """);
                """", """"
                Console.WriteLine($"""
                            Test with line
                            breaks
                            {new[] { 1, 2, 3 }[2]}
                            """);
                """"
            );
        }

        [Fact]
        public void TestNormalizeExpression1()
        {
            TestNormalizeExpression("!a", "!a");
            TestNormalizeExpression("-a", "-a");
            TestNormalizeExpression("+a", "+a");
            TestNormalizeExpression("~a", "~a");

            TestNormalizeExpression("a", "a");
            TestNormalizeExpression("a+b", "a + b");
            TestNormalizeExpression("a-b", "a - b");
            TestNormalizeExpression("a*b", "a * b");
            TestNormalizeExpression("a/b", "a / b");
            TestNormalizeExpression("a%b", "a % b");
            TestNormalizeExpression("a^b", "a ^ b");
            TestNormalizeExpression("a|b", "a | b");
            TestNormalizeExpression("a&b", "a & b");
            TestNormalizeExpression("a||b", "a || b");
            TestNormalizeExpression("a&&b", "a && b");
            TestNormalizeExpression("a<b", "a < b");
            TestNormalizeExpression("a<=b", "a <= b");
            TestNormalizeExpression("a>b", "a > b");
            TestNormalizeExpression("a>=b", "a >= b");
            TestNormalizeExpression("a==b", "a == b");
            TestNormalizeExpression("a!=b", "a != b");
            TestNormalizeExpression("a<<b", "a << b");
            TestNormalizeExpression("a>>b", "a >> b");
            TestNormalizeExpression("a>>>b", "a >>> b");
            TestNormalizeExpression("a>>=b", "a >>= b");
            TestNormalizeExpression("a>>>=b", "a >>>= b");
            TestNormalizeExpression("a??b", "a ?? b");

            TestNormalizeExpression("a<b>.c", "a<b>.c");
            TestNormalizeExpression("(a+b)", "(a + b)");
            TestNormalizeExpression("((a)+(b))", "((a) + (b))");
            TestNormalizeExpression("(a)b", "(a)b");
            TestNormalizeExpression("(a)(b)", "(a)(b)");

            TestNormalizeExpression("m()", "m()");
            TestNormalizeExpression("m(a)", "m(a)");
            TestNormalizeExpression("m(a,b)", "m(a, b)");
            TestNormalizeExpression("m(a,b,c)", "m(a, b, c)");
            TestNormalizeExpression("m(a,b(c,d))", "m(a, b(c, d))");

            TestNormalizeExpression("a?b:c", "a ? b : c");
            TestNormalizeExpression(
                "from a in b where c select d", """
                from a in b
                where c
                select d
                """);

            TestNormalizeExpression("a().b().c()", "a().b().c()");
            TestNormalizeExpression("a->b->c", "a->b->c");
            TestNormalizeExpression("global :: a", "global::a");

            TestNormalizeExpression("(IList<int>)args", "(IList<int>)args");
            TestNormalizeExpression("(IList<IList<int>>)args", "(IList<IList<int>>)args");
            TestNormalizeExpression("(IList<IList<IList<int>>>)args", "(IList<IList<IList<int>>>)args");

            TestNormalizeExpression("(IList<string?>)args", "(IList<string?>)args");
        }

        private static void TestNormalizeExpression(string text, string expected)
        {
            var node = SyntaxFactory.ParseExpression(text.NormalizeLineEndings());
            var actual = node.NormalizeWhitespace("  ").ToFullString();
            Assert.Equal(expected.NormalizeLineEndings(), actual.NormalizeLineEndings());
        }

        [Fact]
        public void TestNormalizeStatement1()
        {
            // expressions
            TestNormalizeStatement("a;", "a;");

            // blocks
            TestNormalizeStatement(
                "{a;}", """
                {
                  a;
                }
                """);
            TestNormalizeStatement(
                "{a;b;}", """
                {
                  a;
                  b;
                }
                """);
            TestNormalizeStatement(
                "\t{a;}", """
                {
                  a;
                }
                """);
            TestNormalizeStatement(
                "\t{a;b;}", """
                {
                  a;
                  b;
                }
                """);

            // if
            TestNormalizeStatement(
                "if(a)b;", """
                if (a)
                  b;
                """);
            TestNormalizeStatement(
                "if(a){b;}", """
                if (a)
                {
                  b;
                }
                """);
            TestNormalizeStatement(
                "if(a){b;c;}", """
                if (a)
                {
                  b;
                  c;
                }
                """);
            TestNormalizeStatement(
                "if(a)b;else c;", """
                if (a)
                  b;
                else
                  c;
                """);
            TestNormalizeStatement(
                "if(a)b;else if(c)d;", """
                if (a)
                  b;
                else if (c)
                  d;
                """);

            // while
            TestNormalizeStatement(
                "while(a)b;", """
                while (a)
                  b;
                """);
            TestNormalizeStatement(
                "while(a){b;}", """
                while (a)
                {
                  b;
                }
                """);

            // do 
            TestNormalizeStatement(
                "do{a;}while(b);", """
                do
                {
                  a;
                }
                while (b);
                """);

            // for
            TestNormalizeStatement(
                "for(a;b;c)d;", """
                for (a; b; c)
                  d;
                """);
            TestNormalizeStatement(
                "for(;;)a;", """
                for (;;)
                  a;
                """);

            // foreach
            TestNormalizeStatement(
                "foreach(a in b)c;", """
                foreach (a in b)
                  c;
                """);

            // try
            TestNormalizeStatement(
                "try{a;}catch(b){c;}", """
                try
                {
                  a;
                }
                catch (b)
                {
                  c;
                }
                """);
            TestNormalizeStatement(
                "try{a;}finally{b;}", """
                try
                {
                  a;
                }
                finally
                {
                  b;
                }
                """);

            // other
            TestNormalizeStatement(
                "lock(a)b;", """
                lock (a)
                  b;
                """);
            TestNormalizeStatement(
                "fixed(a)b;", """
                fixed (a)
                  b;
                """);
            TestNormalizeStatement(
                "using(a)b;", """
                using (a)
                  b;
                """);
            TestNormalizeStatement(
                "checked{a;}", """
                checked
                {
                  a;
                }
                """);
            TestNormalizeStatement(
                "unchecked{a;}", """
                unchecked
                {
                  a;
                }
                """);
            TestNormalizeStatement(
                "unsafe{a;}", """
                unsafe
                {
                  a;
                }
                """);

            // declaration statements
            TestNormalizeStatement("a b;", "a b;");
            TestNormalizeStatement("a?b;", "a? b;");
            TestNormalizeStatement("a b,c;", "a b, c;");
            TestNormalizeStatement("a b=c;", "a b = c;");
            TestNormalizeStatement("a b=c,d=e;", "a b = c, d = e;");

            // empty statements
            TestNormalizeStatement(";", ";");
            TestNormalizeStatement(
                "{;;}", """
                {
                  ;
                  ;
                }
                """);

            // labelled statements
            TestNormalizeStatement(
                "goo:;", """
                goo:
                  ;
                """);
            TestNormalizeStatement(
                "goo:a;", """
                goo:
                  a;
                """);

            // return/goto
            TestNormalizeStatement("return;", "return;");
            TestNormalizeStatement("return(a);", "return (a);");
            TestNormalizeStatement("continue;", "continue;");
            TestNormalizeStatement("break;", "break;");
            TestNormalizeStatement("yield return;", "yield return;");
            TestNormalizeStatement("yield return(a);", "yield return (a);");
            TestNormalizeStatement("yield break;", "yield break;");
            TestNormalizeStatement("goto a;", "goto a;");
            TestNormalizeStatement("throw;", "throw;");
            TestNormalizeStatement("throw a;", "throw a;");
            TestNormalizeStatement("return this.Bar()", "return this.Bar()");

            // switch
            TestNormalizeStatement(
                "switch(a){case b:c;}", """
                switch (a)
                {
                  case b:
                    c;
                }
                """);
            TestNormalizeStatement(
                "switch(a){case b:c;case d:e;}", """
                switch (a)
                {
                  case b:
                    c;
                  case d:
                    e;
                }
                """);
            TestNormalizeStatement(
                "switch(a){case b:c;default:d;}", """
                switch (a)
                {
                  case b:
                    c;
                  default:
                    d;
                }
                """);
            TestNormalizeStatement(
                "switch(a){case b:{}default:{}}", """
                switch (a)
                {
                  case b:
                  {
                  }

                  default:
                  {
                  }
                }
                """);
            TestNormalizeStatement(
                "switch(a){case b:c();d();default:e();f();}", """
                switch (a)
                {
                  case b:
                    c();
                    d();
                  default:
                    e();
                    f();
                }
                """);
            TestNormalizeStatement(
                "switch(a){case b:{c();}}", """
                switch (a)
                {
                  case b:
                  {
                    c();
                  }
                }
                """);

            // curlies
            TestNormalizeStatement(
                "{if(goo){}if(bar){}}", """
                {
                  if (goo)
                  {
                  }

                  if (bar)
                  {
                  }
                }
                """);

            // Queries
            TestNormalizeStatement(
                "int i=from v in vals select v;", """
                int i =
                  from v in vals
                  select v;
                """);
            TestNormalizeStatement(
                "Goo(from v in vals select v);", """
                Goo(
                  from v in vals
                  select v);
                """);
            TestNormalizeStatement(
                "int i=from v in vals select from x in xxx where x > 10 select x;", """
                int i =
                  from v in vals
                  select
                    from x in xxx
                    where x > 10
                    select x;
                """);
            TestNormalizeStatement(
                "int i=from v in vals group v by x into g where g > 10 select g;", """
                int i =
                  from v in vals
                  group v by x into g
                    where g > 10
                    select g;
                """);

            // Generics
            TestNormalizeStatement("Func<string, int> f = blah;", "Func<string, int> f = blah;");
        }

        [Fact]
        public void TestLocalFunctionAttributes()
        {
            TestNormalizeStatement(
                "[ return:A ]void Local( [ B ]object o){}", """
                [return: A]
                void Local([B] object o)
                {
                }
                """);
            TestNormalizeStatement(
                "[A,B][C]T Local<T>()=>default;", """
                [A, B]
                [C]
                T Local<T>() => default;
                """);
        }

        [Fact, WorkItem(59653, "https://github.com/dotnet/roslyn/issues/59653")]
        public void TestLambdaAttributes()
        {
            TestNormalizeExpression("( [ A ]x)=>x", "([A] x) => x");
            TestNormalizeExpression("( [ A ]int x=1)=>x", "([A] int x = 1) => x");
            TestNormalizeExpression(
                "[return:A]([B]object o)=>{}", """
                [return: A]
                ([B] object o) =>
                {
                }
                """);
            TestNormalizeExpression(
                "[ A ,B ] [C]()=>x", """
                [A, B]
                [C]
                () => x
                """);
            TestNormalizeExpression(
                "[A]B()=>{ }", """
                [A]
                B() =>
                {
                }
                """);
        }

        [Fact, WorkItem(59653, "https://github.com/dotnet/roslyn/issues/59653")]
        public void TestLambdaReturnType()
        {
            TestNormalizeExpression("int( x )=>x", "int (x) => x");
            TestNormalizeExpression(
                "A( B b )=>{}", """
                A(B b) =>
                {
                }
                """);
            TestNormalizeExpression("""
                static
                async
                A<int>()=>x
                """,
                "static async A<int>() => x");
        }

        [Fact]
        public void TestLambdaOptionalParameters()
        {
            TestNormalizeExpression("( int x=1 )=>x", "(int x = 1) => x");
            TestNormalizeExpression(
                "(int  x  =  1,int y,int z=2)=>{}", """
                (int x = 1, int y, int z = 2) =>
                {
                }
                """);
        }

        [Fact]
        public void TestLambdaParamsArray()
        {
            TestNormalizeExpression("( params  int []xs)=>xs.Length", "(params int[] xs) => xs.Length");
            TestNormalizeExpression(
                "(int  x  =  1,int y,int z=2,params int  []xs)=>{}", """
                (int x = 1, int y, int z = 2, params int[] xs) =>
                {
                }
                """);
        }

        [Theory]
        [InlineData("int*p;", "int* p;")]
        [InlineData("int *p;", "int* p;")]
        [InlineData("int*p1,p2;", "int* p1, p2;")]
        [InlineData("int *p1, p2;", "int* p1, p2;")]
        [InlineData("int**p;", "int** p;")]
        [InlineData("int **p;", "int** p;")]
        [InlineData("int**p1,p2;", "int** p1, p2;")]
        [InlineData("int **p1, p2;", "int** p1, p2;")]
        [WorkItem(49733, "https://github.com/dotnet/roslyn/issues/49733")]
        public void TestNormalizeAsteriskInPointerDeclaration(string text, string expected)
        {
            TestNormalizeStatement(text, expected);
        }

        [Fact, WorkItem(49733, "https://github.com/dotnet/roslyn/issues/49733")]
        public void TestNormalizeAsteriskInPointerReturnTypeOfIndexer()
        {
            TestNormalizeDeclaration("""
                public unsafe class C
                {
                  int*this[int x,int y]{get=>(int*)0;}
                }
                """, """
                public unsafe class C
                {
                  int* this[int x, int y] { get => (int*)0; }
                }
                """);
        }

        [Fact]
        public void TestNormalizeAsteriskInVoidPointerCast()
        {
            TestNormalizeDeclaration("""
                public unsafe class C
                {
                  void*this[int x,int y]{get   =>  (  void  *   ) 0;}
                }
                """, """
                public unsafe class C
                {
                  void* this[int x, int y] { get => (void*)0; }
                }
                """);
        }

        private static void TestNormalizeStatement(string text, string expected)
        {
            var node = SyntaxFactory.ParseStatement(text.NormalizeLineEndings());
            var actual = node.NormalizeWhitespace("  ").ToFullString();
            Assert.Equal(expected.NormalizeLineEndings(), actual.NormalizeLineEndings());
        }

        [Fact]
        public void TestNormalizeDeclaration1()
        {
            // usings
            TestNormalizeDeclaration("using a;", "using a;");
            TestNormalizeDeclaration("using a=b;", "using a = b;");
            TestNormalizeDeclaration("using a.b;", "using a.b;");
            TestNormalizeDeclaration(
                "using A; using B; class C {}", """
                using A;
                using B;

                class C
                {
                }
                """);

            TestNormalizeDeclaration("global  using  a;", "global using a;");
            TestNormalizeDeclaration("global  using  a=b;", "global using a = b;");
            TestNormalizeDeclaration("global  using  a.b;", "global using a.b;");
            TestNormalizeDeclaration(
                "global using A; global using B; class C {}", """
                global using A;
                global using B;

                class C
                {
                }
                """);
            TestNormalizeDeclaration(
                "global using A; using B; class C {}", """
                global using A;
                using B;

                class C
                {
                }
                """);
            TestNormalizeDeclaration(
                "using A; global using B; class C {}", """
                using A;
                global using B;

                class C
                {
                }
                """);

            // namespace
            TestNormalizeDeclaration(
                "namespace a{}", """
                namespace a
                {
                }
                """);
            TestNormalizeDeclaration(
                "namespace a{using b;}", """
                namespace a
                {
                  using b;
                }
                """);
            TestNormalizeDeclaration(
                "namespace a{global  using  b;}", """
                namespace a
                {
                  global using b;
                }
                """);
            TestNormalizeDeclaration(
                "namespace a{namespace b{}}", """
                namespace a
                {
                  namespace b
                  {
                  }
                }
                """);
            TestNormalizeDeclaration(
                "namespace a{}namespace b{}", """
                namespace a
                {
                }

                namespace b
                {
                }
                """);

            // type
            TestNormalizeDeclaration(
                "class a{}", """
                class a
                {
                }
                """);
            TestNormalizeDeclaration(
                "class a{class b{}}", """
                class a
                {
                  class b
                  {
                  }
                }
                """);
            TestNormalizeDeclaration(
                "class a<b>where a:c{}", """
                class a<b>
                  where a : c
                {
                }
                """);
            TestNormalizeDeclaration(
                "class a<b,c>where a:c{}", """
                class a<b, c>
                  where a : c
                {
                }
                """);
            TestNormalizeDeclaration(
                "class a:b{}", """
                class a : b
                {
                }
                """);

            // methods
            TestNormalizeDeclaration(
                "class a{void b(){}}", """
                class a
                {
                  void b()
                  {
                  }
                }
                """);
            TestNormalizeDeclaration(
                "class a{void b(){}void c(){}}", """
                class a
                {
                  void b()
                  {
                  }

                  void c()
                  {
                  }
                }
                """);
            TestNormalizeDeclaration(
                "class a{a(){}}", """
                class a
                {
                  a()
                  {
                  }
                }
                """);
            TestNormalizeDeclaration(
                "class a{~a(){}}", """
                class a
                {
                  ~a()
                  {
                  }
                }
                """);

            // operators
            TestNormalizeDeclaration(
                "class a{b operator    checked-(c d){}}", """
                class a
                {
                  b operator checked -(c d)
                  {
                  }
                }
                """);
            TestNormalizeDeclaration(
                "class a{ implicit operator    checked    b(c d){}}", """
                class a
                {
                  implicit operator checked b(c d)
                  {
                  }
                }
                """);
            TestNormalizeDeclaration(
                "class a{ explicit operator    checked    b(c d){}}", """
                class a
                {
                  explicit operator checked b(c d)
                  {
                  }
                }
                """);

            TestNormalizeDeclaration(
                "class a{b I1 . operator    checked-(c d){}}", """
                class a
                {
                  b I1.operator checked -(c d)
                  {
                  }
                }
                """);
            TestNormalizeDeclaration(
                "class a{ implicit I1 . operator    checked    b(c d){}}", """
                class a
                {
                  implicit I1.operator checked b(c d)
                  {
                  }
                }
                """);
            TestNormalizeDeclaration(
                "class a{ explicit I1 . operator    checked    b(c d){}}", """
                class a
                {
                  explicit I1.operator checked b(c d)
                  {
                  }
                }
                """);

            TestNormalizeDeclaration(
                "class a{b operator    >>>  ( c  d , e f ){}}", """
                class a
                {
                  b operator >>>(c d, e f)
                  {
                  }
                }
                """);
            TestNormalizeDeclaration(
                "class a{b I1 . operator    >>>  ( c  d , e f ){}}", """
                class a
                {
                  b I1.operator >>>(c d, e f)
                  {
                  }
                }
                """);
            TestNormalizeDeclaration(
                "class a{b operator>>>  ( c  d , e f ){}}", """
                class a
                {
                  b operator >>>(c d, e f)
                  {
                  }
                }
                """);
            TestNormalizeDeclaration(
                "class a{b I1 . operator>>>  ( c  d , e f ){}}", """
                class a
                {
                  b I1.operator >>>(c d, e f)
                  {
                  }
                }
                """);

            // properties
            TestNormalizeDeclaration(
                "class a{b c{get;}}", """
                class a
                {
                  b c { get; }
                }
                """);
            TestNormalizeDeclaration("""
                class a {
                int X{get;set;}= 2;
                }

                """, """
                class a
                {
                  int X { get; set; } = 2;
                }
                """);
            TestNormalizeDeclaration("""
                class a {
                int Y
                {get;
                set;
                }
                =99;
                }

                """, """
                class a
                {
                  int Y { get; set; } = 99;
                }
                """);
            TestNormalizeDeclaration("""
                class a {
                int Z{get;}
                }

                """, """
                class a
                {
                  int Z { get; }
                }
                """);
            TestNormalizeDeclaration("""
                class a {
                int T{get;init;}
                int R{get=>1;}
                }

                """, """
                class a
                {
                  int T { get; init; }

                  int R { get => 1; }
                }
                """);
            TestNormalizeDeclaration("""
                class a {
                int Q{get{return 0;}init{}}
                int R{get=>1;}
                }

                """, """
                class a
                {
                  int Q
                  {
                    get
                    {
                      return 0;
                    }

                    init
                    {
                    }
                  }

                  int R { get => 1; }
                }
                """);
            TestNormalizeDeclaration("""
                class a {
                int R{get=>1;}
                }

                """, """
                class a
                {
                  int R { get => 1; }
                }
                """);
            TestNormalizeDeclaration("""
                class a {
                int S=>2;
                }

                """, """
                class a
                {
                  int S => 2;
                }
                """);
            TestNormalizeDeclaration("""
                class x
                {
                int _g;
                int G
                {
                get
                {
                return
                _g;
                }
                init;
                }
                int H
                {
                get;
                set
                {
                _g
                =
                12;
                }
                }
                }

                """, """
                class x
                {
                  int _g;
                  int G
                  {
                    get
                    {
                      return _g;
                    }

                    init;
                  }

                  int H
                  {
                    get;
                    set
                    {
                      _g = 12;
                    }
                  }
                }
                """);

            TestNormalizeDeclaration("""
                class i1
                {
                int
                p
                {
                get;
                }
                }
                """, """
                class i1
                {
                  int p { get; }
                }
                """);
            TestNormalizeDeclaration("""
                class i2
                {
                int
                p
                {
                get=>2;
                }
                }
                """, """
                class i2
                {
                  int p { get => 2; }
                }
                """);
            TestNormalizeDeclaration("""
                class i2a
                {
                int _p;
                int
                p
                {
                get=>
                _p;set
                =>_p
                =value
                ;
                }
                }
                """, """
                class i2a
                {
                  int _p;
                  int p { get => _p; set => _p = value; }
                }
                """);
            TestNormalizeDeclaration("""
                class i3
                {
                int
                p
                {
                get{}
                }
                }
                """, """
                class i3
                {
                  int p
                  {
                    get
                    {
                    }
                  }
                }
                """);
            TestNormalizeDeclaration("""
                class i4
                {
                int
                p
                {
                set;
                }
                }
                """, """
                class i4
                {
                  int p { set; }
                }
                """);
            TestNormalizeDeclaration("""
                class i5
                {
                int
                p
                {
                set{}
                }
                }
                """, """
                class i5
                {
                  int p
                  {
                    set
                    {
                    }
                  }
                }
                """);
            TestNormalizeDeclaration("""
                class i6
                {
                int
                p
                {
                init;
                }
                }
                """, """
                class i6
                {
                  int p { init; }
                }
                """);
            TestNormalizeDeclaration("""
                class i7
                {
                int
                p
                {
                init{}
                }
                }
                """, """
                class i7
                {
                  int p
                  {
                    init
                    {
                    }
                  }
                }
                """);
            TestNormalizeDeclaration("""
                class i8
                {
                int
                p
                {
                get{}
                set{}
                }
                }
                """, """
                class i8
                {
                  int p
                  {
                    get
                    {
                    }

                    set
                    {
                    }
                  }
                }
                """);
            TestNormalizeDeclaration("""
                class i9
                {
                int
                p
                {
                get=>1;
                set{z=1;}
                }
                }
                """, """
                class i9
                {
                  int p
                  {
                    get => 1;
                    set
                    {
                      z = 1;
                    }
                  }
                }
                """);
            TestNormalizeDeclaration("""
                class ia
                {
                int
                p
                {
                get{}
                set;
                }
                }
                """, """
                class ia
                {
                  int p
                  {
                    get
                    {
                    }

                    set;
                  }
                }
                """);
            TestNormalizeDeclaration("""
                class ib
                {
                int
                p
                {
                get;
                set{}
                }
                }
                """, """
                class ib
                {
                  int p
                  {
                    get;
                    set
                    {
                    }
                  }
                }
                """);

            // properties with initializers
            TestNormalizeDeclaration("""
                class i4
                {
                int
                p
                {
                set;
                }=1;
                }
                """, """
                class i4
                {
                  int p { set; } = 1;
                }
                """);
            TestNormalizeDeclaration("""
                class i5
                {
                int
                p
                {
                set{}
                }=1;
                }
                """, """
                class i5
                {
                  int p
                  {
                    set
                    {
                    }
                  } = 1;
                }
                """);
            TestNormalizeDeclaration("""
                class i6
                {
                int
                p
                {
                init;
                }=1;
                }
                """, """
                class i6
                {
                  int p { init; } = 1;
                }
                """);
            TestNormalizeDeclaration("""
                class i7
                {
                int
                p
                {
                init{}
                }=1;
                }
                """, """
                class i7
                {
                  int p
                  {
                    init
                    {
                    }
                  } = 1;
                }
                """);
            TestNormalizeDeclaration("""
                class i8
                {
                int
                p
                {
                get{}
                set{}
                }=1;
                }
                """, """
                class i8
                {
                  int p
                  {
                    get
                    {
                    }

                    set
                    {
                    }
                  } = 1;
                }
                """);
            TestNormalizeDeclaration("""
                class i9
                {
                int
                p
                {
                get=>1;
                set{z=1;}
                }=1;
                }
                """, """
                class i9
                {
                  int p
                  {
                    get => 1;
                    set
                    {
                      z = 1;
                    }
                  } = 1;
                }
                """);
            TestNormalizeDeclaration("""
                class ia
                {
                int
                p
                {
                get{}
                set;
                }=1;
                }
                """, """
                class ia
                {
                  int p
                  {
                    get
                    {
                    }

                    set;
                  } = 1;
                }
                """);
            TestNormalizeDeclaration("""
                class ib
                {
                int
                p
                {
                get;
                set{}
                }=1;
                }
                """, """
                class ib
                {
                  int p
                  {
                    get;
                    set
                    {
                    }
                  } = 1;
                }
                """);

            // indexers
            TestNormalizeDeclaration(
                "class a{b this[c d]{get;}}", """
                class a
                {
                  b this[c d] { get; }
                }
                """);
            TestNormalizeDeclaration("""
                class i1
                {
                int
                this[b c]
                {
                get;
                }
                }
                """, """
                class i1
                {
                  int this[b c] { get; }
                }
                """);
            TestNormalizeDeclaration("""
                class i2
                {
                int
                this[b c]
                {
                get=>1;
                }
                }
                """, """
                class i2
                {
                  int this[b c] { get => 1; }
                }
                """);
            TestNormalizeDeclaration("""
                class i3
                {
                int
                this[b c]
                {
                get{}
                }
                }
                """, """
                class i3
                {
                  int this[b c]
                  {
                    get
                    {
                    }
                  }
                }
                """);
            TestNormalizeDeclaration("""
                class i4
                {
                int
                this[b c]
                {
                set;
                }
                }
                """, """
                class i4
                {
                  int this[b c] { set; }
                }
                """);
            TestNormalizeDeclaration("""
                class i5
                {
                int
                this[b c]
                {
                set{}
                }
                }
                """, """
                class i5
                {
                  int this[b c]
                  {
                    set
                    {
                    }
                  }
                }
                """);
            TestNormalizeDeclaration("""
                class i6
                {
                int
                this[b c]
                {
                init;
                }
                }
                """, """
                class i6
                {
                  int this[b c] { init; }
                }
                """);
            TestNormalizeDeclaration("""
                class i7
                {
                int
                this[b c]
                {
                init{}
                }
                }
                """, """
                class i7
                {
                  int this[b c]
                  {
                    init
                    {
                    }
                  }
                }
                """);
            TestNormalizeDeclaration("""
                class i8
                {
                int
                this[b c]
                {
                get{}
                set{}
                }
                }
                """, """
                class i8
                {
                  int this[b c]
                  {
                    get
                    {
                    }

                    set
                    {
                    }
                  }
                }
                """);
            TestNormalizeDeclaration("""
                class i9
                {
                int
                this[b c]
                {
                get=>1;
                set{z=1;}
                }
                }
                """, """
                class i9
                {
                  int this[b c]
                  {
                    get => 1;
                    set
                    {
                      z = 1;
                    }
                  }
                }
                """);
            TestNormalizeDeclaration("""
                class ia
                {
                int
                this[b c]
                {
                get{}
                set;
                }
                }
                """, """
                class ia
                {
                  int this[b c]
                  {
                    get
                    {
                    }

                    set;
                  }
                }
                """);
            TestNormalizeDeclaration("""
                class ib
                {
                int
                this[b c]
                {
                get;
                set{}
                }
                }
                """, """
                class ib
                {
                  int this[b c]
                  {
                    get;
                    set
                    {
                    }
                  }
                }
                """);

            // events
            TestNormalizeDeclaration("""
                class a
                {
                public
                event
                w
                e;
                }
                """, """
                class a
                {
                  public event w e;
                }
                """);
            TestNormalizeDeclaration("""
                abstract class b
                {
                event
                w
                e
                ;
                }
                """, """
                abstract class b
                {
                  event w e;
                }
                """);
            TestNormalizeDeclaration("""
                interface c1
                {
                event
                w
                e
                ;
                }
                """, """
                interface c1
                {
                  event w e;
                }
                """);
            TestNormalizeDeclaration("""
                interface c2 : c1
                {
                abstract
                event
                w
                c1
                .
                e
                ;
                }
                """, """
                interface c2 : c1
                {
                  abstract event w c1.e;
                }
                """);
            TestNormalizeDeclaration("""
                class d
                {
                event w x;
                event
                w
                e
                {
                add
                =>
                x+=
                value;
                remove
                =>x
                -=
                value;
                }}
                """, """
                class d
                {
                  event w x;
                  event w e { add => x += value; remove => x -= value; }
                }
                """);
            TestNormalizeDeclaration("""
                class e
                {
                event w e
                {
                add{}
                remove{
                }
                }
                }
                """, """
                class e
                {
                  event w e
                  {
                    add
                    {
                    }

                    remove
                    {
                    }
                  }
                }
                """);
            TestNormalizeDeclaration("""
                class f
                {
                event w x;
                event w e
                {
                add
                {
                x
                +=
                value;
                }
                remove
                {
                x
                -=
                value;
                }
                }
                }
                """, """
                class f
                {
                  event w x;
                  event w e
                  {
                    add
                    {
                      x += value;
                    }

                    remove
                    {
                      x -= value;
                    }
                  }
                }
                """);
            TestNormalizeDeclaration("""
                class g
                {
                extern
                event
                w
                e
                =
                null
                ;
                }
                """, """
                class g
                {
                  extern event w e = null;
                }
                """);
            TestNormalizeDeclaration("""
                class h
                {
                public event w e
                {
                add
                =>
                c
                (
                );
                remove
                =>
                d(
                );
                }
                }
                """, """
                class h
                {
                  public event w e { add => c(); remove => d(); }
                }
                """);
            TestNormalizeDeclaration("""
                class i
                {
                event w e
                {
                add;
                remove;
                }
                }
                """, """
                class i
                {
                  event w e { add; remove; }
                }
                """);

            // fields
            TestNormalizeDeclaration(
                "class a{b c;}", """
                class a
                {
                  b c;
                }
                """);
            TestNormalizeDeclaration(
                "class a{b c=d;}", """
                class a
                {
                  b c = d;
                }
                """);
            TestNormalizeDeclaration(
                "class a{b c=d,e=f;}", """
                class a
                {
                  b c = d, e = f;
                }
                """);

            // delegate
            TestNormalizeDeclaration("delegate a b();", "delegate a b();");
            TestNormalizeDeclaration("delegate a b(c);", "delegate a b(c);");
            TestNormalizeDeclaration("delegate a b(c,d);", "delegate a b(c, d);");

            // enums
            TestNormalizeDeclaration(
                "enum a{}", """
                enum a
                {
                }
                """);
            TestNormalizeDeclaration(
                "enum a{b}", """
                enum a
                {
                  b
                }
                """);
            TestNormalizeDeclaration(
                "enum a{b,c}", """
                enum a
                {
                  b,
                  c
                }
                """);
            TestNormalizeDeclaration(
                "enum a{b=c}", """
                enum a
                {
                  b = c
                }
                """);

            // attributes
            TestNormalizeDeclaration(
                "[a]class b{}", """
                [a]
                class b
                {
                }
                """);
            TestNormalizeDeclaration(
                "\t[a]class b{}", """
                [a]
                class b
                {
                }
                """);
            TestNormalizeDeclaration(
                "[a,b]class c{}", """
                [a, b]
                class c
                {
                }
                """);
            TestNormalizeDeclaration(
                "[a(b)]class c{}", """
                [a(b)]
                class c
                {
                }
                """);
            TestNormalizeDeclaration(
                "[a(b,c)]class d{}", """
                [a(b, c)]
                class d
                {
                }
                """);
            TestNormalizeDeclaration(
                "[a][b]class c{}", """
                [a]
                [b]
                class c
                {
                }
                """);
            TestNormalizeDeclaration(
                "[a:b]class c{}", """
                [a: b]
                class c
                {
                }
                """);

            // parameter attributes
            TestNormalizeDeclaration(
                "class c{void M([a]int x,[b] [c,d]int y){}}", """
                class c
                {
                  void M([a] int x, [b][c, d] int y)
                  {
                  }
                }
                """);
        }

        [Fact]
        public void TestFileScopedNamespace()
        {
            TestNormalizeDeclaration(
                "namespace NS;class C{}", """
                namespace NS;
                class C
                {
                }
                """);
        }

        [Fact]
        public void TestSpacingOnRecord()
        {
            TestNormalizeDeclaration("record  class  C(int I, int J);", "record class C(int I, int J);");
            TestNormalizeDeclaration("record  struct  S(int I, int J);", "record struct S(int I, int J);");
        }

<<<<<<< HEAD
        [Fact]
        public void TestSpacingOnPrimaryConstructor()
        {
            TestNormalizeDeclaration("class  C     (   int    I   ,    int    J   )   ;    ", "class C(int I, int J);");
            TestNormalizeDeclaration("struct  S     (   int    I   ,    int    J   )   ;    ", "struct S(int I, int J);");
        }

        [Fact]
        [WorkItem(23618, "https://github.com/dotnet/roslyn/issues/23618")]
=======
        [Fact, WorkItem(23618, "https://github.com/dotnet/roslyn/issues/23618")]
>>>>>>> dc579838
        public void TestSpacingOnInvocationLikeKeywords()
        {
            // no space between typeof and (
            TestNormalizeExpression("typeof (T)", "typeof(T)");

            // no space between sizeof and (
            TestNormalizeExpression("sizeof (T)", "sizeof(T)");

            // no space between default and (
            TestNormalizeExpression("default (T)", "default(T)");

            // no space between new and (
            // newline between > and where
            TestNormalizeDeclaration(
                "class C<T> where T : new() { }", """
                class C<T>
                  where T : new()
                {
                }
                """);

            // no space between this and (
            TestNormalizeDeclaration(
                "class C { C() : this () { } }", """
                class C
                {
                  C() : this()
                  {
                  }
                }
                """);

            // no space between base and (
            TestNormalizeDeclaration(
                "class C { C() : base () { } }", """
                class C
                {
                  C() : base()
                  {
                  }
                }
                """);

            // no space between checked and (
            TestNormalizeExpression("checked (a)", "checked(a)");

            // no space between unchecked and (
            TestNormalizeExpression("unchecked (a)", "unchecked(a)");

            // no space between __arglist and (
            TestNormalizeExpression("__arglist (a)", "__arglist(a)");
        }

        [Fact, WorkItem(24454, "https://github.com/dotnet/roslyn/issues/24454")]
        public void TestSpacingOnInterpolatedString()
        {
            TestNormalizeExpression("$\"{3:C}\"", "$\"{3:C}\"");
            TestNormalizeExpression("$\"{3: C}\"", "$\"{3: C}\"");
        }

        [Fact]
        public void TestSpacingOnRawInterpolatedString()
        {
            TestNormalizeExpression(""""
                $"""{3:C}"""
                """", """"
                $"""{3:C}"""
                """");
            TestNormalizeExpression(""""
                $"""{3: C}"""
                """", """"
                $"""{3: C}"""
                """");
            TestNormalizeExpression(""""
                $"""{3:C }"""
                """", """"
                $"""{3:C }"""
                """");
            TestNormalizeExpression(""""
                $"""{3: C }"""
                """", """"
                $"""{3: C }"""
                """");

            TestNormalizeExpression(""""
                $"""{ 3:C}"""
                """", """"
                $"""{3:C}"""
                """");
            TestNormalizeExpression(""""
                $"""{ 3: C}"""
                """", """"
                $"""{3: C}"""
                """");
            TestNormalizeExpression(""""
                $"""{ 3:C }"""
                """", """"
                $"""{3:C }"""
                """");
            TestNormalizeExpression(""""
                $"""{ 3: C }"""
                """", """"
                $"""{3: C }"""
                """");
            TestNormalizeExpression(""""
                $"""{3 :C}"""
                """", """"
                $"""{3:C}"""
                """");
            TestNormalizeExpression(""""
                $"""{3 : C}"""
                """", """"
                $"""{3: C}"""
                """");
            TestNormalizeExpression(""""
                $"""{3 :C }"""
                """", """"
                $"""{3:C }"""
                """");
            TestNormalizeExpression(""""
                $"""{3 : C }"""
                """", """"
                $"""{3: C }"""
                """");

            TestNormalizeExpression(""""
                $"""{ 3 :C}"""
                """", """"
                $"""{3:C}"""
                """");
            TestNormalizeExpression(""""
                $"""{ 3 : C}"""
                """", """"
                $"""{3: C}"""
                """");
            TestNormalizeExpression(""""
                $"""{ 3 :C }"""
                """", """"
                $"""{3:C }"""
                """");
            TestNormalizeExpression(""""
                $"""{ 3 : C }"""
                """", """"
                $"""{3: C }"""
                """");
        }

        [Fact, WorkItem(23618, "https://github.com/dotnet/roslyn/issues/23618")]
        public void TestSpacingOnMethodConstraint()
        {
            // newline between ) and where
            TestNormalizeDeclaration(
                "class C { void M<T>() where T : struct { } }", """
                class C
                {
                  void M<T>()
                    where T : struct
                  {
                  }
                }
                """);
        }

        [Fact, WorkItem(541684, "http://vstfdevdiv:8080/DevDiv2/DevDiv/_workitems/edit/541684")]
        public void TestNormalizeRegion1()
        {
            // NOTE: the space after the region name is retained, since the text after the space
            // following "#region" is a single, unstructured trivia element.
            TestNormalizeDeclaration("""

                class Class 
                { 
                #region Methods 
                void Method() 
                { 
                } 
                #endregion 
                }
                """, """
                class Class
                {
                #region Methods 
                  void Method()
                  {
                  }
                #endregion
                }
                """);
            TestNormalizeDeclaration("""

                #region
                #endregion
                """, """
                #region
                #endregion

                """);
            TestNormalizeDeclaration("""

                #region  
                #endregion
                """, """
                #region
                #endregion

                """);
            TestNormalizeDeclaration("""

                #region name //comment
                #endregion
                """, """
                #region name //comment
                #endregion

                """);
            TestNormalizeDeclaration("""

                #region /*comment*/
                #endregion
                """, """
                #region /*comment*/
                #endregion

                """);
        }

        [Fact, WorkItem(2076, "github")]
        public void TestNormalizeInterpolatedString()
        {
            TestNormalizeExpression(@"$""Message is {a}""", @"$""Message is {a}""");
        }

        [Fact]
        public void TestNormalizeRawInterpolatedString()
        {
            TestNormalizeExpression(""""
                $"""Message is {a}"""
                """", """"
                $"""Message is {a}"""
                """");
        }

        [Fact, WorkItem(528584, "http://vstfdevdiv:8080/DevDiv2/DevDiv/_workitems/edit/528584")]
        public void TestNormalizeRegion2()
        {
            TestNormalizeDeclaration("""

                #region //comment
                #endregion
                """,
                // NOTE: the extra newline should be removed, but it's not worth the
                // effort (see DevDiv #8564)
                """
                #region //comment

                #endregion

                """);
            TestNormalizeDeclaration("""

                #region //comment

                #endregion
                """,
                // NOTE: the extra newline should be removed, but it's not worth the
                // effort (see DevDiv #8564).
                """
                #region //comment

                #endregion

                """);
        }

        private static void TestNormalizeDeclaration(string text, string expected)
        {
            var node = SyntaxFactory.ParseCompilationUnit(text.NormalizeLineEndings());
            Assert.Equal(text.NormalizeLineEndings(), node.ToFullString().NormalizeLineEndings());
            var actual = node.NormalizeWhitespace("  ").ToFullString();
            Assert.Equal(expected.NormalizeLineEndings(), actual.NormalizeLineEndings());
        }

        [Fact]
        public void TestNormalizeComments()
        {
            TestNormalizeToken(
                "a//b", """
                a //b

                """);
            TestNormalizeToken("a/*b*/", "a /*b*/");
            TestNormalizeToken("""
                //a
                b
                """, """
                //a
                b
                """);
            TestNormalizeExpression("a/*b*/+c", "a /*b*/ + c");
            TestNormalizeExpression(
                "/*a*/b", """
                /*a*/
                b
                """);
            TestNormalizeExpression("""
                /*a
                */b
                """, """
                /*a
                */
                b
                """);
            TestNormalizeStatement(
                "{/*a*/b}", """
                { /*a*/
                  b
                }
                """);
            TestNormalizeStatement("""
                {
                a//b
                }
                """, """
                {
                  a //b
                }
                """);
            TestNormalizeStatement("""
                {
                //a
                }
                """, """
                {
                //a
                }
                """);
            TestNormalizeStatement("""
                {
                //a
                b}
                """, """
                {
                  //a
                  b
                }
                """);
            TestNormalizeStatement("""
                {
                /*a*/b}
                """, """
                {
                  /*a*/
                  b
                }
                """);
            TestNormalizeStatement("""
                {
                /// <goo/>
                a}
                """, """
                {
                  /// <goo/>
                  a
                }
                """);
            TestNormalizeStatement("""
                {
                ///<goo/>
                a}
                """, """
                {
                  ///<goo/>
                  a
                }
                """);
            TestNormalizeStatement("""
                {
                /// <goo>
                /// </goo>
                a}
                """, """
                {
                  /// <goo>
                  /// </goo>
                  a
                }
                """);
            TestNormalizeToken("""
                /// <goo>
                /// </goo>
                a
                """, """
                /// <goo>
                /// </goo>
                a
                """);
            TestNormalizeStatement("""
                {
                /*** <goo/> ***/
                a}
                """, """
                {
                  /*** <goo/> ***/
                  a
                }
                """);
            TestNormalizeStatement("""
                {
                /*** <goo/>
                 ***/
                a}
                """, """
                {
                  /*** <goo/>
                 ***/
                  a
                }
                """);
        }

        private static void TestNormalizeToken(string text, string expected)
        {
            var token = SyntaxFactory.ParseToken(text.NormalizeLineEndings());
            var actual = token.NormalizeWhitespace().ToFullString();
            Assert.Equal(expected.NormalizeLineEndings(), actual.NormalizeLineEndings());
        }

        [Fact, WorkItem(1066, "github")]
        public void TestNormalizePreprocessorDirectives()
        {
            // directive as node
            TestNormalize(
                SyntaxFactory.DefineDirectiveTrivia(
                    SyntaxFactory.Identifier("a"), false), """
                #define a

                """);

            // directive as trivia
            TestNormalizeTrivia(
                "  #  define a", """
                #define a

                """);
            TestNormalizeTrivia(
                "#if(a||b)", """
                #if (a || b)

                """);
            TestNormalizeTrivia(
                "#if(a&&b)", """
                #if (a && b)

                """);
            TestNormalizeTrivia("""
                  #if a
                  #endif
                """, """
                #if a
                #endif

                """);

            TestNormalize(
                SyntaxFactory.TriviaList(
                    SyntaxFactory.Trivia(
                        SyntaxFactory.IfDirectiveTrivia(
                            SyntaxFactory.IdentifierName("a"), false, false, false)),
                    SyntaxFactory.Trivia(
                        SyntaxFactory.EndIfDirectiveTrivia(false))), """
                #if a
                #endif

                """);

            TestNormalizeTrivia(
                "#endregion goo", """
                #endregion goo

                """);

            TestNormalizeDeclaration("""
                #pragma warning disable 123

                namespace goo {
                }

                #pragma warning restore 123
                """, """
                #pragma warning disable 123
                namespace goo
                {
                }
                #pragma warning restore 123

                """);
        }

        [Fact, WorkItem(531607, "http://vstfdevdiv:8080/DevDiv2/DevDiv/_workitems/edit/531607")]
        public void TestNormalizeLineDirectiveTrivia()
        {
            TestNormalize(
                SyntaxFactory.TriviaList(
                    SyntaxFactory.Trivia(
                        SyntaxFactory.LineDirectiveTrivia(
                            SyntaxFactory.Literal(1),
                            true)
                        .WithEndOfDirectiveToken(
                            SyntaxFactory.Token(
                                SyntaxFactory.TriviaList(
                                    SyntaxFactory.Trivia(
                                        SyntaxFactory.SkippedTokensTrivia()
                                        .WithTokens(
                                            SyntaxFactory.TokenList(
                                                SyntaxFactory.Literal(@"""a\b"""))))),
                                SyntaxKind.EndOfDirectiveToken,
                                default(SyntaxTriviaList))))), """
                #line 1 "\"a\\b\""

                """);
            // Note: without all the escaping, it looks like this '#line 1 @"""a\b"""' (i.e. the string literal has a value of '"a\b"').
            // Note: the literal was formatted as a C# string literal, not as a directive string literal.
        }

        [Fact]
        public void TestNormalizeLineSpanDirectiveNode()
        {
            TestNormalize(
                SyntaxFactory.LineSpanDirectiveTrivia(
                    SyntaxFactory.Token(SyntaxKind.HashToken),
                    SyntaxFactory.Token(SyntaxKind.LineKeyword),
                    SyntaxFactory.LineDirectivePosition(SyntaxFactory.Literal(1), SyntaxFactory.Literal(2)),
                    SyntaxFactory.Token(SyntaxKind.MinusToken),
                    SyntaxFactory.LineDirectivePosition(SyntaxFactory.Literal(3), SyntaxFactory.Literal(4)),
                    SyntaxFactory.Literal(5),
                    SyntaxFactory.Literal("a.txt"),
                    SyntaxFactory.Token(SyntaxKind.EndOfDirectiveToken),
                    isActive: true), """
                #line (1, 2) - (3, 4) 5 "a.txt"

                """);
        }

        [Fact]
        public void TestNormalizeLineSpanDirectiveTrivia()
        {
            TestNormalizeTrivia(
                "  #  line( 1,2 )-(3,4)5\"a.txt\"", """
                #line (1, 2) - (3, 4) 5 "a.txt"

                """);
        }

        [Fact, WorkItem(538115, "http://vstfdevdiv:8080/DevDiv2/DevDiv/_workitems/edit/538115")]
        public void TestNormalizeWithinDirectives()
        {
            TestNormalizeDeclaration("""
                class C
                {
                #if true
                void Goo(A x) { }
                #else
                #endif
                }

                """, """
                class C
                {
                #if true
                  void Goo(A x)
                  {
                  }
                #else
                #endif
                }
                """);
        }

        [Fact, WorkItem(542887, "http://vstfdevdiv:8080/DevDiv2/DevDiv/_workitems/edit/542887")]
        public void TestFormattingForBlockSyntax()
        {
            var code = """
                class c1
                {
                void goo()
                {
                {
                int i = 1;
                }
                }
                }
                """;
            var tree = SyntaxFactory.ParseSyntaxTree(code);
            TestNormalize(tree.GetCompilationUnitRoot(), """
                class c1
                {
                  void goo()
                  {
                    {
                      int i = 1;
                    }
                  }
                }
                """.NormalizeLineEndings());
        }

        [Fact, WorkItem(1079042, "http://vstfdevdiv:8080/DevDiv2/DevDiv/_workitems/edit/1079042")]
        public void TestNormalizeDocumentationComments()
        {
            var code = """
                class c1
                {
                    ///<summary>
                    /// A documentation comment
                    ///</summary>
                    void goo()
                    {
                    }
                }
                """;
            var tree = SyntaxFactory.ParseSyntaxTree(code);
            TestNormalize(tree.GetCompilationUnitRoot(),
"class c1\r\n" +
"{\r\n"
+ // The normalizer doesn't change line endings in comments,
  // see https://github.com/dotnet/roslyn/issues/8536
$"  ///<summary>{Environment.NewLine}" +
$"  /// A documentation comment{Environment.NewLine}" +
$"  ///</summary>{Environment.NewLine}" +
"  void goo()\r\n" +
"  {\r\n" +
"  }\r\n" +
"}");
        }

        [Fact]
        public void TestNormalizeDocumentationComments2()
        {
            var code = """
                class c1
                {
                  ///  <summary>
                  ///  A documentation comment
                  ///  </summary>
                  void goo()
                  {
                  }
                }
                """;
            var tree = SyntaxFactory.ParseSyntaxTree(code);
            TestNormalize(tree.GetCompilationUnitRoot(),
"class c1\r\n" +
"{\r\n" + // The normalizer doesn't change line endings in comments,
          // see https://github.com/dotnet/roslyn/issues/8536
$"  ///  <summary>{Environment.NewLine}" +
$"  ///  A documentation comment{Environment.NewLine}" +
$"  ///  </summary>{Environment.NewLine}" +
"  void goo()\r\n" +
"  {\r\n" +
"  }\r\n" +
"}");
        }

        [Fact]
        public void TestNormalizeEOL()
        {
            var code = "class c{}";
            var expected = "class c\n{\n}";
            var actual = SyntaxFactory.ParseCompilationUnit(code).NormalizeWhitespace(indentation: "  ", eol: "\n").ToFullString();
            Assert.Equal(expected, actual);
        }

        [Fact]
        public void TestNormalizeTabs()
        {
            var code = "class c{void m(){}}";
            var expected = """
                class c
                {
                	void m()
                	{
                	}
                }
                """;
            var actual = SyntaxFactory.ParseCompilationUnit(code).NormalizeWhitespace(indentation: "	").ToFullString();
            Assert.Equal(expected.NormalizeLineEndings(), actual);
        }

        [Fact, WorkItem(29390, "https://github.com/dotnet/roslyn/issues/29390")]
        public void TestNormalizeTuples()
        {
            TestNormalizeDeclaration("new(string prefix,string uri)[10]", "new (string prefix, string uri)[10]");
            TestNormalizeDeclaration("(string prefix,string uri)[]ns", "(string prefix, string uri)[] ns");
            TestNormalizeDeclaration("(string prefix,(string uri,string help))ns", "(string prefix, (string uri, string help)) ns");
            TestNormalizeDeclaration("(string prefix,string uri)ns", "(string prefix, string uri) ns");
            TestNormalizeDeclaration("public void Foo((string prefix,string uri)ns)", "public void Foo((string prefix, string uri) ns)");
            TestNormalizeDeclaration("public (string prefix,string uri)Foo()", "public (string prefix, string uri) Foo()");
        }

        [Fact, WorkItem(50664, "https://github.com/dotnet/roslyn/issues/50664")]
        public void TestNormalizeFunctionPointer()
        {
            TestNormalizeDeclaration("""
                unsafe class C
                {
                  delegate * < int ,  int > functionPointer;
                }
                """, """
                unsafe class C
                {
                  delegate*<int, int> functionPointer;
                }
                """);
        }

        [Fact, WorkItem(50664, "https://github.com/dotnet/roslyn/issues/50664")]
        public void TestNormalizeFunctionPointerWithManagedCallingConvention()
        {
            TestNormalizeDeclaration("""
                unsafe class C
                {
                  delegate *managed < int ,  int > functionPointer;
                }
                """, """
                unsafe class C
                {
                  delegate* managed<int, int> functionPointer;
                }
                """);
        }

        [Fact, WorkItem(50664, "https://github.com/dotnet/roslyn/issues/50664")]
        public void TestNormalizeFunctionPointerWithUnmanagedCallingConvention()
        {
            TestNormalizeDeclaration("""
                unsafe class C
                {
                  delegate *unmanaged < int ,  int > functionPointer;
                }
                """, """
                unsafe class C
                {
                  delegate* unmanaged<int, int> functionPointer;
                }
                """);
        }

        [Fact, WorkItem(50664, "https://github.com/dotnet/roslyn/issues/50664")]
        public void TestNormalizeFunctionPointerWithUnmanagedCallingConventionAndSpecifiers()
        {
            TestNormalizeDeclaration("""
                unsafe class C
                {
                  delegate *unmanaged [ Cdecl ,  Thiscall ] < int ,  int > functionPointer;
                }
                """, """
                unsafe class C
                {
                  delegate* unmanaged[Cdecl, Thiscall]<int, int> functionPointer;
                }
                """);
        }

        [Fact, WorkItem(53254, "https://github.com/dotnet/roslyn/issues/53254")]
        public void TestNormalizeColonInConstructorInitializer()
        {
            TestNormalizeDeclaration("""
                class Base
                {
                }

                class Derived : Base
                {
                  public Derived():base(){}
                }
                """, """
                class Base
                {
                }

                class Derived : Base
                {
                  public Derived() : base()
                  {
                  }
                }
                """);
        }

        [Fact, WorkItem(49732, "https://github.com/dotnet/roslyn/issues/49732")]
        public void TestNormalizeXmlInDocComment()
        {
            var code = """
                /// <returns>
                /// If this method succeeds, it returns <b xmlns:loc="http://microsoft.com/wdcml/l10n">S_OK</b>.
                /// </returns>
                """;
            TestNormalizeDeclaration(code, code);
        }

        [Fact, WorkItem(46656, "https://github.com/dotnet/roslyn/issues/46656")]
        public void TestNormalizeBlockAnonymousFunctions()
        {
            TestNormalizeStatement(
                "_=()=>{};", """
                _ = () =>
                {
                };
                """);
            TestNormalizeStatement(
                "_=x=>{};", """
                _ = x =>
                {
                };
                """);
            TestNormalizeStatement(
                "Add(()=>{});", """
                Add(() =>
                {
                });
                """);
            TestNormalizeStatement(
                "Add(delegate(){});", """
                Add(delegate ()
                {
                });
                """);
            TestNormalizeStatement(
                "Add(()=>{{_=x=>{};}});", """
                Add(() =>
                {
                  {
                    _ = x =>
                    {
                    };
                  }
                });
                """);
        }

        [Fact]
        public void TestNormalizeExtendedPropertyPattern()
        {
            TestNormalizeStatement(
                "_ = this is{Property . Property :2};",
                "_ = this is { Property.Property: 2 };");
        }

        private static void TestNormalize(CSharpSyntaxNode node, string expected)
        {
            var actual = node.NormalizeWhitespace("  ").ToFullString();
            Assert.Equal(expected.NormalizeLineEndings(), actual.NormalizeLineEndings());
        }

        private static void TestNormalizeTrivia(string text, string expected)
        {
            var list = SyntaxFactory.ParseLeadingTrivia(text.NormalizeLineEndings());
            TestNormalize(list, expected.NormalizeLineEndings());
        }

        private static void TestNormalize(SyntaxTriviaList trivia, string expected)
        {
            var actual = trivia.NormalizeWhitespace("    ").ToFullString();
            Assert.Equal(expected.NormalizeLineEndings(), actual.NormalizeLineEndings());
        }

        [Fact, WorkItem(60884, "https://github.com/dotnet/roslyn/issues/60884")]
        public void TestNormalizeXmlArgumentsInDocComment1()
        {
            TestNormalizeDeclaration(
                """/// Prefix <b    a="x"  b="y" >S_OK</b> suffix""",
                """/// Prefix <b a="x" b="y">S_OK</b> suffix""");
        }

        [Fact, WorkItem(60884, "https://github.com/dotnet/roslyn/issues/60884")]
        public void TestNormalizeXmlArgumentsInDocComment2()
        {
            var code = """/// Prefix <b a="x" b="y">S_OK</b> suffix""";
            TestNormalizeDeclaration(code, code);
        }

        [Fact, WorkItem(60884, "https://github.com/dotnet/roslyn/issues/60884")]
        public void TestNormalizeXmlArgumentsInDocComment3()
        {
            TestNormalizeDeclaration(
                """/// Prefix <b a="x" b="y" /> suffix""",
                """/// Prefix <b a="x" b="y"/> suffix""");
        }

        [Fact, WorkItem(60884, "https://github.com/dotnet/roslyn/issues/60884")]
        public void TestNormalizeXmlArgumentsInDocComment4()
        {
            TestNormalizeDeclaration(
                """/// Prefix <b    a="x"	>S_OK</b> suffix""",
                """/// Prefix <b a="x">S_OK</b> suffix""");
        }

        [Fact, WorkItem(60884, "https://github.com/dotnet/roslyn/issues/60884")]
        public void TestNormalizeXmlArgumentsInDocComment5()
        {
            var code = """/// Prefix <b a="x" b="y"/> suffix""";
            TestNormalizeDeclaration(code, code);
        }

        [Fact, WorkItem(60884, "https://github.com/dotnet/roslyn/issues/60884")]
        public void TestNormalizeXmlArgumentsInDocComment6()
        {
            TestNormalizeDeclaration(
                """/// Prefix <b a="x"b="y"/> suffix""",
                """/// Prefix <b a="x" b="y"/> suffix""");
        }

        [Fact, WorkItem(60884, "https://github.com/dotnet/roslyn/issues/60884")]
        public void TestNormalizeXmlArgumentsInDocComment7()
        {
            TestNormalizeDeclaration(
                """/// Prefix <b    b="y"a="x"	>S_OK</b> suffix""",
                """/// Prefix <b b="y" a="x">S_OK</b> suffix""");
        }

        [Fact]
        public void TestRequiredKeywordNormalization()
        {
            TestNormalizeDeclaration(
                "public  required  partial int Field;",
                "public required partial int Field;");
        }

        [Fact, WorkItem(61518, "https://github.com/dotnet/roslyn/issues/61518")]
        public void TestNormalizeNestedUsingStatements1()
        {
            TestNormalizeStatement(
                "using(a)using(b)c;", """
                using (a)
                using (b)
                  c;
                """);
            TestNormalizeStatement(
                "using(a)using(b){c;}", """
                using (a)
                using (b)
                {
                  c;
                }
                """);
            TestNormalizeStatement(
                "using(a)using(b)using(c)d;", """
                using (a)
                using (b)
                using (c)
                  d;
                """);
            TestNormalizeStatement(
                "using(a)using(b)using(c){d;}", """
                using (a)
                using (b)
                using (c)
                {
                  d;
                }
                """);

            TestNormalizeStatement(
                "using(a){using(b)c;}", """
                using (a)
                {
                  using (b)
                    c;
                }
                """);
            TestNormalizeStatement(
                "using(a){using(b)using(c)d;}", """
                using (a)
                {
                  using (b)
                  using (c)
                    d;
                }
                """);
            TestNormalizeStatement(
                "using(a)using(b){using(c)d;}", """
                using (a)
                using (b)
                {
                  using (c)
                    d;
                }
                """);
            TestNormalizeStatement(
                "using(a){using(b){using(c)d;}}", """
                using (a)
                {
                  using (b)
                  {
                    using (c)
                      d;
                  }
                }
                """);
        }

        [Fact, WorkItem(61518, "https://github.com/dotnet/roslyn/issues/61518")]
        public void TestNormalizeNestedFixedStatements1()
        {
            TestNormalizeStatement(
                "fixed(int* a = null)fixed(int* b = null)c;", """
                fixed (int* a = null)
                fixed (int* b = null)
                  c;
                """);
            TestNormalizeStatement(
                "fixed(int* a = null)fixed(int* b = null){c;}", """
                fixed (int* a = null)
                fixed (int* b = null)
                {
                  c;
                }
                """);
            TestNormalizeStatement(
                "fixed(int* a = null)fixed(int* b = null)fixed(int* c = null)d;", """
                fixed (int* a = null)
                fixed (int* b = null)
                fixed (int* c = null)
                  d;
                """);
            TestNormalizeStatement(
                "fixed(int* a = null)fixed(int* b = null)fixed(int* c = null){d;}", """
                fixed (int* a = null)
                fixed (int* b = null)
                fixed (int* c = null)
                {
                  d;
                }
                """);

            TestNormalizeStatement(
                "fixed(int* a = null){fixed(int* b = null)c;}", """
                fixed (int* a = null)
                {
                  fixed (int* b = null)
                    c;
                }
                """);
            TestNormalizeStatement(
                "fixed(int* a = null){fixed(int* b = null)fixed(int* c = null)d;}", """
                fixed (int* a = null)
                {
                  fixed (int* b = null)
                  fixed (int* c = null)
                    d;
                }
                """);
            TestNormalizeStatement(
                "fixed(int* a = null)fixed(int* b = null){fixed(int* c = null)d;}", """
                fixed (int* a = null)
                fixed (int* b = null)
                {
                  fixed (int* c = null)
                    d;
                }
                """);
            TestNormalizeStatement(
                "fixed(int* a = null){fixed(int* b = null){fixed(int* c = null)d;}}", """
                fixed (int* a = null)
                {
                  fixed (int* b = null)
                  {
                    fixed (int* c = null)
                      d;
                  }
                }
                """);
        }

        [Fact, WorkItem(61518, "https://github.com/dotnet/roslyn/issues/61518")]
        public void TestNormalizeNestedFixedUsingStatements1()
        {
            TestNormalizeStatement(
                "using(a)fixed(int* b = null)c;", """
                using (a)
                  fixed (int* b = null)
                    c;
                """);
            TestNormalizeStatement(
                "fixed(int* b = null)using(a)c;", """
                fixed (int* b = null)
                  using (a)
                    c;
                """);
        }

        [Fact]
        public void TestNormalizeScopedParameters()
        {
            TestNormalizeStatement(
                "static  void  F  (  scoped  R  x  ,  scoped  ref  R  y  ,  ref  scoped  R  z  )  {  }", """
                static void F(scoped R x, scoped ref R y, ref scoped R z)
                {
                }
                """);
        }

        [Fact]
        public void TestNormalizeScopedLocals()
        {
            TestNormalizeStatement("scoped  R  x  ;", "scoped R x;");
            TestNormalizeStatement("scoped  ref  R  y  ;", "scoped ref R y;");
        }

        [Fact, WorkItem(61204, "https://github.com/dotnet/roslyn/issues/61204")]
        public void TestNormalizeObjectInitializer()
        {
            TestNormalizeExpression(
                "new{}", """
                new
                {
                }
                """);
            TestNormalizeExpression(
                "new{A=1,B=2}", """
                new
                {
                  A = 1,
                  B = 2
                }
                """);
            TestNormalizeExpression(
                "new{A=1,B=2,}", """
                new
                {
                  A = 1,
                  B = 2,
                }
                """);
            TestNormalizeExpression(
                "new SomeClass{}", """
                new SomeClass
                {
                }
                """);
            TestNormalizeExpression(
                "new SomeClass{A=1,B=2}", """
                new SomeClass
                {
                  A = 1,
                  B = 2
                }
                """);
            TestNormalizeExpression(
                "new SomeClass{A=1,B=2,}", """
                new SomeClass
                {
                  A = 1,
                  B = 2,
                }
                """);
            TestNormalizeExpression(
                "new SomeClass(){}", """
                new SomeClass()
                {
                }
                """);
            TestNormalizeExpression(
                "new SomeClass(){A=1,B=2}", """
                new SomeClass()
                {
                  A = 1,
                  B = 2
                }
                """);
            TestNormalizeExpression(
                "new SomeClass(){A=1,B=2,}", """
                new SomeClass()
                {
                  A = 1,
                  B = 2,
                }
                """);
            TestNormalizeExpression(
                "new SomeClass(){A=1,B=2,C=new{}}", """
                new SomeClass()
                {
                  A = 1,
                  B = 2,
                  C = new
                  {
                  }
                }
                """);
            TestNormalizeExpression(
                "new SomeClass(){A=1,B=2,C=new{D=5l,E=2.5f}}", """
                new SomeClass()
                {
                  A = 1,
                  B = 2,
                  C = new
                  {
                    D = 5l,
                    E = 2.5f
                  }
                }
                """);
            TestNormalizeExpression(
                "new SomeClass(){A=1,B=2,C=new{D=5l,E=2.5f,}}", """
                new SomeClass()
                {
                  A = 1,
                  B = 2,
                  C = new
                  {
                    D = 5l,
                    E = 2.5f,
                  }
                }
                """);
            TestNormalizeExpression(
                "new SomeClass(){A=1,B=2,C=new{D=5l,E=2.5f,},}", """
                new SomeClass()
                {
                  A = 1,
                  B = 2,
                  C = new
                  {
                    D = 5l,
                    E = 2.5f,
                  },
                }
                """);
            TestNormalizeExpression(
                "new SomeClass(){A=1,B=2,C=new SomeOtherClass{}}", """
                new SomeClass()
                {
                  A = 1,
                  B = 2,
                  C = new SomeOtherClass
                  {
                  }
                }
                """);
            TestNormalizeExpression(
                "new SomeClass(){A=1,B=2,C=new SomeOtherClass{D=5l,E=2.5f}}", """
                new SomeClass()
                {
                  A = 1,
                  B = 2,
                  C = new SomeOtherClass
                  {
                    D = 5l,
                    E = 2.5f
                  }
                }
                """);
            TestNormalizeExpression(
                "new SomeClass(){A=1,B=2,C=new SomeOtherClass{D=5l,E=2.5f,}}", """
                new SomeClass()
                {
                  A = 1,
                  B = 2,
                  C = new SomeOtherClass
                  {
                    D = 5l,
                    E = 2.5f,
                  }
                }
                """);
            TestNormalizeExpression(
                "new SomeClass(){A=1,B=2,C=new SomeOtherClass{D=5l,E=2.5f,},}", """
                new SomeClass()
                {
                  A = 1,
                  B = 2,
                  C = new SomeOtherClass
                  {
                    D = 5l,
                    E = 2.5f,
                  },
                }
                """);
            TestNormalizeExpression(
                "new SomeClass(){A=1,B=2,C=new SomeOtherClass(){}}", """
                new SomeClass()
                {
                  A = 1,
                  B = 2,
                  C = new SomeOtherClass()
                  {
                  }
                }
                """);
            TestNormalizeExpression(
                "new SomeClass(){A=1,B=2,C=new SomeOtherClass(){D=5l,E=2.5f}}", """
                new SomeClass()
                {
                  A = 1,
                  B = 2,
                  C = new SomeOtherClass()
                  {
                    D = 5l,
                    E = 2.5f
                  }
                }
                """);
            TestNormalizeExpression(
                "new SomeClass(){A=1,B=2,C=new SomeOtherClass(){D=5l,E=2.5f,}}", """
                new SomeClass()
                {
                  A = 1,
                  B = 2,
                  C = new SomeOtherClass()
                  {
                    D = 5l,
                    E = 2.5f,
                  }
                }
                """);
            TestNormalizeExpression(
                "new SomeClass(){A=1,B=2,C=new SomeOtherClass(){D=5l,E=2.5f,},}", """
                new SomeClass()
                {
                  A = 1,
                  B = 2,
                  C = new SomeOtherClass()
                  {
                    D = 5l,
                    E = 2.5f,
                  },
                }
                """);
            TestNormalizeExpression(
                "new SomeClass(){A=1,B=2,C=new SomeOtherClass(){D=5l,E=2.5f,F=new{}}}", """
                new SomeClass()
                {
                  A = 1,
                  B = 2,
                  C = new SomeOtherClass()
                  {
                    D = 5l,
                    E = 2.5f,
                    F = new
                    {
                    }
                  }
                }
                """);
            TestNormalizeExpression(
                "new SomeClass(){A=1,B=2,C=new SomeOtherClass(){D=5l,E=2.5f,F=new{G=7u,H=3.72m}}}", """
                new SomeClass()
                {
                  A = 1,
                  B = 2,
                  C = new SomeOtherClass()
                  {
                    D = 5l,
                    E = 2.5f,
                    F = new
                    {
                      G = 7u,
                      H = 3.72m
                    }
                  }
                }
                """);
            TestNormalizeExpression(
                "new SomeClass(){A=1,B=2,C=new SomeOtherClass(){D=5l,E=2.5f,F=new{G=7u,H=3.72m,}}}", """
                new SomeClass()
                {
                  A = 1,
                  B = 2,
                  C = new SomeOtherClass()
                  {
                    D = 5l,
                    E = 2.5f,
                    F = new
                    {
                      G = 7u,
                      H = 3.72m,
                    }
                  }
                }
                """);
            TestNormalizeExpression(
                "new SomeClass(){A=1,B=2,C=new SomeOtherClass(){D=5l,E=2.5f,F=new{G=7u,H=3.72m,},}}", """
                new SomeClass()
                {
                  A = 1,
                  B = 2,
                  C = new SomeOtherClass()
                  {
                    D = 5l,
                    E = 2.5f,
                    F = new
                    {
                      G = 7u,
                      H = 3.72m,
                    },
                  }
                }
                """);
            TestNormalizeExpression(
                "new SomeClass(){A=1,B=2,C=new SomeOtherClass(){D=5l,E=2.5f,F=new{G=7u,H=3.72m,},},}", """
                new SomeClass()
                {
                  A = 1,
                  B = 2,
                  C = new SomeOtherClass()
                  {
                    D = 5l,
                    E = 2.5f,
                    F = new
                    {
                      G = 7u,
                      H = 3.72m,
                    },
                  },
                }
                """);
            TestNormalizeExpression(
                "new SomeClass(){A=1,B=2,C=new SomeOtherClass(){D=5l,E=2.5f,F=new AndAnotherClass{}}}", """
                new SomeClass()
                {
                  A = 1,
                  B = 2,
                  C = new SomeOtherClass()
                  {
                    D = 5l,
                    E = 2.5f,
                    F = new AndAnotherClass
                    {
                    }
                  }
                }
                """);
            TestNormalizeExpression(
                "new SomeClass(){A=1,B=2,C=new SomeOtherClass(){D=5l,E=2.5f,F=new AndAnotherClass{G=7u,H=3.72m}}}", """
                new SomeClass()
                {
                  A = 1,
                  B = 2,
                  C = new SomeOtherClass()
                  {
                    D = 5l,
                    E = 2.5f,
                    F = new AndAnotherClass
                    {
                      G = 7u,
                      H = 3.72m
                    }
                  }
                }
                """);
            TestNormalizeExpression(
                "new SomeClass(){A=1,B=2,C=new SomeOtherClass(){D=5l,E=2.5f,F=new AndAnotherClass{G=7u,H=3.72m,}}}", """
                new SomeClass()
                {
                  A = 1,
                  B = 2,
                  C = new SomeOtherClass()
                  {
                    D = 5l,
                    E = 2.5f,
                    F = new AndAnotherClass
                    {
                      G = 7u,
                      H = 3.72m,
                    }
                  }
                }
                """);
            TestNormalizeExpression(
                "new SomeClass(){A=1,B=2,C=new SomeOtherClass(){D=5l,E=2.5f,F=new AndAnotherClass{G=7u,H=3.72m,},}}", """
                new SomeClass()
                {
                  A = 1,
                  B = 2,
                  C = new SomeOtherClass()
                  {
                    D = 5l,
                    E = 2.5f,
                    F = new AndAnotherClass
                    {
                      G = 7u,
                      H = 3.72m,
                    },
                  }
                }
                """);
            TestNormalizeExpression(
                "new SomeClass(){A=1,B=2,C=new SomeOtherClass(){D=5l,E=2.5f,F=new AndAnotherClass{G=7u,H=3.72m,},},}", """
                new SomeClass()
                {
                  A = 1,
                  B = 2,
                  C = new SomeOtherClass()
                  {
                    D = 5l,
                    E = 2.5f,
                    F = new AndAnotherClass
                    {
                      G = 7u,
                      H = 3.72m,
                    },
                  },
                }
                """);
            TestNormalizeExpression(
                "new SomeClass(){A=1,B=2,C=new SomeOtherClass(){D=5l,E=2.5f,F=new AndAnotherClass(){}}}", """
                new SomeClass()
                {
                  A = 1,
                  B = 2,
                  C = new SomeOtherClass()
                  {
                    D = 5l,
                    E = 2.5f,
                    F = new AndAnotherClass()
                    {
                    }
                  }
                }
                """);
            TestNormalizeExpression(
                "new SomeClass(){A=1,B=2,C=new SomeOtherClass(){D=5l,E=2.5f,F=new AndAnotherClass(){G=7u,H=3.72m}}}", """
                new SomeClass()
                {
                  A = 1,
                  B = 2,
                  C = new SomeOtherClass()
                  {
                    D = 5l,
                    E = 2.5f,
                    F = new AndAnotherClass()
                    {
                      G = 7u,
                      H = 3.72m
                    }
                  }
                }
                """);
            TestNormalizeExpression(
                "new SomeClass(){A=1,B=2,C=new SomeOtherClass(){D=5l,E=2.5f,F=new AndAnotherClass(){G=7u,H=3.72m,}}}", """
                new SomeClass()
                {
                  A = 1,
                  B = 2,
                  C = new SomeOtherClass()
                  {
                    D = 5l,
                    E = 2.5f,
                    F = new AndAnotherClass()
                    {
                      G = 7u,
                      H = 3.72m,
                    }
                  }
                }
                """);
            TestNormalizeExpression(
                "new SomeClass(){A=1,B=2,C=new SomeOtherClass(){D=5l,E=2.5f,F=new AndAnotherClass(){G=7u,H=3.72m,},}}", """
                new SomeClass()
                {
                  A = 1,
                  B = 2,
                  C = new SomeOtherClass()
                  {
                    D = 5l,
                    E = 2.5f,
                    F = new AndAnotherClass()
                    {
                      G = 7u,
                      H = 3.72m,
                    },
                  }
                }
                """);
            TestNormalizeExpression(
                "new SomeClass(){A=1,B=2,C=new SomeOtherClass(){D=5l,E=2.5f,F=new AndAnotherClass(){G=7u,H=3.72m,},},}", """
                new SomeClass()
                {
                  A = 1,
                  B = 2,
                  C = new SomeOtherClass()
                  {
                    D = 5l,
                    E = 2.5f,
                    F = new AndAnotherClass()
                    {
                      G = 7u,
                      H = 3.72m,
                    },
                  },
                }
                """);
        }

        [Fact, WorkItem(61204, "https://github.com/dotnet/roslyn/issues/61204")]
        public void TestNormalizeObjectInitializer_SingleLineContext()
        {
            VerifySingleLineInitializer(
                "new{}",
                "new { }");
            VerifySingleLineInitializer(
                "new{A=1,B=2}",
                "new { A = 1, B = 2 }");
            VerifySingleLineInitializer(
                "new{A=1,B=2,}",
                "new { A = 1, B = 2, }");
            VerifySingleLineInitializer(
                "new SomeClass{}",
                "new SomeClass { }");
            VerifySingleLineInitializer(
                "new SomeClass{A=1,B=2}",
                "new SomeClass { A = 1, B = 2 }");
            VerifySingleLineInitializer(
                "new SomeClass{A=1,B=2,}",
                "new SomeClass { A = 1, B = 2, }");
            VerifySingleLineInitializer(
                "new SomeClass{A=1,B=2,}",
                "new SomeClass { A = 1, B = 2, }");
            VerifySingleLineInitializer(
                "new SomeClass(){}",
                "new SomeClass() { }");
            VerifySingleLineInitializer(
                "new SomeClass(){A=1,B=2}",
                "new SomeClass() { A = 1, B = 2 }");
            VerifySingleLineInitializer(
                "new SomeClass(){A=1,B=2,}",
                "new SomeClass() { A = 1, B = 2, }");
            VerifySingleLineInitializer(
                "new SomeClass(){A=1,B=2,C=new{}}",
                "new SomeClass() { A = 1, B = 2, C = new { } }");
            VerifySingleLineInitializer(
                "new SomeClass(){A=1,B=2,C=new{D=5l,E=2.5f}}",
                "new SomeClass() { A = 1, B = 2, C = new { D = 5l, E = 2.5f } }");
            VerifySingleLineInitializer(
                "new SomeClass(){A=1,B=2,C=new{D=5l,E=2.5f,}}",
                "new SomeClass() { A = 1, B = 2, C = new { D = 5l, E = 2.5f, } }");
            VerifySingleLineInitializer(
                "new SomeClass(){A=1,B=2,C=new{D=5l,E=2.5f,},}",
                "new SomeClass() { A = 1, B = 2, C = new { D = 5l, E = 2.5f, }, }");
            VerifySingleLineInitializer(
                "new SomeClass(){A=1,B=2,C=new SomeOtherClass{}}",
                "new SomeClass() { A = 1, B = 2, C = new SomeOtherClass { } }");
            VerifySingleLineInitializer(
                "new SomeClass(){A=1,B=2,C=new SomeOtherClass{D=5l,E=2.5f}}",
                "new SomeClass() { A = 1, B = 2, C = new SomeOtherClass { D = 5l, E = 2.5f } }");
            VerifySingleLineInitializer(
                "new SomeClass(){A=1,B=2,C=new SomeOtherClass{D=5l,E=2.5f,}}",
                "new SomeClass() { A = 1, B = 2, C = new SomeOtherClass { D = 5l, E = 2.5f, } }");
            VerifySingleLineInitializer(
                "new SomeClass(){A=1,B=2,C=new SomeOtherClass{D=5l,E=2.5f,},}",
                "new SomeClass() { A = 1, B = 2, C = new SomeOtherClass { D = 5l, E = 2.5f, }, }");
            VerifySingleLineInitializer(
                "new SomeClass(){A=1,B=2,C=new SomeOtherClass(){}}",
                "new SomeClass() { A = 1, B = 2, C = new SomeOtherClass() { } }");
            VerifySingleLineInitializer(
                "new SomeClass(){A=1,B=2,C=new SomeOtherClass(){D=5l,E=2.5f}}",
                "new SomeClass() { A = 1, B = 2, C = new SomeOtherClass() { D = 5l, E = 2.5f } }");
            VerifySingleLineInitializer(
                "new SomeClass(){A=1,B=2,C=new SomeOtherClass(){D=5l,E=2.5f,}}",
                "new SomeClass() { A = 1, B = 2, C = new SomeOtherClass() { D = 5l, E = 2.5f, } }");
            VerifySingleLineInitializer(
                "new SomeClass(){A=1,B=2,C=new SomeOtherClass(){D=5l,E=2.5f,},}",
                "new SomeClass() { A = 1, B = 2, C = new SomeOtherClass() { D = 5l, E = 2.5f, }, }");
            VerifySingleLineInitializer(
                "new SomeClass(){A=1,B=2,C=new SomeOtherClass(){D=5l,E=2.5f,F=new{}}}",
                "new SomeClass() { A = 1, B = 2, C = new SomeOtherClass() { D = 5l, E = 2.5f, F = new { } } }");
            VerifySingleLineInitializer(
                "new SomeClass(){A=1,B=2,C=new SomeOtherClass(){D=5l,E=2.5f,F=new{G=7u,H=3.72m}}}",
                "new SomeClass() { A = 1, B = 2, C = new SomeOtherClass() { D = 5l, E = 2.5f, F = new { G = 7u, H = 3.72m } } }");
            VerifySingleLineInitializer(
                "new SomeClass(){A=1,B=2,C=new SomeOtherClass(){D=5l,E=2.5f,F=new{G=7u,H=3.72m,}}}",
                "new SomeClass() { A = 1, B = 2, C = new SomeOtherClass() { D = 5l, E = 2.5f, F = new { G = 7u, H = 3.72m, } } }");
            VerifySingleLineInitializer(
                "new SomeClass(){A=1,B=2,C=new SomeOtherClass(){D=5l,E=2.5f,F=new{G=7u,H=3.72m,},}}",
                "new SomeClass() { A = 1, B = 2, C = new SomeOtherClass() { D = 5l, E = 2.5f, F = new { G = 7u, H = 3.72m, }, } }");
            VerifySingleLineInitializer(
                "new SomeClass(){A=1,B=2,C=new SomeOtherClass(){D=5l,E=2.5f,F=new{G=7u,H=3.72m,},},}",
                "new SomeClass() { A = 1, B = 2, C = new SomeOtherClass() { D = 5l, E = 2.5f, F = new { G = 7u, H = 3.72m, }, }, }");
            VerifySingleLineInitializer(
                "new SomeClass(){A=1,B=2,C=new SomeOtherClass(){D=5l,E=2.5f,F=new AndAnotherClass{}}}",
                "new SomeClass() { A = 1, B = 2, C = new SomeOtherClass() { D = 5l, E = 2.5f, F = new AndAnotherClass { } } }");
            VerifySingleLineInitializer(
                "new SomeClass(){A=1,B=2,C=new SomeOtherClass(){D=5l,E=2.5f,F=new AndAnotherClass{G=7u,H=3.72m}}}",
                "new SomeClass() { A = 1, B = 2, C = new SomeOtherClass() { D = 5l, E = 2.5f, F = new AndAnotherClass { G = 7u, H = 3.72m } } }");
            VerifySingleLineInitializer(
                "new SomeClass(){A=1,B=2,C=new SomeOtherClass(){D=5l,E=2.5f,F=new AndAnotherClass{G=7u,H=3.72m,}}}",
                "new SomeClass() { A = 1, B = 2, C = new SomeOtherClass() { D = 5l, E = 2.5f, F = new AndAnotherClass { G = 7u, H = 3.72m, } } }");
            VerifySingleLineInitializer(
                "new SomeClass(){A=1,B=2,C=new SomeOtherClass(){D=5l,E=2.5f,F=new AndAnotherClass{G=7u,H=3.72m,},}}",
                "new SomeClass() { A = 1, B = 2, C = new SomeOtherClass() { D = 5l, E = 2.5f, F = new AndAnotherClass { G = 7u, H = 3.72m, }, } }");
            VerifySingleLineInitializer(
                "new SomeClass(){A=1,B=2,C=new SomeOtherClass(){D=5l,E=2.5f,F=new AndAnotherClass{G=7u,H=3.72m,},},}",
                "new SomeClass() { A = 1, B = 2, C = new SomeOtherClass() { D = 5l, E = 2.5f, F = new AndAnotherClass { G = 7u, H = 3.72m, }, }, }");
            VerifySingleLineInitializer(
                "new SomeClass(){A=1,B=2,C=new SomeOtherClass(){D=5l,E=2.5f,F=new AndAnotherClass(){}}}",
                "new SomeClass() { A = 1, B = 2, C = new SomeOtherClass() { D = 5l, E = 2.5f, F = new AndAnotherClass() { } } }");
            VerifySingleLineInitializer(
                "new SomeClass(){A=1,B=2,C=new SomeOtherClass(){D=5l,E=2.5f,F=new AndAnotherClass(){G=7u,H=3.72m}}}",
                "new SomeClass() { A = 1, B = 2, C = new SomeOtherClass() { D = 5l, E = 2.5f, F = new AndAnotherClass() { G = 7u, H = 3.72m } } }");
            VerifySingleLineInitializer(
                "new SomeClass(){A=1,B=2,C=new SomeOtherClass(){D=5l,E=2.5f,F=new AndAnotherClass(){G=7u,H=3.72m,}}}",
                "new SomeClass() { A = 1, B = 2, C = new SomeOtherClass() { D = 5l, E = 2.5f, F = new AndAnotherClass() { G = 7u, H = 3.72m, } } }");
            VerifySingleLineInitializer(
                "new SomeClass(){A=1,B=2,C=new SomeOtherClass(){D=5l,E=2.5f,F=new AndAnotherClass(){G=7u,H=3.72m,},}}",
                "new SomeClass() { A = 1, B = 2, C = new SomeOtherClass() { D = 5l, E = 2.5f, F = new AndAnotherClass() { G = 7u, H = 3.72m, }, } }");
            VerifySingleLineInitializer(
                "new SomeClass(){A=1,B=2,C=new SomeOtherClass(){D=5l,E=2.5f,F=new AndAnotherClass(){G=7u,H=3.72m,},},}",
                "new SomeClass() { A = 1, B = 2, C = new SomeOtherClass() { D = 5l, E = 2.5f, F = new AndAnotherClass() { G = 7u, H = 3.72m, }, }, }");
        }

        [Fact, WorkItem(61204, "https://github.com/dotnet/roslyn/issues/61204")]
        public void TestNormalizeArrayAndCollectionInitializers()
        {
            TestNormalizeExpression(
                "new int[]{}", """
                new int[]
                {
                }
                """);
            TestNormalizeExpression(
                "new int[]{1,2,3}", """
                new int[]
                {
                  1,
                  2,
                  3
                }
                """);
            TestNormalizeExpression(
                "new int[]{1,2,3,}", """
                new int[]
                {
                  1,
                  2,
                  3,
                }
                """);
            TestNormalizeExpression(
                "new int[]{1,2,3,}.Length", """
                new int[]
                {
                  1,
                  2,
                  3,
                }.Length
                """);
            TestNormalizeExpression(
                "new int[]{1,2,3,}[0]", """
                new int[]
                {
                  1,
                  2,
                  3,
                }[0]
                """);

            TestNormalizeExpression(
                "new List<int>(){}", """
                new List<int>()
                {
                }
                """);
            TestNormalizeExpression(
                "new List<int>(){1,2,3}", """
                new List<int>()
                {
                  1,
                  2,
                  3
                }
                """);
            TestNormalizeExpression(
                "new List<int>(){1,2,3,}", """
                new List<int>()
                {
                  1,
                  2,
                  3,
                }
                """);
            TestNormalizeExpression(
                "new List<int>(){1,2,3,}.Count", """
                new List<int>()
                {
                  1,
                  2,
                  3,
                }.Count
                """);
            TestNormalizeExpression(
                "new List<int>(){1,2,3,}[0]", """
                new List<int>()
                {
                  1,
                  2,
                  3,
                }[0]
                """);

            TestNormalizeExpression(
                "new string[]{\"test1\",\"test2\",\"test3\"}", """
                new string[]
                {
                  "test1",
                  "test2",
                  "test3"
                }
                """);
            TestNormalizeExpression(
                "new string[]{\"test1\",\"test2\",\"test3\",}", """
                new string[]
                {
                  "test1",
                  "test2",
                  "test3",
                }
                """);
            TestNormalizeExpression(
                "new string[]{\"test1\",\"test2\",\"test3\",}.Length", """
                new string[]
                {
                  "test1",
                  "test2",
                  "test3",
                }.Length
                """);
            TestNormalizeExpression(
                "new string[]{\"test1\",\"test2\",\"test3\",}[0]", """
                new string[]
                {
                  "test1",
                  "test2",
                  "test3",
                }[0]
                """);

            TestNormalizeExpression(
                "new List<string>(){\"test1\",\"test2\",\"test3\"}", """
                new List<string>()
                {
                  "test1",
                  "test2",
                  "test3"
                }
                """);
            TestNormalizeExpression(
                "new List<string>(){\"test1\",\"test2\",\"test3\",}", """
                new List<string>()
                {
                  "test1",
                  "test2",
                  "test3",
                }
                """);
            TestNormalizeExpression(
                "new List<string>(){\"test1\",\"test2\",\"test3\",}.Count", """
                new List<string>()
                {
                  "test1",
                  "test2",
                  "test3",
                }.Count
                """);
            TestNormalizeExpression(
                "new List<string>(){\"test1\",\"test2\",\"test3\",}[0]", """
                new List<string>()
                {
                  "test1",
                  "test2",
                  "test3",
                }[0]
                """);

            TestNormalizeExpression(
                "new SomeClass[]{new SomeClass(),new SomeClass(),new SomeClass()}", """
                new SomeClass[]
                {
                  new SomeClass(),
                  new SomeClass(),
                  new SomeClass()
                }
                """);
            TestNormalizeExpression(
                "new SomeClass[]{new SomeClass(),new SomeClass(),new SomeClass(),}", """
                new SomeClass[]
                {
                  new SomeClass(),
                  new SomeClass(),
                  new SomeClass(),
                }
                """);
            TestNormalizeExpression(
                "new SomeClass[]{new SomeClass(),new SomeClass(),new SomeClass(),}.Length", """
                new SomeClass[]
                {
                  new SomeClass(),
                  new SomeClass(),
                  new SomeClass(),
                }.Length
                """);
            TestNormalizeExpression(
                "new SomeClass[]{new SomeClass(),new SomeClass(),new SomeClass(),}[0]", """
                new SomeClass[]
                {
                  new SomeClass(),
                  new SomeClass(),
                  new SomeClass(),
                }[0]
                """);

            TestNormalizeExpression(
                "new List<SomeClass>(){new SomeClass(),new SomeClass(),new SomeClass()}", """
                new List<SomeClass>()
                {
                  new SomeClass(),
                  new SomeClass(),
                  new SomeClass()
                }
                """);
            TestNormalizeExpression(
                "new List<SomeClass>(){new SomeClass(),new SomeClass(),new SomeClass(),}", """
                new List<SomeClass>()
                {
                  new SomeClass(),
                  new SomeClass(),
                  new SomeClass(),
                }
                """);
            TestNormalizeExpression(
                "new List<SomeClass>(){new SomeClass(),new SomeClass(),new SomeClass(),}.Count", """
                new List<SomeClass>()
                {
                  new SomeClass(),
                  new SomeClass(),
                  new SomeClass(),
                }.Count
                """);
            TestNormalizeExpression(
                "new List<SomeClass>(){new SomeClass(),new SomeClass(),new SomeClass(),}[0]", """
                new List<SomeClass>()
                {
                  new SomeClass(),
                  new SomeClass(),
                  new SomeClass(),
                }[0]
                """);

            TestNormalizeExpression(
                "new int[]{2+2,2+2*2,arr2[0]}", """
                new int[]
                {
                  2 + 2,
                  2 + 2 * 2,
                  arr2[0]
                }
                """);
            TestNormalizeExpression(
                "new List<int>(){2+2,2+2*2,arr2[0]}", """
                new List<int>()
                {
                  2 + 2,
                  2 + 2 * 2,
                  arr2[0]
                }
                """);
        }

        [Fact, WorkItem(61204, "https://github.com/dotnet/roslyn/issues/61204")]
        public void TestNormalizeArrayAndCollectionInitializers_SingleLineContext()
        {
            VerifySingleLineInitializer(
                "new int[]{}",
                "new int[] { }");
            VerifySingleLineInitializer(
                "new int[]{1,2,3}",
                "new int[] { 1, 2, 3 }");
            VerifySingleLineInitializer(
                "new int[]{1,2,3,}",
                "new int[] { 1, 2, 3, }");
            VerifySingleLineInitializer(
                "new int[]{1,2,3,}.Length",
                "new int[] { 1, 2, 3, }.Length");
            VerifySingleLineInitializer(
                "new int[]{1,2,3,}[0]",
                "new int[] { 1, 2, 3, }[0]");

            VerifySingleLineInitializer(
                "new List<int>(){}",
                "new List<int>() { }");
            VerifySingleLineInitializer(
                "new List<int>(){1,2,3}",
                "new List<int>() { 1, 2, 3 }");
            VerifySingleLineInitializer(
                "new List<int>(){1,2,3,}",
                "new List<int>() { 1, 2, 3, }");
            VerifySingleLineInitializer(
                "new List<int>(){1,2,3,}.Count",
                "new List<int>() { 1, 2, 3, }.Count");
            VerifySingleLineInitializer(
                "new List<int>(){1,2,3,}[0]",
                "new List<int>() { 1, 2, 3, }[0]");

            VerifySingleLineInitializer(
                "new SomeClass[]{}",
                "new SomeClass[] { }");
            VerifySingleLineInitializer(
                "new SomeClass[]{new SomeClass(),new SomeClass(),new SomeClass()}",
                "new SomeClass[] { new SomeClass(), new SomeClass(), new SomeClass() }");
            VerifySingleLineInitializer(
                "new SomeClass[]{new SomeClass(),new SomeClass(),new SomeClass(),}",
                "new SomeClass[] { new SomeClass(), new SomeClass(), new SomeClass(), }");
            VerifySingleLineInitializer(
                "new SomeClass[]{new SomeClass(),new SomeClass(),new SomeClass(),}.Length",
                "new SomeClass[] { new SomeClass(), new SomeClass(), new SomeClass(), }.Length");
            VerifySingleLineInitializer(
                "new SomeClass[]{new SomeClass(),new SomeClass(),new SomeClass(),}[0]",
                "new SomeClass[] { new SomeClass(), new SomeClass(), new SomeClass(), }[0]");

            VerifySingleLineInitializer(
                "new List<SomeClass>(){}",
                "new List<SomeClass>() { }");
            VerifySingleLineInitializer(
                "new List<SomeClass>(){new SomeClass(),new SomeClass(),new SomeClass()}",
                "new List<SomeClass>() { new SomeClass(), new SomeClass(), new SomeClass() }");
            VerifySingleLineInitializer(
                "new List<SomeClass>(){new SomeClass(),new SomeClass(),new SomeClass(),}",
                "new List<SomeClass>() { new SomeClass(), new SomeClass(), new SomeClass(), }");
            VerifySingleLineInitializer(
                "new List<SomeClass>(){new SomeClass(),new SomeClass(),new SomeClass(),}.Length",
                "new List<SomeClass>() { new SomeClass(), new SomeClass(), new SomeClass(), }.Length");
            VerifySingleLineInitializer(
                "new List<SomeClass>(){new SomeClass(),new SomeClass(),new SomeClass(),}[0]",
                "new List<SomeClass>() { new SomeClass(), new SomeClass(), new SomeClass(), }[0]");

            VerifySingleLineInitializer(
                "new int[]{2+2,2+2*2,arr2[0]}",
                "new int[] { 2 + 2, 2 + 2 * 2, arr2[0] }");
            VerifySingleLineInitializer(
                "new List<int>(){2+2,2+2*2,arr2[0]}",
                "new List<int>() { 2 + 2, 2 + 2 * 2, arr2[0] }");
        }

        [Fact, WorkItem(61204, "https://github.com/dotnet/roslyn/issues/61204")]
        public void TestNormalizeIndexerInitializer()
        {
            TestNormalizeExpression(
                "new Dictionary<int,int>(){}", """
                new Dictionary<int, int>()
                {
                }
                """);
            TestNormalizeExpression(
                "new Dictionary<int,int>(){[0]=1,[1]=2,[2]=3}", """
                new Dictionary<int, int>()
                {
                  [0] = 1,
                  [1] = 2,
                  [2] = 3
                }
                """);
            TestNormalizeExpression(
                "new Dictionary<int,int>(){[0]=1,[1]=2,[2]=3,}", """
                new Dictionary<int, int>()
                {
                  [0] = 1,
                  [1] = 2,
                  [2] = 3,
                }
                """);
            TestNormalizeExpression(
                "new Dictionary<int,int>(){[0]=1,[1]=2,[2]=3,}.Count", """
                new Dictionary<int, int>()
                {
                  [0] = 1,
                  [1] = 2,
                  [2] = 3,
                }.Count
                """);
            TestNormalizeExpression(
                "new Dictionary<int,int>(){[0]=1,[1]=2,[2]=3,}[0]", """
                new Dictionary<int, int>()
                {
                  [0] = 1,
                  [1] = 2,
                  [2] = 3,
                }[0]
                """);

            TestNormalizeExpression(
                "new Dictionary<string,string>(){[\"test0\"]=\"test1\",[\"test1\"]=\"test2\",[\"test2\"]=\"test3\"}", """
                new Dictionary<string, string>()
                {
                  ["test0"] = "test1",
                  ["test1"] = "test2",
                  ["test2"] = "test3"
                }
                """);
            TestNormalizeExpression(
                "new Dictionary<string,string>(){[\"test0\"]=\"test1\",[\"test1\"]=\"test2\",[\"test2\"]=\"test3\",}", """
                new Dictionary<string, string>()
                {
                  ["test0"] = "test1",
                  ["test1"] = "test2",
                  ["test2"] = "test3",
                }
                """);
            TestNormalizeExpression(
                "new Dictionary<string,string>(){[\"test0\"]=\"test1\",[\"test1\"]=\"test2\",[\"test2\"]=\"test3\",}.Count", """
                new Dictionary<string, string>()
                {
                  ["test0"] = "test1",
                  ["test1"] = "test2",
                  ["test2"] = "test3",
                }.Count
                """);
            TestNormalizeExpression(
                "new Dictionary<string,string>(){[\"test0\"]=\"test1\",[\"test1\"]=\"test2\",[\"test2\"]=\"test3\",}[0]", """
                new Dictionary<string, string>()
                {
                  ["test0"] = "test1",
                  ["test1"] = "test2",
                  ["test2"] = "test3",
                }[0]
                """);

            TestNormalizeExpression(
                "new Dictionary<SomeClass,SomeOtherClass>(){[new SomeClass()]=new SomeOtherClass(),[new SomeClass()]=new SomeOtherClass(),[new SomeClass()]=new SomeOtherClass()}", """
                new Dictionary<SomeClass, SomeOtherClass>()
                {
                  [new SomeClass()] = new SomeOtherClass(),
                  [new SomeClass()] = new SomeOtherClass(),
                  [new SomeClass()] = new SomeOtherClass()
                }
                """);
            TestNormalizeExpression("new Dictionary<SomeClass,SomeOtherClass>(){[new SomeClass()]=new SomeOtherClass(),[new SomeClass()]=new SomeOtherClass(),[new SomeClass()]=new SomeOtherClass(),}", """
                new Dictionary<SomeClass, SomeOtherClass>()
                {
                  [new SomeClass()] = new SomeOtherClass(),
                  [new SomeClass()] = new SomeOtherClass(),
                  [new SomeClass()] = new SomeOtherClass(),
                }
                """);
            TestNormalizeExpression("new Dictionary<SomeClass,SomeOtherClass>(){[new SomeClass()]=new SomeOtherClass(),[new SomeClass()]=new SomeOtherClass(),[new SomeClass()]=new SomeOtherClass(),}.Count", """
                new Dictionary<SomeClass, SomeOtherClass>()
                {
                  [new SomeClass()] = new SomeOtherClass(),
                  [new SomeClass()] = new SomeOtherClass(),
                  [new SomeClass()] = new SomeOtherClass(),
                }.Count
                """);
            TestNormalizeExpression("new Dictionary<SomeClass,SomeOtherClass>(){[new SomeClass()]=new SomeOtherClass(),[new SomeClass()]=new SomeOtherClass(),[new SomeClass()]=new SomeOtherClass(),}[0]", """
                new Dictionary<SomeClass, SomeOtherClass>()
                {
                  [new SomeClass()] = new SomeOtherClass(),
                  [new SomeClass()] = new SomeOtherClass(),
                  [new SomeClass()] = new SomeOtherClass(),
                }[0]
                """);

            TestNormalizeExpression(
                "new Dictionary<int,int>(){[2+2*2]=2+2*2,[2+2*2]=2+2*2,[arr[0]]=arr[0]}", """
                new Dictionary<int, int>()
                {
                  [2 + 2 * 2] = 2 + 2 * 2,
                  [2 + 2 * 2] = 2 + 2 * 2,
                  [arr[0]] = arr[0]
                }
                """);
            TestNormalizeExpression(
                "new Dictionary<int,int>(){{0,1},{1,2},{2,3}}", """
                new Dictionary<int, int>()
                {
                  {
                    0,
                    1
                  },
                  {
                    1,
                    2
                  },
                  {
                    2,
                    3
                  }
                }
                """);
        }

        [Fact, WorkItem(61204, "https://github.com/dotnet/roslyn/issues/61204")]
        public void TestNormalizeIndexerInitializer_SingleLineContext()
        {
            VerifySingleLineInitializer(
                "new Dictionary<int,int>(){}",
                "new Dictionary<int, int>() { }");
            VerifySingleLineInitializer(
                "new Dictionary<int,int>(){[0]=1,[1]=2,[2]=3}",
                "new Dictionary<int, int>() { [0] = 1, [1] = 2, [2] = 3 }");
            VerifySingleLineInitializer(
                "new Dictionary<int,int>(){[0]=1,[1]=2,[2]=3,}",
                "new Dictionary<int, int>() { [0] = 1, [1] = 2, [2] = 3, }");
            VerifySingleLineInitializer(
                "new Dictionary<int,int>(){[0]=1,[1]=2,[2]=3,}.Count",
                "new Dictionary<int, int>() { [0] = 1, [1] = 2, [2] = 3, }.Count");
            VerifySingleLineInitializer(
                "new Dictionary<int,int>(){[0]=1,[1]=2,[2]=3,}[0]",
                "new Dictionary<int, int>() { [0] = 1, [1] = 2, [2] = 3, }[0]");

            VerifySingleLineInitializer(
                "new Dictionary<SomeClass,SomeOtherClass>(){[new SomeClass()]=new SomeOtherClass(),[new SomeClass()]=new SomeOtherClass(),[new SomeClass()]=new SomeOtherClass()}",
                "new Dictionary<SomeClass, SomeOtherClass>() { [new SomeClass()] = new SomeOtherClass(), [new SomeClass()] = new SomeOtherClass(), [new SomeClass()] = new SomeOtherClass() }");
            VerifySingleLineInitializer(
                "new Dictionary<SomeClass,SomeOtherClass>(){[new SomeClass()]=new SomeOtherClass(),[new SomeClass()]=new SomeOtherClass(),[new SomeClass()]=new SomeOtherClass(),}",
                "new Dictionary<SomeClass, SomeOtherClass>() { [new SomeClass()] = new SomeOtherClass(), [new SomeClass()] = new SomeOtherClass(), [new SomeClass()] = new SomeOtherClass(), }");
            VerifySingleLineInitializer(
                "new Dictionary<SomeClass,SomeOtherClass>(){[new SomeClass()]=new SomeOtherClass(),[new SomeClass()]=new SomeOtherClass(),[new SomeClass()]=new SomeOtherClass(),}.Count",
                "new Dictionary<SomeClass, SomeOtherClass>() { [new SomeClass()] = new SomeOtherClass(), [new SomeClass()] = new SomeOtherClass(), [new SomeClass()] = new SomeOtherClass(), }.Count");
            VerifySingleLineInitializer(
                "new Dictionary<SomeClass,SomeOtherClass>(){[new SomeClass()]=new SomeOtherClass(),[new SomeClass()]=new SomeOtherClass(),[new SomeClass()]=new SomeOtherClass(),}[0]",
                "new Dictionary<SomeClass, SomeOtherClass>() { [new SomeClass()] = new SomeOtherClass(), [new SomeClass()] = new SomeOtherClass(), [new SomeClass()] = new SomeOtherClass(), }[0]");

            VerifySingleLineInitializer(
                "new Dictionary<int,int>(){[2+2*2]=2+2*2,[2+2*2]=2+2*2,[arr[0]]=arr[0]}",
                "new Dictionary<int, int>() { [2 + 2 * 2] = 2 + 2 * 2, [2 + 2 * 2] = 2 + 2 * 2, [arr[0]] = arr[0] }");
            VerifySingleLineInitializer(
                "new Dictionary<int,int>(){{0,1},{1,2},{2,3}}",
                "new Dictionary<int, int>() { { 0, 1 }, { 1, 2 }, { 2, 3 } }");
        }

        [Fact, WorkItem(61204, "https://github.com/dotnet/roslyn/issues/61204")]
        public void TestNormalizeWithInitializer()
        {
            TestNormalizeExpression(
                "obj with{}", """
                obj with
                {
                }
                """);
            TestNormalizeExpression(
                "obj with{A=1,B=2}", """
                obj with
                {
                  A = 1,
                  B = 2
                }
                """);
            TestNormalizeExpression(
                "obj with{A=1,B=2,}", """
                obj with
                {
                  A = 1,
                  B = 2,
                }
                """);
            TestNormalizeExpression(
                "obj with{A=1,B=2,C=obj2 with{}}", """
                obj with
                {
                  A = 1,
                  B = 2,
                  C = obj2 with
                  {
                  }
                }
                """);
            TestNormalizeExpression(
                "obj with{A=1,B=2,C=obj2 with{D=5l,E=2.5f}}", """
                obj with
                {
                  A = 1,
                  B = 2,
                  C = obj2 with
                  {
                    D = 5l,
                    E = 2.5f
                  }
                }
                """);
            TestNormalizeExpression(
                "obj with{A=1,B=2,C=obj2 with{D=5l,E=2.5f,}}", """
                obj with
                {
                  A = 1,
                  B = 2,
                  C = obj2 with
                  {
                    D = 5l,
                    E = 2.5f,
                  }
                }
                """);
            TestNormalizeExpression(
                "obj with{A=1,B=2,C=obj2 with{D=5l,E=2.5f,},}", """
                obj with
                {
                  A = 1,
                  B = 2,
                  C = obj2 with
                  {
                    D = 5l,
                    E = 2.5f,
                  },
                }
                """);
            TestNormalizeExpression(
                "obj with{A=1,B=2,C=obj2 with{D=5l,E=2.5f,F=obj3 with{}}}", """
                obj with
                {
                  A = 1,
                  B = 2,
                  C = obj2 with
                  {
                    D = 5l,
                    E = 2.5f,
                    F = obj3 with
                    {
                    }
                  }
                }
                """);
            TestNormalizeExpression(
                "obj with{A=1,B=2,C=obj2 with{D=5l,E=2.5f,F=obj3 with{G=7u,H=3.72m}}}", """
                obj with
                {
                  A = 1,
                  B = 2,
                  C = obj2 with
                  {
                    D = 5l,
                    E = 2.5f,
                    F = obj3 with
                    {
                      G = 7u,
                      H = 3.72m
                    }
                  }
                }
                """);
            TestNormalizeExpression(
                "obj with{A=1,B=2,C=obj2 with{D=5l,E=2.5f,F=obj3 with{G=7u,H=3.72m,}}}", """
                obj with
                {
                  A = 1,
                  B = 2,
                  C = obj2 with
                  {
                    D = 5l,
                    E = 2.5f,
                    F = obj3 with
                    {
                      G = 7u,
                      H = 3.72m,
                    }
                  }
                }
                """);
            TestNormalizeExpression(
                "obj with{A=1,B=2,C=obj2 with{D=5l,E=2.5f,F=obj3 with{G=7u,H=3.72m,},}}", """
                obj with
                {
                  A = 1,
                  B = 2,
                  C = obj2 with
                  {
                    D = 5l,
                    E = 2.5f,
                    F = obj3 with
                    {
                      G = 7u,
                      H = 3.72m,
                    },
                  }
                }
                """);
            TestNormalizeExpression(
                "obj with{A=1,B=2,C=obj2 with{D=5l,E=2.5f,F=obj3 with{G=7u,H=3.72m,},},}", """
                obj with
                {
                  A = 1,
                  B = 2,
                  C = obj2 with
                  {
                    D = 5l,
                    E = 2.5f,
                    F = obj3 with
                    {
                      G = 7u,
                      H = 3.72m,
                    },
                  },
                }
                """);
        }

        [Fact, WorkItem(61204, "https://github.com/dotnet/roslyn/issues/61204")]
        public void TestNormalizeWithInitializer_SingleLineContext()
        {
            VerifySingleLineInitializer(
                "obj with{}",
                "obj with { }");
            VerifySingleLineInitializer(
                "obj with{A=1,B=2}",
                "obj with { A = 1, B = 2 }");
            VerifySingleLineInitializer(
                "obj with{A=1,B=2,}",
                "obj with { A = 1, B = 2, }");
            VerifySingleLineInitializer(
                "obj with{A=1,B=2,C=obj2 with{}}",
                "obj with { A = 1, B = 2, C = obj2 with { } }");
            VerifySingleLineInitializer(
                "obj with{A=1,B=2,C=obj2 with{D=5l,E=2.5f}}",
                "obj with { A = 1, B = 2, C = obj2 with { D = 5l, E = 2.5f } }");
            VerifySingleLineInitializer(
                "obj with{A=1,B=2,C=obj2 with{D=5l,E=2.5f,}}",
                "obj with { A = 1, B = 2, C = obj2 with { D = 5l, E = 2.5f, } }");
            VerifySingleLineInitializer(
                "obj with{A=1,B=2,C=obj2 with{D=5l,E=2.5f,},}",
                "obj with { A = 1, B = 2, C = obj2 with { D = 5l, E = 2.5f, }, }");
            VerifySingleLineInitializer(
                "obj with{A=1,B=2,C=obj2 with{D=5l,E=2.5f,F=obj3 with{}}}",
                "obj with { A = 1, B = 2, C = obj2 with { D = 5l, E = 2.5f, F = obj3 with { } } }");
            VerifySingleLineInitializer(
                "obj with{A=1,B=2,C=obj2 with{D=5l,E=2.5f,F=obj3 with{G=7u,H=3.72m}}}",
                "obj with { A = 1, B = 2, C = obj2 with { D = 5l, E = 2.5f, F = obj3 with { G = 7u, H = 3.72m } } }");
            VerifySingleLineInitializer(
                "obj with{A=1,B=2,C=obj2 with{D=5l,E=2.5f,F=obj3 with{G=7u,H=3.72m,}}}",
                "obj with { A = 1, B = 2, C = obj2 with { D = 5l, E = 2.5f, F = obj3 with { G = 7u, H = 3.72m, } } }");
            VerifySingleLineInitializer(
                "obj with{A=1,B=2,C=obj2 with{D=5l,E=2.5f,F=obj3 with{G=7u,H=3.72m,},}}",
                "obj with { A = 1, B = 2, C = obj2 with { D = 5l, E = 2.5f, F = obj3 with { G = 7u, H = 3.72m, }, } }");
            VerifySingleLineInitializer(
                "obj with{A=1,B=2,C=obj2 with{D=5l,E=2.5f,F=obj3 with{G=7u,H=3.72m,},},}",
                "obj with { A = 1, B = 2, C = obj2 with { D = 5l, E = 2.5f, F = obj3 with { G = 7u, H = 3.72m, }, }, }");
        }

        [Fact, WorkItem(61204, "https://github.com/dotnet/roslyn/issues/61204")]
        public void TestNormalizeMixedInitializer()
        {
            TestNormalizeExpression(
                "new SomeClass{A=1,[1]=2,[2,'c']=\"test\"}", """
                new SomeClass
                {
                  A = 1,
                  [1] = 2,
                  [2, 'c'] = "test"
                }
                """);
            TestNormalizeExpression(
                "new SomeClass{A=1,[1]=2,[2,'c']=\"test\",}", """
                new SomeClass
                {
                  A = 1,
                  [1] = 2,
                  [2, 'c'] = "test",
                }
                """);
        }

        [Fact, WorkItem(61204, "https://github.com/dotnet/roslyn/issues/61204")]
        public void TestNormalizeMixedInitializer_SingleLineContext()
        {
            VerifySingleLineInitializer(
                "new SomeClass{A=1,[1]=2,[2,'c']=3.5f}",
                "new SomeClass { A = 1, [1] = 2, [2, 'c'] = 3.5f }");
            VerifySingleLineInitializer(
                "new SomeClass{A=1,[1]=2,[2,'c']=3.5f,}",
                "new SomeClass { A = 1, [1] = 2, [2, 'c'] = 3.5f, }");
        }

        [Fact, WorkItem(61204, "https://github.com/dotnet/roslyn/issues/61204")]
        public void TestNormalizeNestedInitializers()
        {
            TestNormalizeExpression(
                "new{A=new{}}", """
                new
                {
                  A = new
                  {
                  }
                }
                """);
            TestNormalizeExpression(
                "new{A=new{B=1,C=2}}", """
                new
                {
                  A = new
                  {
                    B = 1,
                    C = 2
                  }
                }
                """);
            TestNormalizeExpression(
                "new{A=new SomeOtherClass{}}", """
                new
                {
                  A = new SomeOtherClass
                  {
                  }
                }
                """);
            TestNormalizeExpression(
                "new{A=new SomeOtherClass{B=1,C=2}}", """
                new
                {
                  A = new SomeOtherClass
                  {
                    B = 1,
                    C = 2
                  }
                }
                """);
            TestNormalizeExpression(
                "new SomeClass{A=new{}}", """
                new SomeClass
                {
                  A = new
                  {
                  }
                }
                """);
            TestNormalizeExpression(
                "new SomeClass{A=new{B=1,C=2}}", """
                new SomeClass
                {
                  A = new
                  {
                    B = 1,
                    C = 2
                  }
                }
                """);
            TestNormalizeExpression(
                "new SomeClass{A=new SomeOtherClass{}}", """
                new SomeClass
                {
                  A = new SomeOtherClass
                  {
                  }
                }
                """);
            TestNormalizeExpression(
                "new SomeClass{A=new SomeOtherClass{}}", """
                new SomeClass
                {
                  A = new SomeOtherClass
                  {
                  }
                }
                """);

            TestNormalizeExpression(
                "new{A=new int[]{}}", """
                new
                {
                  A = new int[]
                  {
                  }
                }
                """);
            TestNormalizeExpression(
                "new{A=new int[]{1,2,3}}", """
                new
                {
                  A = new int[]
                  {
                    1,
                    2,
                    3
                  }
                }
                """);
            TestNormalizeExpression(
                "new SomeClass{A=new int[]{}}", """
                new SomeClass
                {
                  A = new int[]
                  {
                  }
                }
                """);
            TestNormalizeExpression(
                "new SomeClass{A=new int[]{1,2,3}}", """
                new SomeClass
                {
                  A = new int[]
                  {
                    1,
                    2,
                    3
                  }
                }
                """);

            TestNormalizeExpression(
                "new SomeClass[]{new SomeClass{},new SomeClass{},new SomeClass{}}", """
                new SomeClass[]
                {
                  new SomeClass
                  {
                  },
                  new SomeClass
                  {
                  },
                  new SomeClass
                  {
                  }
                }
                """);
            TestNormalizeExpression(
                "new SomeClass[]{new SomeClass{A=1,B=2,C=3},new SomeClass{A=1,B=2,C=3},new SomeClass{A=1,B=2,C=3}}", """
                new SomeClass[]
                {
                  new SomeClass
                  {
                    A = 1,
                    B = 2,
                    C = 3
                  },
                  new SomeClass
                  {
                    A = 1,
                    B = 2,
                    C = 3
                  },
                  new SomeClass
                  {
                    A = 1,
                    B = 2,
                    C = 3
                  }
                }
                """);

            TestNormalizeExpression(
                "new Dictionary<int,SomeClass>{[0]=new SomeClass(){},[1]=new SomeClass(){},[2]=new SomeClass(){}}", """
                new Dictionary<int, SomeClass>
                {
                  [0] = new SomeClass()
                  {
                  },
                  [1] = new SomeClass()
                  {
                  },
                  [2] = new SomeClass()
                  {
                  }
                }
                """);
            TestNormalizeExpression(
                "new Dictionary<int,SomeClass>{[0]=new SomeClass(){A=1,B=2,C=3},[1]=new SomeClass(){A=1,B=2,C=3},[2]=new SomeClass(){A=1,B=2,C=3}}", """
                new Dictionary<int, SomeClass>
                {
                  [0] = new SomeClass()
                  {
                    A = 1,
                    B = 2,
                    C = 3
                  },
                  [1] = new SomeClass()
                  {
                    A = 1,
                    B = 2,
                    C = 3
                  },
                  [2] = new SomeClass()
                  {
                    A = 1,
                    B = 2,
                    C = 3
                  }
                }
                """);

            TestNormalizeExpression(
                "new SomeClass{Arr={1,2,3}}", """
                new SomeClass
                {
                  Arr =
                  {
                    1,
                    2,
                    3
                  }
                }
                """);

            TestNormalizeExpression(
                "new SomeClass{A=1,B=new SomeOtherClass(){D=7,E=\"test\",F=new int[]{1,2,3}},C=new{G=new List<AndAnotherClass>{new AndAnotherClass{J=8,K=new Dictionary<int,string>{[1]=\"test1\",[2]=\"test2\",[3]=\"test3\"},L=new List<Whatever>(){}}},H=new{},I=new MixedClass(){[\"test1\"]=new MixedClass{[\"innerTest\"]=new MixedClass{M=5.01m}},M=2.71m,[\"test2\"]=new MixedClass()}}}", """
                new SomeClass
                {
                  A = 1,
                  B = new SomeOtherClass()
                  {
                    D = 7,
                    E = "test",
                    F = new int[]
                    {
                      1,
                      2,
                      3
                    }
                  },
                  C = new
                  {
                    G = new List<AndAnotherClass>
                    {
                      new AndAnotherClass
                      {
                        J = 8,
                        K = new Dictionary<int, string>
                        {
                          [1] = "test1",
                          [2] = "test2",
                          [3] = "test3"
                        },
                        L = new List<Whatever>()
                        {
                        }
                      }
                    },
                    H = new
                    {
                    },
                    I = new MixedClass()
                    {
                      ["test1"] = new MixedClass
                      {
                        ["innerTest"] = new MixedClass
                        {
                          M = 5.01m
                        }
                      },
                      M = 2.71m,
                      ["test2"] = new MixedClass()
                    }
                  }
                }
                """);
        }

        [Fact, WorkItem(61204, "https://github.com/dotnet/roslyn/issues/61204")]
        public void TestNormalizeNestedInitializers_SingleLineContext()
        {
            VerifySingleLineInitializer(
                "new SomeClass{A=1,B=new SomeOtherClass(){D=7,E=0,F=new int[]{1,2,3}},C=new{G=new List<AndAnotherClass>{new AndAnotherClass{J=8,K=new Dictionary<int,int>{[1]=0,[2]=0,[3]=0},L=new List<Whatever>(){}}},H=new{},I=new MixedClass(){[0]=new MixedClass{[0]=new MixedClass{M=5.01m}},M=2.71m,[0]=new MixedClass()}}}",
                "new SomeClass { A = 1, B = new SomeOtherClass() { D = 7, E = 0, F = new int[] { 1, 2, 3 } }, C = new { G = new List<AndAnotherClass> { new AndAnotherClass { J = 8, K = new Dictionary<int, int> { [1] = 0, [2] = 0, [3] = 0 }, L = new List<Whatever>() { } } }, H = new { }, I = new MixedClass() { [0] = new MixedClass { [0] = new MixedClass { M = 5.01m } }, M = 2.71m, [0] = new MixedClass() } } }");
        }

        [Fact, WorkItem(61204, "https://github.com/dotnet/roslyn/issues/61204")]
        public void TestNormalizeInitializers_Statements()
        {
            TestNormalizeStatement(
                "var someVar=new SomeClass{A=1,B=2,C=3};", """
                var someVar = new SomeClass
                {
                  A = 1,
                  B = 2,
                  C = 3
                };
                """);
            TestNormalizeStatement(
                "if(true){new SomeClass{A=1,B=2,C=3};}", """
                if (true)
                {
                  new SomeClass
                  {
                    A = 1,
                    B = 2,
                    C = 3
                  };
                }
                """);
            TestNormalizeDeclaration(
                "class C{void M(){new SomeClass{A=1,B=2,C=3};}}", """
                class C
                {
                  void M()
                  {
                    new SomeClass
                    {
                      A = 1,
                      B = 2,
                      C = 3
                    };
                  }
                }
                """);
        }

        private static void VerifySingleLineInitializer(string text, string expected)
        {
            TestNormalizeExpression(
                "$\"{" + text + "}\"",
                "$\"{" + expected + "}\"");
            TestNormalizeDeclaration(
                $"[SomeAttribute({text})]",
                $"[SomeAttribute({expected})]");
            TestNormalizeExpression(
                $"new SomeClass({text})",
                $"new SomeClass({expected})");
            TestNormalizeExpression(
                $"Call({text})",
                $"Call({expected})");
            TestNormalizeDeclaration(
                $"class C{{C():base({text}){{}}}}", $$"""
                class C
                {
                  C() : base({{expected}})
                  {
                  }
                }
                """);
        }
    }
}<|MERGE_RESOLUTION|>--- conflicted
+++ resolved
@@ -2268,7 +2268,6 @@
             TestNormalizeDeclaration("record  struct  S(int I, int J);", "record struct S(int I, int J);");
         }
 
-<<<<<<< HEAD
         [Fact]
         public void TestSpacingOnPrimaryConstructor()
         {
@@ -2276,11 +2275,7 @@
             TestNormalizeDeclaration("struct  S     (   int    I   ,    int    J   )   ;    ", "struct S(int I, int J);");
         }
 
-        [Fact]
-        [WorkItem(23618, "https://github.com/dotnet/roslyn/issues/23618")]
-=======
         [Fact, WorkItem(23618, "https://github.com/dotnet/roslyn/issues/23618")]
->>>>>>> dc579838
         public void TestSpacingOnInvocationLikeKeywords()
         {
             // no space between typeof and (
