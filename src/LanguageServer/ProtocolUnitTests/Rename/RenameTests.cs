--- conflicted
+++ resolved
@@ -153,36 +153,21 @@
     [Theory, CombinatorialData]
     public async Task TestRename_WithMappedFileAsync(bool mutatingLspWorkspace)
     {
-<<<<<<< HEAD
+        var markup = """
+            class A
+            {
+                void M()
+                {
+                }
+                void M2()
+                {
+                    M()
+                }
+            }
+            """;
         await using var testLspServer = await CreateTestLspServerAsync(string.Empty, mutatingLspWorkspace);
 
-        AddMappedDocument(testLspServer.TestWorkspace, @"class A
-{
-    void M()
-    {
-    }
-    void M2()
-    {
-        M()
-    }
-}");
-=======
-        var markup = """
-            class A
-            {
-                void M()
-                {
-                }
-                void M2()
-                {
-                    M()
-                }
-            }
-            """;
-        await using var testLspServer = await CreateTestLspServerAsync(string.Empty, mutatingLspWorkspace);
-
         AddMappedDocument(testLspServer.TestWorkspace, markup);
->>>>>>> f2649bb1
 
         var startPosition = new LSP.Position { Line = 2, Character = 9 };
         var endPosition = new LSP.Position { Line = 2, Character = 10 };
