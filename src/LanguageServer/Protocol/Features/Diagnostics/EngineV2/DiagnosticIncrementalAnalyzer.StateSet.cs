--- conflicted
+++ resolved
@@ -75,44 +75,6 @@
                 return true;
             }
 
-<<<<<<< HEAD
-            public async Task<bool> OnDocumentClosedAsync(TextDocument document, IGlobalOptionService globalOptions)
-            {
-                // can not be cancelled
-                // remove active file state and put it in project state
-                if (!_activeFileStates.TryRemove(document.Id, out var activeFileState))
-                {
-                    return false;
-                }
-
-                // active file exist, put it in the project state
-                var projectState = GetOrCreateProjectState(document.Project.Id);
-                await projectState.MergeAsync(activeFileState, document, globalOptions).ConfigureAwait(false);
-                return true;
-            }
-
-            public bool OnDocumentReset(TextDocument document)
-            {
-                var changed = false;
-                // can not be cancelled
-                // remove active file state and put it in project state
-                if (TryGetActiveFileState(document.Id, out var activeFileState))
-                {
-                    activeFileState.ResetVersion();
-                    changed |= true;
-                }
-
-                if (TryGetProjectState(document.Project.Id, out var projectState))
-                {
-                    projectState.ResetVersion();
-                    changed |= true;
-                }
-
-                return changed;
-            }
-
-=======
->>>>>>> a6c751e3
             public void OnRemoved()
             {
                 // ths stateset is being removed.
