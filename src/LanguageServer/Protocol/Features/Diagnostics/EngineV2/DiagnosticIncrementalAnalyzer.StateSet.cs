--- conflicted
+++ resolved
@@ -14,44 +14,10 @@
         public readonly DiagnosticAnalyzer Analyzer;
         public readonly bool IsHostAnalyzer;
 
-<<<<<<< HEAD
-        private readonly ConcurrentSet<DocumentId> _activeDocuments;
-        private readonly ConcurrentDictionary<ProjectId, ProjectState> _projectStates;
-
         public StateSet(DiagnosticAnalyzer analyzer, bool isHostAnalyzer)
         {
             Analyzer = analyzer;
             IsHostAnalyzer = isHostAnalyzer;
-
-            _activeDocuments = [];
-            _projectStates = new ConcurrentDictionary<ProjectId, ProjectState>(concurrencyLevel: 2, capacity: 1);
-        }
-
-        public bool IsActiveFile(DocumentId documentId)
-            => _activeDocuments.Contains(documentId);
-
-        public bool TryGetProjectState(ProjectId projectId, [NotNullWhen(true)] out ProjectState? state)
-            => _projectStates.TryGetValue(projectId, out state);
-
-        public void AddActiveDocument(DocumentId documentId)
-            => _activeDocuments.Add(documentId);
-
-        public ProjectState GetOrCreateProjectState(ProjectId projectId)
-            => _projectStates.GetOrAdd(projectId, static (id, self) => new ProjectState(self, id), this);
-
-        public void OnRemoved()
-        {
-            // ths stateset is being removed.
-            // TODO: we do this since InMemoryCache is static type. we might consider making it instance object
-            //       of something.
-            InMemoryStorage.DropCache(Analyzer);
-=======
-            public StateSet(DiagnosticAnalyzer analyzer, bool isHostAnalyzer)
-            {
-                Analyzer = analyzer;
-                IsHostAnalyzer = isHostAnalyzer;
-            }
->>>>>>> dc09a70c
         }
     }
 }