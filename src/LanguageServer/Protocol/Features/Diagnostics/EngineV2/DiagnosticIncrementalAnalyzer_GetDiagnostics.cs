--- conflicted
+++ resolved
@@ -89,18 +89,12 @@
                 ArrayBuilder<DiagnosticData> builder,
                 CancellationToken cancellationToken)
             {
-<<<<<<< HEAD
+                var projectState = project.State;
                 var solution = project.Solution;
-                var projectState = project.State;
                 var analyzersForProject = await StateManager.GetOrCreateAnalyzersAsync(
                     solution.SolutionState, projectState, cancellationToken).ConfigureAwait(false);
                 var hostAnalyzerInfo = await StateManager.GetOrCreateHostAnalyzerInfoAsync(
                     solution.SolutionState, projectState, cancellationToken).ConfigureAwait(false);
-=======
-                var project = this.Project;
-                var analyzersForProject = await StateManager.GetOrCreateAnalyzersAsync(project, cancellationToken).ConfigureAwait(false);
-                var hostAnalyzerInfo = await StateManager.GetOrCreateHostAnalyzerInfoAsync(project, cancellationToken).ConfigureAwait(false);
->>>>>>> daae3d8c
                 var analyzers = analyzersForProject.WhereAsArray(a => ShouldIncludeAnalyzer(project, a));
 
                 var result = await GetOrComputeDiagnosticAnalysisResultsAsync(analyzers).ConfigureAwait(false);
