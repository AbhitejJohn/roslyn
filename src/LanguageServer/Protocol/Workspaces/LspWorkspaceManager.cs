--- conflicted
+++ resolved
@@ -266,23 +266,11 @@
                 {
                     try
                     {
-<<<<<<< HEAD
-                        try
-                        {
-                            await _lspMiscellaneousFilesWorkspaceProvider.TryRemoveMiscellaneousDocumentAsync(uri).ConfigureAwait(false);
-                        }
-                        catch (Exception ex) when (FatalError.ReportAndCatch(ex))
-                        {
-                            _logger.LogException(ex);
-                        }
-=======
-                        // Do not attempt to remove the file from the metadata workspace (the document is still open).
-                        await _lspMiscellaneousFilesWorkspaceProvider.TryRemoveMiscellaneousDocumentAsync(uri, removeFromMetadataWorkspace: false).ConfigureAwait(false);
+                        await _lspMiscellaneousFilesWorkspaceProvider.TryRemoveMiscellaneousDocumentAsync(uri).ConfigureAwait(false);
                     }
                     catch (Exception ex) when (FatalError.ReportAndCatch(ex))
                     {
                         _logger.LogException(ex);
->>>>>>> aae13ec3
                     }
                 }
 
