--- conflicted
+++ resolved
@@ -102,7 +102,7 @@
 
         var projectVertex = new Graph.LsifProject(
             kind: GetLanguageKind(compilation.Language),
-            ProtocolConversions.CreateAbsoluteUri(projectPath),
+            ProtocolConversions.CreateAbsoluteDocumentUri(projectPath),
             Path.GetFileNameWithoutExtension(projectPath),
             _idFactory);
 
@@ -210,13 +210,7 @@
         // use this document can benefit from that single shared model.
         var semanticModel = await document.GetRequiredSemanticModelAsync(cancellationToken);
 
-<<<<<<< HEAD
-            var documentVertex = new Graph.LsifDocument(document.GetURI().GetRequiredParsedUri(), GetLanguageKind(semanticModel.Language), contentBase64Encoded, idFactory);
-            lsifJsonWriter.Write(documentVertex);
-            lsifJsonWriter.Write(new Event(Event.EventKind.Begin, documentVertex.GetId(), idFactory));
-=======
         var contentBase64Encoded = await GetBase64EncodedContentAsync(document, cancellationToken);
->>>>>>> 50b6120b
 
         var documentVertex = new Graph.LsifDocument(document.GetURI(), GetLanguageKind(semanticModel.Language), contentBase64Encoded, idFactory);
         lsifJsonWriter.Write(documentVertex);
