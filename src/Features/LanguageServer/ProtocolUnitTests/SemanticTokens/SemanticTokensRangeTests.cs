--- conflicted
+++ resolved
@@ -25,11 +25,7 @@
 @"{|caret:|}// Comment
 static class C { }
 ";
-<<<<<<< HEAD
-            using var testLspServer = CreateTestLspServer(markup, out var locations);
-=======
-            using var testLspServer = await CreateTestLspServerAsync(markup);
->>>>>>> 67d940c4
+            using var testLspServer = await CreateTestLspServerAsync(markup);
 
             var range = new LSP.Range { Start = new Position(0, 0), End = new Position(2, 0) };
             var results = await RunGetSemanticTokensRangeAsync(testLspServer, testLspServer.GetLocations("caret").First(), range);
@@ -88,9 +84,6 @@
 
             var document = testLspServer.GetCurrentSolution().Projects.First().Documents.First();
             var range = new LSP.Range { Start = new Position(1, 0), End = new Position(2, 0) };
-<<<<<<< HEAD
-            var results = await RunGetSemanticTokensRangeAsync(testLspServer, locations["caret"].First(), range);
-=======
             var (results, _) = await SemanticTokensHelpers.ComputeSemanticTokensDataAsync(
                 document, SemanticTokensHelpers.TokenTypeToIndex, range, includeSyntacticClassifications: true, CancellationToken.None);
 
@@ -164,24 +157,14 @@
             using var testLspServer = await CreateTestLspServerAsync(markup);
             var range = new LSP.Range { Start = new Position(0, 0), End = new Position(9, 0) };
             var results = await RunGetSemanticTokensRangeAsync(testLspServer, testLspServer.GetLocations("caret").First(), range);
->>>>>>> 67d940c4
-
-            var expectedResults = new LSP.SemanticTokens
-            {
-                Data = new int[]
-                {
-<<<<<<< HEAD
-                    // Line | Char | Len | Token type                                                               | Modifier
-                       1,     0,     6,    SemanticTokensCache.TokenTypeToIndex[LSP.SemanticTokenTypes.Keyword],      0, // 'static'
-                       0,     7,     5,    SemanticTokensCache.TokenTypeToIndex[LSP.SemanticTokenTypes.Keyword],      0, // 'class'
-                       0,     6,     1,    SemanticTokensCache.TokenTypeToIndex[ClassificationTypeNames.ClassName],   (int)TokenModifiers.Static, // 'C'
-                       0,     2,     1,    SemanticTokensCache.TokenTypeToIndex[ClassificationTypeNames.Punctuation], 0, // '{'
-                       0,     2,     1,    SemanticTokensCache.TokenTypeToIndex[ClassificationTypeNames.Punctuation], 0, // '}'
-=======
+
+            var expectedResults = new LSP.SemanticTokens
+            {
+                Data = new int[]
+                {
                     // Line | Char | Len | Token type                                                                         | Modifier
                        4,     8,     3,    SemanticTokensHelpers.TokenTypeToIndex[ClassificationTypeNames.Keyword],               0, // 'var'
                        1,     4,     2,    SemanticTokensHelpers.TokenTypeToIndex[ClassificationTypeNames.StringEscapeCharacter], 0, // '""'
->>>>>>> 67d940c4
                 },
             };
 
