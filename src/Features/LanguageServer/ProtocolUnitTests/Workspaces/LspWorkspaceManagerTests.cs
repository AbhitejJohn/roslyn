﻿// Licensed to the .NET Foundation under one or more agreements.
// The .NET Foundation licenses this file to you under the MIT license.
// See the LICENSE file in the project root for more information.

using System;
using System.Linq;
using System.Threading;
using System.Threading.Tasks;
using System.Xml.Linq;
using Microsoft.CodeAnalysis.Editor.UnitTests.Workspaces;
using Microsoft.CodeAnalysis.LanguageServer.UnitTests.Completion;
using Microsoft.CodeAnalysis.Shared.Extensions;
using Microsoft.CodeAnalysis.Text;
using Microsoft.CodeAnalysis.Options;
using Microsoft.VisualStudio.LanguageServer.Protocol;
using Roslyn.Test.Utilities;
using Xunit;

namespace Microsoft.CodeAnalysis.LanguageServer.UnitTests.Workspaces;

public class LspWorkspaceManagerTests : AbstractLanguageServerProtocolTests
{
    [Fact]
    public async Task TestForksOnDidOpenAndDidCloseAsync()
    {
        var markup = "";
        using var testLspServer = await CreateTestLspServerAsync(markup);
        var documentUri = testLspServer.GetCurrentSolution().Projects.First().Documents.First().GetURI();

        // Verify that the workspace is registered with no lsp solution.
        Assert.Null(GetManagerWorkspaceState(testLspServer.TestWorkspace, testLspServer));

        await testLspServer.OpenDocumentAsync(documentUri, "LSP text");

        // Assert that the solution is forked with the new text on open.
        var forkedSolution = GetManagerWorkspaceState(testLspServer.TestWorkspace, testLspServer);
        AssertEx.NotNull(forkedSolution);
        Assert.NotEqual(testLspServer.TestWorkspace.CurrentSolution, forkedSolution);

        var lspDocument = GetLspDocument(documentUri, testLspServer);
        AssertEx.NotNull(lspDocument);
        Assert.Equal("LSP text", (await lspDocument.GetTextAsync(CancellationToken.None)).ToString());

        // Verify LSP text changes are reflected in the opened document.
        await testLspServer.InsertTextAsync(documentUri, (0, 0, "More text"));
        lspDocument = GetLspDocument(documentUri, testLspServer);
        AssertEx.NotNull(lspDocument);
        Assert.Equal("More textLSP text", (await lspDocument.GetTextAsync(CancellationToken.None)).ToString());

        // Close the document in LSP and verify all LSP tracked changes are now gone.
        // The document should be reset to the workspace's state.
        await testLspServer.CloseDocumentAsync(documentUri);
        var newSolution = GetManagerWorkspaceState(testLspServer.TestWorkspace, testLspServer);
        Assert.Null(newSolution);
        Assert.Equal(testLspServer.GetCurrentSolution(), GetLspDocument(documentUri, testLspServer)!.Project.Solution);
    }

    [Fact]
    public async Task TestDoesNotForkAllOpenDocumentsOnDidChangeAsync()
    {
        var markupOne = "One";
        var markupTwo = "Two";
        using var testLspServer = await CreateTestLspServerAsync(new string[] { markupOne, markupTwo });
        var firstDocumentUri = testLspServer.GetCurrentSolution().Projects.First().Documents.Single(d => d.FilePath!.Contains("test1")).GetURI();
        var secondDocumentUri = testLspServer.GetCurrentSolution().Projects.First().Documents.Single(d => d.FilePath!.Contains("test2")).GetURI();

        var firstDocument = await OpenDocumentAndVerifyLspTextAsync(firstDocumentUri, testLspServer);
        var secondDocument = await OpenDocumentAndVerifyLspTextAsync(secondDocumentUri, testLspServer);
        var firstDocumentInitialVersion = await firstDocument.GetSyntaxVersionAsync(CancellationToken.None);
        var secondDocumentInitialVersion = await secondDocument.GetSyntaxVersionAsync(CancellationToken.None);

        // Make a text change in one of the opened documents.
        await testLspServer.InsertTextAsync(firstDocumentUri, (0, 0, "Some more text"));

        var firstDocumentWithChange = GetLspDocument(firstDocumentUri, testLspServer);
        var secondDocumentUnchanged = GetLspDocument(secondDocumentUri, testLspServer);
        AssertEx.NotNull(firstDocumentWithChange);
        AssertEx.NotNull(secondDocumentUnchanged);

        // Verify that the document that we inserted text into had a version change.
        Assert.NotEqual(firstDocumentInitialVersion, await firstDocumentWithChange.GetSyntaxVersionAsync(CancellationToken.None));
        Assert.Equal("Some more textLSP text", (await firstDocumentWithChange.GetTextAsync(CancellationToken.None)).ToString());

        // Verify that the document that we did not change still has the same version.
        Assert.Equal(secondDocumentInitialVersion, await secondDocumentUnchanged.GetSyntaxVersionAsync(CancellationToken.None));
    }

    [Fact]
    public async Task TestForksOnClosedDocumentChangesChangesAsync()
    {
        var markupOne = "One";
        var markupTwo = "Two";
        using var testLspServer = await CreateTestLspServerAsync(new string[] { markupOne, markupTwo });
        var firstDocumentUri = testLspServer.GetCurrentSolution().Projects.First().Documents.Single(d => d.FilePath!.Contains("test1")).GetURI();

        var secondDocument = testLspServer.GetCurrentSolution().Projects.First().Documents.Single(d => d.FilePath!.Contains("test2"));
        var secondDocumentUri = secondDocument.GetURI();

        // Open one of the documents via LSP and verify we have created our LSP solution.
        await OpenDocumentAndVerifyLspTextAsync(firstDocumentUri, testLspServer);

        // Modify a closed document via the workspace.
        await testLspServer.TestWorkspace.ChangeDocumentAsync(secondDocument.Id, SourceText.From("Two is now three!"));

        // Assert that the LSP incremental solution is cleared.
        var changedSolution = GetManagerWorkspaceState(testLspServer.TestWorkspace, testLspServer);
        Assert.Null(changedSolution);

        // Verify that the LSP solution has the LSP text from the open document.
        var openedDocument = GetLspDocument(firstDocumentUri, testLspServer);
        AssertEx.NotNull(openedDocument);
        Assert.Equal("LSP text", (await openedDocument.GetTextAsync(CancellationToken.None)).ToString());

        // Verify that the LSP solution has the workspace text in the closed document.
        secondDocument = GetLspDocument(secondDocumentUri, testLspServer);
        AssertEx.NotNull(secondDocument);
        Assert.Equal("Two is now three!", (await secondDocument.GetTextAsync()).ToString());
    }

    [Fact]
    public async Task TestForksOnProjectChangesAsync()
    {
        var markup = "One";
        using var testLspServer = await CreateTestLspServerAsync(markup);
        var documentUri = testLspServer.GetCurrentSolution().Projects.First().Documents.Single(d => d.FilePath!.Contains("test1")).GetURI();

        // Open the document via LSP and verify the initial project name.
        var openedDocument = await OpenDocumentAndVerifyLspTextAsync(documentUri, testLspServer);
        Assert.Equal("Test", openedDocument?.Project.AssemblyName);

        // Modify the project via the workspace.
        var newProject = testLspServer.TestWorkspace.CurrentSolution.Projects.First().WithAssemblyName("NewCSProj1");
        await testLspServer.TestWorkspace.ChangeProjectAsync(newProject.Id, newProject.Solution);

        // Assert that the LSP incremental solution is cleared.
        var changedSolution = GetManagerWorkspaceState(testLspServer.TestWorkspace, testLspServer);
        Assert.Null(changedSolution);

        // Verify that the new LSP solution has the updated project info.
        openedDocument = GetLspDocument(documentUri, testLspServer);
        AssertEx.NotNull(openedDocument);
        Assert.Equal("LSP text", (await openedDocument.GetTextAsync(CancellationToken.None)).ToString());
        Assert.Equal("NewCSProj1", openedDocument.Project.AssemblyName);
    }

    [Fact]
    public async Task TestDoesNotForkOnOpenDocumentWorkspaceEventAsync()
    {
        var markup = "One";
        using var testLspServer = await CreateTestLspServerAsync(markup);
        var firstDocumentUri = testLspServer.GetCurrentSolution().Projects.First().Documents.Single(d => d.FilePath!.Contains("test1")).GetURI();

        // Open the document via LSP to create the initial LSP solution.
        var openedDocument = await OpenDocumentAndVerifyLspTextAsync(firstDocumentUri, testLspServer);

        // Modify the currently open LSP document via the workspace.
        await testLspServer.TestWorkspace.ChangeDocumentAsync(openedDocument.Id, SourceText.From("New One"));

        // Assert that the LSP incremental solution is unchanged (with the original LSP text and not workspace text).
        var lspDocument = GetLspDocument(firstDocumentUri, testLspServer);
        Assert.Equal(openedDocument, lspDocument);
    }

    [Fact]
    public async Task TestForksEventuallyWithDelayedWorkspaceEventAsync()
    {
        var markup = "One";
        using var testLspServer = await CreateTestLspServerAsync(markup);
        var documentUri = testLspServer.GetCurrentSolution().Projects.First().Documents.Single(d => d.FilePath!.Contains("test1")).GetURI();

        // Open the document via LSP and ensure it has the original assembly name.
        var lspDocument = await OpenDocumentAndVerifyLspTextAsync(documentUri, testLspServer);
        Assert.Equal("Test", lspDocument?.Project.AssemblyName);

        // Modify the project via the workspace.
        var newProject = testLspServer.TestWorkspace.CurrentSolution.Projects.First().WithAssemblyName("NewCSProj1");
        testLspServer.TestWorkspace.TryApplyChanges(newProject.Solution);

        // Assert that the LSP incremental solution is still present since we have not heard the workspace event.
        lspDocument = GetLspDocument(documentUri, testLspServer);
        AssertEx.NotNull(lspDocument);
        Assert.Equal("Test", lspDocument.Project.AssemblyName);

        // Actually send the project changed event.
        await testLspServer.TestWorkspace.ChangeProjectAsync(newProject.Id, newProject.Solution);

        // Assert that the LSP incremental solution is cleared.
        Assert.Null(GetManagerWorkspaceState(testLspServer.TestWorkspace, testLspServer));

        // Verify that the project change event is reflected in LSP.
        lspDocument = GetLspDocument(documentUri, testLspServer);
        AssertEx.NotNull(lspDocument);
        Assert.Equal("NewCSProj1", lspDocument.Project.AssemblyName);
    }

    [Fact]
    public async Task TestDidOpenFindsAddedWorkspaceDocumentAsync()
    {
        var markup = "One";
        using var testLspServer = await CreateTestLspServerAsync(markup);
        var documentUri = testLspServer.GetCurrentSolution().Projects.First().Documents.Single(d => d.FilePath!.Contains("test1")).GetURI();

        // Open the document via LSP to create the initial LSP solution.
        await OpenDocumentAndVerifyLspTextAsync(documentUri, testLspServer);

        // Add a new document to the workspace, but do not send document added event.
        var newDocumentId = DocumentId.CreateNewId(testLspServer.TestWorkspace.CurrentSolution.ProjectIds[0]);
        var newSolution = testLspServer.TestWorkspace.CurrentSolution.AddDocument(newDocumentId, "NewDoc.cs", SourceText.From("New Doc"), filePath: @"C:\NewDoc.cs");
        var newDocumentUri = newSolution.GetRequiredDocument(newDocumentId).GetURI();
        testLspServer.TestWorkspace.TryApplyChanges(newSolution);

        // Verify that the lsp server forks again from the workspace and picks up the new document in the correct workspace on document open.
        await testLspServer.OpenDocumentAsync(newDocumentUri);
        var lspDocument = GetLspDocument(newDocumentUri, testLspServer);
        AssertEx.NotNull(lspDocument);
        Assert.Equal(testLspServer.TestWorkspace, lspDocument.Project.Solution.Workspace);
    }

    [Fact]
    public async Task TestDocumentOpenedBeforeAddedToWorkspaceAsync()
    {
        var markup = "One";
        using var testLspServer = await CreateTestLspServerAsync(markup);

        // Create a new document, but do not update the workspace solution yet.
        var newDocumentId = DocumentId.CreateNewId(testLspServer.TestWorkspace.CurrentSolution.ProjectIds[0]);
        var newDocumentFilePath = @"C:/NewDoc.cs";
        var newDocumentInfo = DocumentInfo.Create(newDocumentId, "NewDoc.cs", filePath: newDocumentFilePath, loader: new TestTextLoader("New Doc"));
        var newDocumentUri = ProtocolConversions.GetUriFromFilePath(newDocumentFilePath);

        // Open the document via LSP before the workspace sees it.
        await testLspServer.OpenDocumentAsync(newDocumentUri, "LSP text");

        // Verify it is in the lsp misc workspace.
        var miscDocument = GetLspDocument(newDocumentUri, testLspServer);
        AssertEx.NotNull(miscDocument);
        Assert.Equal(testLspServer.GetManagerAccessor().GetLspMiscellaneousFilesWorkspace(), miscDocument.Project.Solution.Workspace);
        Assert.Equal("LSP text", (await miscDocument.GetTextAsync(CancellationToken.None)).ToString());

        // Make a change and verify the misc document is updated.
        await testLspServer.InsertTextAsync(newDocumentUri, (0, 0, "More LSP text"));
        miscDocument = GetLspDocument(newDocumentUri, testLspServer);
        AssertEx.NotNull(miscDocument);
        var miscText = await miscDocument.GetTextAsync(CancellationToken.None);
        Assert.Equal("More LSP textLSP text", miscText.ToString());

        // Update the registered workspace with the new document.
        await testLspServer.TestWorkspace.AddDocumentAsync(newDocumentInfo);

        // Verify a fork was triggered.
        Assert.Null(GetManagerWorkspaceState(testLspServer.TestWorkspace, testLspServer));

        // Verify that the newly added document in the registered workspace is returned.
        var document = GetLspDocument(newDocumentUri, testLspServer);
        AssertEx.NotNull(document);
        Assert.Equal(testLspServer.TestWorkspace, document.Project.Solution.Workspace);
        Assert.Equal(newDocumentId, document.Id);
        // Verify we still are using the tracked LSP text for the document.
        var documentText = await document.GetTextAsync(CancellationToken.None);
        Assert.Equal("More LSP textLSP text", documentText.ToString());
    }

    [Fact]
    public async Task TestUsesRegisteredHostWorkspace()
    {
        var firstWorkspaceXml =
@$"<Workspace>
    <Project Language=""C#"" CommonReferences=""true"" AssemblyName=""FirstWorkspaceProject"">
        <Document FilePath=""C:\FirstWorkspace.cs"">FirstWorkspace</Document>
    </Project>
</Workspace>";

        var secondWorkspaceXml =
@$"<Workspace>
    <Project Language=""C#"" CommonReferences=""true"" AssemblyName=""SecondWorkspaceProject"">
        <Document FilePath=""C:\SecondWorkspace.cs"">SecondWorkspace</Document>
    </Project>
</Workspace>";

        using var testLspServer = await CreateXmlTestLspServerAsync(firstWorkspaceXml);
        // Verify 1 workspace registered to start with.
        Assert.Equal(1, testLspServer.GetManagerAccessor().GetWorkspaceState().Count);

        var exportProvider = testLspServer.TestWorkspace.ExportProvider;

        using var testWorkspaceTwo = TestWorkspace.Create(
            XElement.Parse(secondWorkspaceXml),
            workspaceKind: "OtherWorkspaceKind",
            exportProvider: exportProvider);

        // Wait for workspace creation operations for the second workspace to complete.
        await WaitForWorkspaceOperationsAsync(testWorkspaceTwo);

        // Manually register the workspace since the workspace listener does not listen for this workspace kind.
        var workspaceRegistrationService = exportProvider.GetExport<LspWorkspaceRegistrationService>();
        workspaceRegistrationService.Value.Register(testWorkspaceTwo);

        // Verify both workspaces registered.
        Assert.Null(GetManagerWorkspaceState(testLspServer.TestWorkspace, testLspServer));
        Assert.Null(GetManagerWorkspaceState(testWorkspaceTwo, testLspServer));

        // Verify the host workspace returned is the workspace with kind host.
        var hostSolution = GetLspHostSolution(testLspServer);
        AssertEx.NotNull(hostSolution);
        Assert.Equal("FirstWorkspaceProject", hostSolution.Projects.First().Name);
    }

    [Fact]
    public async Task TestWorkspaceRequestFailsWhenHostWorkspaceMissing()
    {
        var firstWorkspaceXml =
@$"<Workspace>
    <Project Language=""C#"" CommonReferences=""true"" AssemblyName=""FirstWorkspaceProject"">
        <Document FilePath=""C:\FirstWorkspace.cs"">FirstWorkspace</Document>
    </Project>
</Workspace>";

        using var testLspServer = await CreateXmlTestLspServerAsync(firstWorkspaceXml, workspaceKind: WorkspaceKind.MiscellaneousFiles);
        var exportProvider = testLspServer.TestWorkspace.ExportProvider;

        var workspaceRegistrationService = exportProvider.GetExport<LspWorkspaceRegistrationService>();
        Assert.Equal(WorkspaceKind.Host, workspaceRegistrationService.Value.GetHostWorkspaceKind());

        // Verify the workspace is registered.
        Assert.Null(GetManagerWorkspaceState(testLspServer.TestWorkspace, testLspServer));

        // Verify there is not workspace matching the host workspace kind.
        Assert.Null(GetLspHostSolution(testLspServer));
    }

    [Fact]
    public async Task TestLspUpdatesCorrectWorkspaceWithMultipleWorkspacesAsync()
    {
        var firstWorkspaceXml =
@$"<Workspace>
    <Project Language=""C#"" CommonReferences=""true"" AssemblyName=""FirstWorkspaceProject"">
        <Document FilePath=""C:\FirstWorkspace.cs"">FirstWorkspace</Document>
    </Project>
</Workspace>";

        var secondWorkspaceXml =
@$"<Workspace>
    <Project Language=""C#"" CommonReferences=""true"" AssemblyName=""SecondWorkspaceProject"">
        <Document FilePath=""C:\SecondWorkspace.cs"">SecondWorkspace</Document>
    </Project>
</Workspace>";

        using var testLspServer = await CreateXmlTestLspServerAsync(firstWorkspaceXml);
        var exportProvider = testLspServer.TestWorkspace.ExportProvider;

        using var testWorkspaceTwo = TestWorkspace.Create(
            XElement.Parse(secondWorkspaceXml),
            workspaceKind: WorkspaceKind.MSBuild,
            exportProvider: exportProvider);

        // Wait for workspace creation operations to complete for the second workspace.
        await WaitForWorkspaceOperationsAsync(testWorkspaceTwo);

        // Verify both workspaces registered.
        Assert.Null(GetManagerWorkspaceState(testLspServer.TestWorkspace, testLspServer));
        Assert.Null(GetManagerWorkspaceState(testWorkspaceTwo, testLspServer));

        var firstWorkspaceDocumentUri = ProtocolConversions.GetUriFromFilePath(@"C:\FirstWorkspace.cs");
        var secondWorkspaceDocumentUri = ProtocolConversions.GetUriFromFilePath(@"C:\SecondWorkspace.cs");
        await testLspServer.OpenDocumentAsync(firstWorkspaceDocumentUri);

        // Verify both workspaces forked on document open.
        Assert.NotNull(GetManagerWorkspaceState(testLspServer.TestWorkspace, testLspServer));
        Assert.NotNull(GetManagerWorkspaceState(testWorkspaceTwo, testLspServer));

        // Verify we can get both documents from their respective workspaces.
        var firstDocument = GetLspDocument(firstWorkspaceDocumentUri, testLspServer);
        AssertEx.NotNull(firstDocument);
        Assert.Equal(firstWorkspaceDocumentUri, firstDocument.GetURI());
        Assert.Equal(testLspServer.TestWorkspace, firstDocument.Project.Solution.Workspace);

        var secondDocument = GetLspDocument(secondWorkspaceDocumentUri, testLspServer);
        AssertEx.NotNull(secondDocument);
        Assert.Equal(secondWorkspaceDocumentUri, secondDocument.GetURI());
        Assert.Equal(testWorkspaceTwo, secondDocument.Project.Solution.Workspace);

        // Verify making an LSP change only changes the respective workspace and document.
        await testLspServer.InsertTextAsync(firstWorkspaceDocumentUri, (0, 0, "Change in first workspace"));

        // The first document should now different text.
        var changedFirstDocument = GetLspDocument(firstWorkspaceDocumentUri, testLspServer);
        AssertEx.NotNull(changedFirstDocument);
        var changedFirstDocumentText = await changedFirstDocument.GetTextAsync(CancellationToken.None);
        var firstDocumentText = await firstDocument.GetTextAsync(CancellationToken.None);
        Assert.NotEqual(firstDocumentText, changedFirstDocumentText);

        // The second document should return the same document instance since it was not changed.
        var unchangedSecondDocument = GetLspDocument(secondWorkspaceDocumentUri, testLspServer);
        Assert.Equal(secondDocument, unchangedSecondDocument);
    }

    [Fact]
    public async Task TestWorkspaceEventUpdatesCorrectWorkspaceWithMultipleWorkspacesAsync()
    {
        var firstWorkspaceXml =
@$"<Workspace>
    <Project Language=""C#"" CommonReferences=""true"" AssemblyName=""FirstWorkspaceProject"">
        <Document FilePath=""C:\FirstWorkspace.cs"">FirstWorkspace</Document>
    </Project>
</Workspace>";

        var secondWorkspaceXml =
@$"<Workspace>
    <Project Language=""C#"" CommonReferences=""true"" AssemblyName=""SecondWorkspaceProject"">
        <Document FilePath=""C:\SecondWorkspace.cs"">SecondWorkspace</Document>
    </Project>
</Workspace>";

        using var testLspServer = await CreateXmlTestLspServerAsync(firstWorkspaceXml);

        var exportProvider = testLspServer.TestWorkspace.ExportProvider;

        using var testWorkspaceTwo = TestWorkspace.Create(
            XElement.Parse(secondWorkspaceXml),
            workspaceKind: WorkspaceKind.MSBuild,
            exportProvider: exportProvider);

        // Wait for workspace operations to complete for the second workspace.
        await WaitForWorkspaceOperationsAsync(testWorkspaceTwo);

        var firstWorkspaceDocumentUri = ProtocolConversions.GetUriFromFilePath(@"C:\FirstWorkspace.cs");
        var secondWorkspaceDocumentUri = ProtocolConversions.GetUriFromFilePath(@"C:\SecondWorkspace.cs");
        await testLspServer.OpenDocumentAsync(firstWorkspaceDocumentUri);

        // Verify we can get both documents from their respective workspaces.
        var firstDocument = GetLspDocument(firstWorkspaceDocumentUri, testLspServer);
        AssertEx.NotNull(firstDocument);
        Assert.Equal(firstWorkspaceDocumentUri, firstDocument.GetURI());
        Assert.Equal(testLspServer.TestWorkspace, firstDocument.Project.Solution.Workspace);

        var secondDocument = GetLspDocument(secondWorkspaceDocumentUri, testLspServer);
        AssertEx.NotNull(secondDocument);
        Assert.Equal(secondWorkspaceDocumentUri, secondDocument.GetURI());
        Assert.Equal(testWorkspaceTwo, secondDocument.Project.Solution.Workspace);

        // Verify making a workspace change only changes the respective workspace.
        var newProjectWorkspaceTwo = testWorkspaceTwo.CurrentSolution.Projects.First().WithAssemblyName("NewCSProj1");
        await testWorkspaceTwo.ChangeProjectAsync(newProjectWorkspaceTwo.Id, newProjectWorkspaceTwo.Solution);

        // The second document should have an updated project assembly name.
        var secondDocumentChangedProject = GetLspDocument(secondWorkspaceDocumentUri, testLspServer);
        AssertEx.NotNull(secondDocumentChangedProject);
        Assert.Equal("NewCSProj1", secondDocumentChangedProject.Project.AssemblyName);
        Assert.NotEqual(secondDocument, secondDocumentChangedProject);

        // The first document should be the same document as the last one since that workspace was not changed.
        Assert.Equal(firstDocument, GetLspDocument(firstWorkspaceDocumentUri, testLspServer));
    }

    [Fact]
    public async Task TestSeparateWorkspaceManagerPerServerAsync()
    {
        var workspaceXml =
@$"<Workspace>
    <Project Language=""C#"" CommonReferences=""true"" AssemblyName=""CSProj1"">
        <Document FilePath=""C:\test1.cs"">Original text</Document>
    </Project>
</Workspace>";

        using var testWorkspace = TestWorkspace.Create(XElement.Parse(workspaceXml), composition: Composition);

        // Wait for workspace creation operations to complete.
        await WaitForWorkspaceOperationsAsync(testWorkspace);

        var documentUri = testWorkspace.CurrentSolution.Projects.First().Documents.First().GetURI();

<<<<<<< HEAD
        using var testLspServerOne = await TestLspServer.CreateAsync(testWorkspace);
        using var testLspServerTwo = await TestLspServer.CreateAsync(testWorkspace);
=======
        using var testLspServerOne = await TestLspServer.CreateAsync(testWorkspace, clientCapabilities: new(), WellKnownLspServerKinds.AlwaysActiveVSLspServer);
        using var testLspServerTwo = await TestLspServer.CreateAsync(testWorkspace, clientCapabilities: new(), WellKnownLspServerKinds.AlwaysActiveVSLspServer);
>>>>>>> d90251ca

        Assert.NotEqual(testLspServerOne.GetManager(), testLspServerTwo.GetManager());

        // Verify workspace is registered with both servers.
        Assert.Null(GetManagerWorkspaceState(testWorkspace, testLspServerOne));
        Assert.Null(GetManagerWorkspaceState(testWorkspace, testLspServerTwo));

        // Verify that the LSP solution uses the correct text for each server.
        var documentServerOne = await OpenDocumentAndVerifyLspTextAsync(documentUri, testLspServerOne, "Server one text");

        var documentServerTwo = GetLspDocument(documentUri, testLspServerTwo);
        AssertEx.NotNull(documentServerTwo);
        Assert.Equal("Original text", (await documentServerTwo.GetTextAsync(CancellationToken.None)).ToString());

        // Verify workspace updates are reflected in both servers.
        var newAssemblyName = "NewCSProj1";
        var newProject = testWorkspace.CurrentSolution.Projects.First().WithAssemblyName(newAssemblyName);
        await testWorkspace.ChangeProjectAsync(newProject.Id, newProject.Solution);
        // Verify lsp incremental solution cleared.
        Assert.Null(GetManagerWorkspaceState(testWorkspace, testLspServerOne));
        Assert.Null(GetManagerWorkspaceState(testWorkspace, testLspServerTwo));

        // Verify LSP solution has the project changes.
        documentServerOne = GetLspDocument(documentUri, testLspServerOne);
        AssertEx.NotNull(documentServerOne);
        Assert.Equal(newAssemblyName, documentServerOne.Project.AssemblyName);
        documentServerTwo = GetLspDocument(documentUri, testLspServerTwo);
        AssertEx.NotNull(documentServerTwo);
        Assert.Equal(newAssemblyName, documentServerTwo.Project.AssemblyName);
    }

    private static async Task<Document> OpenDocumentAndVerifyLspTextAsync(Uri documentUri, TestLspServer testLspServer, string openText = "LSP text")
    {
        await testLspServer.OpenDocumentAsync(documentUri, openText);

        // Verify doc open created an LSP solution from the workspace.
        Assert.NotNull(GetManagerWorkspaceState(testLspServer.TestWorkspace, testLspServer));

        // Verify we can find the document with correct text in the new LSP solution.
        var lspDocument = GetLspDocument(documentUri, testLspServer);
        AssertEx.NotNull(lspDocument);
        Assert.Equal(openText, (await lspDocument.GetTextAsync(CancellationToken.None)).ToString());
        return lspDocument;
    }

    private static Solution? GetManagerWorkspaceState(Workspace workspace, TestLspServer testLspServer)
    {
        return testLspServer.GetManagerAccessor().GetWorkspaceState()[workspace];
    }

    private static Document? GetLspDocument(Uri uri, TestLspServer testLspServer)
    {
        return testLspServer.GetManager().GetLspDocument(CreateTextDocumentIdentifier(uri), clientName: null);
    }

    private static Solution? GetLspHostSolution(TestLspServer testLspServer)
    {
        return testLspServer.GetManager().TryGetHostLspSolution();
    }
}<|MERGE_RESOLUTION|>--- conflicted
+++ resolved
@@ -469,13 +469,8 @@
 
         var documentUri = testWorkspace.CurrentSolution.Projects.First().Documents.First().GetURI();
 
-<<<<<<< HEAD
-        using var testLspServerOne = await TestLspServer.CreateAsync(testWorkspace);
-        using var testLspServerTwo = await TestLspServer.CreateAsync(testWorkspace);
-=======
         using var testLspServerOne = await TestLspServer.CreateAsync(testWorkspace, clientCapabilities: new(), WellKnownLspServerKinds.AlwaysActiveVSLspServer);
         using var testLspServerTwo = await TestLspServer.CreateAsync(testWorkspace, clientCapabilities: new(), WellKnownLspServerKinds.AlwaysActiveVSLspServer);
->>>>>>> d90251ca
 
         Assert.NotEqual(testLspServerOne.GetManager(), testLspServerTwo.GetManager());
 
