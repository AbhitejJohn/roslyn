--- conflicted
+++ resolved
@@ -68,21 +68,13 @@
             Listener = listenerProvider.GetListener(FeatureAttribute.LanguageServer);
             ClientName = clientName;
 
-<<<<<<< HEAD
-            Queue = new RequestExecutionQueue(logger, workspaceRegistrationService, lspMiscellaneousFilesWorkspace, globalOptions, listenerProvider, supportedLanguages, serverKind);
-=======
-            _userVisibleServerName = userVisibleServerName;
-            TelemetryServerName = telemetryServerTypeName;
-
             Queue = new RequestExecutionQueue(
                 logger,
                 workspaceRegistrationService,
                 lspMiscellaneousFilesWorkspace,
                 globalOptions,
                 supportedLanguages,
-                userVisibleServerName,
-                TelemetryServerName);
->>>>>>> 24ef0f30
+                serverKind);
             Queue.RequestServerShutdown += RequestExecutionQueue_Errored;
         }
 
