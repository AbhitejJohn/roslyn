--- conflicted
+++ resolved
@@ -115,11 +115,8 @@
             {
                 Debug.Assert(_updateSources.Contains(source));
 
-<<<<<<< HEAD
                 // The diagnostic service itself caches all diagnostics produced by the IDiagnosticUpdateSource's.  As
                 // such, we grab all the diagnostics and cache inside ourselves.
-=======
->>>>>>> 0d6ace52
                 var diagnostics = args.Diagnostics;
 
                 // check cheap early bail out
@@ -207,14 +204,7 @@
             RaiseDiagnosticsCleared((IDiagnosticUpdateSource)sender);
         }
 
-<<<<<<< HEAD
-        public ValueTask<ImmutableArray<DiagnosticData>> GetPullDiagnosticsAsync(Workspace workspace, ProjectId projectId, DocumentId documentId, object id, bool includeSuppressedDiagnostics, CancellationToken cancellationToken)
-            => GetDiagnosticsAsync(workspace, projectId, documentId, id, includeSuppressedDiagnostics, cancellationToken);
-
-        private ValueTask<ImmutableArray<DiagnosticData>> GetDiagnosticsAsync(
-=======
         public ValueTask<ImmutableArray<DiagnosticData>> GetDiagnosticsAsync(
->>>>>>> 0d6ace52
             Workspace workspace,
             ProjectId projectId,
             DocumentId documentId,
@@ -298,14 +288,7 @@
             return result.ToImmutable();
         }
 
-<<<<<<< HEAD
-        public ImmutableArray<DiagnosticBucket> GetPullDiagnosticBuckets(Workspace workspace, ProjectId projectId, DocumentId documentId, CancellationToken cancellationToken)
-            => GetDiagnosticBuckets(workspace, projectId, documentId, cancellationToken);
-
-        private ImmutableArray<DiagnosticBucket> GetDiagnosticBuckets(
-=======
         public ImmutableArray<DiagnosticBucket> GetDiagnosticBuckets(
->>>>>>> 0d6ace52
             Workspace workspace,
             ProjectId projectId,
             DocumentId documentId,
