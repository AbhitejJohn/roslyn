--- conflicted
+++ resolved
@@ -243,82 +243,12 @@
 
             public SemanticTokensEdit ToSemanticTokensEdit()
             {
-<<<<<<< HEAD
-                Start = start,
-                DeleteCount = deleteCount,
-                Data = data
-            };
-
-        private sealed class LongestCommonSemanticTokensSubsequence : LongestCommonSubsequence<SemanticToken[]>
-        {
-            private static readonly LongestCommonSemanticTokensSubsequence s_instance = new();
-
-            protected override bool ItemsEqual(
-                SemanticToken[] oldSemanticTokens, int oldIndex,
-                SemanticToken[] newSemanticTokens, int newIndex)
-                => oldSemanticTokens[oldIndex].Equals(newSemanticTokens[newIndex]);
-
-            public static IEnumerable<SequenceEdit> GetEdits(SemanticToken[] oldSemanticTokens, SemanticToken[] newSemanticTokens)
-            {
-                try
-                {
-                    return s_instance.GetEdits(oldSemanticTokens, oldSemanticTokens.Length, newSemanticTokens, newSemanticTokens.Length);
-                }
-                catch (OutOfMemoryException e) when (FatalError.ReportAndCatch(e))
-                {
-                    // The algorithm is superlinear in memory usage so we might potentially run out in rare cases.
-                    // Report telemetry and return no edits.
-                    return SpecializedCollections.EmptyEnumerable<SequenceEdit>();
-                }
-            }
-        }
-
-        /// <summary>
-        /// Stores the values that make up the LSP representation of an individual semantic token.
-        /// </summary>
-#pragma warning disable CA1067 // Override Object.Equals(object) when implementing IEquatable<T>
-        private readonly struct SemanticToken : IEquatable<SemanticToken>
-#pragma warning restore CA1067 // Override Object.Equals(object) when implementing IEquatable<T>
-        {
-            private readonly int _deltaLine;
-            private readonly int _deltaStartCharacter;
-            private readonly int _length;
-            private readonly int _tokenType;
-            private readonly int _tokenModifiers;
-
-            public SemanticToken(int deltaLine, int deltaStartCharacter, int length, int tokenType, int tokenModifiers)
-            {
-                _deltaLine = deltaLine;
-                _deltaStartCharacter = deltaStartCharacter;
-                _length = length;
-                _tokenType = tokenType;
-                _tokenModifiers = tokenModifiers;
-            }
-
-            public void AddToEnd(ArrayBuilder<int> tokensToInsert)
-            {
-                tokensToInsert.Add(_deltaLine);
-                tokensToInsert.Add(_deltaStartCharacter);
-                tokensToInsert.Add(_length);
-                tokensToInsert.Add(_tokenType);
-                tokensToInsert.Add(_tokenModifiers);
-            }
-
-            public bool Equals(SemanticToken otherToken)
-            {
-                return _deltaLine == otherToken._deltaLine &&
-                    _deltaStartCharacter == otherToken._deltaStartCharacter &&
-                    _length == otherToken._length &&
-                    _tokenType == otherToken._tokenType &&
-                    _tokenModifiers == otherToken._tokenModifiers;
-=======
                 return new SemanticTokensEdit
                 {
                     Data = Data?.ToArray(),
                     Start = Start,
                     DeleteCount = DeleteCount,
                 };
->>>>>>> 43cdacbf
             }
         }
     }
