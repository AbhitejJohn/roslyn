--- conflicted
+++ resolved
@@ -32,14 +32,9 @@
     private readonly ICodeRefactoringService _codeRefactoringService;
     private readonly IGlobalOptionService _globalOptions;
 
-<<<<<<< HEAD
     internal const string RunCodeActionCommandName = "Roslyn.RunCodeAction";
     internal const string RunFixAllCodeActionCommandName = "roslyn.client.fixAllCodeAction";
-=======
-        internal const string RunCodeActionCommandName = "Roslyn.RunCodeAction";
-        internal const string RunFixAllCodeActionCommandName = "roslyn.client.fixAllCodeAction";
-        internal const string RunNestedCodeActionCommandName = "roslyn.client.nestedCodeAction";
->>>>>>> 522ef2fe
+    internal const string RunNestedCodeActionCommandName = "roslyn.client.nestedCodeAction";
 
     public bool MutatesSolutionState => false;
     public bool RequiresLSPSolution => true;
