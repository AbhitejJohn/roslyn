--- conflicted
+++ resolved
@@ -421,13 +421,7 @@
             var completionOptions = options
                 .WithChangedOption(CompletionOptions.SnippetsBehavior, SnippetsRule.NeverInclude)
                 .WithChangedOption(CompletionOptions.ShowItemsFromUnimportedNamespaces, false)
-<<<<<<< HEAD
-                .WithChangedOption(CompletionServiceOptions.IsExpandedCompletion, false)
-                .WithChangedOption(CompletionServiceOptions.DisallowAddingImports, true);
-
-=======
                 .WithChangedOption(CompletionServiceOptions.IsExpandedCompletion, false);
->>>>>>> 9c10b941
             return completionOptions;
         }
 
