﻿// Licensed to the .NET Foundation under one or more agreements.
// The .NET Foundation licenses this file to you under the MIT license.
// See the LICENSE file in the project root for more information.

#nullable enable

using System;
using System.Collections.Immutable;
using System.Composition;
using System.Linq;
using System.Threading;
using System.Threading.Tasks;
using Microsoft.CodeAnalysis.Completion;
using Microsoft.CodeAnalysis.Editor.Shared.Extensions;
using Microsoft.CodeAnalysis.Host.Mef;
using Microsoft.CodeAnalysis.LanguageServer.CustomProtocol;
using Microsoft.VisualStudio.Text.Adornments;
using LSP = Microsoft.VisualStudio.LanguageServer.Protocol;

namespace Microsoft.CodeAnalysis.LanguageServer.Handler
{
    /// <summary>
    /// Handle a completion request.
    /// </summary>
    [Shared]
    [ExportLspMethod(LSP.Methods.TextDocumentCompletionName, mutatesSolutionState: false)]
    internal class CompletionHandler : IRequestHandler<LSP.CompletionParams, LSP.CompletionList?>
    {
        [ImportingConstructor]
        [Obsolete(MefConstruction.ImportingConstructorMessage, error: true)]
<<<<<<< HEAD
        public CompletionHandler(
            [ImportMany] IEnumerable<Lazy<CompletionProvider, CompletionProviderMetadata>> completionProviders)
=======
        public CompletionHandler(ILspSolutionProvider solutionProvider) : base(solutionProvider)
>>>>>>> 3a976eb3
        {
        }

        public LSP.TextDocumentIdentifier? GetTextDocumentIdentifier(LSP.CompletionParams request) => request.TextDocument;

        public async Task<LSP.CompletionList?> HandleRequestAsync(LSP.CompletionParams request, RequestContext context, CancellationToken cancellationToken)
        {
            var document = context.Document;
            if (document == null)
            {
                return null;
            }

            var position = await document.GetPositionFromLinePositionAsync(ProtocolConversions.PositionToLinePosition(request.Position), cancellationToken).ConfigureAwait(false);

            // Filter out snippets as they are not supported in the LSP client
            // https://devdiv.visualstudio.com/DevDiv/_workitems/edit/1139740
            // Filter out unimported types for now as there are two issues with providing them:
            // 1.  LSP client does not currently provide a way to provide detail text on the completion item to show the namespace.
            //     https://dev.azure.com/devdiv/DevDiv/_workitems/edit/1076759
            // 2.  We need to figure out how to provide the text edits along with the completion item or provide them in the resolve request.
            //     https://devdiv.visualstudio.com/DevDiv/_workitems/edit/985860/
            // 3.  LSP client should support completion filters / expanders
            var documentOptions = await document.GetOptionsAsync(cancellationToken).ConfigureAwait(false);
            var completionOptions = documentOptions
                .WithChangedOption(CompletionOptions.SnippetsBehavior, SnippetsRule.NeverInclude)
                .WithChangedOption(CompletionOptions.ShowItemsFromUnimportedNamespaces, false)
                .WithChangedOption(CompletionServiceOptions.IsExpandedCompletion, false)
                .WithChangedOption(CompletionServiceOptions.DisallowAddingImports, true);

            var completionService = document.Project.LanguageServices.GetRequiredService<CompletionService>();
            var list = await completionService.GetCompletionsAsync(document, position, options: completionOptions, cancellationToken: cancellationToken).ConfigureAwait(false);
            if (list == null)
            {
                return null;
            }

            var lspVSClientCapability = context.ClientCapabilities?.HasVisualStudioLspCapability() == true;

            return new LSP.VSCompletionList
            {
                Items = list.Items.Select(item => CreateLSPCompletionItem(request, item, lspVSClientCapability)).ToArray(),
                SuggesstionMode = list.SuggestionModeItem != null,
            };

            // local functions
            static LSP.CompletionItem CreateLSPCompletionItem(LSP.CompletionParams request, CompletionItem item, bool useVSCompletionItem)
            {
                if (useVSCompletionItem)
                {
                    var vsCompletionItem = CreateCompletionItem<LSP.VSCompletionItem>(request, item);
                    vsCompletionItem.Icon = new ImageElement(item.Tags.GetFirstGlyph().GetImageId());
                    return vsCompletionItem;
                }
                else
                {
                    var roslynCompletionItem = CreateCompletionItem<RoslynCompletionItem>(request, item);
                    roslynCompletionItem.Tags = item.Tags.ToArray();
                    return roslynCompletionItem;
                }
            }

            static TCompletionItem CreateCompletionItem<TCompletionItem>(LSP.CompletionParams request, CompletionItem item) where TCompletionItem : LSP.CompletionItem, new()
                => new TCompletionItem
                {
                    Label = item.DisplayTextPrefix + item.DisplayText + item.DisplayTextSuffix,
                    InsertText = item.Properties.ContainsKey("InsertionText") ? item.Properties["InsertionText"] : item.DisplayText,
                    SortText = item.SortText,
                    FilterText = item.FilterText,
                    Kind = GetCompletionKind(item.Tags),
                    Data = new CompletionResolveData { TextDocument = request.TextDocument, Position = request.Position, DisplayText = item.DisplayText },
                    Preselect = item.Rules.SelectionBehavior == CompletionItemSelectionBehavior.HardSelection,
                };
        }

        private static LSP.CompletionItemKind GetCompletionKind(ImmutableArray<string> tags)
        {
            foreach (var tag in tags)
            {
                if (ProtocolConversions.RoslynTagToCompletionItemKind.TryGetValue(tag, out var completionItemKind))
                {
                    return completionItemKind;
                }
            }

            return LSP.CompletionItemKind.Text;
        }
    }
}<|MERGE_RESOLUTION|>--- conflicted
+++ resolved
@@ -28,12 +28,7 @@
     {
         [ImportingConstructor]
         [Obsolete(MefConstruction.ImportingConstructorMessage, error: true)]
-<<<<<<< HEAD
-        public CompletionHandler(
-            [ImportMany] IEnumerable<Lazy<CompletionProvider, CompletionProviderMetadata>> completionProviders)
-=======
-        public CompletionHandler(ILspSolutionProvider solutionProvider) : base(solutionProvider)
->>>>>>> 3a976eb3
+        public CompletionHandler()
         {
         }
 
