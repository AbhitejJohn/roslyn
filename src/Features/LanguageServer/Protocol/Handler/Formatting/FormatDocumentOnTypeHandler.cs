﻿// Licensed to the .NET Foundation under one or more agreements.
// The .NET Foundation licenses this file to you under the MIT license.
// See the LICENSE file in the project root for more information.

using System;
using System.Collections.Generic;
using System.Composition;
using System.Linq;
using System.Threading;
using System.Threading.Tasks;
using Microsoft.CodeAnalysis.CSharp;
using Microsoft.CodeAnalysis.Formatting;
using Microsoft.CodeAnalysis.Host.Mef;
using Microsoft.CodeAnalysis.Options;
using Microsoft.CodeAnalysis.PooledObjects;
using Microsoft.CodeAnalysis.Text;
using Microsoft.VisualStudio.LanguageServer.Protocol;
using Roslyn.Utilities;

namespace Microsoft.CodeAnalysis.LanguageServer.Handler
{
    [ExportRoslynLanguagesLspRequestHandlerProvider, Shared]
    [ProvidesMethod(Methods.TextDocumentOnTypeFormattingName)]
<<<<<<< HEAD
    internal class FormatDocumentOnTypeHandler : AbstractStatelessRequestHandler<DocumentOnTypeFormattingParams, TextEdit[]>
=======
    internal class FormatDocumentOnTypeHandler : AbstractStatelessRequestHandler<DocumentOnTypeFormattingParams, TextEdit[]?>
>>>>>>> 67d940c4
    {
        public override string Method => Methods.TextDocumentOnTypeFormattingName;

        public override bool MutatesSolutionState => false;
        public override bool RequiresLSPSolution => true;

        [ImportingConstructor]
        [Obsolete(MefConstruction.ImportingConstructorMessage, error: true)]
        public FormatDocumentOnTypeHandler()
        {
        }

        public override TextDocumentIdentifier? GetTextDocumentIdentifier(DocumentOnTypeFormattingParams request) => request.TextDocument;

<<<<<<< HEAD
        public override async Task<TextEdit[]> HandleRequestAsync(
=======
        public override async Task<TextEdit[]?> HandleRequestAsync(
>>>>>>> 67d940c4
            DocumentOnTypeFormattingParams request,
            RequestContext context,
            CancellationToken cancellationToken)
        {
            var document = context.Document;
            if (document == null)
                return null;

            var edits = new ArrayBuilder<TextEdit>();

            var formattingService = document.Project.LanguageServices.GetRequiredService<IFormattingInteractionService>();
            var position = await document.GetPositionFromLinePositionAsync(ProtocolConversions.PositionToLinePosition(request.Position), cancellationToken).ConfigureAwait(false);

            if (string.IsNullOrEmpty(request.Character))
            {
<<<<<<< HEAD
                var formattingService = document.Project.LanguageServices.GetRequiredService<IFormattingInteractionService>();
                var position = await document.GetPositionFromLinePositionAsync(ProtocolConversions.PositionToLinePosition(request.Position), cancellationToken).ConfigureAwait(false);
=======
                return edits.ToArrayAndFree();
            }
>>>>>>> 67d940c4

            // We should use the options passed in by LSP instead of the document's options.
            var documentOptions = await ProtocolConversions.FormattingOptionsToDocumentOptionsAsync(
                request.Options, document, cancellationToken).ConfigureAwait(false);

<<<<<<< HEAD
                // We should use the options passed in by LSP instead of the document's options.
                var documentOptions = await ProtocolConversions.FormattingOptionsToDocumentOptionsAsync(
                    request.Options, document, cancellationToken).ConfigureAwait(false);

                IList<TextChange>? textChanges;
                if (SyntaxFacts.IsNewLine(request.Character[0]))
                {
                    textChanges = await GetFormattingChangesOnReturnAsync(
                        formattingService, document, position, documentOptions, cancellationToken).ConfigureAwait(false);
                }
                else
                {
                    textChanges = await GetFormattingChangesAsync(
                        formattingService, document, request.Character[0], position, documentOptions, cancellationToken).ConfigureAwait(false);
                }
=======
            IList<TextChange>? textChanges;
            if (SyntaxFacts.IsNewLine(request.Character[0]))
            {
                textChanges = await GetFormattingChangesOnReturnAsync(
                    formattingService, document, position, documentOptions, cancellationToken).ConfigureAwait(false);
            }
            else
            {
                textChanges = await GetFormattingChangesAsync(
                    formattingService, document, request.Character[0], position, documentOptions, cancellationToken).ConfigureAwait(false);
            }
>>>>>>> 67d940c4

            var text = await document.GetTextAsync(cancellationToken).ConfigureAwait(false);
            if (textChanges != null)
            {
                edits.AddRange(textChanges.Select(change => ProtocolConversions.TextChangeToTextEdit(change, text)));
            }

            return edits.ToArrayAndFree();
        }

        protected virtual async Task<IList<TextChange>?> GetFormattingChangesOnReturnAsync(
            IFormattingInteractionService formattingService,
            Document document,
            int position,
            DocumentOptionSet documentOptions,
            CancellationToken cancellationToken)
            => await formattingService.GetFormattingChangesOnReturnAsync(document, position, documentOptions, cancellationToken).ConfigureAwait(false);

        protected virtual async Task<IList<TextChange>?> GetFormattingChangesAsync(
            IFormattingInteractionService formattingService,
            Document document,
            char typedChar,
            int position,
            DocumentOptionSet documentOptions,
            CancellationToken cancellationToken)
            => await formattingService.GetFormattingChangesAsync(document, typedChar, position, documentOptions, cancellationToken).ConfigureAwait(false);
    }
}<|MERGE_RESOLUTION|>--- conflicted
+++ resolved
@@ -21,11 +21,7 @@
 {
     [ExportRoslynLanguagesLspRequestHandlerProvider, Shared]
     [ProvidesMethod(Methods.TextDocumentOnTypeFormattingName)]
-<<<<<<< HEAD
-    internal class FormatDocumentOnTypeHandler : AbstractStatelessRequestHandler<DocumentOnTypeFormattingParams, TextEdit[]>
-=======
     internal class FormatDocumentOnTypeHandler : AbstractStatelessRequestHandler<DocumentOnTypeFormattingParams, TextEdit[]?>
->>>>>>> 67d940c4
     {
         public override string Method => Methods.TextDocumentOnTypeFormattingName;
 
@@ -40,11 +36,7 @@
 
         public override TextDocumentIdentifier? GetTextDocumentIdentifier(DocumentOnTypeFormattingParams request) => request.TextDocument;
 
-<<<<<<< HEAD
-        public override async Task<TextEdit[]> HandleRequestAsync(
-=======
         public override async Task<TextEdit[]?> HandleRequestAsync(
->>>>>>> 67d940c4
             DocumentOnTypeFormattingParams request,
             RequestContext context,
             CancellationToken cancellationToken)
@@ -60,35 +52,13 @@
 
             if (string.IsNullOrEmpty(request.Character))
             {
-<<<<<<< HEAD
-                var formattingService = document.Project.LanguageServices.GetRequiredService<IFormattingInteractionService>();
-                var position = await document.GetPositionFromLinePositionAsync(ProtocolConversions.PositionToLinePosition(request.Position), cancellationToken).ConfigureAwait(false);
-=======
                 return edits.ToArrayAndFree();
             }
->>>>>>> 67d940c4
 
             // We should use the options passed in by LSP instead of the document's options.
             var documentOptions = await ProtocolConversions.FormattingOptionsToDocumentOptionsAsync(
                 request.Options, document, cancellationToken).ConfigureAwait(false);
 
-<<<<<<< HEAD
-                // We should use the options passed in by LSP instead of the document's options.
-                var documentOptions = await ProtocolConversions.FormattingOptionsToDocumentOptionsAsync(
-                    request.Options, document, cancellationToken).ConfigureAwait(false);
-
-                IList<TextChange>? textChanges;
-                if (SyntaxFacts.IsNewLine(request.Character[0]))
-                {
-                    textChanges = await GetFormattingChangesOnReturnAsync(
-                        formattingService, document, position, documentOptions, cancellationToken).ConfigureAwait(false);
-                }
-                else
-                {
-                    textChanges = await GetFormattingChangesAsync(
-                        formattingService, document, request.Character[0], position, documentOptions, cancellationToken).ConfigureAwait(false);
-                }
-=======
             IList<TextChange>? textChanges;
             if (SyntaxFacts.IsNewLine(request.Character[0]))
             {
@@ -100,7 +70,6 @@
                 textChanges = await GetFormattingChangesAsync(
                     formattingService, document, request.Character[0], position, documentOptions, cancellationToken).ConfigureAwait(false);
             }
->>>>>>> 67d940c4
 
             var text = await document.GetTextAsync(cancellationToken).ConfigureAwait(false);
             if (textChanges != null)
