// Licensed to the .NET Foundation under one or more agreements.
// The .NET Foundation licenses this file to you under the MIT license.
// See the LICENSE file in the project root for more information.

using System;
using System.Collections.Generic;
using System.Linq;
<<<<<<< HEAD
=======
using System.Diagnostics;
>>>>>>> 64495b5a
using System.Threading;
using System.Threading.Tasks;
using Microsoft.CodeAnalysis.ErrorReporting;
using Microsoft.VisualStudio.LanguageServer.Protocol;
using Microsoft.VisualStudio.Threading;
using Roslyn.Utilities;

namespace Microsoft.CodeAnalysis.LanguageServer.Handler
{
    /// <summary>
    /// Coordinates the exectution of LSP messages to ensure correct results are sent back.
    /// </summary>
    /// <remarks>
    /// <para>
    /// When a request comes in for some data the handler must be able to access a solution state that is correct
    /// at the time of the request, that takes into account any text change requests that have come in  previously
    /// (via textDocument/didChange for example).
    /// </para>
    /// <para>
    /// This class acheives this by distinguishing between mutating and non-mutating requests, and ensuring that
    /// when a mutating request comes in, its processing blocks all subsequent requests. As each request comes in
    /// it is added to a queue, and a queue item will not be retrieved while a mutating request is running. Before
    /// any request is handled the solution state is created by merging workspace solution state, which could have
    /// changes from non-LSP means (eg, adding a project reference), with the current "mutated" state.
    /// When a non-mutating work item is retrieved from the queue, it is given the current solution state, but then
    /// run in a fire-and-forget fashion.
    /// </para>
    /// <para>
    /// Regardless of whether a request is mutating or not, or blocking or not, is an implementation detail of this class
    /// and any consumers observing the results of the task returned from <see cref="ExecuteAsync{TRequestType, TResponseType}(bool, bool, IRequestHandler{TRequestType, TResponseType}, TRequestType, ClientCapabilities, string?, string, CancellationToken)"/>
    /// will see the results of the handling of the request, whenever it occurred.
    /// </para>
    /// <para>
    /// Exceptions in the handling of non-mutating requests are sent back to callers. Exceptions in the processing of
    /// the queue will close the LSP connection so that the client can reconnect. Exceptions in the handling of mutating
    /// requests will also close the LSP connection, as at that point the mutated solution is in an unknown state.
    /// </para>
    /// <para>
    /// After shutdown is called, or an error causes the closing of the connection, the queue will not accept any
    /// more messages, and a new queue will need to be created.
    /// </para>
    /// </remarks>
    internal partial class RequestExecutionQueue
    {
        private readonly string _serverName;

        private readonly AsyncQueue<QueueItem> _queue;
        private readonly CancellationTokenSource _cancelSource;
        private readonly DocumentChangeTracker _documentChangeTracker;
        private readonly RequestTelemetryLogger _requestTelemetryLogger;

        // This dictionary is used to cache our forked LSP solution so we don't have to
        // recompute it for each request. We don't need to worry about threading because they are only
        // used when preparing to handle a request, which happens in a single thread in the ProcessQueueAsync
        // method.
        private readonly Dictionary<Workspace, (Solution workspaceSolution, Solution lspSolution)> _lspSolutionCache = new();
        private readonly ILspLogger _logger;
        private readonly ILspWorkspaceRegistrationService _workspaceRegistrationService;

        public CancellationToken CancellationToken => _cancelSource.Token;

        /// <summary>
        /// Raised when the execution queue has failed, or the solution state its tracking is in an unknown state
        /// and so the only course of action is to shutdown the server so that the client re-connects and we can
        /// start over again.
        /// </summary>
        /// <remarks>
        /// Once this event has been fired all currently active and pending work items in the queue will be cancelled.
        /// </remarks>
        public event EventHandler<RequestShutdownEventArgs>? RequestServerShutdown;

<<<<<<< HEAD
        public RequestExecutionQueue(ILspWorkspaceRegistrationService workspaceRegistrationService, string serverName, string serverTypeName)
=======
        public RequestExecutionQueue(
            ILspLogger logger,
            ILspWorkspaceRegistrationService workspaceRegistrationService,
            string serverName,
            string serverTypeName)
>>>>>>> 64495b5a
        {
            _logger = logger;
            _workspaceRegistrationService = workspaceRegistrationService;
            _serverName = serverName;

            _queue = new AsyncQueue<QueueItem>();
            _cancelSource = new CancellationTokenSource();
            _documentChangeTracker = new DocumentChangeTracker();

            // Pass the language client instance type name to the telemetry logger to ensure we can
            // differentiate between the different C# LSP servers that have the same client name.
            // We also don't use the language client's name property as it is a localized user facing string
            // which is difficult to write telemetry queries for.
            _requestTelemetryLogger = new RequestTelemetryLogger(serverTypeName);

            // Start the queue processing
            _ = ProcessQueueAsync();
        }

        /// <summary>
        /// Shuts down the queue, stops accepting new messages, and cancels any in-progress or queued tasks. Calling
        /// this multiple times won't cause any issues.
        /// </summary>
        public void Shutdown()
        {
            _cancelSource.Cancel();
            DrainQueue();
            _requestTelemetryLogger.Dispose();
        }

        /// <summary>
        /// Queues a request to be handled by the specified handler, with mutating requests blocking subsequent requests
        /// from starting until the mutation is complete.
        /// </summary>
        /// <param name="mutatesSolutionState">Whether or not handling this method results in changes to the current solution state.
        /// Mutating requests will block all subsequent requests from starting until after they have
        /// completed and mutations have been applied.</param>
        /// <param name="requiresLSPSolution">Whether or not to build a solution that represents the LSP view of the world. If this
        /// is set to false, the default workspace's current solution will be used.</param>
        /// <param name="handler">The handler that will handle the request.</param>
        /// <param name="request">The request to handle.</param>
        /// <param name="clientCapabilities">The client capabilities.</param>
        /// <param name="clientName">The client name.</param>
        /// <param name="methodName">The name of the LSP method.</param>
        /// <param name="requestCancellationToken">A cancellation token that will cancel the handing of this request.
        /// The request could also be cancelled by the queue shutting down.</param>
        /// <returns>A task that can be awaited to observe the results of the handing of this request.</returns>
        public Task<TResponseType> ExecuteAsync<TRequestType, TResponseType>(
            bool mutatesSolutionState,
            bool requiresLSPSolution,
            IRequestHandler<TRequestType, TResponseType> handler,
            TRequestType request,
            ClientCapabilities clientCapabilities,
            string? clientName,
            string methodName,
            CancellationToken requestCancellationToken) where TRequestType : class
        {
            // Create a task completion source that will represent the processing of this request to the caller
            var completion = new TaskCompletionSource<TResponseType>();

            // Note: If the queue is not accepting any more items then TryEnqueue below will fail.

            var textDocument = handler.GetTextDocumentIdentifier(request);
<<<<<<< HEAD
            var item = new QueueItem(mutatesSolutionState, requiresLSPSolution, clientCapabilities, clientName, textDocument,
=======
            var item = new QueueItem(
                mutatesSolutionState,
                requiresLSPSolution,
                clientCapabilities,
                clientName,
                methodName,
                textDocument,
                Trace.CorrelationManager.ActivityId,
                _logger,
>>>>>>> 64495b5a
                callbackAsync: async (context, cancellationToken) =>
                {
                    // Check if cancellation was requested while this was waiting in the queue
                    if (cancellationToken.IsCancellationRequested)
                    {
                        completion.SetCanceled();

                        return;
                    }

                    try
                    {
                        var result = await handler.HandleRequestAsync(request, context, cancellationToken).ConfigureAwait(false);
                        completion.SetResult(result);

                        // Update success count for the request
                        _requestTelemetryLogger.LogSuccess(methodName);
                    }
                    catch (OperationCanceledException ex)
                    {
                        completion.TrySetCanceled(ex.CancellationToken);
                        _requestTelemetryLogger.LogCancel(methodName);
                    }
                    catch (Exception exception)
                    {
                        // Pass the exception to the task completion source, so the caller of the ExecuteAsync method can react
                        completion.SetException(exception);

                        // Update the failure count for the request.
                        // Failure details are captured separately in a non fatal watson report.
                        _requestTelemetryLogger.LogFailure(methodName);

                        // Also allow the exception to flow back to the request queue to handle as appropriate
                        throw new InvalidOperationException($"Error handling '{methodName}' request: {exception.Message}", exception);
                    }
                }, requestCancellationToken);

            var didEnqueue = _queue.TryEnqueue(item);

            // If the queue has been shut down the enqueue will fail, so we just fault the task immediately.
            // The queue itself is threadsafe (_queue.TryEnqueue and _queue.Complete use the same lock).
            if (!didEnqueue)
            {
                completion.SetException(new InvalidOperationException($"{_serverName} was requested to shut down."));
            }

            return completion.Task;
        }

        private async Task ProcessQueueAsync()
        {
            try
            {
                while (!_cancelSource.IsCancellationRequested)
                {
                    var work = await _queue.DequeueAsync().ConfigureAwait(false);

                    // Create a linked cancellation token to cancel any requests in progress when this shuts down
                    var cancellationToken = CancellationTokenSource.CreateLinkedTokenSource(_cancelSource.Token, work.CancellationToken).Token;

<<<<<<< HEAD
=======
                    // Restore our activity id so that logging/tracking works across asynchronous calls.
                    Trace.CorrelationManager.ActivityId = work.ActivityId;
>>>>>>> 64495b5a
                    var context = CreateRequestContext(work, out var workspace);

                    if (work.MutatesSolutionState)
                    {
                        // Mutating requests block other requests from starting to ensure an up to date snapshot is used.
                        await work.CallbackAsync(context, cancellationToken).ConfigureAwait(false);

                        // Now that we've mutated our solution, clear out our saved state to ensure it gets recalculated
                        _lspSolutionCache.Remove(workspace);
                    }
                    else
                    {
                        // Non mutating are fire-and-forget because they are by definition readonly. Any errors
                        // will be sent back to the client but we can still capture errors in queue processing
                        // via NFW, though these errors don't put us into a bad state as far as the rest of the queue goes.
                        _ = work.CallbackAsync(context, cancellationToken).ReportNonFatalErrorAsync();
                    }
                }
            }
            catch (OperationCanceledException e) when (e.CancellationToken == _cancelSource.Token)
            {
                // If the queue is asked to shut down between the start of the while loop, and the Dequeue call
                // we could end up here, but we don't want to report an error. The Shutdown call will take care of things.
            }
            catch (Exception e) when (FatalError.ReportAndCatch(e))
            {
                _logger.TraceException(e);
                OnRequestServerShutdown($"Error occurred processing queue in {_serverName}: {e.Message}.");
            }
        }

        private void OnRequestServerShutdown(string message)
        {
            RequestServerShutdown?.Invoke(this, new RequestShutdownEventArgs(message));

            Shutdown();
        }

        /// <summary>
        /// Cancels all requests in the queue and stops the queue from accepting any more requests. After this method
        /// is called this queue is essentially useless.
        /// </summary>
        private void DrainQueue()
        {
            // Tell the queue not to accept any more items
            _queue.Complete();

            // Spin through the queue and pass in our cancelled token, so that the waiting tasks are cancelled.
            // NOTE: This only really works because the first thing that CallbackAsync does is check for cancellation
            // but generics make it annoying to store the TaskCompletionSource<TResult> on the QueueItem so this
            // is the best we can do for now. Ideally we would manipulate the TaskCompletionSource directly here
            // and just call SetCanceled
            while (_queue.TryDequeue(out var item))
            {
                _ = item.CallbackAsync(default, new CancellationToken(true));
            }
        }

        private RequestContext CreateRequestContext(QueueItem queueItem, out Workspace workspace)
        {
            var trackerToUse = queueItem.MutatesSolutionState
                ? (IDocumentChangeTracker)_documentChangeTracker
                : new NonMutatingDocumentChangeTracker(_documentChangeTracker);

<<<<<<< HEAD
            return RequestContext.Create(queueItem.RequiresLSPSolution, queueItem.TextDocument, queueItem.ClientName, queueItem.ClientCapabilities, _workspaceRegistrationService, _lspSolutionCache, trackerToUse, out workspace);
=======
            return RequestContext.Create(
                queueItem.RequiresLSPSolution,
                queueItem.TextDocument,
                queueItem.ClientName,
                _logger,
                queueItem.ClientCapabilities,
                _workspaceRegistrationService,
                _lspSolutionCache,
                trackerToUse,
                out workspace);
>>>>>>> 64495b5a
        }
    }
}<|MERGE_RESOLUTION|>--- conflicted
+++ resolved
@@ -5,10 +5,7 @@
 using System;
 using System.Collections.Generic;
 using System.Linq;
-<<<<<<< HEAD
-=======
 using System.Diagnostics;
->>>>>>> 64495b5a
 using System.Threading;
 using System.Threading.Tasks;
 using Microsoft.CodeAnalysis.ErrorReporting;
@@ -80,15 +77,11 @@
         /// </remarks>
         public event EventHandler<RequestShutdownEventArgs>? RequestServerShutdown;
 
-<<<<<<< HEAD
-        public RequestExecutionQueue(ILspWorkspaceRegistrationService workspaceRegistrationService, string serverName, string serverTypeName)
-=======
         public RequestExecutionQueue(
             ILspLogger logger,
             ILspWorkspaceRegistrationService workspaceRegistrationService,
             string serverName,
             string serverTypeName)
->>>>>>> 64495b5a
         {
             _logger = logger;
             _workspaceRegistrationService = workspaceRegistrationService;
@@ -152,9 +145,6 @@
             // Note: If the queue is not accepting any more items then TryEnqueue below will fail.
 
             var textDocument = handler.GetTextDocumentIdentifier(request);
-<<<<<<< HEAD
-            var item = new QueueItem(mutatesSolutionState, requiresLSPSolution, clientCapabilities, clientName, textDocument,
-=======
             var item = new QueueItem(
                 mutatesSolutionState,
                 requiresLSPSolution,
@@ -164,7 +154,6 @@
                 textDocument,
                 Trace.CorrelationManager.ActivityId,
                 _logger,
->>>>>>> 64495b5a
                 callbackAsync: async (context, cancellationToken) =>
                 {
                     // Check if cancellation was requested while this was waiting in the queue
@@ -225,11 +214,8 @@
                     // Create a linked cancellation token to cancel any requests in progress when this shuts down
                     var cancellationToken = CancellationTokenSource.CreateLinkedTokenSource(_cancelSource.Token, work.CancellationToken).Token;
 
-<<<<<<< HEAD
-=======
                     // Restore our activity id so that logging/tracking works across asynchronous calls.
                     Trace.CorrelationManager.ActivityId = work.ActivityId;
->>>>>>> 64495b5a
                     var context = CreateRequestContext(work, out var workspace);
 
                     if (work.MutatesSolutionState)
@@ -294,9 +280,6 @@
                 ? (IDocumentChangeTracker)_documentChangeTracker
                 : new NonMutatingDocumentChangeTracker(_documentChangeTracker);
 
-<<<<<<< HEAD
-            return RequestContext.Create(queueItem.RequiresLSPSolution, queueItem.TextDocument, queueItem.ClientName, queueItem.ClientCapabilities, _workspaceRegistrationService, _lspSolutionCache, trackerToUse, out workspace);
-=======
             return RequestContext.Create(
                 queueItem.RequiresLSPSolution,
                 queueItem.TextDocument,
@@ -307,7 +290,6 @@
                 _lspSolutionCache,
                 trackerToUse,
                 out workspace);
->>>>>>> 64495b5a
         }
     }
 }