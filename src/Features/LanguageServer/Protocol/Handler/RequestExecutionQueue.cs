--- conflicted
+++ resolved
@@ -1,4 +1,4 @@
-﻿// Licensed to the .NET Foundation under one or more agreements.
+// Licensed to the .NET Foundation under one or more agreements.
 // The .NET Foundation licenses this file to you under the MIT license.
 // See the LICENSE file in the project root for more information.
 
@@ -76,14 +76,11 @@
         /// </remarks>
         public event EventHandler<RequestShutdownEventArgs>? RequestServerShutdown;
 
-<<<<<<< HEAD
-        public RequestExecutionQueue(ILspWorkspaceRegistrationService workspaceRegistrationService, string serverName, string serverTypeName)
-=======
         public RequestExecutionQueue(
             ILspLogger logger,
             ILspWorkspaceRegistrationService workspaceRegistrationService,
-            string serverName)
->>>>>>> 529f2e52
+            string serverName,
+            string serverTypeName)
         {
             _logger = logger;
             _workspaceRegistrationService = workspaceRegistrationService;
