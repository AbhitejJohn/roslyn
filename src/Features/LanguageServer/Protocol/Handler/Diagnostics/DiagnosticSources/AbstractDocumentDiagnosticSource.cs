--- conflicted
+++ resolved
@@ -8,11 +8,8 @@
 using System.Threading;
 using System.Threading.Tasks;
 using Microsoft.CodeAnalysis.Diagnostics;
-using Microsoft.CodeAnalysis.LanguageServer.Features.TaskList;
-using Microsoft.CodeAnalysis.PooledObjects;
 using Microsoft.CodeAnalysis.Shared.Extensions;
 using Microsoft.CodeAnalysis.TaskList;
-using Microsoft.CodeAnalysis.TodoComments;
 
 namespace Microsoft.CodeAnalysis.LanguageServer.Handler.Diagnostics;
 
@@ -65,14 +62,7 @@
         if (items.Length == 0)
             return ImmutableArray<DiagnosticData>.Empty;
 
-<<<<<<< HEAD
         return items.SelectAsArray(i => new DiagnosticData(
-=======
-        using var _ = ArrayBuilder<TaskListItem>.GetInstance(out var converted);
-        await TodoComment.ConvertAsync(document, comments, converted, cancellationToken).ConfigureAwait(false);
-
-        return converted.SelectAsArray(comment => new DiagnosticData(
->>>>>>> 18cfa599
             id: "TODO",
             category: "TODO",
             message: i.Message,
