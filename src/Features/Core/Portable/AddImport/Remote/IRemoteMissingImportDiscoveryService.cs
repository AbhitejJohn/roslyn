﻿// Licensed to the .NET Foundation under one or more agreements.
// The .NET Foundation licenses this file to you under the MIT license.
// See the LICENSE file in the project root for more information.

#nullable disable

using System.Collections.Immutable;
using System.Threading;
using System.Threading.Tasks;
using Microsoft.CodeAnalysis.Packaging;
using Microsoft.CodeAnalysis.Remote;
using Microsoft.CodeAnalysis.SymbolSearch;
using Microsoft.CodeAnalysis.Text;

namespace Microsoft.CodeAnalysis.AddImport
{
    internal interface IRemoteMissingImportDiscoveryService
    {
        internal interface ICallback
        {
            ValueTask<ImmutableArray<PackageWithTypeResult>> FindPackagesWithTypeAsync(RemoteServiceCallbackId callbackId, string source, string name, int arity, CancellationToken cancellationToken);
            ValueTask<ImmutableArray<PackageWithAssemblyResult>> FindPackagesWithAssemblyAsync(RemoteServiceCallbackId callbackId, string source, string name, CancellationToken cancellationToken);
            ValueTask<ImmutableArray<ReferenceAssemblyWithTypeResult>> FindReferenceAssembliesWithTypeAsync(RemoteServiceCallbackId callbackId, string name, int arity, CancellationToken cancellationToken);
        }

        ValueTask<ImmutableArray<AddImportFixData>> GetFixesAsync(
            PinnedSolutionInfo solutionInfo, RemoteServiceCallbackId callbackId, DocumentId documentId, TextSpan span, string diagnosticId, int maxResults,
<<<<<<< HEAD
            bool allowInHiddenRegions, AddImportOptions options, ImmutableArray<PackageSource> packageSources, CancellationToken cancellationToken);
=======
            AddImportOptions options, ImmutableArray<PackageSource> packageSources, CancellationToken cancellationToken);
>>>>>>> 79128992

        ValueTask<ImmutableArray<AddImportFixData>> GetUniqueFixesAsync(
            PinnedSolutionInfo solutionInfo, RemoteServiceCallbackId callbackId, DocumentId id, TextSpan span, ImmutableArray<string> diagnosticIds,
            AddImportOptions options, ImmutableArray<PackageSource> packageSources, CancellationToken cancellationToken);
    }
}<|MERGE_RESOLUTION|>--- conflicted
+++ resolved
@@ -25,11 +25,7 @@
 
         ValueTask<ImmutableArray<AddImportFixData>> GetFixesAsync(
             PinnedSolutionInfo solutionInfo, RemoteServiceCallbackId callbackId, DocumentId documentId, TextSpan span, string diagnosticId, int maxResults,
-<<<<<<< HEAD
-            bool allowInHiddenRegions, AddImportOptions options, ImmutableArray<PackageSource> packageSources, CancellationToken cancellationToken);
-=======
             AddImportOptions options, ImmutableArray<PackageSource> packageSources, CancellationToken cancellationToken);
->>>>>>> 79128992
 
         ValueTask<ImmutableArray<AddImportFixData>> GetUniqueFixesAsync(
             PinnedSolutionInfo solutionInfo, RemoteServiceCallbackId callbackId, DocumentId id, TextSpan span, ImmutableArray<string> diagnosticIds,
