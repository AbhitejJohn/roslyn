--- conflicted
+++ resolved
@@ -26,19 +26,6 @@
                 (nameof(EditorConfigSeverityStrings.Warning), EditorConfigSeverityStrings.Warning),
                 (nameof(EditorConfigSeverityStrings.Error), EditorConfigSeverityStrings.Error));
 
-        private readonly bool _performExperimentCheck;
-
-        public ConfigureSeverityLevelCodeFixProvider()
-            : this(performExperimentCheck: true)
-        {
-        }
-
-        // Internal for test purpose.
-        internal ConfigureSeverityLevelCodeFixProvider(bool performExperimentCheck)
-        {
-            _performExperimentCheck = performExperimentCheck;
-        }
-
         // We only offer fix for configurable diagnostics.
         // Also skip suppressed diagnostics defensively, though the code fix engine should ideally never call us for suppressed diagnostics.
         public bool IsFixableDiagnostic(Diagnostic diagnostic)
@@ -48,20 +35,15 @@
             => null;
 
         public Task<ImmutableArray<CodeFix>> GetFixesAsync(Document document, TextSpan span, IEnumerable<Diagnostic> diagnostics, CancellationToken cancellationToken)
-            => Task.FromResult(GetConfigurations(document.Project, diagnostics, _performExperimentCheck, cancellationToken));
+            => Task.FromResult(GetConfigurations(document.Project, diagnostics, cancellationToken));
 
         public Task<ImmutableArray<CodeFix>> GetFixesAsync(Project project, IEnumerable<Diagnostic> diagnostics, CancellationToken cancellationToken)
-            => Task.FromResult(GetConfigurations(project, diagnostics, _performExperimentCheck, cancellationToken));
+            => Task.FromResult(GetConfigurations(project, diagnostics, cancellationToken));
 
-        private static ImmutableArray<CodeFix> GetConfigurations(Project project, IEnumerable<Diagnostic> diagnostics, bool performExperimentCheck, CancellationToken cancellationToken)
+        private static ImmutableArray<CodeFix> GetConfigurations(Project project, IEnumerable<Diagnostic> diagnostics, CancellationToken cancellationToken)
         {
             // Bail out if NativeEditorConfigSupport experiment is not enabled.
-<<<<<<< HEAD
-            if (performExperimentCheck &&
-                !EditorConfigDocumentOptionsProviderFactory.ShouldUseNativeEditorConfigSupport(project.Solution.Workspace))
-=======
             if (!EditorConfigDocumentOptionsProviderFactory.ShouldUseNativeEditorConfigSupport(project.Solution.Workspace))
->>>>>>> 28fdbf20
             {
                 return ImmutableArray<CodeFix>.Empty;
             }
