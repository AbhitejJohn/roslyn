--- conflicted
+++ resolved
@@ -106,11 +106,7 @@
             var blockStatementOpt = default(IBlockOperation);
             if (bodyOpt != null)
             {
-<<<<<<< HEAD
-                blockStatementOpt = semanticModel.GetOperation(bodyOpt, cancellationToken) as IBlockStatement;
-=======
-                blockStatementOpt = GetOperation(semanticModel, bodyOpt, cancellationToken) as IBlockOperation;
->>>>>>> 9c82aed5
+                blockStatementOpt = semanticModel.GetOperation(bodyOpt, cancellationToken) as IBlockOperation;
                 if (blockStatementOpt == null)
                 {
                     return;
