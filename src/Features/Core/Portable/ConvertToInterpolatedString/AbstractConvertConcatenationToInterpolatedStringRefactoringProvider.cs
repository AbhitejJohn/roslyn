--- conflicted
+++ resolved
@@ -146,13 +146,8 @@
                     content.Add(generator.Interpolation(piece.WithoutTrivia()));
                 }
                 // Update this variable to be true every time we encounter a new string literal expression
-<<<<<<< HEAD
                 // so we know to concatenate future string literals together if we encounter them.
-                previousContentWasStringLiteralExpression = currentContentIsStringLiteral;
-=======
-                // so we know to concatinate future string literals together if we encounter them.
                 previousContentWasStringLiteralExpression = currentContentIsStringOrCharacterLiteral;
->>>>>>> e01dbb79
             }
 
             return generator.InterpolatedStringExpression(startToken, content, endToken);
