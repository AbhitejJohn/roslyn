--- conflicted
+++ resolved
@@ -63,12 +63,8 @@
                 context.RegisterRefactoring(
                     new ConvertToInterpolatedStringCodeAction(
                         FeaturesResources.Convert_to_interpolated_string,
-<<<<<<< HEAD
-                        c => CreateInterpolatedStringAsync(invocation, context.Document, syntaxFactsService, c)));
-=======
-                        c => CreateInterpolatedString(invocation, document, syntaxFactsService, c)),
+                        c => CreateInterpolatedStringAsync(invocation, document, syntaxFactsService, c)),
                     invocation.Span);
->>>>>>> e0567782
             }
         }
 
