﻿// Licensed to the .NET Foundation under one or more agreements.
// The .NET Foundation licenses this file to you under the MIT license.
// See the LICENSE file in the project root for more information.

using System;
using System.Collections.Immutable;
using System.Threading;
using Microsoft.CodeAnalysis.Shared.Collections;

namespace Microsoft.CodeAnalysis.Structure
{
    internal class BlockSpanCollector
    {
        private readonly BlockStructureOptionProvider _optionProvider;
        private readonly ImmutableDictionary<Type, ImmutableArray<AbstractSyntaxStructureProvider>> _nodeProviderMap;
        private readonly ImmutableDictionary<int, ImmutableArray<AbstractSyntaxStructureProvider>> _triviaProviderMap;
        private readonly CancellationToken _cancellationToken;

        private BlockSpanCollector(
            BlockStructureOptionProvider optionProvider,
            ImmutableDictionary<Type, ImmutableArray<AbstractSyntaxStructureProvider>> nodeOutlinerMap,
            ImmutableDictionary<int, ImmutableArray<AbstractSyntaxStructureProvider>> triviaOutlinerMap,
            CancellationToken cancellationToken)
        {
            _optionProvider = optionProvider;
            _nodeProviderMap = nodeOutlinerMap;
            _triviaProviderMap = triviaOutlinerMap;
            _cancellationToken = cancellationToken;
        }

        public static void CollectBlockSpans(
            SyntaxNode syntaxRoot,
            BlockStructureOptionProvider optionProvider,
            ImmutableDictionary<Type, ImmutableArray<AbstractSyntaxStructureProvider>> nodeOutlinerMap,
            ImmutableDictionary<int, ImmutableArray<AbstractSyntaxStructureProvider>> triviaOutlinerMap,
            ref TemporaryArray<BlockSpan> spans,
            CancellationToken cancellationToken)
        {
<<<<<<< HEAD
            var collector = new BlockSpanCollector(document, nodeOutlinerMap, triviaOutlinerMap, cancellationToken);
            collector.Collect(syntaxRoot, ref spans);
=======
            var collector = new BlockSpanCollector(optionProvider, nodeOutlinerMap, triviaOutlinerMap, spans, cancellationToken);
            collector.Collect(syntaxRoot);
>>>>>>> 72e1f823
        }

        private void Collect(SyntaxNode root, ref TemporaryArray<BlockSpan> spans)
        {
            _cancellationToken.ThrowIfCancellationRequested();

            foreach (var nodeOrToken in root.DescendantNodesAndTokensAndSelf(descendIntoTrivia: true))
            {
                if (nodeOrToken.IsNode)
                {
                    GetBlockSpans(nodeOrToken.AsNode()!, ref spans);
                }
                else
                {
                    GetBlockSpans(nodeOrToken.AsToken(), ref spans);
                }
            }
        }

        private void GetBlockSpans(SyntaxNode node, ref TemporaryArray<BlockSpan> spans)
        {
            if (_nodeProviderMap.TryGetValue(node.GetType(), out var providers))
            {
                foreach (var provider in providers)
                {
                    _cancellationToken.ThrowIfCancellationRequested();

<<<<<<< HEAD
                    provider.CollectBlockSpans(_document, node, ref spans, _cancellationToken);
=======
                    provider.CollectBlockSpans(node, _spans, _optionProvider, _cancellationToken);
>>>>>>> 72e1f823
                }
            }
        }

        private void GetBlockSpans(SyntaxToken token, ref TemporaryArray<BlockSpan> spans)
        {
            GetOutliningSpans(token.LeadingTrivia, ref spans);
            GetOutliningSpans(token.TrailingTrivia, ref spans);
        }

        private void GetOutliningSpans(SyntaxTriviaList triviaList, ref TemporaryArray<BlockSpan> spans)
        {
            foreach (var trivia in triviaList)
            {
                _cancellationToken.ThrowIfCancellationRequested();
                if (_triviaProviderMap.TryGetValue(trivia.RawKind, out var providers))
                {
                    foreach (var provider in providers)
                    {
                        _cancellationToken.ThrowIfCancellationRequested();

<<<<<<< HEAD
                        provider.CollectBlockSpans(_document, trivia, ref spans, _cancellationToken);
=======
                        provider.CollectBlockSpans(trivia, _spans, _optionProvider, _cancellationToken);
>>>>>>> 72e1f823
                    }
                }
            }
        }
    }
}<|MERGE_RESOLUTION|>--- conflicted
+++ resolved
@@ -36,13 +36,8 @@
             ref TemporaryArray<BlockSpan> spans,
             CancellationToken cancellationToken)
         {
-<<<<<<< HEAD
-            var collector = new BlockSpanCollector(document, nodeOutlinerMap, triviaOutlinerMap, cancellationToken);
+            var collector = new BlockSpanCollector(optionProvider, nodeOutlinerMap, triviaOutlinerMap, cancellationToken);
             collector.Collect(syntaxRoot, ref spans);
-=======
-            var collector = new BlockSpanCollector(optionProvider, nodeOutlinerMap, triviaOutlinerMap, spans, cancellationToken);
-            collector.Collect(syntaxRoot);
->>>>>>> 72e1f823
         }
 
         private void Collect(SyntaxNode root, ref TemporaryArray<BlockSpan> spans)
@@ -70,11 +65,7 @@
                 {
                     _cancellationToken.ThrowIfCancellationRequested();
 
-<<<<<<< HEAD
-                    provider.CollectBlockSpans(_document, node, ref spans, _cancellationToken);
-=======
-                    provider.CollectBlockSpans(node, _spans, _optionProvider, _cancellationToken);
->>>>>>> 72e1f823
+                    provider.CollectBlockSpans(node, ref spans, _optionProvider, _cancellationToken);
                 }
             }
         }
@@ -96,11 +87,7 @@
                     {
                         _cancellationToken.ThrowIfCancellationRequested();
 
-<<<<<<< HEAD
-                        provider.CollectBlockSpans(_document, trivia, ref spans, _cancellationToken);
-=======
-                        provider.CollectBlockSpans(trivia, _spans, _optionProvider, _cancellationToken);
->>>>>>> 72e1f823
+                        provider.CollectBlockSpans(trivia, ref spans, _optionProvider, _cancellationToken);
                     }
                 }
             }
