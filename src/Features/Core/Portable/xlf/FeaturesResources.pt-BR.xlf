﻿<?xml version="1.0" encoding="utf-8"?>
<xliff xmlns="urn:oasis:names:tc:xliff:document:1.2" xmlns:xsi="http://www.w3.org/2001/XMLSchema-instance" version="1.2" xsi:schemaLocation="urn:oasis:names:tc:xliff:document:1.2 xliff-core-1.2-transitional.xsd">
  <file datatype="xml" source-language="en" target-language="pt-BR" original="../FeaturesResources.resx">
    <body>
      <trans-unit id="Add_member_name">
        <source>Add member name</source>
        <target state="translated">Adicionar o nome do membro</target>
        <note />
      </trans-unit>
      <trans-unit id="Add_parameter_to_0_and_overrides_implementations">
        <source>Add parameter to '{0}' (and overrides/implementations)</source>
        <target state="translated">Adicionar parâmetro ao '{0}' (e substituições/implementações)</target>
        <note />
      </trans-unit>
      <trans-unit id="Add_project_reference_to_0">
        <source>Add project reference to '{0}'.</source>
        <target state="translated">Adicione referência de projeto a "{0}".</target>
        <note />
      </trans-unit>
      <trans-unit id="Add_reference_to_0">
        <source>Add reference to '{0}'.</source>
        <target state="translated">Adicione referência a "{0}".</target>
        <note />
      </trans-unit>
      <trans-unit id="Actions_can_not_be_empty">
        <source>Actions can not be empty.</source>
        <target state="translated">Ações não podem ficar vazias.</target>
        <note />
      </trans-unit>
      <trans-unit id="Add_tuple_element_name_0">
        <source>Add tuple element name '{0}'</source>
        <target state="translated">Adicionar o nome do elemento de tupla '{0}'</target>
        <note />
      </trans-unit>
      <trans-unit id="Adding_method_with_explicit_interface_specifier_will_prevernt_the_debug_session_from_continuing">
        <source>Adding a method with an explicit interface specifier will prevent the debug session from continuing.</source>
        <target state="translated">Adicionar um método com um especificador explícito da interface impedirá a sessão de depuração de continuar.</target>
        <note />
      </trans-unit>
      <trans-unit id="Align_wrapped_arguments">
        <source>Align wrapped arguments</source>
        <target state="translated">Alinhar argumentos encapsulados</target>
        <note />
      </trans-unit>
      <trans-unit id="Align_wrapped_parameters">
        <source>Align wrapped parameters</source>
        <target state="translated">Alinhar os parâmetros encapsulados</target>
        <note />
      </trans-unit>
      <trans-unit id="Change_namespace_to_0">
        <source>Change namespace to '{0}'</source>
        <target state="translated">Alterar o namespace para '{0}'</target>
        <note />
      </trans-unit>
      <trans-unit id="Change_to_global_namespace">
        <source>Change to global namespace</source>
        <target state="translated">Alterar para o namespace global</target>
        <note />
      </trans-unit>
      <trans-unit id="Code_Quality">
        <source>Code Quality</source>
        <target state="translated">Qualidade do Código</target>
        <note />
      </trans-unit>
      <trans-unit id="Convert_to_linq">
        <source>Convert to LINQ</source>
        <target state="translated">Converter para LINQ</target>
        <note />
      </trans-unit>
      <trans-unit id="Add_to_0">
        <source>Add to '{0}'</source>
        <target state="translated">Adicionar para '{0}'</target>
        <note />
      </trans-unit>
      <trans-unit id="Convert_to_class">
        <source>Convert to class</source>
        <target state="translated">Converter em classe</target>
        <note />
      </trans-unit>
      <trans-unit id="Convert_to_linq_call_form">
        <source>Convert to LINQ (call form)</source>
        <target state="translated">Converter para LINQ (formulário de chamada)</target>
        <note />
      </trans-unit>
      <trans-unit id="Convert_to_struct">
        <source>Convert to struct</source>
        <target state="translated">Converter para struct</target>
        <note />
      </trans-unit>
      <trans-unit id="Convert_to_tuple">
        <source>Convert to tuple</source>
        <target state="translated">Converter a tupla</target>
        <note />
      </trans-unit>
      <trans-unit id="Expression_value_is_never_used">
        <source>Expression value is never used</source>
        <target state="translated">O valor da expressão nunca é usado</target>
        <note />
      </trans-unit>
      <trans-unit id="Failed_to_analyze_data_flow_for_0">
        <source>Failed to analyze data-flow for: {0}</source>
        <target state="translated">Falha ao analisar o fluxo de dados para: {0}</target>
        <note />
      </trans-unit>
      <trans-unit id="Fix_formatting">
        <source>Fix formatting</source>
        <target state="translated">Corrigir a formatação</target>
        <note />
      </trans-unit>
      <trans-unit id="Fix_typo_0">
        <source>Fix typo '{0}'</source>
        <target state="translated">Corrigir erro de digitação '{0}'</target>
        <note />
      </trans-unit>
      <trans-unit id="Formatting_document">
        <source>Formatting document</source>
        <target state="translated">Formatando documento</target>
        <note />
      </trans-unit>
      <trans-unit id="Indent_all_arguments">
        <source>Indent all arguments</source>
        <target state="translated">Recuar todos os argumentos</target>
        <note />
      </trans-unit>
      <trans-unit id="Indent_all_parameters">
        <source>Indent all parameters</source>
        <target state="translated">Recuar todos os parâmetros</target>
        <note />
      </trans-unit>
      <trans-unit id="Indent_wrapped_arguments">
        <source>Indent wrapped arguments</source>
        <target state="translated">Recuar argumentos encapsulados</target>
        <note />
      </trans-unit>
      <trans-unit id="Indent_wrapped_parameters">
        <source>Indent wrapped parameters</source>
        <target state="translated">Recuar parâmetros encapsulados</target>
        <note />
      </trans-unit>
      <trans-unit id="Local_function_can_be_made_static">
        <source>Local function can be made static</source>
        <target state="new">Local function can be made static</target>
        <note />
      </trans-unit>
      <trans-unit id="Make_local_function_static">
        <source>Make local function 'static'</source>
        <target state="new">Make local function 'static'</target>
        <note />
      </trans-unit>
      <trans-unit id="Merge_with_nested_0_statement">
        <source>Merge with nested '{0}' statement</source>
        <target state="new">Merge with nested '{0}' statement</target>
        <note />
      </trans-unit>
      <trans-unit id="Merge_with_next_0_statement">
        <source>Merge with next '{0}' statement</source>
        <target state="new">Merge with next '{0}' statement</target>
        <note />
      </trans-unit>
      <trans-unit id="Merge_with_outer_0_statement">
        <source>Merge with outer '{0}' statement</source>
        <target state="new">Merge with outer '{0}' statement</target>
        <note />
      </trans-unit>
      <trans-unit id="Merge_with_previous_0_statement">
        <source>Merge with previous '{0}' statement</source>
        <target state="new">Merge with previous '{0}' statement</target>
        <note />
      </trans-unit>
      <trans-unit id="Move_file_to_0">
        <source>Move file to '{0}'</source>
        <target state="new">Move file to '{0}'</target>
        <note />
      </trans-unit>
      <trans-unit id="Move_file_to_project_root_folder">
        <source>Move file to project root folder</source>
        <target state="new">Move file to project root folder</target>
        <note />
      </trans-unit>
      <trans-unit id="Indexing_can_be_simplified">
        <source>Indexing can be simplified</source>
        <target state="translated">A indexação pode ser simplificada</target>
        <note />
      </trans-unit>
      <trans-unit id="Introduce_constant">
        <source>Introduce constant</source>
        <target state="translated">Introduzir a constante</target>
        <note />
      </trans-unit>
      <trans-unit id="Introduce_field">
        <source>Introduce field</source>
        <target state="translated">Introduzir campo</target>
        <note />
      </trans-unit>
      <trans-unit id="Introduce_local">
        <source>Introduce local</source>
        <target state="translated">Introduzir o local</target>
        <note />
      </trans-unit>
      <trans-unit id="Introduce_query_variable">
        <source>Introduce query variable</source>
        <target state="translated">Introduzir a variável de consulta</target>
        <note />
      </trans-unit>
      <trans-unit id="Make_readonly_fields_writable">
        <source>Make readonly fields writable</source>
        <target state="new">Make readonly fields writable</target>
        <note>{Locked="readonly"} "readonly" is C# keyword and should not be localized.</note>
      </trans-unit>
      <trans-unit id="Invert_conditional">
        <source>Invert conditional</source>
        <target state="translated">Inverter condicional</target>
        <note />
      </trans-unit>
      <trans-unit id="Local_function_can_be_made_static">
        <source>Local function can be made static</source>
        <target state="new">Local function can be made static</target>
        <note />
      </trans-unit>
      <trans-unit id="Make_local_function_static">
        <source>Make local function 'static'</source>
        <target state="new">Make local function 'static'</target>
        <note />
      </trans-unit>
      <trans-unit id="Merge_with_nested_0_statement">
        <source>Merge with nested '{0}' statement</source>
        <target state="new">Merge with nested '{0}' statement</target>
        <note />
      </trans-unit>
      <trans-unit id="Merge_with_next_0_statement">
        <source>Merge with next '{0}' statement</source>
        <target state="new">Merge with next '{0}' statement</target>
        <note />
      </trans-unit>
      <trans-unit id="Merge_with_outer_0_statement">
        <source>Merge with outer '{0}' statement</source>
        <target state="new">Merge with outer '{0}' statement</target>
        <note />
      </trans-unit>
      <trans-unit id="Merge_with_previous_0_statement">
        <source>Merge with previous '{0}' statement</source>
        <target state="new">Merge with previous '{0}' statement</target>
        <note />
      </trans-unit>
<<<<<<< HEAD
=======
      <trans-unit id="Move_file_to_0">
        <source>Move file to '{0}'</source>
        <target state="translated">Mover o arquivo para '{0}'</target>
        <note />
      </trans-unit>
      <trans-unit id="Move_file_to_project_root_folder">
        <source>Move file to project root folder</source>
        <target state="translated">Mover o arquivo para a pasta raiz do projeto</target>
        <note />
      </trans-unit>
>>>>>>> fec6b8f3
      <trans-unit id="Private_member_0_can_be_removed_as_the_value_assigned_to_it_is_never_read">
        <source>Private member '{0}' can be removed as the value assigned to it is never read.</source>
        <target state="translated">O membro particular '{0}' pode ser removido pois o valor atribuído a ele nunca é lido.</target>
        <note />
      </trans-unit>
      <trans-unit id="Private_member_0_is_unused">
        <source>Private member '{0}' is unused.</source>
        <target state="translated">O membro privado '{0}' não é utilizado.</target>
        <note />
      </trans-unit>
      <trans-unit id="Modifying_source_file_will_prevent_the_debug_session_from_continuing_due_to_internal_error">
        <source>Modifying source file {0} will prevent the debug session from continuing due to internal error: {1}.</source>
        <target state="translated">Modificar fonte arquivo {0} impedirá a sessão de depuração de continuar devido a erro interno: {1}.</target>
        <note />
      </trans-unit>
      <trans-unit id="Private_method_0_can_be_removed_as_it_is_never_invoked">
        <source>Private method '{0}' can be removed as it is never invoked.</source>
        <target state="translated">O método particular '{0}' pode ser removido pois nunca é invocado.</target>
        <note />
      </trans-unit>
      <trans-unit id="Pull_0_up">
        <source>Pull '{0}' up</source>
        <target state="translated">Efetuar pull de '{0}'</target>
        <note />
      </trans-unit>
      <trans-unit id="Pull_0_up_to_1">
        <source>Pull '{0}' up to '{1}'</source>
        <target state="translated">Efetue pull de '{0}' até '{1}'</target>
        <note />
      </trans-unit>
      <trans-unit id="Pull_members_up_to_base_type">
        <source>Pull members up to base type...</source>
        <target state="translated">Efetuar pull de membros até o tipo base...</target>
        <note />
      </trans-unit>
      <trans-unit id="Related_method_signatures_found_in_metadata_will_not_be_updated">
        <source>Related method signatures found in metadata will not be updated.</source>
        <target state="translated">As assinaturas de método relacionadas encontradas nos metadados não serão atualizadas.</target>
        <note />
      </trans-unit>
      <trans-unit id="Remove_redundant_assignment">
        <source>Remove redundant assignment</source>
        <target state="translated">Remover a atribuição redundante</target>
        <note />
      </trans-unit>
      <trans-unit id="Remove_unread_private_members">
        <source>Remove unread private members</source>
        <target state="translated">Remover membros particulares não lidos</target>
        <note />
      </trans-unit>
      <trans-unit id="Remove_unused_member">
        <source>Remove unused member</source>
        <target state="translated">Remover membro não utilizado</target>
        <note />
      </trans-unit>
      <trans-unit id="Remove_unused_parameter">
        <source>Remove unused parameter</source>
        <target state="translated">Remover o parâmetro não utilizado</target>
        <note />
      </trans-unit>
      <trans-unit id="Remove_unused_parameter_0">
        <source>Remove unused parameter '{0}'</source>
        <target state="translated">Remover o parâmetro não usado '{0}'</target>
        <note />
      </trans-unit>
      <trans-unit id="Remove_unused_parameter_0_if_it_is_not_part_of_a_shipped_public_API">
        <source>Remove unused parameter '{0}' if it is not part of a shipped public API</source>
        <target state="translated">Remover o parâmetro não usado '{0}' se ele não fizer parte de uma API pública enviada</target>
        <note />
      </trans-unit>
      <trans-unit id="Remove_unused_parameter_0_if_it_is_not_part_of_a_shipped_public_API_its_initial_value_is_never_used">
        <source>Remove unused parameter '{0}' if it is not part of a shipped public API, its initial value is never used</source>
        <target state="translated">Remover o parâmetro não usado '{0}' se ele não fizer parte de uma API pública enviada, seu valor inicial nunca é usado</target>
        <note />
      </trans-unit>
      <trans-unit id="Remove_unused_parameter_0_its_initial_value_is_never_used">
        <source>Remove unused parameter '{0}', its initial value is never used</source>
        <target state="translated">Remover o parâmetro não usado '{0}', seu valor inicial nunca é usado</target>
        <note />
      </trans-unit>
      <trans-unit id="Remove_unused_private_members">
        <source>Remove unused private members</source>
        <target state="translated">Remover membros privados não utilizados</target>
        <note />
      </trans-unit>
      <trans-unit id="Replace_0_with_1">
        <source>Replace '{0}' with '{1}' </source>
        <target state="translated">Substituir '{0}' por '{1}'</target>
        <note />
      </trans-unit>
      <trans-unit id="Split_into_consecutive_0_statements">
        <source>Split into consecutive '{0}' statements</source>
        <target state="new">Split into consecutive '{0}' statements</target>
        <note />
      </trans-unit>
      <trans-unit id="Split_into_nested_0_statements">
        <source>Split into nested '{0}' statements</source>
        <target state="new">Split into nested '{0}' statements</target>
        <note />
      </trans-unit>
      <trans-unit id="Split_into_consecutive_0_statements">
        <source>Split into consecutive '{0}' statements</source>
        <target state="new">Split into consecutive '{0}' statements</target>
        <note />
      </trans-unit>
      <trans-unit id="Split_into_nested_0_statements">
        <source>Split into nested '{0}' statements</source>
        <target state="new">Split into nested '{0}' statements</target>
        <note />
      </trans-unit>
      <trans-unit id="Unwrap_all_arguments">
        <source>Unwrap all arguments</source>
        <target state="translated">Desencapsular todos os argumentos</target>
        <note />
      </trans-unit>
      <trans-unit id="Unwrap_all_parameters">
        <source>Unwrap all parameters</source>
        <target state="translated">Desencapsular todos os parâmetros</target>
        <note />
      </trans-unit>
      <trans-unit id="Unwrap_and_indent_all_arguments">
        <source>Unwrap and indent all arguments</source>
        <target state="translated">Desencapsular e recuar todos os argumentos</target>
        <note />
      </trans-unit>
      <trans-unit id="Unwrap_and_indent_all_parameters">
        <source>Unwrap and indent all parameters</source>
        <target state="translated">Desencapsular e recuar todos os parâmetros</target>
        <note />
      </trans-unit>
      <trans-unit id="Unwrap_argument_list">
        <source>Unwrap argument list</source>
        <target state="translated">Desencapsular a lista de argumentos</target>
        <note />
      </trans-unit>
      <trans-unit id="Unwrap_expression">
        <source>Unwrap expression</source>
        <target state="translated">Desencapsular a expressão</target>
        <note />
      </trans-unit>
      <trans-unit id="Unwrap_parameter_list">
        <source>Unwrap parameter list</source>
        <target state="translated">Desencapsular a lista de parâmetros</target>
        <note />
      </trans-unit>
      <trans-unit id="Use_block_body_for_lambda_expressions">
        <source>Use block body for lambda expressions</source>
        <target state="translated">Usar o corpo do bloco para expressões lambda</target>
        <note />
      </trans-unit>
      <trans-unit id="Use_block_body_for_local_functions">
        <source>Use block body for local functions</source>
        <target state="translated">Usar o corpo do bloco para funções locais</target>
        <note />
      </trans-unit>
      <trans-unit id="Use_compound_assignment">
        <source>Use compound assignment</source>
        <target state="translated">Usar a atribuição composta</target>
        <note />
      </trans-unit>
      <trans-unit id="Use_discard_underscore">
        <source>Use discard '_'</source>
        <target state="translated">Usar o descarte de '_'</target>
        <note />
      </trans-unit>
      <trans-unit id="Use_discarded_local">
        <source>Use discarded local</source>
        <target state="translated">Usar local descartado</target>
        <note />
      </trans-unit>
      <trans-unit id="Use_expression_body_for_lambda_expressions">
        <source>Use expression body for lambda expressions</source>
        <target state="translated">Usar corpo da expressão para expressões lambda</target>
        <note />
      </trans-unit>
      <trans-unit id="Use_expression_body_for_local_functions">
        <source>Use expression body for local functions</source>
        <target state="translated">Usar o corpo da expressão para funções locais</target>
        <note />
      </trans-unit>
      <trans-unit id="Use_index_operator">
        <source>Use index operator</source>
        <target state="translated">Usar operador de índice</target>
        <note />
      </trans-unit>
      <trans-unit id="Use_interpolated_verbatim_string">
        <source>Use interpolated verbatim string</source>
        <target state="translated">Usar cadeia de caracteres textual interpolada</target>
        <note />
      </trans-unit>
      <trans-unit id="Use_simple_using_statement">
        <source>Use simple 'using' statement</source>
        <target state="new">Use simple 'using' statement</target>
        <note />
      </trans-unit>
      <trans-unit id="Warning_colon_changing_namespace_may_produce_invalid_code_and_change_code_meaning">
        <source>Warning: Changing namespace may produce invalid code and change code meaning.</source>
        <target state="new">Warning: Changing namespace may produce invalid code and change code meaning.</target>
        <note />
      </trans-unit>
      <trans-unit id="Use_range_operator">
        <source>Use range operator</source>
        <target state="translated">Usar operador de intervalo</target>
        <note />
      </trans-unit>
      <trans-unit id="Use_simple_using_statement">
        <source>Use simple 'using' statement</source>
        <target state="new">Use simple 'using' statement</target>
        <note />
      </trans-unit>
      <trans-unit id="Value_assigned_to_0_is_never_used">
        <source>Value assigned to '{0}' is never used</source>
        <target state="translated">O valor atribuído a '{0}' nunca é usado</target>
        <note />
      </trans-unit>
      <trans-unit id="Value_assigned_to_symbol_is_never_used">
        <source>Value assigned to symbol is never used</source>
        <target state="translated">O valor atribuído ao símbolo nunca é usado</target>
        <note />
      </trans-unit>
<<<<<<< HEAD
=======
      <trans-unit id="Warning_colon_changing_namespace_may_produce_invalid_code_and_change_code_meaning">
        <source>Warning: Changing namespace may produce invalid code and change code meaning.</source>
        <target state="translated">Aviso: a alteração do namespace pode produzir código inválido e mudar o significado do código.</target>
        <note />
      </trans-unit>
>>>>>>> fec6b8f3
      <trans-unit id="Wrap_every_argument">
        <source>Wrap every argument</source>
        <target state="translated">Encapsular cada argumento</target>
        <note />
      </trans-unit>
      <trans-unit id="Wrap_every_parameter">
        <source>Wrap every parameter</source>
        <target state="translated">Encapsular cada parâmetro</target>
        <note />
      </trans-unit>
      <trans-unit id="Wrap_expression">
        <source>Wrap expression</source>
        <target state="translated">Encapsular a expressão</target>
        <note />
      </trans-unit>
      <trans-unit id="Wrap_long_argument_list">
        <source>Wrap long argument list</source>
        <target state="translated">Encapsular a lista de argumentos longa</target>
        <note />
      </trans-unit>
      <trans-unit id="Wrap_long_parameter_list">
        <source>Wrap long parameter list</source>
        <target state="translated">Encapsular a lista de parâmetros longa</target>
        <note />
      </trans-unit>
      <trans-unit id="Wrapping">
        <source>Wrapping</source>
        <target state="translated">Disposição</target>
        <note />
      </trans-unit>
      <trans-unit id="_0_can_be_simplified">
        <source>{0} can be simplified</source>
        <target state="translated">{0} pode ser simplificado</target>
        <note />
      </trans-unit>
      <trans-unit id="generic_overload">
        <source>generic overload</source>
        <target state="translated">sobrecarga genérica</target>
        <note />
      </trans-unit>
      <trans-unit id="generic_overloads">
        <source>generic overloads</source>
        <target state="translated">sobrecargas genéricas</target>
        <note />
      </trans-unit>
      <trans-unit id="overload">
        <source>overload</source>
        <target state="translated">sobrecarga</target>
        <note />
      </trans-unit>
      <trans-unit id="overloads_">
        <source>overloads</source>
        <target state="translated">sobrecargas</target>
        <note />
      </trans-unit>
      <trans-unit id="_0_Keyword">
        <source>{0} Keyword</source>
        <target state="translated">{0} Palavra-chave</target>
        <note />
      </trans-unit>
      <trans-unit id="Encapsulate_field_colon_0_and_use_property">
        <source>Encapsulate field: '{0}' (and use property)</source>
        <target state="translated">Encapsular campo: "{0}" (e usar propriedade)</target>
        <note />
      </trans-unit>
      <trans-unit id="Encapsulate_field_colon_0_but_still_use_field">
        <source>Encapsulate field: '{0}' (but still use field)</source>
        <target state="translated">Encapsular campo: "{0}" (mas ainda usar o campo)</target>
        <note />
      </trans-unit>
      <trans-unit id="Encapsulate_fields_and_use_property">
        <source>Encapsulate fields (and use property)</source>
        <target state="translated">Encapsular campos (e usar propriedade)</target>
        <note />
      </trans-unit>
      <trans-unit id="Encapsulate_fields_but_still_use_field">
        <source>Encapsulate fields (but still use field)</source>
        <target state="translated">Encapsular campos (mas ainda usá-los)</target>
        <note />
      </trans-unit>
      <trans-unit id="Could_not_extract_interface_colon_The_selection_is_not_inside_a_class_interface_struct">
        <source>Could not extract interface: The selection is not inside a class/interface/struct.</source>
        <target state="translated">Não foi possível extrair interface: a seleção não está dentro de uma classe/interface/struct.</target>
        <note />
      </trans-unit>
      <trans-unit id="Could_not_extract_interface_colon_The_type_does_not_contain_any_member_that_can_be_extracted_to_an_interface">
        <source>Could not extract interface: The type does not contain any member that can be extracted to an interface.</source>
        <target state="translated">Não foi possível extrair interface: O tipo não contém membros que podem ser extraídos para uma interface.</target>
        <note />
      </trans-unit>
      <trans-unit id="can_t_not_construct_final_tree">
        <source>can't not construct final tree</source>
        <target state="translated">não é possível construir a árvore final</target>
        <note />
      </trans-unit>
      <trans-unit id="Parameters_type_or_return_type_cannot_be_an_anonymous_type_colon_bracket_0_bracket">
        <source>Parameters' type or return type cannot be an anonymous type : [{0}]</source>
        <target state="translated">Tipo dos parâmetros ou tipo de retorno não pode ser um tipo anônimo: [{0}]</target>
        <note />
      </trans-unit>
      <trans-unit id="The_selection_contains_no_active_statement">
        <source>The selection contains no active statement.</source>
        <target state="translated">A seleção não contém instrução ativa.</target>
        <note />
      </trans-unit>
      <trans-unit id="The_selection_contains_an_error_or_unknown_type">
        <source>The selection contains an error or unknown type.</source>
        <target state="translated">A seleção contém um erro ou tipo desconhecido.</target>
        <note />
      </trans-unit>
      <trans-unit id="Type_parameter_0_is_hidden_by_another_type_parameter_1">
        <source>Type parameter '{0}' is hidden by another type parameter '{1}'.</source>
        <target state="translated">Parâmetro de tipo "{0}" está oculto por outro parâmetro de tipo "{1}".</target>
        <note />
      </trans-unit>
      <trans-unit id="The_address_of_a_variable_is_used_inside_the_selected_code">
        <source>The address of a variable is used inside the selected code.</source>
        <target state="translated">O endereço de uma variável é usado dentro do código selecionado.</target>
        <note />
      </trans-unit>
      <trans-unit id="Assigning_to_readonly_fields_must_be_done_in_a_constructor_colon_bracket_0_bracket">
        <source>Assigning to readonly fields must be done in a constructor : [{0}].</source>
        <target state="translated">A atribuição a campos somente leitura deve ser feita em um construtor: [{0}].</target>
        <note />
      </trans-unit>
      <trans-unit id="generated_code_is_overlapping_with_hidden_portion_of_the_code">
        <source>generated code is overlapping with hidden portion of the code</source>
        <target state="translated">o código gerado se sobrepõe à porção oculta do código</target>
        <note />
      </trans-unit>
      <trans-unit id="Add_optional_parameters_to_0">
        <source>Add optional parameters to '{0}'</source>
        <target state="translated">Adicionar parâmetros opcionais ao '{0}'</target>
        <note />
      </trans-unit>
      <trans-unit id="Add_parameters_to_0">
        <source>Add parameters to '{0}'</source>
        <target state="translated">Adicionar parâmetros ao '{0}'</target>
        <note />
      </trans-unit>
      <trans-unit id="Generate_delegating_constructor_0_1">
        <source>Generate delegating constructor '{0}({1})'</source>
        <target state="translated">Gerar construtor delegante "{0}({1})"</target>
        <note />
      </trans-unit>
      <trans-unit id="Generate_constructor_0_1">
        <source>Generate constructor '{0}({1})'</source>
        <target state="translated">Gerar construtor "{0}({1})"</target>
        <note />
      </trans-unit>
      <trans-unit id="Generate_field_assigning_constructor_0_1">
        <source>Generate field assigning constructor '{0}({1})'</source>
        <target state="translated">Gerar construtor de atribuição de campo "{0}({1})"</target>
        <note />
      </trans-unit>
      <trans-unit id="Generate_Equals_and_GetHashCode">
        <source>Generate Equals and GetHashCode</source>
        <target state="translated">Gerar Equals e GetHashCode</target>
        <note />
      </trans-unit>
      <trans-unit id="Generate_Equals_object">
        <source>Generate Equals(object)</source>
        <target state="translated">Gerar Equals(object)</target>
        <note />
      </trans-unit>
      <trans-unit id="Generate_GetHashCode">
        <source>Generate GetHashCode()</source>
        <target state="translated">Gerar GetHashCode()</target>
        <note />
      </trans-unit>
      <trans-unit id="Generate_constructor_in_0">
        <source>Generate constructor in '{0}'</source>
        <target state="translated">Gerar construtor em '{0}'</target>
        <note />
      </trans-unit>
      <trans-unit id="Generate_all">
        <source>Generate all</source>
        <target state="translated">Gerar todos</target>
        <note />
      </trans-unit>
      <trans-unit id="Generate_enum_member_1_0">
        <source>Generate enum member '{1}.{0}'</source>
        <target state="translated">Gerar membro enum '{1}.{0}'</target>
        <note />
      </trans-unit>
      <trans-unit id="Generate_constant_1_0">
        <source>Generate constant '{1}.{0}'</source>
        <target state="translated">Gerar constante '{1}.{0}'</target>
        <note />
      </trans-unit>
      <trans-unit id="Generate_read_only_property_1_0">
        <source>Generate read-only property '{1}.{0}'</source>
        <target state="translated">Gerar propriedade somente leitura '{1}.{0}'</target>
        <note />
      </trans-unit>
      <trans-unit id="Generate_property_1_0">
        <source>Generate property '{1}.{0}'</source>
        <target state="translated">Gerar propriedade '{1}.{0}'</target>
        <note />
      </trans-unit>
      <trans-unit id="Generate_read_only_field_1_0">
        <source>Generate read-only field '{1}.{0}'</source>
        <target state="translated">Gerar campo somente leitura '{1}.{0}'</target>
        <note />
      </trans-unit>
      <trans-unit id="Generate_field_1_0">
        <source>Generate field '{1}.{0}'</source>
        <target state="translated">Gerar campo '{1}.{0}'</target>
        <note />
      </trans-unit>
      <trans-unit id="Generate_local_0">
        <source>Generate local '{0}'</source>
        <target state="translated">Gerar local '{0}'</target>
        <note />
      </trans-unit>
      <trans-unit id="Generate_0_1_in_new_file">
        <source>Generate {0} '{1}' in new file</source>
        <target state="translated">Gerar {0} '{1}' no novo arquivo</target>
        <note />
      </trans-unit>
      <trans-unit id="Generate_nested_0_1">
        <source>Generate nested {0} '{1}'</source>
        <target state="translated">Gerar {0} '{1}' aninhado</target>
        <note />
      </trans-unit>
      <trans-unit id="Global_Namespace">
        <source>Global Namespace</source>
        <target state="translated">Namespace Global</target>
        <note />
      </trans-unit>
      <trans-unit id="Implement_interface_explicitly">
        <source>Implement interface explicitly</source>
        <target state="translated">Implementar interface explicitamente</target>
        <note />
      </trans-unit>
      <trans-unit id="Implement_interface_abstractly">
        <source>Implement interface abstractly</source>
        <target state="translated">Implementar interface de forma abstrata</target>
        <note />
      </trans-unit>
      <trans-unit id="Implement_interface_through_0">
        <source>Implement interface through '{0}'</source>
        <target state="translated">Implementar interface por meio de "{0}"</target>
        <note />
      </trans-unit>
      <trans-unit id="Implement_interface">
        <source>Implement interface</source>
        <target state="translated">Implementar a interface</target>
        <note />
      </trans-unit>
      <trans-unit id="Loading_context_from_0">
        <source>Loading context from '{0}'.</source>
        <target state="translated">Carregando contexto de "{0}".</target>
        <note />
      </trans-unit>
      <trans-unit id="Type_Sharphelp_for_more_information">
        <source>Type "#help" for more information.</source>
        <target state="translated">Digite "#help" para obter mais informações.</target>
        <note />
      </trans-unit>
      <trans-unit id="Specified_file_not_found_colon_0">
        <source>Specified file not found: {0}</source>
        <target state="translated">Arquivo especificado não encontrado. {0}</target>
        <note />
      </trans-unit>
      <trans-unit id="Specified_file_not_found">
        <source>Specified file not found.</source>
        <target state="translated">Arquivo especificado não encontrado.</target>
        <note />
      </trans-unit>
      <trans-unit id="Searched_in_directory_colon">
        <source>Searched in directory:</source>
        <target state="translated">Pesquisado no diretório:</target>
        <note />
      </trans-unit>
      <trans-unit id="Searched_in_directories_colon">
        <source>Searched in directories:</source>
        <target state="translated">Pesquisado nos diretórios:</target>
        <note />
      </trans-unit>
      <trans-unit id="Introduce_field_for_0">
        <source>Introduce field for '{0}'</source>
        <target state="translated">Encapsular campo para "{0}"</target>
        <note />
      </trans-unit>
      <trans-unit id="Introduce_local_for_0">
        <source>Introduce local for '{0}'</source>
        <target state="translated">Introduzir local para "{0}"</target>
        <note />
      </trans-unit>
      <trans-unit id="Introduce_constant_for_0">
        <source>Introduce constant for '{0}'</source>
        <target state="translated">Introduzir constante para "{0}"</target>
        <note />
      </trans-unit>
      <trans-unit id="Introduce_local_constant_for_0">
        <source>Introduce local constant for '{0}'</source>
        <target state="translated">Introduzir constante local para "{0}"</target>
        <note />
      </trans-unit>
      <trans-unit id="Introduce_field_for_all_occurrences_of_0">
        <source>Introduce field for all occurrences of '{0}'</source>
        <target state="translated">Introduzir campo para todas as ocorrências de "{0}"</target>
        <note />
      </trans-unit>
      <trans-unit id="Introduce_local_for_all_occurrences_of_0">
        <source>Introduce local for all occurrences of '{0}'</source>
        <target state="translated">Introduzir local para todas as ocorrências de "{0}"</target>
        <note />
      </trans-unit>
      <trans-unit id="Introduce_constant_for_all_occurrences_of_0">
        <source>Introduce constant for all occurrences of '{0}'</source>
        <target state="translated">Introduzir constante para todas as ocorrências de "{0}"</target>
        <note />
      </trans-unit>
      <trans-unit id="Introduce_local_constant_for_all_occurrences_of_0">
        <source>Introduce local constant for all occurrences of '{0}'</source>
        <target state="translated">Introduzir constante de local para todas as ocorrências de "{0}"</target>
        <note />
      </trans-unit>
      <trans-unit id="Introduce_query_variable_for_all_occurrences_of_0">
        <source>Introduce query variable for all occurrences of '{0}'</source>
        <target state="translated">Introduzir variável de consulta para todas as ocorrências de "{0}"</target>
        <note />
      </trans-unit>
      <trans-unit id="Introduce_query_variable_for_0">
        <source>Introduce query variable for '{0}'</source>
        <target state="translated">Introduzir variável de consulta para "{0}"</target>
        <note />
      </trans-unit>
      <trans-unit id="Anonymous_Types_colon">
        <source>Anonymous Types:</source>
        <target state="translated">Tipos Anônimos:</target>
        <note />
      </trans-unit>
      <trans-unit id="is_">
        <source>is</source>
        <target state="translated">é</target>
        <note />
      </trans-unit>
      <trans-unit id="Represents_an_object_whose_operations_will_be_resolved_at_runtime">
        <source>Represents an object whose operations will be resolved at runtime.</source>
        <target state="translated">Representa um objeto cujas operações serão resolvidas no tempo de execução.</target>
        <note />
      </trans-unit>
      <trans-unit id="constant">
        <source>constant</source>
        <target state="translated">constante</target>
        <note />
      </trans-unit>
      <trans-unit id="field">
        <source>field</source>
        <target state="translated">Campo</target>
        <note />
      </trans-unit>
      <trans-unit id="local_constant">
        <source>local constant</source>
        <target state="translated">constante local</target>
        <note />
      </trans-unit>
      <trans-unit id="local_variable">
        <source>local variable</source>
        <target state="translated">variável local</target>
        <note />
      </trans-unit>
      <trans-unit id="label">
        <source>label</source>
        <target state="translated">Rótulo</target>
        <note />
      </trans-unit>
      <trans-unit id="range_variable">
        <source>range variable</source>
        <target state="translated">variável de intervalo</target>
        <note />
      </trans-unit>
      <trans-unit id="parameter">
        <source>parameter</source>
        <target state="translated">parâmetro</target>
        <note />
      </trans-unit>
      <trans-unit id="in_">
        <source>in</source>
        <target state="translated">Em</target>
        <note />
      </trans-unit>
      <trans-unit id="Summary_colon">
        <source>Summary:</source>
        <target state="translated">Resumo:</target>
        <note />
      </trans-unit>
      <trans-unit id="Locals_and_parameters">
        <source>Locals and parameters</source>
        <target state="translated">Locais e parâmetros</target>
        <note />
      </trans-unit>
      <trans-unit id="Type_parameters_colon">
        <source>Type parameters:</source>
        <target state="translated">Parâmetros de Tipo:</target>
        <note />
      </trans-unit>
      <trans-unit id="Returns_colon">
        <source>Returns:</source>
        <target state="translated">Devoluções:</target>
        <note />
      </trans-unit>
      <trans-unit id="Exceptions_colon">
        <source>Exceptions:</source>
        <target state="translated">Exceções:</target>
        <note />
      </trans-unit>
      <trans-unit id="Remarks_colon">
        <source>Remarks:</source>
        <target state="translated">Comentários:</target>
        <note />
      </trans-unit>
      <trans-unit id="generating_source_for_symbols_of_this_type_is_not_supported">
        <source>generating source for symbols of this type is not supported</source>
        <target state="translated">gerar fonte para símbolos deste tipo não é suportado</target>
        <note />
      </trans-unit>
      <trans-unit id="Assembly">
        <source>Assembly</source>
        <target state="translated">assembly</target>
        <note />
      </trans-unit>
      <trans-unit id="location_unknown">
        <source>location unknown</source>
        <target state="translated">local desconhecido</target>
        <note />
      </trans-unit>
      <trans-unit id="Extract_Interface">
        <source>Extract Interface...</source>
        <target state="translated">Extrair interface...</target>
        <note />
      </trans-unit>
      <trans-unit id="Updating_0_will_prevent_the_debug_session_from_continuing">
        <source>Updating '{0}' will prevent the debug session from continuing.</source>
        <target state="translated">Atualizar "{0}" impedirá que a sessão de depuração continue.</target>
        <note />
      </trans-unit>
      <trans-unit id="Updating_a_complex_statement_containing_an_await_expression_will_prevent_the_debug_session_from_continuing">
        <source>Updating a complex statement containing an await expression will prevent the debug session from continuing.</source>
        <target state="translated">Atualizar uma instrução complexa contendo uma expressão aguardar impedirá que a sessão de depuração continue.</target>
        <note />
      </trans-unit>
      <trans-unit id="Changing_visibility_of_a_constructor_will_prevent_the_debug_session_from_continuing">
        <source>Changing visibility of a constructor will prevent the debug session from continuing.</source>
        <target state="translated">Alteração da visibilidade de um construtor impedirá a sessão de depuração de continuar.</target>
        <note />
      </trans-unit>
      <trans-unit id="Capturing_variable_0_that_hasn_t_been_captured_before_will_prevent_the_debug_session_from_continuing">
        <source>Capturing variable '{0}' that hasn't been captured before will prevent the debug session from continuing.</source>
        <target state="translated">A captura da variável '{0}' que não havia sido capturada antes impedirá a sessão de depuração de continuar.</target>
        <note />
      </trans-unit>
      <trans-unit id="Ceasing_to_capture_variable_0_will_prevent_the_debug_session_from_continuing">
        <source>Ceasing to capture variable '{0}' will prevent the debug session from continuing.</source>
        <target state="translated">Deixar de capturar a variável '{0}' impedirá a sessão de depuração de continuar.</target>
        <note />
      </trans-unit>
      <trans-unit id="Deleting_captured_variable_0_will_prevent_the_debug_session_from_continuing">
        <source>Deleting captured variable '{0}' will prevent the debug session from continuing.</source>
        <target state="translated">A exclusão da variável capturada '{0}' impedirá a sessão de depuração de continuar.</target>
        <note />
      </trans-unit>
      <trans-unit id="Changing_the_type_of_a_captured_variable_0_previously_of_type_1_will_prevent_the_debug_session_from_continuing">
        <source>Changing the type of a captured variable '{0}' previously of type '{1}' will prevent the debug session from continuing.</source>
        <target state="translated">A alteração do tipo de uma variável capturada '{0}' anteriormente do tipo '{1}' impedirá a sessão de depuração de continuar.</target>
        <note />
      </trans-unit>
      <trans-unit id="Changing_the_parameters_of_0_will_prevent_the_debug_session_from_continuing">
        <source>Changing the parameters of '{0}' will prevent the debug session from continuing.</source>
        <target state="translated">A alteração dos parâmetros de '{0}' impedirá a sessão de depuração de continuar.</target>
        <note />
      </trans-unit>
      <trans-unit id="Changing_the_return_type_of_0_will_prevent_the_debug_session_from_continuing">
        <source>Changing the return type of '{0}' will prevent the debug session from continuing.</source>
        <target state="translated">A alteração do tipo de retorno '{0}' impedirá a sessão de depuração de continuar.</target>
        <note />
      </trans-unit>
      <trans-unit id="Changing_the_type_of_0_will_prevent_the_debug_session_from_continuing">
        <source>Changing the type of '{0}' will prevent the debug session from continuing.</source>
        <target state="translated">A alteração do tipo de '{0}' impedirá a sessão de depuração de continuar.</target>
        <note />
      </trans-unit>
      <trans-unit id="Changing_the_declaration_scope_of_a_captured_variable_0_will_prevent_the_debug_session_from_continuing">
        <source>Changing the declaration scope of a captured variable '{0}' will prevent the debug session from continuing.</source>
        <target state="translated">A alteração do escopo de declaração de uma variável capturada '{0}' impedirá a sessão de depuração de continuar.</target>
        <note />
      </trans-unit>
      <trans-unit id="Accessing_captured_variable_0_that_hasn_t_been_accessed_before_in_1_will_prevent_the_debug_session_from_continuing">
        <source>Accessing captured variable '{0}' that hasn't been accessed before in {1} will prevent the debug session from continuing.</source>
        <target state="translated">O acesso à variável capturada '{0}' que não foi acessada antes em {1} impedirá a sessão de depuração de continuar.</target>
        <note />
      </trans-unit>
      <trans-unit id="Ceasing_to_access_captured_variable_0_in_1_will_prevent_the_debug_session_from_continuing">
        <source>Ceasing to access captured variable '{0}' in {1} will prevent the debug session from continuing.</source>
        <target state="translated">Deixar de acessar a variável capturada '{0}' em {1} impedirá a sessão de depuração de continuar.</target>
        <note />
      </trans-unit>
      <trans-unit id="Adding_0_that_accesses_captured_variables_1_and_2_declared_in_different_scopes_will_prevent_the_debug_session_from_continuing">
        <source>Adding '{0}' that accesses captured variables '{1}' and '{2}' declared in different scopes will prevent the debug session from continuing.</source>
        <target state="translated">A adição de '{0}' que acessa as variáveis capturadas '{1}' e '{2}' declaradas em escopos diferentes impedirá a sessão de depuração de continuar.</target>
        <note />
      </trans-unit>
      <trans-unit id="Removing_0_that_accessed_captured_variables_1_and_2_declared_in_different_scopes_will_prevent_the_debug_session_from_continuing">
        <source>Removing '{0}' that accessed captured variables '{1}' and '{2}' declared in different scopes will prevent the debug session from continuing.</source>
        <target state="translated">A remoção de '{0}' que acessou as variáveis capturadas '{1}' e '{2}' declaradas em escopos diferentes impedirá a sessão de depuração de continuar.</target>
        <note />
      </trans-unit>
      <trans-unit id="Adding_0_into_a_1_will_prevent_the_debug_session_from_continuing">
        <source>Adding '{0}' into a '{1}' will prevent the debug session from continuing.</source>
        <target state="translated">Adicionar "{0}" a um "{1}" impedirá que a sessão de depuração continue.</target>
        <note />
      </trans-unit>
      <trans-unit id="Adding_0_into_a_class_with_explicit_or_sequential_layout_will_prevent_the_debug_session_from_continuing">
        <source>Adding '{0}' into a class with explicit or sequential layout will prevent the debug session from continuing.</source>
        <target state="translated">Adicionar "{0}" em uma classe com layout explícito ou sequencial impedirá que a sessão de depuração continue.</target>
        <note />
      </trans-unit>
      <trans-unit id="Updating_the_modifiers_of_0_will_prevent_the_debug_session_from_continuing">
        <source>Updating the modifiers of '{0}' will prevent the debug session from continuing.</source>
        <target state="translated">Atualizar os modificadores de "{0}" impedirá que a sessão de depuração continue.</target>
        <note />
      </trans-unit>
      <trans-unit id="Updating_the_Handles_clause_of_0_will_prevent_the_debug_session_from_continuing">
        <source>Updating the Handles clause of '{0}' will prevent the debug session from continuing.</source>
        <target state="translated">Atualizar a cláusula Handles "{0}" impedirá que a sessão de depuração continue.</target>
        <note />
      </trans-unit>
      <trans-unit id="Adding_0_with_the_Handles_clause_will_prevent_the_debug_session_from_continuing">
        <source>Adding '{0}' with the Handles clause will prevent the debug session from continuing.</source>
        <target state="translated">Adicionar '{0}' com cláusulas identificadoras impedirá que a sessão de depuração continue.</target>
        <note />
      </trans-unit>
      <trans-unit id="Updating_the_Implements_clause_of_a_0_will_prevent_the_debug_session_from_continuing">
        <source>Updating the Implements clause of a '{0}' will prevent the debug session from continuing.</source>
        <target state="translated">Atualizar a cláusula Implements "{0}" impedirá que a sessão de depuração continue.</target>
        <note />
      </trans-unit>
      <trans-unit id="Changing_the_constraint_from_0_to_1_will_prevent_the_debug_session_from_continuing">
        <source>Changing the constraint from '{0}' to '{1}' will prevent the debug session from continuing.</source>
        <target state="translated">Alterar a restrição de "{0}" para "{1}" impedirá que a sessão de depuração continue.</target>
        <note />
      </trans-unit>
      <trans-unit id="Updating_the_variance_of_0_will_prevent_the_debug_session_from_continuing">
        <source>Updating the variance of '{0}' will prevent the debug session from continuing.</source>
        <target state="translated">Atualizar a variação de "{0}" impedirá que a sessão de depuração continue.</target>
        <note />
      </trans-unit>
      <trans-unit id="Updating_the_type_of_0_will_prevent_the_debug_session_from_continuing">
        <source>Updating the type of '{0}' will prevent the debug session from continuing.</source>
        <target state="translated">Atualizar o tipo de "{0}" impedirá que a sessão de depuração continue.</target>
        <note />
      </trans-unit>
      <trans-unit id="Updating_the_initializer_of_0_will_prevent_the_debug_session_from_continuing">
        <source>Updating the initializer of '{0}' will prevent the debug session from continuing.</source>
        <target state="translated">Atualizar o inicializador de "{0}" impedirá que a sessão de depuração continue.</target>
        <note />
      </trans-unit>
      <trans-unit id="Updating_the_size_of_a_0_will_prevent_the_debug_session_from_continuing">
        <source>Updating the size of a '{0}' will prevent the debug session from continuing.</source>
        <target state="translated">Atualizar o tamanho de um "{0}" impedirá que a sessão de depuração continue.</target>
        <note />
      </trans-unit>
      <trans-unit id="Updating_the_underlying_type_of_0_will_prevent_the_debug_session_from_continuing">
        <source>Updating the underlying type of '{0}' will prevent the debug session from continuing.</source>
        <target state="translated">Atualizar o tipo subjacente de "{0}" impedirá que a sessão de depuração continue.</target>
        <note />
      </trans-unit>
      <trans-unit id="Updating_the_base_class_and_or_base_interface_s_of_0_will_prevent_the_debug_session_from_continuing">
        <source>Updating the base class and/or base interface(s) of '{0}' will prevent the debug session from continuing.</source>
        <target state="translated">Atualizar a classe base e/ou interface(s) base de "{0}" impedirá que a sessão de depuração continue.</target>
        <note />
      </trans-unit>
      <trans-unit id="Updating_a_field_to_an_event_or_vice_versa_will_prevent_the_debug_session_from_continuing">
        <source>Updating a field to an event or vice versa will prevent the debug session from continuing.</source>
        <target state="translated">Atualizar um campo para um evento ou vice-versa impedirá que a sessão de depuração continue.</target>
        <note />
      </trans-unit>
      <trans-unit id="Updating_the_kind_of_a_type_will_prevent_the_debug_session_from_continuing">
        <source>Updating the kind of a type will prevent the debug session from continuing.</source>
        <target state="translated">Atualizar o tipo de um tipo impedirá que a sessão de depuração continue.</target>
        <note />
      </trans-unit>
      <trans-unit id="Updating_the_kind_of_an_property_event_accessor_will_prevent_the_debug_session_from_continuing">
        <source>Updating the kind of an property/event accessor will prevent the debug session from continuing.</source>
        <target state="translated">Atualizar o tipo de um acessador de propriedades/eventos impedirá que a sessão de depuração continue.</target>
        <note />
      </trans-unit>
      <trans-unit id="Updating_the_kind_of_a_method_Sub_Function_will_prevent_the_debug_session_from_continuing">
        <source>Updating the kind of a method (Sub/Function) will prevent the debug session from continuing.</source>
        <target state="translated">Atualizar o tipo de um método (Sub/Função) impedirá que a sessão de depuração continue.</target>
        <note />
      </trans-unit>
      <trans-unit id="Updating_the_library_name_of_Declare_Statement_will_prevent_the_debug_session_from_continuing">
        <source>Updating the library name of Declare Statement will prevent the debug session from continuing.</source>
        <target state="translated">Atualizar o nome da biblioteca de Instrução Declare impedirá que a sessão de depuração continue.</target>
        <note />
      </trans-unit>
      <trans-unit id="Updating_the_alias_of_Declare_Statement_will_prevent_the_debug_session_from_continuing">
        <source>Updating the alias of Declare Statement will prevent the debug session from continuing.</source>
        <target state="translated">Atualizar o alias da Instrução Declare impedirá que a sessão de depuração continue.</target>
        <note />
      </trans-unit>
      <trans-unit id="Renaming_0_will_prevent_the_debug_session_from_continuing">
        <source>Renaming '{0}' will prevent the debug session from continuing.</source>
        <target state="translated">Renomear "{0}" impedirá que a sessão de depuração continue.</target>
        <note />
      </trans-unit>
      <trans-unit id="Adding_0_will_prevent_the_debug_session_from_continuing">
        <source>Adding '{0}' will prevent the debug session from continuing.</source>
        <target state="translated">Adicionar "{0}" impedirá que a sessão de depuração continue.</target>
        <note />
      </trans-unit>
      <trans-unit id="Adding_an_abstract_0_or_overriding_an_inherited_0_will_prevent_the_debug_session_from_continuing">
        <source>Adding an abstract '{0}' or overriding an inherited '{0}' will prevent the debug session from continuing.</source>
        <target state="translated">Adicionar um resumo '{0}' ou substituir um '{0}' herdado impedirá a sessão de depuração de continuar.</target>
        <note />
      </trans-unit>
      <trans-unit id="Adding_a_MustOverride_0_or_overriding_an_inherited_0_will_prevent_the_debug_session_from_continuing">
        <source>Adding a MustOverride '{0}' or overriding an inherited '{0}' will prevent the debug session from continuing.</source>
        <target state="translated">Adicionar um MustOverride '{0}' ou substituir um '{0}' herdado impedirá a sessão de depuração de continuar.</target>
        <note />
      </trans-unit>
      <trans-unit id="Adding_an_extern_0_will_prevent_the_debug_session_from_continuing">
        <source>Adding an extern '{0}' will prevent the debug session from continuing.</source>
        <target state="translated">Adicionar um externo "{0}" impedirá que a sessão de depuração continue.</target>
        <note />
      </trans-unit>
      <trans-unit id="Adding_an_imported_method_will_prevent_the_debug_session_from_continuing">
        <source>Adding an imported method will prevent the debug session from continuing.</source>
        <target state="translated">Adicionar um método importado impedirá que a sessão de depuração continue.</target>
        <note />
      </trans-unit>
      <trans-unit id="Adding_a_user_defined_0_will_prevent_the_debug_session_from_continuing">
        <source>Adding a user defined '{0}' will prevent the debug session from continuing.</source>
        <target state="translated">Adicionar um usuário definido "{0}" impedirá que a sessão de depuração continue.</target>
        <note />
      </trans-unit>
      <trans-unit id="Adding_a_generic_0_will_prevent_the_debug_session_from_continuing">
        <source>Adding a generic '{0}' will prevent the debug session from continuing.</source>
        <target state="translated">Adicionar um "{0}" genérico impedirá que a sessão de depuração continue.</target>
        <note />
      </trans-unit>
      <trans-unit id="Adding_0_around_an_active_statement_will_prevent_the_debug_session_from_continuing">
        <source>Adding '{0}' around an active statement will prevent the debug session from continuing.</source>
        <target state="translated">Adicionar "{0}" em uma instrução ativa impedirá que a sessão de depuração continue.</target>
        <note />
      </trans-unit>
      <trans-unit id="Moving_0_will_prevent_the_debug_session_from_continuing">
        <source>Moving '{0}' will prevent the debug session from continuing.</source>
        <target state="translated">Mover "{0}" impedirá que a sessão de depuração continue.</target>
        <note />
      </trans-unit>
      <trans-unit id="Deleting_0_will_prevent_the_debug_session_from_continuing">
        <source>Deleting '{0}' will prevent the debug session from continuing.</source>
        <target state="translated">Excluir "{0}" impedirá que a sessão de depuração continue.</target>
        <note />
      </trans-unit>
      <trans-unit id="Deleting_0_around_an_active_statement_will_prevent_the_debug_session_from_continuing">
        <source>Deleting '{0}' around an active statement will prevent the debug session from continuing.</source>
        <target state="translated">Excluir "{0}" em uma instrução ativa impedirá que a sessão de depuração continue.</target>
        <note />
      </trans-unit>
      <trans-unit id="Adding_a_method_body_will_prevent_the_debug_session_from_continuing">
        <source>Adding a method body will prevent the debug session from continuing.</source>
        <target state="translated">Adicionar um corpo de método impedirá que a sessão de depuração continue.</target>
        <note />
      </trans-unit>
      <trans-unit id="Deleting_a_method_body_will_prevent_the_debug_session_from_continuing">
        <source>Deleting a method body will prevent the debug session from continuing.</source>
        <target state="translated">Excluir um corpo de método impedirá que a sessão de depuração continue.</target>
        <note />
      </trans-unit>
      <trans-unit id="An_active_statement_has_been_removed_from_its_original_method_You_must_revert_your_changes_to_continue_or_restart_the_debugging_session">
        <source>An active statement has been removed from its original method. You must revert your changes to continue or restart the debugging session.</source>
        <target state="translated">Uma instrução ativa foi removida de seu método original. Você deve reverter as alterações para continuar ou reiniciar a sessão de depuração.</target>
        <note />
      </trans-unit>
      <trans-unit id="Updating_a_0_statement_around_an_active_statement_will_prevent_the_debug_session_from_continuing">
        <source>Updating a '{0}' statement around an active statement will prevent the debug session from continuing.</source>
        <target state="translated">Atualizar uma instrução "{0}" em uma instrução ativa impedirá que a sessão de depuração continue.</target>
        <note />
      </trans-unit>
      <trans-unit id="Updating_async_or_iterator_modifier_around_an_active_statement_will_prevent_the_debug_session_from_continuing">
        <source>Updating async or iterator modifier around an active statement will prevent the debug session from continuing.</source>
        <target state="translated">A atualização do modificador "async" ou "iterator" em torno de uma instrução ativa impedirá a sessão de depuração de continuar.</target>
        <note>{Locked="async"}{Locked="iterator"} "async" and "iterator" are C#/VB keywords and should not be localized.</note>
      </trans-unit>
      <trans-unit id="Modifying_a_generic_method_will_prevent_the_debug_session_from_continuing">
        <source>Modifying a generic method will prevent the debug session from continuing.</source>
        <target state="translated">Modificar um método genérico impedirá que a sessão de depuração continue.</target>
        <note />
      </trans-unit>
      <trans-unit id="Modifying_whitespace_or_comments_in_a_generic_0_will_prevent_the_debug_session_from_continuing">
        <source>Modifying whitespace or comments in a generic '{0}' will prevent the debug session from continuing.</source>
        <target state="translated">Modificar espaço em branco ou comentários em um "{0}" genérico impedirá que a sessão de depuração continue.</target>
        <note />
      </trans-unit>
      <trans-unit id="Modifying_a_method_inside_the_context_of_a_generic_type_will_prevent_the_debug_session_from_continuing">
        <source>Modifying a method inside the context of a generic type will prevent the debug session from continuing.</source>
        <target state="translated">Modificar o método dentro do contexto de um tipo genérico impedirá que a sessão de depuração continue.</target>
        <note />
      </trans-unit>
      <trans-unit id="Modifying_whitespace_or_comments_in_0_inside_the_context_of_a_generic_type_will_prevent_the_debug_session_from_continuing">
        <source>Modifying whitespace or comments in '{0}' inside the context of a generic type will prevent the debug session from continuing.</source>
        <target state="translated">Modificar o espaço em branco ou comentários em "{0}" dentro do contexto de um tipo genérico impedirá que a sessão de depuração continue.</target>
        <note />
      </trans-unit>
      <trans-unit id="Modifying_the_initializer_of_0_in_a_generic_type_will_prevent_the_debug_session_from_continuing">
        <source>Modifying the initializer of '{0}' in a generic type will prevent the debug session from continuing.</source>
        <target state="translated">Modificar o inicializador de "{0}" em um tipo genérico impedirá que a sessão de depuração continue.</target>
        <note />
      </trans-unit>
      <trans-unit id="Modifying_the_initializer_of_0_in_a_partial_type_will_prevent_the_debug_session_from_continuing">
        <source>Modifying the initializer of '{0}' in a partial type will prevent the debug session from continuing.</source>
        <target state="translated">Modificar o inicializador de "{0}" em um tipo parcial impedirá que a sessão de depuração continue.</target>
        <note />
      </trans-unit>
      <trans-unit id="Adding_a_constructor_to_a_type_with_a_field_or_property_initializer_that_contains_an_anonymous_function_will_prevent_the_debug_session_from_continuing">
        <source>Adding a constructor to a type with a field or property initializer that contains an anonymous function will prevent the debug session from continuing.</source>
        <target state="translated">Adicionar um construtor a um tipo com um campo ou inicializador que propriedade com função anônima impedirá que a sessão de depuração continue.</target>
        <note />
      </trans-unit>
      <trans-unit id="Renaming_a_captured_variable_from_0_to_1_will_prevent_the_debug_session_from_continuing">
        <source>Renaming a captured variable, from '{0}' to '{1}' will prevent the debug session from continuing.</source>
        <target state="translated">Renomeando uma variável capturada, de '{0}' para '{1}' impedirá que a sessão de depuração continue.</target>
        <note />
      </trans-unit>
      <trans-unit id="Modifying_a_catch_finally_handler_with_an_active_statement_in_the_try_block_will_prevent_the_debug_session_from_continuing">
        <source>Modifying a catch/finally handler with an active statement in the try block will prevent the debug session from continuing.</source>
        <target state="translated">Modificar um manipulador catch/finally com uma instrução ativa no bloco try impedirá que a sessão de depuração continue.</target>
        <note />
      </trans-unit>
      <trans-unit id="Modifying_a_try_catch_finally_statement_when_the_finally_block_is_active_will_prevent_the_debug_session_from_continuing">
        <source>Modifying a try/catch/finally statement when the finally block is active will prevent the debug session from continuing.</source>
        <target state="translated">Modificar uma instrução try/catch/finally quando o bloco finally estiver ativo impedirá que a sessão de depuração continue.</target>
        <note />
      </trans-unit>
      <trans-unit id="Modifying_a_catch_handler_around_an_active_statement_will_prevent_the_debug_session_from_continuing">
        <source>Modifying a catch handler around an active statement will prevent the debug session from continuing.</source>
        <target state="translated">Modificar um manipulador catch em uma instrução ativa impedirá que a sessão de depuração continue.</target>
        <note />
      </trans-unit>
      <trans-unit id="Modifying_0_which_contains_the_stackalloc_operator_will_prevent_the_debug_session_from_continuing">
        <source>Modifying '{0}' which contains the 'stackalloc' operator will prevent the debug session from continuing.</source>
        <target state="translated">Modificar "{0}" que contém o operador 'stackalloc' impedirá que a sessão de depuração continue.</target>
        <note />
      </trans-unit>
      <trans-unit id="Modifying_an_active_0_which_contains_On_Error_or_Resume_statements_will_prevent_the_debug_session_from_continuing">
        <source>Modifying an active '{0}' which contains 'On Error' or 'Resume' statements will prevent the debug session from continuing.</source>
        <target state="translated">Modificar "{0}" ativo que contém instruções 'On Error' ou 'Resume' impedirá que a sessão de depuração continue.</target>
        <note />
      </trans-unit>
      <trans-unit id="Modifying_0_which_contains_an_Aggregate_Group_By_or_Join_query_clauses_will_prevent_the_debug_session_from_continuing">
        <source>Modifying '{0}' which contains an Aggregate, Group By, or Join query clauses will prevent the debug session from continuing.</source>
        <target state="translated">A modificação de '{0}' que contém cláusulas de consulta Agregar, Agrupar Por ou Ingressar impedirá a sessão de depuração de continuar.</target>
        <note />
      </trans-unit>
      <trans-unit id="Modifying_source_with_experimental_language_features_enabled_will_prevent_the_debug_session_from_continuing">
        <source>Modifying source with experimental language features enabled will prevent the debug session from continuing.</source>
        <target state="translated">Modificar fonte com recursos de idioma experimentais habilitados impedirá que a sessão de depuração continue.</target>
        <note />
      </trans-unit>
      <trans-unit id="Updating_an_active_statement_will_prevent_the_debug_session_from_continuing">
        <source>Updating an active statement will prevent the debug session from continuing.</source>
        <target state="translated">Atualizar uma instrução ativa impedirá que a sessão de depuração continue.</target>
        <note />
      </trans-unit>
      <trans-unit id="Removing_0_that_contains_an_active_statement_will_prevent_the_debug_session_from_continuing">
        <source>Removing '{0}' that contains an active statement will prevent the debug session from continuing.</source>
        <target state="translated">Remover "{0}" que contém uma instrução ativa impedirá que a sessão de depuração continue.</target>
        <note />
      </trans-unit>
      <trans-unit id="Adding_a_new_file_will_prevent_the_debug_session_from_continuing">
        <source>Adding a new file will prevent the debug session from continuing.</source>
        <target state="translated">Adicionar um novo arquivo impedirá que a sessão de depuração continue.</target>
        <note />
      </trans-unit>
      <trans-unit id="Attribute_0_is_missing_Updating_an_async_method_or_an_iterator_will_prevent_the_debug_session_from_continuing">
        <source>Attribute '{0}' is missing. Updating an async method or an iterator will prevent the debug session from continuing.</source>
        <target state="translated">O atributo '{0}' está ausente. Atualizar um método async ou um iterador impedirá a sessão de depuração de continuar.</target>
        <note />
      </trans-unit>
      <trans-unit id="Unexpected_interface_member_kind_colon_0">
        <source>Unexpected interface member kind: {0}</source>
        <target state="translated">Tipo de membro de interface inesperado: {0}</target>
        <note />
      </trans-unit>
      <trans-unit id="Unknown_symbol_kind">
        <source>Unknown symbol kind</source>
        <target state="translated">Tipo de símbolo desconhecido</target>
        <note />
      </trans-unit>
      <trans-unit id="Generate_abstract_property_1_0">
        <source>Generate abstract property '{1}.{0}'</source>
        <target state="translated">Gerar propriedade abstrata '{1}.{0}'</target>
        <note />
      </trans-unit>
      <trans-unit id="Generate_abstract_method_1_0">
        <source>Generate abstract method '{1}.{0}'</source>
        <target state="translated">Gerar método abstrato '{1}.{0}'</target>
        <note />
      </trans-unit>
      <trans-unit id="Generate_method_1_0">
        <source>Generate method '{1}.{0}'</source>
        <target state="translated">Gerar método '{1}.{0}'</target>
        <note />
      </trans-unit>
      <trans-unit id="Failed_to_create_a_remote_process_for_interactive_code_execution">
        <source>Failed to create a remote process for interactive code execution.</source>
        <target state="translated">Falha ao criar um processo remoto para a execução de código interativo.</target>
        <note />
      </trans-unit>
      <trans-unit id="Failed_to_initialize_remote_interactive_process">
        <source>Failed to initialize remote interactive process.</source>
        <target state="translated">Falha ao inicializar o processo interativo remoto.</target>
        <note />
      </trans-unit>
      <trans-unit id="Attempt_to_connect_to_process_Sharp_0_failed_retrying">
        <source>Attempt to connect to process #{0} failed, retrying ...</source>
        <target state="translated">Tentativa para conectar ao processo #{0} falhou, repetindo...</target>
        <note />
      </trans-unit>
      <trans-unit id="Failed_to_launch_0_process_exit_code_colon_1_with_output_colon">
        <source>Failed to launch '{0}' process (exit code: {1}) with output: </source>
        <target state="translated">Falha ao iniciar o "{0}" processo (código de saída: {1}) com saída: </target>
        <note />
      </trans-unit>
      <trans-unit id="Hosting_process_exited_with_exit_code_0">
        <source>Hosting process exited with exit code {0}.</source>
        <target state="translated">O processo de hospedagem saiu com o código de saída {0}.</target>
        <note />
      </trans-unit>
      <trans-unit id="Interactive_Host_not_initialized">
        <source>Interactive Host not initialized.</source>
        <target state="translated">Host interativo não inicializado.</target>
        <note />
      </trans-unit>
      <trans-unit id="Cannot_resolve_reference_0">
        <source>Cannot resolve reference '{0}'.</source>
        <target state="translated">Não é possível resolver a referência "{0}".</target>
        <note />
      </trans-unit>
      <trans-unit id="Requested_assembly_already_loaded_from_0">
        <source>Requested assembly already loaded from '{0}'.</source>
        <target state="translated">Assembly solicitado já carregado de "{0}".</target>
        <note />
      </trans-unit>
      <trans-unit id="plus_additional_0_1">
        <source> + additional {0} {1}</source>
        <target state="translated"> + adicional {0} {1}</target>
        <note />
      </trans-unit>
      <trans-unit id="Unable_to_create_hosting_process">
        <source>Unable to create hosting process.</source>
        <target state="translated">Não é possível criar o processo de hospedagem.</target>
        <note />
      </trans-unit>
      <trans-unit id="The_symbol_does_not_have_an_icon">
        <source>The symbol does not have an icon.</source>
        <target state="translated">O símbolo não tem um ícone.</target>
        <note />
      </trans-unit>
      <trans-unit id="Unknown">
        <source>Unknown</source>
        <target state="translated">Desconhecido</target>
        <note />
      </trans-unit>
      <trans-unit id="Extract_Method">
        <source>Extract Method</source>
        <target state="translated">Extrair Método</target>
        <note />
      </trans-unit>
      <trans-unit id="Extract_Method_plus_Local">
        <source>Extract Method + Local</source>
        <target state="translated">Extrair Método + Local</target>
        <note />
      </trans-unit>
      <trans-unit id="Asynchronous_method_cannot_have_ref_out_parameters_colon_bracket_0_bracket">
        <source>Asynchronous method cannot have ref/out parameters : [{0}]</source>
        <target state="translated">Método assíncrono não pode ter parâmetros ref/out: [{0}]</target>
        <note />
      </trans-unit>
      <trans-unit id="The_member_is_defined_in_metadata">
        <source>The member is defined in metadata.</source>
        <target state="translated">O membro é definido em metadados.</target>
        <note />
      </trans-unit>
      <trans-unit id="You_can_only_change_the_signature_of_a_constructor_indexer_method_or_delegate">
        <source>You can only change the signature of a constructor, indexer, method or delegate.</source>
        <target state="translated">Você só pode alterar a assinatura de um construtor, indexador, método ou delegate.</target>
        <note />
      </trans-unit>
      <trans-unit id="This_symbol_has_related_definitions_or_references_in_metadata_Changing_its_signature_may_result_in_build_errors_Do_you_want_to_continue">
        <source>This symbol has related definitions or references in metadata. Changing its signature may result in build errors.

Do you want to continue?</source>
        <target state="translated">Este símbolo possui definições relacionadas ou referências nos metadados. Alterar sua assinatura pode resultar em erros de compilação.

Deseja continuar?</target>
        <note />
      </trans-unit>
      <trans-unit id="Change_signature">
        <source>Change signature...</source>
        <target state="translated">Alterar assinatura...</target>
        <note />
      </trans-unit>
      <trans-unit id="Generate_new_type">
        <source>Generate new type...</source>
        <target state="translated">Gerar novo tipo...</target>
        <note />
      </trans-unit>
      <trans-unit id="User_Diagnostic_Analyzer_Failure">
        <source>User Diagnostic Analyzer Failure.</source>
        <target state="translated">Falha do Analisador de Diagnóstico do Usuário.</target>
        <note />
      </trans-unit>
      <trans-unit id="Analyzer_0_threw_an_exception_of_type_1_with_message_2">
        <source>Analyzer '{0}' threw an exception of type '{1}' with message '{2}'.</source>
        <target state="translated">O analisador '{0}' gerou uma exceção do tipo '{1}' com a mensagem '{2}'.</target>
        <note />
      </trans-unit>
      <trans-unit id="Analyzer_0_threw_the_following_exception_colon_1">
        <source>Analyzer '{0}' threw the following exception:
'{1}'.</source>
        <target state="translated">O analisador '{0}' gerou a seguinte exceção:
'{1}'.</target>
        <note />
      </trans-unit>
      <trans-unit id="Remove_Unnecessary_Cast">
        <source>Remove Unnecessary Cast</source>
        <target state="translated">Remover Conversão Desnecessária</target>
        <note />
      </trans-unit>
      <trans-unit id="Simplify_Names">
        <source>Simplify Names</source>
        <target state="translated">Simplificar Nomes</target>
        <note />
      </trans-unit>
      <trans-unit id="Simplify_Member_Access">
        <source>Simplify Member Access</source>
        <target state="translated">Simplificar o Acesso de Membro</target>
        <note />
      </trans-unit>
      <trans-unit id="Remove_qualification">
        <source>Remove qualification</source>
        <target state="translated">Remover qualificação</target>
        <note />
      </trans-unit>
      <trans-unit id="Edit_and_Continue1">
        <source>Edit and Continue</source>
        <target state="translated">Editar e Continuar</target>
        <note />
      </trans-unit>
      <trans-unit id="This_signature_does_not_contain_parameters_that_can_be_changed">
        <source>This signature does not contain parameters that can be changed.</source>
        <target state="translated">Esta assinatura não contêm parâmetros que podem ser alterados.</target>
        <note />
      </trans-unit>
      <trans-unit id="Unknown_error_occurred">
        <source>Unknown error occurred</source>
        <target state="translated">Erro desconhecido</target>
        <note />
      </trans-unit>
      <trans-unit id="Available">
        <source>Available</source>
        <target state="translated">Disponível</target>
        <note />
      </trans-unit>
      <trans-unit id="Not_Available">
        <source>Not Available</source>
        <target state="translated">Não Disponível</target>
        <note />
      </trans-unit>
      <trans-unit id="_0_1">
        <source>    {0} - {1}</source>
        <target state="translated">    {0} - {1}</target>
        <note />
      </trans-unit>
      <trans-unit id="You_can_use_the_navigation_bar_to_switch_context">
        <source>You can use the navigation bar to switch context.</source>
        <target state="translated">Você pode usar a barra de navegação para alternar o contexto.</target>
        <note />
      </trans-unit>
      <trans-unit id="in_Source">
        <source>in Source</source>
        <target state="translated">na Fonte</target>
        <note />
      </trans-unit>
      <trans-unit id="in_Suppression_File">
        <source>in Suppression File</source>
        <target state="translated">no Arquivo de Supressão</target>
        <note />
      </trans-unit>
      <trans-unit id="Remove_Suppression_0">
        <source>Remove Suppression {0}</source>
        <target state="translated">Remover a Supressão {0}</target>
        <note />
      </trans-unit>
      <trans-unit id="Remove_Suppression">
        <source>Remove Suppression</source>
        <target state="translated">Remover Supressão</target>
        <note />
      </trans-unit>
      <trans-unit id="Pending">
        <source>&lt;Pending&gt;</source>
        <target state="translated">&lt;Pendente&gt;</target>
        <note />
      </trans-unit>
      <trans-unit id="Awaited_task_returns">
        <source>Awaited task returns</source>
        <target state="translated">A tarefa esperada retorna</target>
        <note />
      </trans-unit>
      <trans-unit id="no_value">
        <source>no value.</source>
        <target state="translated">nenhum valor.</target>
        <note />
      </trans-unit>
      <trans-unit id="Note_colon_Tab_twice_to_insert_the_0_snippet">
        <source>Note: Tab twice to insert the '{0}' snippet.</source>
        <target state="translated">Observação: pressione Tab duas vezes para inserir o snippet '{0}'.</target>
        <note />
      </trans-unit>
      <trans-unit id="Implement_interface_explicitly_with_Dispose_pattern">
        <source>Implement interface explicitly with Dispose pattern</source>
        <target state="translated">Implementar interface explicitamente com padrão Dispose</target>
        <note />
      </trans-unit>
      <trans-unit id="Implement_interface_with_Dispose_pattern">
        <source>Implement interface with Dispose pattern</source>
        <target state="translated">Implementar interface com padrão Dispose</target>
        <note />
      </trans-unit>
      <trans-unit id="Compiler1">
        <source>Compiler</source>
        <target state="translated">Compilador</target>
        <note />
      </trans-unit>
      <trans-unit id="Edit_and_Continue2">
        <source>Edit and Continue</source>
        <target state="translated">Editar e Continuar</target>
        <note />
      </trans-unit>
      <trans-unit id="Style">
        <source>Style</source>
        <target state="translated">Estilo</target>
        <note />
      </trans-unit>
      <trans-unit id="Suppress_0">
        <source>Suppress {0}</source>
        <target state="translated">Suprimir {0}</target>
        <note />
      </trans-unit>
      <trans-unit id="Re_triage_0_currently_1">
        <source>Re-triage {0}(currently '{1}')</source>
        <target state="translated">Fazer nova triagem de {0}(no momento, "{1}")</target>
        <note />
      </trans-unit>
      <trans-unit id="Argument_cannot_have_a_null_element">
        <source>Argument cannot have a null element.</source>
        <target state="translated">O argumento não pode ter um elemento nulo.</target>
        <note />
      </trans-unit>
      <trans-unit id="Argument_cannot_be_empty">
        <source>Argument cannot be empty.</source>
        <target state="translated">O argumento não pode estar vazio.</target>
        <note />
      </trans-unit>
      <trans-unit id="Reported_diagnostic_with_ID_0_is_not_supported_by_the_analyzer">
        <source>Reported diagnostic with ID '{0}' is not supported by the analyzer.</source>
        <target state="translated">O analisador não dá suporte ao diagnóstico relatado com ID '{0}'.</target>
        <note />
      </trans-unit>
      <trans-unit id="Computing_fix_all_occurrences_code_fix">
        <source>Computing fix all occurrences code fix...</source>
        <target state="translated">Computando a correção de todas as correções de código de ocorrências…</target>
        <note />
      </trans-unit>
      <trans-unit id="Fix_all_occurrences">
        <source>Fix all occurrences</source>
        <target state="translated">Corrigir todas as ocorrências</target>
        <note />
      </trans-unit>
      <trans-unit id="Document">
        <source>Document</source>
        <target state="translated">Documento</target>
        <note />
      </trans-unit>
      <trans-unit id="Project">
        <source>Project</source>
        <target state="translated">Projeto</target>
        <note />
      </trans-unit>
      <trans-unit id="Solution">
        <source>Solution</source>
        <target state="translated">Solução</target>
        <note />
      </trans-unit>
      <trans-unit id="TODO_colon_dispose_managed_state_managed_objects">
        <source>TODO: dispose managed state (managed objects).</source>
        <target state="translated">TODO: descartar estado gerenciado (objetos gerenciados).</target>
        <note />
      </trans-unit>
      <trans-unit id="TODO_colon_set_large_fields_to_null">
        <source>TODO: set large fields to null.</source>
        <target state="translated">TODO: definir campos grandes como nulos.</target>
        <note />
      </trans-unit>
      <trans-unit id="To_detect_redundant_calls">
        <source>To detect redundant calls</source>
        <target state="translated">Para detectar chamadas redundantes</target>
        <note />
      </trans-unit>
      <trans-unit id="Modifying_0_which_contains_a_static_variable_will_prevent_the_debug_session_from_continuing">
        <source>Modifying '{0}' which contains a static variable will prevent the debug session from continuing.</source>
        <target state="translated">A modificação de '{0}' que contém uma variável estática impedirá a sessão de depuração de continuar.</target>
        <note />
      </trans-unit>
      <trans-unit id="Compiler2">
        <source>Compiler</source>
        <target state="translated">Compilador</target>
        <note />
      </trans-unit>
      <trans-unit id="Edit_And_Continue">
        <source>Edit And Continue</source>
        <target state="translated">Editar e Continuar</target>
        <note />
      </trans-unit>
      <trans-unit id="Live">
        <source>Live</source>
        <target state="translated">Ao Vivo</target>
        <note />
      </trans-unit>
      <trans-unit id="enum_value">
        <source>enum value</source>
        <target state="translated">valor de enum</target>
        <note>{Locked="enum"} "enum" is a C#/VB keyword and should not be localized.</note>
      </trans-unit>
      <trans-unit id="const_field">
        <source>const field</source>
        <target state="translated">campo const</target>
        <note>{Locked="const"} "const" is a C#/VB keyword and should not be localized.</note>
      </trans-unit>
      <trans-unit id="method">
        <source>method</source>
        <target state="translated">método</target>
        <note />
      </trans-unit>
      <trans-unit id="operator_">
        <source>operator</source>
        <target state="translated">Operador</target>
        <note />
      </trans-unit>
      <trans-unit id="constructor">
        <source>constructor</source>
        <target state="translated">construtor</target>
        <note />
      </trans-unit>
      <trans-unit id="auto_property">
        <source>auto-property</source>
        <target state="translated">propriedade automática</target>
        <note />
      </trans-unit>
      <trans-unit id="property_">
        <source>property</source>
        <target state="translated">Propriedade.</target>
        <note />
      </trans-unit>
      <trans-unit id="event_accessor">
        <source>event accessor</source>
        <target state="translated">acessador de evento</target>
        <note />
      </trans-unit>
      <trans-unit id="type_constraint">
        <source>type constraint</source>
        <target state="translated">restrição de tipo</target>
        <note />
      </trans-unit>
      <trans-unit id="type_parameter">
        <source>type parameter</source>
        <target state="translated">parâmetro de tipo</target>
        <note />
      </trans-unit>
      <trans-unit id="attribute">
        <source>attribute</source>
        <target state="translated">atributo</target>
        <note />
      </trans-unit>
      <trans-unit id="Use_auto_property">
        <source>Use auto property</source>
        <target state="translated">Usar a propriedade auto</target>
        <note />
      </trans-unit>
      <trans-unit id="Replace_0_and_1_with_property">
        <source>Replace '{0}' and '{1}' with property</source>
        <target state="translated">Substituir "{0}" e "{1}" por propriedades</target>
        <note />
      </trans-unit>
      <trans-unit id="Replace_0_with_property">
        <source>Replace '{0}' with property</source>
        <target state="translated">Substituir "{0}" por uma propriedade</target>
        <note />
      </trans-unit>
      <trans-unit id="Method_referenced_implicitly">
        <source>Method referenced implicitly</source>
        <target state="translated">Método referenciado implicitamente</target>
        <note />
      </trans-unit>
      <trans-unit id="Generate_type_0">
        <source>Generate type '{0}'</source>
        <target state="translated">Gerar tipo '{0}'</target>
        <note />
      </trans-unit>
      <trans-unit id="Generate_0_1">
        <source>Generate {0} '{1}'</source>
        <target state="translated">Gerar {0} '{1}'</target>
        <note />
      </trans-unit>
      <trans-unit id="Change_0_to_1">
        <source>Change '{0}' to '{1}'.</source>
        <target state="translated">Alterar '{0}' para '{1}'.</target>
        <note />
      </trans-unit>
      <trans-unit id="Non_invoked_method_cannot_be_replaced_with_property">
        <source>Non-invoked method cannot be replaced with property.</source>
        <target state="translated">O método não invocado não pode ser substituído por uma propriedade.</target>
        <note />
      </trans-unit>
      <trans-unit id="Only_methods_with_a_single_argument_which_is_not_an_out_variable_declaration_can_be_replaced_with_a_property">
        <source>Only methods with a single argument, which is not an out variable declaration, can be replaced with a property.</source>
        <target state="translated">Somente os métodos com um único argumento, que não é uma declaração de variável externa, podem ser substituídos por uma propriedade.</target>
        <note />
      </trans-unit>
      <trans-unit id="Roslyn_HostError">
        <source>Roslyn.HostError</source>
        <target state="translated">Roslyn.HostError</target>
        <note />
      </trans-unit>
      <trans-unit id="An_instance_of_analyzer_0_cannot_be_created_from_1_colon_2">
        <source>An instance of analyzer {0} cannot be created from {1}: {2}.</source>
        <target state="translated">Uma instância do analisador de {0} não pode ser criada de {1} : {2}.</target>
        <note />
      </trans-unit>
      <trans-unit id="The_assembly_0_does_not_contain_any_analyzers">
        <source>The assembly {0} does not contain any analyzers.</source>
        <target state="translated">O assembly {0} não contém quaisquer analisadores.</target>
        <note />
      </trans-unit>
      <trans-unit id="Unable_to_load_Analyzer_assembly_0_colon_1">
        <source>Unable to load Analyzer assembly {0}: {1}</source>
        <target state="translated">Não é possível carregar o assembly do Analisador {0} : {1}</target>
        <note />
      </trans-unit>
      <trans-unit id="Make_method_synchronous">
        <source>Make method synchronous</source>
        <target state="translated">Tornar o método síncrono</target>
        <note />
      </trans-unit>
      <trans-unit id="Add_this_or_Me_qualification">
        <source>Add 'this' or 'Me' qualification.</source>
        <target state="translated">Adicionar a qualificação 'this' ou 'Me'.</target>
        <note />
      </trans-unit>
      <trans-unit id="Fix_Name_Violation_colon_0">
        <source>Fix Name Violation: {0}</source>
        <target state="translated">Corrigir Violação de Nome: {0}</target>
        <note />
      </trans-unit>
      <trans-unit id="Naming_rule_violation_0">
        <source>Naming rule violation: {0}</source>
        <target state="translated">Violação da regra de nomenclatura: {0}</target>
        <note>{0} is the rule title, {1} is the way in which the rule was violated</note>
      </trans-unit>
      <trans-unit id="Naming_Styles">
        <source>Naming Styles</source>
        <target state="translated">Estilos de Nomenclatura</target>
        <note />
      </trans-unit>
      <trans-unit id="from_0">
        <source>from {0}</source>
        <target state="translated">de {0}</target>
        <note />
      </trans-unit>
      <trans-unit id="Find_and_install_latest_version">
        <source>Find and install latest version</source>
        <target state="translated">Localizar e instalar a versão mais recente</target>
        <note />
      </trans-unit>
      <trans-unit id="Use_local_version_0">
        <source>Use local version '{0}'</source>
        <target state="translated">Usar a versão local '{0}'</target>
        <note />
      </trans-unit>
      <trans-unit id="Use_locally_installed_0_version_1_This_version_used_in_colon_2">
        <source>Use locally installed '{0}' version '{1}'
This version used in: {2}</source>
        <target state="translated">Use a versão '{0}' instalada localmente '{1}'
Essa versão é usada no: {2}</target>
        <note />
      </trans-unit>
      <trans-unit id="Find_and_install_latest_version_of_0">
        <source>Find and install latest version of '{0}'</source>
        <target state="translated">Localizar e instalar a versão mais recente de '{0}'</target>
        <note />
      </trans-unit>
      <trans-unit id="Install_with_package_manager">
        <source>Install with package manager...</source>
        <target state="translated">Instalar com o gerenciador de pacotes...</target>
        <note />
      </trans-unit>
      <trans-unit id="Install_0_1">
        <source>Install '{0} {1}'</source>
        <target state="translated">Instalar '{0} {1}'</target>
        <note />
      </trans-unit>
      <trans-unit id="Install_version_0">
        <source>Install version '{0}'</source>
        <target state="translated">Instalar a versão '{0}'</target>
        <note />
      </trans-unit>
      <trans-unit id="Generate_variable_0">
        <source>Generate variable '{0}'</source>
        <target state="translated">Gerar variável '{0}'</target>
        <note />
      </trans-unit>
      <trans-unit id="Classes">
        <source>Classes</source>
        <target state="translated">Classes</target>
        <note />
      </trans-unit>
      <trans-unit id="Constants">
        <source>Constants</source>
        <target state="translated">Constantes</target>
        <note />
      </trans-unit>
      <trans-unit id="Delegates">
        <source>Delegates</source>
        <target state="translated">Delega</target>
        <note />
      </trans-unit>
      <trans-unit id="Enums">
        <source>Enums</source>
        <target state="translated">Enums</target>
        <note />
      </trans-unit>
      <trans-unit id="Events">
        <source>Events</source>
        <target state="translated">Eventos</target>
        <note />
      </trans-unit>
      <trans-unit id="Extension_methods">
        <source>Extension methods</source>
        <target state="translated">Métodos de extensão</target>
        <note />
      </trans-unit>
      <trans-unit id="Fields">
        <source>Fields</source>
        <target state="translated">Campos</target>
        <note />
      </trans-unit>
      <trans-unit id="Interfaces">
        <source>Interfaces</source>
        <target state="translated">Interfaces</target>
        <note />
      </trans-unit>
      <trans-unit id="Locals">
        <source>Locals</source>
        <target state="translated">Locais</target>
        <note />
      </trans-unit>
      <trans-unit id="Methods">
        <source>Methods</source>
        <target state="translated">Métodos</target>
        <note />
      </trans-unit>
      <trans-unit id="Modules">
        <source>Modules</source>
        <target state="translated">Módulos</target>
        <note />
      </trans-unit>
      <trans-unit id="Namespaces">
        <source>Namespaces</source>
        <target state="translated">Namespaces</target>
        <note />
      </trans-unit>
      <trans-unit id="Properties">
        <source>Properties</source>
        <target state="translated">Propriedades</target>
        <note />
      </trans-unit>
      <trans-unit id="Structures">
        <source>Structures</source>
        <target state="translated">Estruturas</target>
        <note />
      </trans-unit>
      <trans-unit id="Parameters_colon">
        <source>Parameters:</source>
        <target state="translated">Parâmetros:</target>
        <note />
      </trans-unit>
      <trans-unit id="Add_missing_cases">
        <source>Add missing cases</source>
        <target state="translated">Adicionar casos ausentes</target>
        <note />
      </trans-unit>
      <trans-unit id="Add_both">
        <source>Add both</source>
        <target state="translated">Adicionar ambos</target>
        <note />
      </trans-unit>
      <trans-unit id="Add_default_case">
        <source>Add default case</source>
        <target state="translated">Adicionar caso padrão</target>
        <note />
      </trans-unit>
      <trans-unit id="Variadic_SignatureHelpItem_must_have_at_least_one_parameter">
        <source>Variadic SignatureHelpItem must have at least one parameter.</source>
        <target state="translated">Variadic SignatureHelpItem deve ter pelo menos um parâmetro.</target>
        <note />
      </trans-unit>
      <trans-unit id="Add_braces">
        <source>Add braces</source>
        <target state="translated">Adicionar chaves</target>
        <note />
      </trans-unit>
      <trans-unit id="Replace_0_with_method">
        <source>Replace '{0}' with method</source>
        <target state="translated">Substituir '{0}' com método</target>
        <note />
      </trans-unit>
      <trans-unit id="Replace_0_with_methods">
        <source>Replace '{0}' with methods</source>
        <target state="translated">Substituir '{0}' com métodos</target>
        <note />
      </trans-unit>
      <trans-unit id="Property_referenced_implicitly">
        <source>Property referenced implicitly</source>
        <target state="translated">Propriedade referenciada implicitamente</target>
        <note />
      </trans-unit>
      <trans-unit id="Property_cannot_safely_be_replaced_with_a_method_call">
        <source>Property cannot safely be replaced with a method call</source>
        <target state="translated">A propriedade não pode ser substituída com segurança com uma chamada de método</target>
        <note />
      </trans-unit>
      <trans-unit id="Convert_to_interpolated_string">
        <source>Convert to interpolated string</source>
        <target state="translated">Converter para cadeia interpolada</target>
        <note />
      </trans-unit>
      <trans-unit id="Move_type_to_0">
        <source>Move type to {0}</source>
        <target state="translated">Mover tipo para {0}</target>
        <note />
      </trans-unit>
      <trans-unit id="Rename_file_to_0">
        <source>Rename file to {0}</source>
        <target state="translated">Renomear arquivo para {0}</target>
        <note />
      </trans-unit>
      <trans-unit id="Rename_type_to_0">
        <source>Rename type to {0}</source>
        <target state="translated">Renomear tipo para {0}</target>
        <note />
      </trans-unit>
      <trans-unit id="Remove_tag">
        <source>Remove tag</source>
        <target state="translated">Remover tag</target>
        <note />
      </trans-unit>
      <trans-unit id="Add_missing_param_nodes">
        <source>Add missing param nodes</source>
        <target state="translated">Adicionar nós de parâmetro ausentes</target>
        <note />
      </trans-unit>
      <trans-unit id="Make_containing_scope_async">
        <source>Make containing scope async</source>
        <target state="translated">Tornar o escopo contentor assíncrono</target>
        <note />
      </trans-unit>
      <trans-unit id="Make_containing_scope_async_return_Task">
        <source>Make containing scope async (return Task)</source>
        <target state="translated">Tornar o escopo contentor assíncrono (retornar Task)</target>
        <note />
      </trans-unit>
      <trans-unit id="paren_Unknown_paren">
        <source>(Unknown)</source>
        <target state="translated">(Desconhecido)</target>
        <note />
      </trans-unit>
      <trans-unit id="Implement_Abstract_Class">
        <source>Implement Abstract Class</source>
        <target state="translated">Implementar Classe Abstrata</target>
        <note />
      </trans-unit>
      <trans-unit id="Use_framework_type">
        <source>Use framework type</source>
        <target state="translated">Usar o tipo de estrutura</target>
        <note />
      </trans-unit>
      <trans-unit id="Install_package_0">
        <source>Install package '{0}'</source>
        <target state="translated">Instalar o pacote '{0}'</target>
        <note />
      </trans-unit>
      <trans-unit id="Object_initialization_can_be_simplified">
        <source>Object initialization can be simplified</source>
        <target state="translated">A inicialização do objeto pode ser simplificada</target>
        <note />
      </trans-unit>
      <trans-unit id="Use_throw_expression">
        <source>Use 'throw' expression</source>
        <target state="translated">Use a expressão 'throw'</target>
        <note />
      </trans-unit>
      <trans-unit id="project_0">
        <source>project {0}</source>
        <target state="translated">projeto {0}</target>
        <note />
      </trans-unit>
      <trans-unit id="Inline_variable_declaration">
        <source>Inline variable declaration</source>
        <target state="translated">Declaração de variável embutida</target>
        <note />
      </trans-unit>
      <trans-unit id="Use_pattern_matching">
        <source>Use pattern matching</source>
        <target state="translated">Usar a correspondência de padrão</target>
        <note />
      </trans-unit>
      <trans-unit id="Use_expression_body_for_methods">
        <source>Use expression body for methods</source>
        <target state="translated">Usar o corpo da expressão para métodos</target>
        <note />
      </trans-unit>
      <trans-unit id="Use_block_body_for_methods">
        <source>Use block body for methods</source>
        <target state="translated">Usar o corpo do bloco para métodos</target>
        <note />
      </trans-unit>
      <trans-unit id="Use_block_body_for_accessors">
        <source>Use block body for accessors</source>
        <target state="translated">Usar o corpo do bloco para acessadores</target>
        <note />
      </trans-unit>
      <trans-unit id="Use_block_body_for_constructors">
        <source>Use block body for constructors</source>
        <target state="translated">Usar o corpo do bloco para construtores</target>
        <note />
      </trans-unit>
      <trans-unit id="Use_block_body_for_indexers">
        <source>Use block body for indexers</source>
        <target state="translated">Usar o corpo do bloco para indexadores</target>
        <note />
      </trans-unit>
      <trans-unit id="Use_block_body_for_operators">
        <source>Use block body for operators</source>
        <target state="translated">Usar o corpo do bloco para operadores</target>
        <note />
      </trans-unit>
      <trans-unit id="Use_block_body_for_properties">
        <source>Use block body for properties</source>
        <target state="translated">Usar o corpo do bloco para propriedades</target>
        <note />
      </trans-unit>
      <trans-unit id="Use_expression_body_for_accessors">
        <source>Use expression body for accessors</source>
        <target state="translated">Usar o corpo da expressão para acessadores</target>
        <note />
      </trans-unit>
      <trans-unit id="Use_expression_body_for_constructors">
        <source>Use expression body for constructors</source>
        <target state="translated">Usar o corpo da expressão para construtores</target>
        <note />
      </trans-unit>
      <trans-unit id="Use_expression_body_for_indexers">
        <source>Use expression body for indexers</source>
        <target state="translated">Usar o corpo da expressão para indexadores</target>
        <note />
      </trans-unit>
      <trans-unit id="Use_expression_body_for_operators">
        <source>Use expression body for operators</source>
        <target state="translated">Usar o corpo da expressão para operadores</target>
        <note />
      </trans-unit>
      <trans-unit id="Use_expression_body_for_properties">
        <source>Use expression body for properties</source>
        <target state="translated">Usar o corpo da expressão para propriedades</target>
        <note />
      </trans-unit>
      <trans-unit id="Fully_qualify_0">
        <source>Fully qualify '{0}'</source>
        <target state="translated">Qualificar '{0}' totalmente</target>
        <note />
      </trans-unit>
      <trans-unit id="Remove_reference_to_0">
        <source>Remove reference to '{0}'.</source>
        <target state="translated">Remova a referência a '{0}'.</target>
        <note />
      </trans-unit>
      <trans-unit id="Keywords">
        <source>Keywords</source>
        <target state="translated">Palavras-chave</target>
        <note />
      </trans-unit>
      <trans-unit id="Snippets">
        <source>Snippets</source>
        <target state="translated">Snippets</target>
        <note />
      </trans-unit>
      <trans-unit id="All_lowercase">
        <source>All lowercase</source>
        <target state="translated">Tudo em minúsculas</target>
        <note />
      </trans-unit>
      <trans-unit id="All_uppercase">
        <source>All uppercase</source>
        <target state="translated">Tudo em maiúsculas</target>
        <note />
      </trans-unit>
      <trans-unit id="First_word_capitalized">
        <source>First word capitalized</source>
        <target state="translated">Primeira palavra em maiúsculas</target>
        <note />
      </trans-unit>
      <trans-unit id="Pascal_Case">
        <source>Pascal Case</source>
        <target state="translated">Pascal Case</target>
        <note />
      </trans-unit>
      <trans-unit id="Collection_initialization_can_be_simplified">
        <source>Collection initialization can be simplified</source>
        <target state="translated">A inicialização de coleção pode ser simplificada</target>
        <note />
      </trans-unit>
      <trans-unit id="Use_coalesce_expression">
        <source>Use coalesce expression</source>
        <target state="translated">Usar a expressão de união</target>
        <note />
      </trans-unit>
      <trans-unit id="Use_null_propagation">
        <source>Use null propagation</source>
        <target state="translated">Usar a propagação de nulo</target>
        <note />
      </trans-unit>
      <trans-unit id="Variable_declaration_can_be_inlined">
        <source>Variable declaration can be inlined</source>
        <target state="translated">A declaração de variável pode ser embutida</target>
        <note />
      </trans-unit>
      <trans-unit id="Null_check_can_be_simplified">
        <source>Null check can be simplified</source>
        <target state="translated">A seleção nula pode ser simplificada</target>
        <note />
      </trans-unit>
      <trans-unit id="Simplify_collection_initialization">
        <source>Simplify collection initialization</source>
        <target state="translated">Simplificar a inicialização de coleção</target>
        <note />
      </trans-unit>
      <trans-unit id="Simplify_object_initialization">
        <source>Simplify object initialization</source>
        <target state="translated">Simplificar a inicialização de objeto</target>
        <note />
      </trans-unit>
      <trans-unit id="Prefer_explicitly_provided_tuple_element_name">
        <source>Prefer explicitly provided tuple element name</source>
        <target state="translated">Preferir o nome do elemento de tupla fornecido explicitamente</target>
        <note />
      </trans-unit>
      <trans-unit id="Use_explicitly_provided_tuple_name">
        <source>Use explicitly provided tuple name</source>
        <target state="translated">Usar o nome de tupla fornecido explicitamente</target>
        <note />
      </trans-unit>
      <trans-unit id="Remove_document_0">
        <source>Remove document '{0}'</source>
        <target state="translated">Remover documento '{0}'</target>
        <note />
      </trans-unit>
      <trans-unit id="Add_document_0">
        <source>Add document '{0}'</source>
        <target state="translated">Adicionar documento '{0}'</target>
        <note />
      </trans-unit>
      <trans-unit id="Add_argument_name_0">
        <source>Add argument name '{0}'</source>
        <target state="translated">Adicionar nome de argumento '{0}'</target>
        <note />
      </trans-unit>
      <trans-unit id="Take_0">
        <source>Take '{0}'</source>
        <target state="translated">Obter '{0}'</target>
        <note />
      </trans-unit>
      <trans-unit id="Take_both">
        <source>Take both</source>
        <target state="translated">Obter ambos</target>
        <note />
      </trans-unit>
      <trans-unit id="Take_bottom">
        <source>Take bottom</source>
        <target state="translated">Obter inferior</target>
        <note />
      </trans-unit>
      <trans-unit id="Take_top">
        <source>Take top</source>
        <target state="translated">Obter superior</target>
        <note />
      </trans-unit>
      <trans-unit id="Remove_unused_variable">
        <source>Remove unused variable</source>
        <target state="translated">Remover variável não usada</target>
        <note />
      </trans-unit>
      <trans-unit id="Convert_to_binary">
        <source>Convert to binary</source>
        <target state="translated">Converter em binário</target>
        <note />
      </trans-unit>
      <trans-unit id="Convert_to_decimal">
        <source>Convert to decimal</source>
        <target state="translated">Converter em decimal</target>
        <note />
      </trans-unit>
      <trans-unit id="Convert_to_hex">
        <source>Convert to hex</source>
        <target state="translated">Converter para hexa</target>
        <note />
      </trans-unit>
      <trans-unit id="Separate_thousands">
        <source>Separate thousands</source>
        <target state="translated">Separar milhares</target>
        <note />
      </trans-unit>
      <trans-unit id="Separate_words">
        <source>Separate words</source>
        <target state="translated">Separar palavras</target>
        <note />
      </trans-unit>
      <trans-unit id="Separate_nibbles">
        <source>Separate nibbles</source>
        <target state="translated">Separar nibbles</target>
        <note />
      </trans-unit>
      <trans-unit id="Remove_separators">
        <source>Remove separators</source>
        <target state="translated">Remover separadores</target>
        <note />
      </trans-unit>
      <trans-unit id="Add_parameter_to_0">
        <source>Add parameter to '{0}'</source>
        <target state="translated">Adicionar parâmetro ao '{0}'</target>
        <note />
      </trans-unit>
      <trans-unit id="Generate_constructor">
        <source>Generate constructor...</source>
        <target state="translated">Gerar construtor...</target>
        <note />
      </trans-unit>
      <trans-unit id="Pick_members_to_be_used_as_constructor_parameters">
        <source>Pick members to be used as constructor parameters</source>
        <target state="translated">Escolher membros para que sejam usados como parâmetros do construtor</target>
        <note />
      </trans-unit>
      <trans-unit id="Pick_members_to_be_used_in_Equals_GetHashCode">
        <source>Pick members to be used in Equals/GetHashCode</source>
        <target state="translated">Escolher membros para que sejam usados em Equals/GetHashCode</target>
        <note />
      </trans-unit>
      <trans-unit id="Changes_to_expression_trees_may_result_in_behavior_changes_at_runtime">
        <source>Changes to expression trees may result in behavior changes at runtime</source>
        <target state="translated">Alterações nas árvores de expressão podem resultar em alterações de comportamento no tempo de execução</target>
        <note />
      </trans-unit>
      <trans-unit id="Generate_overrides">
        <source>Generate overrides...</source>
        <target state="translated">Gerar substituições...</target>
        <note />
      </trans-unit>
      <trans-unit id="Pick_members_to_override">
        <source>Pick members to override</source>
        <target state="translated">Escolher membros para substituir</target>
        <note />
      </trans-unit>
      <trans-unit id="Add_null_check">
        <source>Add null check</source>
        <target state="translated">Adicionar verificação nula</target>
        <note />
      </trans-unit>
      <trans-unit id="Add_string_IsNullOrEmpty_check">
        <source>Add 'string.IsNullOrEmpty' check</source>
        <target state="translated">Adicionar a verificação 'string.IsNullOrEmpty'</target>
        <note />
      </trans-unit>
      <trans-unit id="Add_string_IsNullOrWhiteSpace_check">
        <source>Add 'string.IsNullOrWhiteSpace' check</source>
        <target state="translated">Adicionar a verificação 'string.IsNullOrWhiteSpace'</target>
        <note />
      </trans-unit>
      <trans-unit id="Create_and_initialize_field_0">
        <source>Create and initialize field '{0}'</source>
        <target state="translated">Criar e inicializar o campo '{0}'</target>
        <note />
      </trans-unit>
      <trans-unit id="Create_and_initialize_property_0">
        <source>Create and initialize property '{0}'</source>
        <target state="translated">Criar e inicializar a propriedade '{0}'</target>
        <note />
      </trans-unit>
      <trans-unit id="Initialize_field_0">
        <source>Initialize field '{0}'</source>
        <target state="translated">Inicializar campo '{0}'</target>
        <note />
      </trans-unit>
      <trans-unit id="Initialize_property_0">
        <source>Initialize property '{0}'</source>
        <target state="translated">Inicializar propriedade '{0}'</target>
        <note />
      </trans-unit>
      <trans-unit id="Add_null_checks">
        <source>Add null checks</source>
        <target state="translated">Adicionar verificações nulas</target>
        <note />
      </trans-unit>
      <trans-unit id="Generate_operators">
        <source>Generate operators</source>
        <target state="translated">Gerar operadores</target>
        <note />
      </trans-unit>
      <trans-unit id="Implement_0">
        <source>Implement {0}</source>
        <target state="translated">Implementar {0}</target>
        <note />
      </trans-unit>
      <trans-unit id="Simplify_default_expression">
        <source>Simplify 'default' expression</source>
        <target state="translated">Simplificar expressão 'default'</target>
        <note />
      </trans-unit>
      <trans-unit id="default_expression_can_be_simplified">
        <source>'default' expression can be simplified</source>
        <target state="translated">'a expressão 'default' pode ser simplificada</target>
        <note />
      </trans-unit>
      <trans-unit id="Format_string_contains_invalid_placeholder">
        <source>Format string contains invalid placeholder</source>
        <target state="translated">A cadeia de formato contém espaço reservado inválido</target>
        <note />
      </trans-unit>
      <trans-unit id="Invalid_format_string">
        <source>Invalid format string</source>
        <target state="translated">Cadeia de formato inválida</target>
        <note />
      </trans-unit>
      <trans-unit id="Use_inferred_member_name">
        <source>Use inferred member name</source>
        <target state="translated">Usar o nome do membro inferido</target>
        <note />
      </trans-unit>
      <trans-unit id="Member_name_can_be_simplified">
        <source>Member name can be simplified</source>
        <target state="translated">O nome do membro pode ser simplificado</target>
        <note />
      </trans-unit>
      <trans-unit id="Reported_diagnostic_0_has_a_source_location_in_file_1_which_is_not_part_of_the_compilation_being_analyzed">
        <source>Reported diagnostic '{0}' has a source location in file '{1}', which is not part of the compilation being analyzed.</source>
        <target state="translated">O diagnóstico relatado '{0}' tem um local de origem no arquivo '{1}', que não faz parte da compilação sendo analisada.</target>
        <note />
      </trans-unit>
      <trans-unit id="Reported_diagnostic_0_has_a_source_location_1_in_file_2_which_is_outside_of_the_given_file">
        <source>Reported diagnostic '{0}' has a source location '{1}' in file '{2}', which is outside of the given file.</source>
        <target state="translated">O diagnóstico relatado '{0}' tem um local de origem '{1}' no arquivo '{2}', que está fora do arquivo fornecido.</target>
        <note />
      </trans-unit>
      <trans-unit id="Unreachable_code_detected">
        <source>Unreachable code detected</source>
        <target state="translated">Código inacessível detectado</target>
        <note />
      </trans-unit>
      <trans-unit id="Remove_unreachable_code">
        <source>Remove unreachable code</source>
        <target state="translated">Remover código inacessível</target>
        <note />
      </trans-unit>
      <trans-unit id="Modifiers_are_not_ordered">
        <source>Modifiers are not ordered</source>
        <target state="translated">Os modificadores não são ordenados</target>
        <note />
      </trans-unit>
      <trans-unit id="Order_modifiers">
        <source>Order modifiers</source>
        <target state="translated">Modificadores de ordem</target>
        <note />
      </trans-unit>
      <trans-unit id="in_0_project_1">
        <source>in {0} (project {1})</source>
        <target state="translated">em {0} (projeto {1})</target>
        <note />
      </trans-unit>
      <trans-unit id="Accessibility_modifiers_required">
        <source>Accessibility modifiers required</source>
        <target state="translated">Modificadores de acessibilidade necessários</target>
        <note />
      </trans-unit>
      <trans-unit id="Add_accessibility_modifiers">
        <source>Add accessibility modifiers</source>
        <target state="translated">Adicionar modificadores de acessibilidade</target>
        <note />
      </trans-unit>
      <trans-unit id="Use_local_function">
        <source>Use local function</source>
        <target state="translated">Usar função local</target>
        <note />
      </trans-unit>
      <trans-unit id="Warning_colon_Declaration_changes_scope_and_may_change_meaning">
        <source>Warning: Declaration changes scope and may change meaning.</source>
        <target state="translated">Aviso: a declaração altera e escopo e pode alterar o significado.</target>
        <note />
      </trans-unit>
      <trans-unit id="Move_declaration_near_reference">
        <source>Move declaration near reference</source>
        <target state="translated">Mover declaração para próximo da referência</target>
        <note />
      </trans-unit>
      <trans-unit id="Convert_to_full_property">
        <source>Convert to full property</source>
        <target state="translated">Converter em propriedade completa</target>
        <note />
      </trans-unit>
      <trans-unit id="Generate_constructor_in_0_without_fields">
        <source>Generate constructor in '{0}' (without fields)</source>
        <target state="translated">Gerar construtor em '{0}' (sem campos)</target>
        <note />
      </trans-unit>
      <trans-unit id="Add_file_banner">
        <source>Add file banner</source>
        <target state="translated">Adicionar faixa de arquivo</target>
        <note />
      </trans-unit>
      <trans-unit id="Warning_Method_overrides_symbol_from_metadata">
        <source>Warning: Method overrides symbol from metadata</source>
        <target state="translated">Aviso: o método substitui o símbolo de metadados</target>
        <note />
      </trans-unit>
      <trans-unit id="Use_0">
        <source>Use {0}</source>
        <target state="translated">Usar {0}</target>
        <note />
      </trans-unit>
      <trans-unit id="Switching_between_lambda_and_local_function_will_prevent_the_debug_session_from_continuing">
        <source>Switching between a lambda and a local function will prevent the debug session from continuing.</source>
        <target state="translated">Alternar entre um lambda e uma função local impedirá que a sessão de depuração continue.</target>
        <note />
      </trans-unit>
      <trans-unit id="Deconstruct_variable_declaration">
        <source>Deconstruct variable declaration</source>
        <target state="translated">Desconstruir declaração de variável</target>
        <note />
      </trans-unit>
      <trans-unit id="Variable_declaration_can_be_deconstructed">
        <source>Variable declaration can be deconstructed</source>
        <target state="translated">A declaração de variável pode ser desconstruída</target>
        <note />
      </trans-unit>
      <trans-unit id="Add_argument_name_0_including_trailing_arguments">
        <source>Add argument name '{0}' (including trailing arguments)</source>
        <target state="translated">Adicionar nome de argumento '{0}' (incluindo argumentos à direita)</target>
        <note />
      </trans-unit>
      <trans-unit id="Using_readonly_structs_will_prevent_the_debug_session_from_continuing">
        <source>Using readonly structs will prevent the debug session from continuing.</source>
        <target state="translated">Usar structs somente leitura impedirá que a sessão de depuração continue.</target>
        <note />
      </trans-unit>
      <trans-unit id="Using_ref_structs_will_prevent_the_debug_session_from_continuing">
        <source>Using ref structs will prevent the debug session from continuing.</source>
        <target state="translated">Usar structs de referência impedirá que a sessão de depuração continue.</target>
        <note />
      </trans-unit>
      <trans-unit id="Using_readonly_references_will_prevent_the_debug_session_from_continuing">
        <source>Using readonly references will prevent the debug session from continuing.</source>
        <target state="translated">Usar referências somente leitura impedirá que a sessão de depuração continue.</target>
        <note />
      </trans-unit>
      <trans-unit id="local_function">
        <source>local function</source>
        <target state="translated">função local</target>
        <note />
      </trans-unit>
      <trans-unit id="indexer_">
        <source>indexer</source>
        <target state="translated">indexador</target>
        <note />
      </trans-unit>
      <trans-unit id="Parentheses_can_be_removed">
        <source>Parentheses can be removed</source>
        <target state="translated">Os parênteses podem ser removidos</target>
        <note />
      </trans-unit>
      <trans-unit id="Remove_unnecessary_parentheses">
        <source>Remove unnecessary parentheses</source>
        <target state="translated">Remover os parênteses desnecessários</target>
        <note />
      </trans-unit>
      <trans-unit id="Add_parentheses_for_clarity">
        <source>Add parentheses for clarity</source>
        <target state="translated">Adicionar parênteses para esclarecimento</target>
        <note />
      </trans-unit>
      <trans-unit id="Parentheses_should_be_added_for_clarity">
        <source>Parentheses should be added for clarity</source>
        <target state="translated">Os parênteses devem ser adicionados para esclarecimento</target>
        <note />
      </trans-unit>
      <trans-unit id="Alias_ambiguous_type_0">
        <source>Alias ambiguous type '{0}'</source>
        <target state="translated">Tipo de alias ambíguo '{0}'</target>
        <note />
      </trans-unit>
      <trans-unit id="Warning_colon_Collection_was_modified_during_iteration">
        <source>Warning: Collection was modified during iteration.</source>
        <target state="translated">Aviso: a coleção foi modificada durante a iteração.</target>
        <note />
      </trans-unit>
      <trans-unit id="Warning_colon_Iteration_variable_crossed_function_boundary">
        <source>Warning: Iteration variable crossed function boundary.</source>
        <target state="translated">Aviso: a variável de iteração passou o limite da função.</target>
        <note />
      </trans-unit>
      <trans-unit id="Warning_colon_Collection_may_be_modified_during_iteration">
        <source>Warning: Collection may be modified during iteration.</source>
        <target state="translated">Aviso: a coleção pode ser modificada durante a iteração.</target>
        <note />
      </trans-unit>
      <trans-unit id="Add_readonly_modifier">
        <source>Add readonly modifier</source>
        <target state="translated">Adicionar modificador somente leitura</target>
        <note />
      </trans-unit>
      <trans-unit id="Make_field_readonly">
        <source>Make field readonly</source>
        <target state="translated">Tornar campo somente leitura</target>
        <note />
      </trans-unit>
      <trans-unit id="Convert_to_conditional_expression">
        <source>Convert to conditional expression</source>
        <target state="translated">Converter em expressão condicional</target>
        <note />
      </trans-unit>
      <trans-unit id="updating_usages_in_containing_member">
        <source>updating usages in containing member</source>
        <target state="translated">atualizando os usos em contém membros</target>
        <note />
      </trans-unit>
      <trans-unit id="updating_usages_in_containing_project">
        <source>updating usages in containing project</source>
        <target state="translated">usos em que contém o projeto de atualização</target>
        <note />
      </trans-unit>
      <trans-unit id="updating_usages_in_containing_type">
        <source>updating usages in containing type</source>
        <target state="translated">usos em que contém o tipo de atualização</target>
        <note />
      </trans-unit>
      <trans-unit id="updating_usages_in_dependent_projects">
        <source>updating usages in dependent projects</source>
        <target state="translated">atualizar usos em projetos dependentes</target>
        <note />
      </trans-unit>
      <trans-unit id="using_statement_can_be_simplified">
        <source>'using' statement can be simplified</source>
        <target state="new">'using' statement can be simplified</target>
        <note />
      </trans-unit>
      <trans-unit id="using_statement_can_be_simplified">
        <source>'using' statement can be simplified</source>
        <target state="new">'using' statement can be simplified</target>
        <note />
      </trans-unit>
    </body>
  </file>
</xliff><|MERGE_RESOLUTION|>--- conflicted
+++ resolved
@@ -137,46 +137,6 @@
         <target state="translated">Recuar parâmetros encapsulados</target>
         <note />
       </trans-unit>
-      <trans-unit id="Local_function_can_be_made_static">
-        <source>Local function can be made static</source>
-        <target state="new">Local function can be made static</target>
-        <note />
-      </trans-unit>
-      <trans-unit id="Make_local_function_static">
-        <source>Make local function 'static'</source>
-        <target state="new">Make local function 'static'</target>
-        <note />
-      </trans-unit>
-      <trans-unit id="Merge_with_nested_0_statement">
-        <source>Merge with nested '{0}' statement</source>
-        <target state="new">Merge with nested '{0}' statement</target>
-        <note />
-      </trans-unit>
-      <trans-unit id="Merge_with_next_0_statement">
-        <source>Merge with next '{0}' statement</source>
-        <target state="new">Merge with next '{0}' statement</target>
-        <note />
-      </trans-unit>
-      <trans-unit id="Merge_with_outer_0_statement">
-        <source>Merge with outer '{0}' statement</source>
-        <target state="new">Merge with outer '{0}' statement</target>
-        <note />
-      </trans-unit>
-      <trans-unit id="Merge_with_previous_0_statement">
-        <source>Merge with previous '{0}' statement</source>
-        <target state="new">Merge with previous '{0}' statement</target>
-        <note />
-      </trans-unit>
-      <trans-unit id="Move_file_to_0">
-        <source>Move file to '{0}'</source>
-        <target state="new">Move file to '{0}'</target>
-        <note />
-      </trans-unit>
-      <trans-unit id="Move_file_to_project_root_folder">
-        <source>Move file to project root folder</source>
-        <target state="new">Move file to project root folder</target>
-        <note />
-      </trans-unit>
       <trans-unit id="Indexing_can_be_simplified">
         <source>Indexing can be simplified</source>
         <target state="translated">A indexação pode ser simplificada</target>
@@ -242,8 +202,6 @@
         <target state="new">Merge with previous '{0}' statement</target>
         <note />
       </trans-unit>
-<<<<<<< HEAD
-=======
       <trans-unit id="Move_file_to_0">
         <source>Move file to '{0}'</source>
         <target state="translated">Mover o arquivo para '{0}'</target>
@@ -254,7 +212,6 @@
         <target state="translated">Mover o arquivo para a pasta raiz do projeto</target>
         <note />
       </trans-unit>
->>>>>>> fec6b8f3
       <trans-unit id="Private_member_0_can_be_removed_as_the_value_assigned_to_it_is_never_read">
         <source>Private member '{0}' can be removed as the value assigned to it is never read.</source>
         <target state="translated">O membro particular '{0}' pode ser removido pois o valor atribuído a ele nunca é lido.</target>
@@ -355,16 +312,6 @@
         <target state="new">Split into nested '{0}' statements</target>
         <note />
       </trans-unit>
-      <trans-unit id="Split_into_consecutive_0_statements">
-        <source>Split into consecutive '{0}' statements</source>
-        <target state="new">Split into consecutive '{0}' statements</target>
-        <note />
-      </trans-unit>
-      <trans-unit id="Split_into_nested_0_statements">
-        <source>Split into nested '{0}' statements</source>
-        <target state="new">Split into nested '{0}' statements</target>
-        <note />
-      </trans-unit>
       <trans-unit id="Unwrap_all_arguments">
         <source>Unwrap all arguments</source>
         <target state="translated">Desencapsular todos os argumentos</target>
@@ -445,26 +392,16 @@
         <target state="translated">Usar cadeia de caracteres textual interpolada</target>
         <note />
       </trans-unit>
+      <trans-unit id="Use_range_operator">
+        <source>Use range operator</source>
+        <target state="translated">Usar operador de intervalo</target>
+        <note />
+      </trans-unit>
       <trans-unit id="Use_simple_using_statement">
         <source>Use simple 'using' statement</source>
         <target state="new">Use simple 'using' statement</target>
         <note />
       </trans-unit>
-      <trans-unit id="Warning_colon_changing_namespace_may_produce_invalid_code_and_change_code_meaning">
-        <source>Warning: Changing namespace may produce invalid code and change code meaning.</source>
-        <target state="new">Warning: Changing namespace may produce invalid code and change code meaning.</target>
-        <note />
-      </trans-unit>
-      <trans-unit id="Use_range_operator">
-        <source>Use range operator</source>
-        <target state="translated">Usar operador de intervalo</target>
-        <note />
-      </trans-unit>
-      <trans-unit id="Use_simple_using_statement">
-        <source>Use simple 'using' statement</source>
-        <target state="new">Use simple 'using' statement</target>
-        <note />
-      </trans-unit>
       <trans-unit id="Value_assigned_to_0_is_never_used">
         <source>Value assigned to '{0}' is never used</source>
         <target state="translated">O valor atribuído a '{0}' nunca é usado</target>
@@ -475,14 +412,11 @@
         <target state="translated">O valor atribuído ao símbolo nunca é usado</target>
         <note />
       </trans-unit>
-<<<<<<< HEAD
-=======
       <trans-unit id="Warning_colon_changing_namespace_may_produce_invalid_code_and_change_code_meaning">
         <source>Warning: Changing namespace may produce invalid code and change code meaning.</source>
         <target state="translated">Aviso: a alteração do namespace pode produzir código inválido e mudar o significado do código.</target>
         <note />
       </trans-unit>
->>>>>>> fec6b8f3
       <trans-unit id="Wrap_every_argument">
         <source>Wrap every argument</source>
         <target state="translated">Encapsular cada argumento</target>
@@ -2561,11 +2495,6 @@
         <target state="new">'using' statement can be simplified</target>
         <note />
       </trans-unit>
-      <trans-unit id="using_statement_can_be_simplified">
-        <source>'using' statement can be simplified</source>
-        <target state="new">'using' statement can be simplified</target>
-        <note />
-      </trans-unit>
     </body>
   </file>
 </xliff>