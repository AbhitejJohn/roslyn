--- conflicted
+++ resolved
@@ -27,15 +27,9 @@
         <target state="new">Add to '{0}'</target>
         <note />
       </trans-unit>
-<<<<<<< HEAD
-      <trans-unit id="Convert_to_class">
-        <source>Convert to class</source>
-        <target state="new">Convert to class</target>
-=======
       <trans-unit id="Fix_typo_0">
         <source>Fix typo '{0}'</source>
         <target state="new">Fix typo '{0}'</target>
->>>>>>> 28688494
         <note />
       </trans-unit>
       <trans-unit id="Related_method_signatures_found_in_metadata_will_not_be_updated">
