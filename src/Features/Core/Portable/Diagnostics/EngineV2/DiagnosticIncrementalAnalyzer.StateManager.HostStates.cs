--- conflicted
+++ resolved
@@ -23,11 +23,7 @@
                 {
                     var analyzersPerReference = analyzerInfoCache.GetOrCreateHostDiagnosticAnalyzersPerReference(language);
 
-<<<<<<< HEAD
-                    var analyzerMap = CreateStateSetMap(analyzerInfoCache, language, analyzersPerReference.Values, includeFileContentLoadAnalyzer: true);
-=======
                     var analyzerMap = CreateStateSetMap(analyzerInfoCache, language, analyzersPerReference.Values);
->>>>>>> 3145ec98
                     VerifyUniqueStateNames(analyzerMap.Values);
 
                     return new HostAnalyzerStateSets(analyzerInfoCache, language, analyzerMap);
@@ -38,10 +34,6 @@
 
             private sealed class HostAnalyzerStateSets
             {
-<<<<<<< HEAD
-                private const int FileContentLoadAnalyzerPriority = -3;
-=======
->>>>>>> 3145ec98
                 private const int BuiltInCompilerPriority = -2;
                 private const int RegularDiagnosticAnalyzerPriority = -1;
 
@@ -77,15 +69,6 @@
                         return BuiltInCompilerPriority;
                     }
 
-<<<<<<< HEAD
-                    return state.Analyzer switch
-                    {
-                        FileContentLoadAnalyzer _ => FileContentLoadAnalyzerPriority,
-                        DocumentDiagnosticAnalyzer analyzer => Math.Max(0, analyzer.Priority),
-                        ProjectDiagnosticAnalyzer analyzer => Math.Max(0, analyzer.Priority),
-                        _ => RegularDiagnosticAnalyzerPriority,
-                    };
-=======
                     switch (state.Analyzer)
                     {
                         case DocumentDiagnosticAnalyzer analyzer:
@@ -96,7 +79,6 @@
                             // regular analyzer get next priority after compiler analyzer
                             return RegularDiagnosticAnalyzerPriority;
                     }
->>>>>>> 3145ec98
                 }
             }
         }
