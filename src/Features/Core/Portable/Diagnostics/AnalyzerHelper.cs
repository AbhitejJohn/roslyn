--- conflicted
+++ resolved
@@ -299,141 +299,6 @@
             Contract.ThrowIfFalse(compilation1 == compilation2);
         }
 
-<<<<<<< HEAD
-        /// <summary>
-        /// Return all local diagnostics (syntax, semantic) that belong to given document for the given StateSet (analyzer) by calculating them
-        /// </summary>
-        public static async Task<IEnumerable<DiagnosticData>> ComputeDiagnosticsAsync(
-            DiagnosticAnalyzer analyzer,
-            Document document,
-            AnalysisKind kind,
-            DiagnosticAnalyzerInfoCache analyzerInfoCache,
-            CompilationWithAnalyzers? compilationWithAnalyzers,
-            TextSpan? span,
-            CancellationToken cancellationToken)
-        {
-            var loadDiagnostic = await document.State.GetLoadDiagnosticAsync(cancellationToken).ConfigureAwait(false);
-
-            if (analyzer == FileContentLoadAnalyzer.Instance)
-            {
-                return loadDiagnostic != null ?
-                    SpecializedCollections.SingletonEnumerable(DiagnosticData.Create(loadDiagnostic, document)) :
-                    SpecializedCollections.EmptyEnumerable<DiagnosticData>();
-            }
-
-            if (loadDiagnostic != null)
-            {
-                return SpecializedCollections.EmptyEnumerable<DiagnosticData>();
-            }
-
-            if (analyzer is DocumentDiagnosticAnalyzer documentAnalyzer)
-            {
-                var diagnostics = await ComputeDocumentDiagnosticAnalyzerDiagnosticsAsync(
-                    documentAnalyzer, document, kind, compilationWithAnalyzers?.Compilation, cancellationToken).ConfigureAwait(false);
-
-                return diagnostics.ConvertToLocalDiagnostics(document);
-            }
-
-            // quick optimization to reduce allocations.
-            if (compilationWithAnalyzers == null || !analyzer.SupportAnalysisKind(kind))
-            {
-                if (kind == AnalysisKind.Syntax)
-                {
-                    Logger.Log(FunctionId.Diagnostics_SyntaxDiagnostic,
-                        (r, d, a, k) => $"Driver: {r != null}, {d.Id}, {d.Project.Id}, {a}, {k}", compilationWithAnalyzers, document, analyzer, kind);
-                }
-
-                return SpecializedCollections.EmptyEnumerable<DiagnosticData>();
-            }
-
-            // If project is not loaded successfully then, we disable semantic errors for compiler analyzers
-            // We also need to disable analysis for IPragmaSuppressionAnalyzer if we cannot compute all reported diagnostics.
-            if (kind != AnalysisKind.Syntax &&
-                (analyzer.IsCompilerAnalyzer() || analyzer is IPragmaSuppressionsAnalyzer))
-            {
-                var isEnabled = await document.Project.HasSuccessfullyLoadedAsync(cancellationToken).ConfigureAwait(false);
-
-                Logger.Log(FunctionId.Diagnostics_SemanticDiagnostic, (a, d, e) => $"{a}, ({d.Id}, {d.Project.Id}), Enabled:{e}", analyzer, document, isEnabled);
-
-                if (!isEnabled)
-                {
-                    return SpecializedCollections.EmptyEnumerable<DiagnosticData>();
-                }
-            }
-
-            // REVIEW: more unnecessary allocations just to get diagnostics per analyzer
-            var singleAnalyzer = ImmutableArray.Create(analyzer);
-            var skippedAnalyzerInfo = document.Project.GetSkippedAnalyzersInfo(analyzerInfoCache);
-            ImmutableArray<string> filteredIds;
-
-            switch (kind)
-            {
-                case AnalysisKind.Syntax:
-                    var tree = await document.GetSyntaxTreeAsync(cancellationToken).ConfigureAwait(false);
-                    if (tree == null)
-                    {
-                        return SpecializedCollections.EmptyEnumerable<DiagnosticData>();
-                    }
-
-                    var diagnostics = await compilationWithAnalyzers.GetAnalyzerSyntaxDiagnosticsAsync(tree, singleAnalyzer, cancellationToken).ConfigureAwait(false);
-
-                    if (diagnostics.IsDefaultOrEmpty)
-                    {
-                        Logger.Log(FunctionId.Diagnostics_SyntaxDiagnostic, (d, a, t) => $"{d.Id}, {d.Project.Id}, {a}, {t.Length}", document, analyzer, tree);
-                    }
-                    else if (skippedAnalyzerInfo.FilteredDiagnosticIdsForAnalyzers.TryGetValue(analyzer, out filteredIds))
-                    {
-                        diagnostics = diagnostics.Filter(filteredIds);
-                    }
-
-                    Debug.Assert(diagnostics.Length == CompilationWithAnalyzers.GetEffectiveDiagnostics(diagnostics, compilationWithAnalyzers.Compilation).Count());
-                    return diagnostics.ConvertToLocalDiagnostics(document);
-
-                case AnalysisKind.Semantic:
-                    var model = await document.GetSemanticModelAsync(cancellationToken).ConfigureAwait(false);
-                    if (model == null)
-                    {
-                        return SpecializedCollections.EmptyEnumerable<DiagnosticData>();
-                    }
-
-                    // We specially handle IPragmaSuppressionsAnalyzer by passing in the 'CompilationWithAnalyzers'
-                    // context to compute unnecessary pragma suppression diagnostics.
-                    // This is required because this analyzer relies on reported compiler + analyzer diagnostics
-                    // for unnecessary pragma analysis.
-                    if (analyzer is IPragmaSuppressionsAnalyzer suppressionsAnalyzer)
-                    {
-                        using var _ = ArrayBuilder<Diagnostic>.GetInstance(out var builder);
-                        await suppressionsAnalyzer.AnalyzeAsync(model, span, compilationWithAnalyzers,
-                            analyzerInfoCache.GetDiagnosticDescriptors, IsCompilationEndAnalyzer, builder.Add, cancellationToken).ConfigureAwait(false);
-                        diagnostics = builder.ToImmutable();
-                    }
-                    else
-                    {
-                        diagnostics = await compilationWithAnalyzers.GetAnalyzerSemanticDiagnosticsAsync(model, span, singleAnalyzer, cancellationToken).ConfigureAwait(false);
-                    }
-
-                    if (skippedAnalyzerInfo.FilteredDiagnosticIdsForAnalyzers.TryGetValue(analyzer, out filteredIds))
-                    {
-                        diagnostics = diagnostics.Filter(filteredIds);
-                    }
-
-                    Debug.Assert(diagnostics.Length == CompilationWithAnalyzers.GetEffectiveDiagnostics(diagnostics, compilationWithAnalyzers.Compilation).Count());
-                    return diagnostics.ConvertToLocalDiagnostics(document);
-
-                default:
-                    throw ExceptionUtilities.UnexpectedValue(kind);
-            }
-
-            // Local functions
-            bool IsCompilationEndAnalyzer(DiagnosticAnalyzer analyzer)
-            {
-                RoslynDebug.AssertNotNull(compilationWithAnalyzers);
-                return analyzerInfoCache.IsCompilationEndAnalyzer(analyzer, document.Project, compilationWithAnalyzers.Compilation) ?? true;
-            }
-        }
-
-=======
->>>>>>> fd0e3403
         public static async Task<ImmutableArray<Diagnostic>> ComputeDocumentDiagnosticAnalyzerDiagnosticsAsync(
             DocumentDiagnosticAnalyzer analyzer,
             Document document,
@@ -650,8 +515,6 @@
                 }
             }
         }
-<<<<<<< HEAD
-=======
 
 #if DEBUG
         internal static bool AreEquivalent(Diagnostic[] diagnosticsA, Diagnostic[] diagnosticsB)
@@ -683,126 +546,5 @@
             }
         }
 #endif
-
-        public static bool? IsCompilationEndAnalyzer(this DiagnosticAnalyzer analyzer, Project project, Compilation? compilation)
-        {
-            if (!project.SupportsCompilation)
-            {
-                return false;
-            }
-
-            Contract.ThrowIfNull(compilation);
-
-            try
-            {
-                // currently, this is only way to see whether analyzer has compilation end analysis or not.
-                // also, analyzer being compilation end analyzer or not is dynamic. so this can return different value based on
-                // given compilation or options.
-                //
-                // but for now, this is what we decided in design meeting until we decide how to deal with compilation end analyzer
-                // long term
-                var context = new CollectCompilationActionsContext(compilation, project.AnalyzerOptions);
-                analyzer.Initialize(context);
-
-                return context.IsCompilationEndAnalyzer;
-            }
-            catch
-            {
-                // analyzer.initialize can throw. when that happens, we will try again next time.
-                // we are not logging anything here since it will be logged by CompilationWithAnalyzer later
-                // in the error list
-                return null;
-            }
-        }
-
-        /// <summary>
-        /// Right now, there is no API compiler will tell us whether DiagnosticAnalyzer has compilation end analysis or not
-        /// 
-        /// </summary>
-        private class CollectCompilationActionsContext : AnalysisContext
-        {
-            private readonly Compilation _compilation;
-            private readonly AnalyzerOptions _analyzerOptions;
-
-            public CollectCompilationActionsContext(Compilation compilation, AnalyzerOptions analyzerOptions)
-            {
-                _compilation = compilation;
-                _analyzerOptions = analyzerOptions;
-            }
-
-            public bool IsCompilationEndAnalyzer { get; private set; } = false;
-
-            public override void RegisterCompilationAction(Action<CompilationAnalysisContext> action)
-            {
-                if (action == null)
-                {
-                    return;
-                }
-
-                IsCompilationEndAnalyzer = true;
-            }
-
-            public override void RegisterCompilationStartAction(Action<CompilationStartAnalysisContext> action)
-            {
-                if (action == null)
-                {
-                    return;
-                }
-
-                var nestedContext = new CollectNestedCompilationContext(_compilation, _analyzerOptions, CancellationToken.None);
-                action(nestedContext);
-
-                IsCompilationEndAnalyzer |= nestedContext.IsCompilationEndAnalyzer;
-            }
-
-            #region not used
-            public override void RegisterCodeBlockAction(Action<CodeBlockAnalysisContext> action) { }
-            public override void RegisterCodeBlockStartAction<TLanguageKindEnum>(Action<CodeBlockStartAnalysisContext<TLanguageKindEnum>> action) { }
-            public override void RegisterSemanticModelAction(Action<SemanticModelAnalysisContext> action) { }
-            public override void RegisterSymbolAction(Action<SymbolAnalysisContext> action, ImmutableArray<SymbolKind> symbolKinds) { }
-            public override void RegisterSyntaxNodeAction<TLanguageKindEnum>(Action<SyntaxNodeAnalysisContext> action, ImmutableArray<TLanguageKindEnum> syntaxKinds) { }
-            public override void RegisterSyntaxTreeAction(Action<SyntaxTreeAnalysisContext> action) { }
-            public override void ConfigureGeneratedCodeAnalysis(GeneratedCodeAnalysisFlags analysisMode) { }
-            public override void EnableConcurrentExecution() { }
-            public override void RegisterOperationAction(Action<OperationAnalysisContext> action, ImmutableArray<OperationKind> operationKinds) { }
-            public override void RegisterOperationBlockAction(Action<OperationBlockAnalysisContext> action) { }
-            public override void RegisterOperationBlockStartAction(Action<OperationBlockStartAnalysisContext> action) { }
-            public override void RegisterSymbolStartAction(Action<SymbolStartAnalysisContext> action, SymbolKind symbolKind) { }
-            #endregion
-
-            private class CollectNestedCompilationContext : CompilationStartAnalysisContext
-            {
-                public bool IsCompilationEndAnalyzer { get; private set; } = false;
-
-                public CollectNestedCompilationContext(Compilation compilation, AnalyzerOptions options, CancellationToken cancellationToken)
-                    : base(compilation, options, cancellationToken)
-                {
-                }
-
-                public override void RegisterCompilationEndAction(Action<CompilationAnalysisContext> action)
-                {
-                    if (action == null)
-                    {
-                        return;
-                    }
-
-                    IsCompilationEndAnalyzer = true;
-                }
-
-                #region not used
-                public override void RegisterCodeBlockAction(Action<CodeBlockAnalysisContext> action) { }
-                public override void RegisterCodeBlockStartAction<TLanguageKindEnum>(Action<CodeBlockStartAnalysisContext<TLanguageKindEnum>> action) { }
-                public override void RegisterSemanticModelAction(Action<SemanticModelAnalysisContext> action) { }
-                public override void RegisterSymbolAction(Action<SymbolAnalysisContext> action, ImmutableArray<SymbolKind> symbolKinds) { }
-                public override void RegisterSyntaxNodeAction<TLanguageKindEnum>(Action<SyntaxNodeAnalysisContext> action, ImmutableArray<TLanguageKindEnum> syntaxKinds) { }
-                public override void RegisterSyntaxTreeAction(Action<SyntaxTreeAnalysisContext> action) { }
-                public override void RegisterOperationAction(Action<OperationAnalysisContext> action, ImmutableArray<OperationKind> operationKinds) { }
-                public override void RegisterOperationBlockAction(Action<OperationBlockAnalysisContext> action) { }
-                public override void RegisterOperationBlockStartAction(Action<OperationBlockStartAnalysisContext> action) { }
-                public override void RegisterSymbolStartAction(Action<SymbolStartAnalysisContext> action, SymbolKind symbolKind) { }
-                #endregion
-            }
-        }
->>>>>>> fd0e3403
     }
 }