﻿<?xml version="1.0" encoding="utf-8"?>
<root>
  <!-- 
    Microsoft ResX Schema 
    
    Version 2.0
    
    The primary goals of this format is to allow a simple XML format 
    that is mostly human readable. The generation and parsing of the 
    various data types are done through the TypeConverter classes 
    associated with the data types.
    
    Example:
    
    ... ado.net/XML headers & schema ...
    <resheader name="resmimetype">text/microsoft-resx</resheader>
    <resheader name="version">2.0</resheader>
    <resheader name="reader">System.Resources.ResXResourceReader, System.Windows.Forms, ...</resheader>
    <resheader name="writer">System.Resources.ResXResourceWriter, System.Windows.Forms, ...</resheader>
    <data name="Name1"><value>this is my long string</value><comment>this is a comment</comment></data>
    <data name="Color1" type="System.Drawing.Color, System.Drawing">Blue</data>
    <data name="Bitmap1" mimetype="application/x-microsoft.net.object.binary.base64">
        <value>[base64 mime encoded serialized .NET Framework object]</value>
    </data>
    <data name="Icon1" type="System.Drawing.Icon, System.Drawing" mimetype="application/x-microsoft.net.object.bytearray.base64">
        <value>[base64 mime encoded string representing a byte array form of the .NET Framework object]</value>
        <comment>This is a comment</comment>
    </data>
                
    There are any number of "resheader" rows that contain simple 
    name/value pairs.
    
    Each data row contains a name, and value. The row also contains a 
    type or mimetype. Type corresponds to a .NET class that support 
    text/value conversion through the TypeConverter architecture. 
    Classes that don't support this are serialized and stored with the 
    mimetype set.
    
    The mimetype is used for serialized objects, and tells the 
    ResXResourceReader how to depersist the object. This is currently not 
    extensible. For a given mimetype the value must be set accordingly:
    
    Note - application/x-microsoft.net.object.binary.base64 is the format 
    that the ResXResourceWriter will generate, however the reader can 
    read any of the formats listed below.
    
    mimetype: application/x-microsoft.net.object.binary.base64
    value   : The object must be serialized with 
            : System.Runtime.Serialization.Formatters.Binary.BinaryFormatter
            : and then encoded with base64 encoding.
    
    mimetype: application/x-microsoft.net.object.soap.base64
    value   : The object must be serialized with 
            : System.Runtime.Serialization.Formatters.Soap.SoapFormatter
            : and then encoded with base64 encoding.

    mimetype: application/x-microsoft.net.object.bytearray.base64
    value   : The object must be serialized into a byte array 
            : using a System.ComponentModel.TypeConverter
            : and then encoded with base64 encoding.
    -->
  <xsd:schema id="root" xmlns="" xmlns:xsd="http://www.w3.org/2001/XMLSchema" xmlns:msdata="urn:schemas-microsoft-com:xml-msdata">
    <xsd:import namespace="http://www.w3.org/XML/1998/namespace" />
    <xsd:element name="root" msdata:IsDataSet="true">
      <xsd:complexType>
        <xsd:choice maxOccurs="unbounded">
          <xsd:element name="metadata">
            <xsd:complexType>
              <xsd:sequence>
                <xsd:element name="value" type="xsd:string" minOccurs="0" />
              </xsd:sequence>
              <xsd:attribute name="name" use="required" type="xsd:string" />
              <xsd:attribute name="type" type="xsd:string" />
              <xsd:attribute name="mimetype" type="xsd:string" />
              <xsd:attribute ref="xml:space" />
            </xsd:complexType>
          </xsd:element>
          <xsd:element name="assembly">
            <xsd:complexType>
              <xsd:attribute name="alias" type="xsd:string" />
              <xsd:attribute name="name" type="xsd:string" />
            </xsd:complexType>
          </xsd:element>
          <xsd:element name="data">
            <xsd:complexType>
              <xsd:sequence>
                <xsd:element name="value" type="xsd:string" minOccurs="0" msdata:Ordinal="1" />
                <xsd:element name="comment" type="xsd:string" minOccurs="0" msdata:Ordinal="2" />
              </xsd:sequence>
              <xsd:attribute name="name" type="xsd:string" use="required" msdata:Ordinal="1" />
              <xsd:attribute name="type" type="xsd:string" msdata:Ordinal="3" />
              <xsd:attribute name="mimetype" type="xsd:string" msdata:Ordinal="4" />
              <xsd:attribute ref="xml:space" />
            </xsd:complexType>
          </xsd:element>
          <xsd:element name="resheader">
            <xsd:complexType>
              <xsd:sequence>
                <xsd:element name="value" type="xsd:string" minOccurs="0" msdata:Ordinal="1" />
              </xsd:sequence>
              <xsd:attribute name="name" type="xsd:string" use="required" />
            </xsd:complexType>
          </xsd:element>
        </xsd:choice>
      </xsd:complexType>
    </xsd:element>
  </xsd:schema>
  <resheader name="resmimetype">
    <value>text/microsoft-resx</value>
  </resheader>
  <resheader name="version">
    <value>2.0</value>
  </resheader>
  <resheader name="reader">
    <value>System.Resources.ResXResourceReader, System.Windows.Forms, Version=4.0.0.0, Culture=neutral, PublicKeyToken=b77a5c561934e089</value>
  </resheader>
  <resheader name="writer">
    <value>System.Resources.ResXResourceWriter, System.Windows.Forms, Version=4.0.0.0, Culture=neutral, PublicKeyToken=b77a5c561934e089</value>
  </resheader>
  <data name="AddProjectReferenceTo" xml:space="preserve">
    <value>Add project reference to '{0}'.</value>
  </data>
  <data name="AddReferenceTo" xml:space="preserve">
    <value>Add reference to '{0}'.</value>
  </data>
  <data name="ActionsCanNotBeEmpty" xml:space="preserve">
    <value>Actions can not be empty.</value>
  </data>
  <data name="GenericOverload" xml:space="preserve">
    <value>generic overload</value>
  </data>
  <data name="GenericOverloads" xml:space="preserve">
    <value>generic overloads</value>
  </data>
  <data name="Overload" xml:space="preserve">
    <value>overload</value>
  </data>
  <data name="Overloads" xml:space="preserve">
    <value>overloads</value>
  </data>
  <data name="Keyword" xml:space="preserve">
    <value>{0} Keyword</value>
  </data>
  <data name="EncapsulateFieldUsages" xml:space="preserve">
    <value>Encapsulate field: '{0}' (and use property)</value>
  </data>
  <data name="EncapsulateField" xml:space="preserve">
    <value>Encapsulate field: '{0}' (but still use field)</value>
  </data>
  <data name="EncapsulateFieldsUsages" xml:space="preserve">
    <value>Encapsulate fields (and use property)</value>
  </data>
  <data name="EncapsulateFields" xml:space="preserve">
    <value>Encapsulate fields (but still use field)</value>
  </data>
  <data name="CouldNotExtractInterfaceSelection" xml:space="preserve">
    <value>Could not extract interface: The selection is not inside a class/interface/struct.</value>
  </data>
  <data name="CouldNotExtractInterfaceTypeMember" xml:space="preserve">
    <value>Could not extract interface: The type does not contain any member that can be extracted to an interface.</value>
  </data>
  <data name="CantNotConstructFinalTree" xml:space="preserve">
    <value>can't not construct final tree</value>
  </data>
  <data name="ContainsAnonymousType" xml:space="preserve">
    <value>Parameters' type or return type cannot be an anonymous type : [{0}]</value>
  </data>
  <data name="NoActiveStatement" xml:space="preserve">
    <value>The selection contains no active statement.</value>
  </data>
  <data name="ErrorOrUnknownType" xml:space="preserve">
    <value>The selection contains an error or unknown type.</value>
  </data>
  <data name="TypeParameterIsHiddenByAnother" xml:space="preserve">
    <value>Type parameter '{0}' is hidden by another type parameter '{1}'.</value>
  </data>
  <data name="TheAddressOfAVariableIsUsed" xml:space="preserve">
    <value>The address of a variable is used inside the selected code.</value>
  </data>
  <data name="AssigningToReadonlyFields" xml:space="preserve">
    <value>Assigning to readonly fields must be done in a constructor : [{0}].</value>
  </data>
  <data name="GeneratedCodeIsOverlapping" xml:space="preserve">
    <value>generated code is overlapping with hidden portion of the code</value>
  </data>
  <data name="AddOptionalParametersTo" xml:space="preserve">
    <value>Add optional parameters to '{0}({1})'</value>
  </data>
  <data name="AddParametersTo" xml:space="preserve">
    <value>Add parameters to '{0}({1})'</value>
  </data>
  <data name="GenerateDelegatingConstructor" xml:space="preserve">
    <value>Generate delegating constructor '{0}({1})'</value>
  </data>
  <data name="GenerateConstructor" xml:space="preserve">
    <value>Generate constructor '{0}({1})'</value>
  </data>
  <data name="GenerateFieldAssigningConstructor" xml:space="preserve">
    <value>Generate field assigning constructor '{0}({1})'</value>
  </data>
  <data name="GenerateBoth" xml:space="preserve">
    <value>Generate Both</value>
  </data>
  <data name="GenerateEqualsObject" xml:space="preserve">
    <value>Generate 'Equals(object)'</value>
  </data>
  <data name="GenerateGetHashCode" xml:space="preserve">
    <value>Generate 'GetHashCode()'</value>
  </data>
  <data name="GenerateNewConstructorIn" xml:space="preserve">
    <value>Generate constructor in '{0}'</value>
  </data>
  <data name="GenerateAll" xml:space="preserve">
    <value>Generate all</value>
  </data>
  <data name="GenerateEnumMemberIn" xml:space="preserve">
    <value>Generate enum member '{0}' in '{1}'</value>
  </data>
  <data name="GenerateConstantIn" xml:space="preserve">
    <value>Generate constant '{0}' in '{1}'</value>
  </data>
  <data name="GenerateReadonlyProperty" xml:space="preserve">
    <value>Generate read-only property '{1}.{0}'</value>
  </data>
  <data name="GeneratePropertyIn" xml:space="preserve">
    <value>Generate property '{1}.{0}'</value>
  </data>
  <data name="GenerateReadonlyField" xml:space="preserve">
    <value>Generate read-only field '{1}.{0}'</value>
  </data>
  <data name="GenerateFieldIn" xml:space="preserve">
    <value>Generate field '{0}' in '{1}'</value>
  </data>
  <data name="GenerateLocal" xml:space="preserve">
    <value>Generate local '{0}'</value>
  </data>
  <data name="Generate_0_1_in_new_file" xml:space="preserve">
    <value>Generate {0} '{1}' in new file</value>
  </data>
  <data name="Generate_nested_0_1" xml:space="preserve">
    <value>Generate nested {0} '{1}'</value>
  </data>
  <data name="GlobalNamespace" xml:space="preserve">
    <value>Global Namespace</value>
  </data>
  <data name="ImplementInterfaceExplicitly" xml:space="preserve">
    <value>Implement interface explicitly</value>
  </data>
  <data name="ImplementInterfaceAbstractly" xml:space="preserve">
    <value>Implement interface abstractly</value>
  </data>
  <data name="ImplementInterfaceThrough" xml:space="preserve">
    <value>Implement interface through '{0}'</value>
  </data>
  <data name="ImplementInterface" xml:space="preserve">
    <value>Implement interface</value>
  </data>
  <data name="LoadingContextFrom" xml:space="preserve">
    <value>Loading context from '{0}'.</value>
  </data>
  <data name="TypeHelpForMoreInformation" xml:space="preserve">
    <value>Type "#help" for more information.</value>
  </data>
  <data name="SpecifiedFileNotFoundFormat" xml:space="preserve">
    <value>Specified file not found: {0}</value>
  </data>
  <data name="SpecifiedFileNotFound" xml:space="preserve">
    <value>Specified file not found.</value>
  </data>
  <data name="SearchedInDirectory" xml:space="preserve">
    <value>Searched in directory:</value>
  </data>
  <data name="SearchedInDirectories" xml:space="preserve">
    <value>Searched in directories:</value>
  </data>
  <data name="IntroduceFieldFor" xml:space="preserve">
    <value>Introduce field for '{0}'</value>
  </data>
  <data name="IntroduceLocalFor" xml:space="preserve">
    <value>Introduce local for '{0}'</value>
  </data>
  <data name="IntroduceConstantFor" xml:space="preserve">
    <value>Introduce constant for '{0}'</value>
  </data>
  <data name="IntroduceLocalConstantFor" xml:space="preserve">
    <value>Introduce local constant for '{0}'</value>
  </data>
  <data name="IntroduceFieldForAllOccurrences" xml:space="preserve">
    <value>Introduce field for all occurrences of '{0}'</value>
  </data>
  <data name="IntroduceLocalForAllOccurrences" xml:space="preserve">
    <value>Introduce local for all occurrences of '{0}'</value>
  </data>
  <data name="IntroduceConstantForAllOccurrences" xml:space="preserve">
    <value>Introduce constant for all occurrences of '{0}'</value>
  </data>
  <data name="IntroduceLocalConstantForAll" xml:space="preserve">
    <value>Introduce local constant for all occurrences of '{0}'</value>
  </data>
  <data name="IntroduceQueryVariableForAll" xml:space="preserve">
    <value>Introduce query variable for all occurrences of '{0}'</value>
  </data>
  <data name="IntroduceQueryVariableFor" xml:space="preserve">
    <value>Introduce query variable for '{0}'</value>
  </data>
  <data name="AnonymousTypes" xml:space="preserve">
    <value>Anonymous Types:</value>
  </data>
  <data name="Is" xml:space="preserve">
    <value>is</value>
  </data>
  <data name="RepresentsAnObjectWhoseOperations" xml:space="preserve">
    <value>Represents an object whose operations will be resolved at runtime.</value>
  </data>
  <data name="Constant" xml:space="preserve">
    <value>constant</value>
  </data>
  <data name="Field" xml:space="preserve">
    <value>field</value>
  </data>
  <data name="LocalConstant" xml:space="preserve">
    <value>local constant</value>
  </data>
  <data name="LocalVariable" xml:space="preserve">
    <value>local variable</value>
  </data>
  <data name="Label" xml:space="preserve">
    <value>label</value>
  </data>
  <data name="RangeVariable" xml:space="preserve">
    <value>range variable</value>
  </data>
  <data name="Parameter" xml:space="preserve">
    <value>parameter</value>
  </data>
  <data name="In" xml:space="preserve">
    <value>in</value>
  </data>
  <data name="Summary" xml:space="preserve">
    <value>Summary:</value>
  </data>
  <data name="Parameters" xml:space="preserve">
    <value>Parameters:</value>
  </data>
  <data name="TypeParameters" xml:space="preserve">
    <value>Type parameters:</value>
  </data>
  <data name="Returns" xml:space="preserve">
    <value>Returns:</value>
  </data>
  <data name="Exceptions" xml:space="preserve">
    <value>Exceptions:</value>
  </data>
  <data name="Remarks" xml:space="preserve">
    <value>Remarks:</value>
  </data>
  <data name="GeneratingSourceForSymbols" xml:space="preserve">
    <value>generating source for symbols of this type is not supported</value>
  </data>
  <data name="Assembly" xml:space="preserve">
    <value>Assembly</value>
  </data>
  <data name="LocationUnknown" xml:space="preserve">
    <value>location unknown</value>
  </data>
  <data name="ExtractInterface" xml:space="preserve">
    <value>Extract Interface...</value>
  </data>
  <data name="UpdatingAWillPrevent" xml:space="preserve">
    <value>Updating '{0}' will prevent the debug session from continuing.</value>
  </data>
  <data name="UpdatingAStatementContainingAwaitExpression" xml:space="preserve">
    <value>Updating a complex statement containing an await expression will prevent the debug session from continuing.</value>
  </data>
  <data name="ChangingVisibilityOfConstructor" xml:space="preserve">
    <value>Changing visibility of a constructor will prevent the debug session from continuing.</value>
  </data>
  <data name="CapturingVariable" xml:space="preserve">
    <value>Capturing variable '{0}' that hasn't been captured before will prevent the debug session from continuing.</value>
  </data>
  <data name="NotCapturingVariable" xml:space="preserve">
    <value>Ceasing to capture variable '{0}' will prevent the debug session from continuing.</value>
  </data>
  <data name="DeletingCapturedVariable" xml:space="preserve">
    <value>Deleting captured variable '{0}' will prevent the debug session from continuing.</value>
  </data>
  <data name="ChangingCapturedVariableType" xml:space="preserve">
    <value>Changing the type of a captured variable '{0}' previously of type '{1}' will prevent the debug session from continuing.</value>
  </data>
  <data name="ChangingLambdaParameters" xml:space="preserve">
    <value>Changing the parameters of '{0}' will prevent the debug session from continuing.</value>
  </data>
  <data name="ChangingLambdaReturnType" xml:space="preserve">
    <value>Changing the return type of '{0}' will prevent the debug session from continuing.</value>
  </data>
  <data name="ChangingQueryLambdaType" xml:space="preserve">
    <value>Changing the type of '{0}' will prevent the debug session from continuing.</value>
  </data>
  <data name="ChangingCapturedVariableScope" xml:space="preserve">
    <value>Changing the declaration scope of a captured variable '{0}' will prevent the debug session from continuing.</value>
  </data>
  <data name="AccessingCapturedVariableInLambda" xml:space="preserve">
    <value>Accessing captured variable '{0}' that hasn't been accessed before in {1} will prevent the debug session from continuing.</value>
  </data>
  <data name="NotAccessingCapturedVariableInLambda" xml:space="preserve">
    <value>Ceasing to access captured variable '{0}' in {1} will prevent the debug session from continuing.</value>
  </data>
  <data name="InsertLambdaWithMultiScopeCapture" xml:space="preserve">
    <value>Adding '{0}' that accesses captured variables '{1}' and '{2}' declared in different scopes will prevent the debug session from continuing.</value>
  </data>
  <data name="DeleteLambdaWithMultiScopeCapture" xml:space="preserve">
    <value>Removing '{0}' that accessed captured variables '{1}' and '{2}' declared in different scopes will prevent the debug session from continuing.</value>
  </data>
  <data name="AddingInto" xml:space="preserve">
    <value>Adding '{0}' into a '{1}' will prevent the debug session from continuing.</value>
  </data>
  <data name="AddingIntoClassWithExplicitOrSequential" xml:space="preserve">
    <value>Adding '{0}' into a class with explicit or sequential layout will prevent the debug session from continuing.</value>
  </data>
  <data name="UpdatingTheModifiersOf" xml:space="preserve">
    <value>Updating the modifiers of '{0}' will prevent the debug session from continuing.</value>
  </data>
  <data name="UpdatingTheHandlesClause" xml:space="preserve">
    <value>Updating the Handles clause of '{0}' will prevent the debug session from continuing.</value>
  </data>
  <data name="AddingAWithTheHandlesClause" xml:space="preserve">
    <value>Adding '{0}' with the Handles clause will prevent the debug session from continuing.</value>
  </data>
  <data name="UpdatingTheImplementsClause" xml:space="preserve">
    <value>Updating the Implements clause of a '{0}' will prevent the debug session from continuing.</value>
  </data>
  <data name="ChangingTheConstraintFromTo" xml:space="preserve">
    <value>Changing the constraint from '{0}' to '{1}' will prevent the debug session from continuing.</value>
  </data>
  <data name="UpdatingTheVarianceOf" xml:space="preserve">
    <value>Updating the variance of '{0}' will prevent the debug session from continuing.</value>
  </data>
  <data name="UpdatingTheTypeOf" xml:space="preserve">
    <value>Updating the type of '{0}' will prevent the debug session from continuing.</value>
  </data>
  <data name="UpdatingTheInitializerOf" xml:space="preserve">
    <value>Updating the initializer of '{0}' will prevent the debug session from continuing.</value>
  </data>
  <data name="UpdatingTheSizeOf" xml:space="preserve">
    <value>Updating the size of a '{0}' will prevent the debug session from continuing.</value>
  </data>
  <data name="UpdatingTheUnderlyingTypeOf" xml:space="preserve">
    <value>Updating the underlying type of '{0}' will prevent the debug session from continuing.</value>
  </data>
  <data name="UpdatingTheBaseClassAndOrInterfaceOf" xml:space="preserve">
    <value>Updating the base class and/or base interface(s) of '{0}' will prevent the debug session from continuing.</value>
  </data>
  <data name="UpdatingTheKindOfField" xml:space="preserve">
    <value>Updating a field to an event or vice versa will prevent the debug session from continuing.</value>
  </data>
  <data name="UpdatingTheKindOfType" xml:space="preserve">
    <value>Updating the kind of a type will prevent the debug session from continuing.</value>
  </data>
  <data name="UpdatingTheKindOfAccessor" xml:space="preserve">
    <value>Updating the kind of an property/event accessor will prevent the debug session from continuing.</value>
  </data>
  <data name="UpdatingTheKindOfMethod" xml:space="preserve">
    <value>Updating the kind of a method (Sub/Function) will prevent the debug session from continuing.</value>
  </data>
  <data name="UpdatingTheLibraryNameOfDeclareStatement" xml:space="preserve">
    <value>Updating the library name of Declare Statement will prevent the debug session from continuing.</value>
  </data>
  <data name="UpdatingTheAliasOfDeclareStatement" xml:space="preserve">
    <value>Updating the alias of Declare Statement will prevent the debug session from continuing.</value>
  </data>
  <data name="RenamingAWillPrevent" xml:space="preserve">
    <value>Renaming '{0}' will prevent the debug session from continuing.</value>
  </data>
  <data name="AddingAWillPreventTheDebugSession" xml:space="preserve">
    <value>Adding '{0}' will prevent the debug session from continuing.</value>
  </data>
  <data name="AddingAbstractOrOverride" xml:space="preserve">
    <value>Adding an abstract '{0}' or overriding an inherited '{0}' will prevent the debug session from continuing.</value>
  </data>
  <data name="AddingMustOverrideOrOverrides" xml:space="preserve">
    <value>Adding a MustOverride '{0}' or overriding an inherited '{0}' will prevent the debug session from continuing.</value>
  </data>
  <data name="AddingExternMember" xml:space="preserve">
    <value>Adding an extern '{0}' will prevent the debug session from continuing.</value>
  </data>
  <data name="AddingAnImportedMethod" xml:space="preserve">
    <value>Adding an imported method will prevent the debug session from continuing.</value>
  </data>
  <data name="AddingUserDefinedOperator" xml:space="preserve">
    <value>Adding a user defined '{0}' will prevent the debug session from continuing.</value>
  </data>
  <data name="AddingAGeneric" xml:space="preserve">
    <value>Adding a generic '{0}' will prevent the debug session from continuing.</value>
  </data>
  <data name="AddingAAroundAnActiveStatement" xml:space="preserve">
    <value>Adding '{0}' around an active statement will prevent the debug session from continuing.</value>
  </data>
  <data name="MovingAWillPreventTheDebug" xml:space="preserve">
    <value>Moving '{0}' will prevent the debug session from continuing.</value>
  </data>
  <data name="DeletingAWillPrevent" xml:space="preserve">
    <value>Deleting '{0}' will prevent the debug session from continuing.</value>
  </data>
  <data name="DeletingAAroundAnActiveStatement" xml:space="preserve">
    <value>Deleting '{0}' around an active statement will prevent the debug session from continuing.</value>
  </data>
  <data name="AddingAMethodBodyWillPrevent" xml:space="preserve">
    <value>Adding a method body will prevent the debug session from continuing.</value>
  </data>
  <data name="DeletingAMethodBodyWillPrevent" xml:space="preserve">
    <value>Deleting a method body will prevent the debug session from continuing.</value>
  </data>
  <data name="AnActiveStatementHasBeenRemoved" xml:space="preserve">
    <value>An active statement has been removed from its original method. You must revert your changes to continue or restart the debugging session.</value>
  </data>
  <data name="UpdatingAStatementAroundActive" xml:space="preserve">
    <value>Updating a '{0}' statement around an active statement will prevent the debug session from continuing.</value>
  </data>
  <data name="UpdatingStateMachineMethodAroundActive" xml:space="preserve">
    <value>Updating async or iterator modifier around an active statement will prevent the debug session from continuing.</value>
    <comment>{Locked="async"}{Locked="iterator"} "async" and "iterator" are C#/VB keywords and should not be localized.</comment>
  </data>
  <data name="ModifyingAGenericMethodWillPrevent" xml:space="preserve">
    <value>Modifying a generic method will prevent the debug session from continuing.</value>
  </data>
  <data name="ModifyingTriviaInGenericMethodWillPrevent" xml:space="preserve">
    <value>Modifying whitespace or comments in a generic '{0}' will prevent the debug session from continuing.</value>
  </data>
  <data name="ModifyingAMethodInsideTheContext" xml:space="preserve">
    <value>Modifying a method inside the context of a generic type will prevent the debug session from continuing.</value>
  </data>
  <data name="ModifyingTriviaInMethodInsideTheContext" xml:space="preserve">
    <value>Modifying whitespace or comments in '{0}' inside the context of a generic type will prevent the debug session from continuing.</value>
  </data>
  <data name="ModifyingTheInitializerInGenericType" xml:space="preserve">
    <value>Modifying the initializer of '{0}' in a generic type will prevent the debug session from continuing.</value>
  </data>
  <data name="ModifyingTheInitializerInPartialType" xml:space="preserve">
    <value>Modifying the initializer of '{0}' in a partial type will prevent the debug session from continuing.</value>
  </data>
  <data name="InsertConstructorToTypeWithInitializersWithLambdas" xml:space="preserve">
    <value>Adding a constructor to a type with a field or property initializer that contains an anonymous function will prevent the debug session from continuing.</value>
  </data>
  <data name="RenamingCapturedVariable" xml:space="preserve">
    <value>Renaming a captured variable, from '{0}' to '{1}' will prevent the debug session from continuing.</value>
  </data>
  <data name="ModifyingACatchFinallyHandler" xml:space="preserve">
    <value>Modifying a catch/finally handler with an active statement in the try block will prevent the debug session from continuing.</value>
  </data>
  <data name="ModifyingATryCatchFinally" xml:space="preserve">
    <value>Modifying a try/catch/finally statement when the finally block is active will prevent the debug session from continuing.</value>
  </data>
  <data name="ModifyingACatchHandlerAround" xml:space="preserve">
    <value>Modifying a catch handler around an active statement will prevent the debug session from continuing.</value>
  </data>
  <data name="ModifyingAWhichContainsStackalloc" xml:space="preserve">
    <value>Modifying '{0}' which contains the 'stackalloc' operator will prevent the debug session from continuing.</value>
  </data>
  <data name="ModifyingAWhichContainsOnErrorResume" xml:space="preserve">
    <value>Modifying an active '{0}' which contains 'On Error' or 'Resume' statements will prevent the debug session from continuing.</value>
  </data>
  <data name="ModifyingAWhichContainsComplexQuery" xml:space="preserve">
    <value>Modifying '{0}' which contains an Aggregate, Group By, or Join query clauses will prevent the debug session from continuing.</value>
  </data>
  <data name="ModifyingAFileWithExperimentalFeaturesEnabled" xml:space="preserve">
    <value>Modifying source with experimental language features enabled will prevent the debug session from continuing.</value>
  </data>
  <data name="UpdatingAnActiveStatement" xml:space="preserve">
    <value>Updating an active statement will prevent the debug session from continuing.</value>
  </data>
  <data name="RemovingThatContainsActiveStatement" xml:space="preserve">
    <value>Removing '{0}' that contains an active statement will prevent the debug session from continuing.</value>
  </data>
  <data name="AddingANewFile" xml:space="preserve">
    <value>Adding a new file will prevent the debug session from continuing.</value>
  </data>
  <data name="UnexpectedInterfaceMemberKind" xml:space="preserve">
    <value>Unexpected interface member kind: {0}</value>
  </data>
  <data name="UnknownSymbolKind" xml:space="preserve">
    <value>Unknown symbol kind</value>
  </data>
  <data name="GenerateAbstractProperty" xml:space="preserve">
    <value>Generate abstract property '{0}' in '{1}'</value>
  </data>
  <data name="GenerateAbstractMethod" xml:space="preserve">
    <value>Generate abstract method '{0}' in '{1}'</value>
  </data>
  <data name="GenerateMethodIn" xml:space="preserve">
    <value>Generate method '{1}.{0}'</value>
  </data>
  <data name="FailedToCreateARemoteProcess" xml:space="preserve">
    <value>Failed to create a remote process for interactive code execution.</value>
  </data>
  <data name="FailedToInitializeRemoteInteractiveProcess" xml:space="preserve">
    <value>Failed to initialize remote interactive process.</value>
  </data>
  <data name="AttemptToConnectToProcess" xml:space="preserve">
    <value>Attempt to connect to process #{0} failed, retrying ...</value>
  </data>
  <data name="FailedToLaunchProcess" xml:space="preserve">
    <value>Failed to launch '{0}' process (exit code: {1}) with output: </value>
  </data>
  <data name="HostingProcessExitedWithExitCode" xml:space="preserve">
    <value>Hosting process exited with exit code {0}.</value>
  </data>
  <data name="InteractiveHostNotInitialized" xml:space="preserve">
    <value>Interactive Host not initialized.</value>
  </data>
  <data name="CannotResolveReference" xml:space="preserve">
    <value>Cannot resolve reference '{0}'.</value>
  </data>
  <data name="RequestedAssemblyAlreadyLoaded" xml:space="preserve">
    <value>Requested assembly already loaded from '{0}'.</value>
  </data>
  <data name="PlusAdditional" xml:space="preserve">
    <value> + additional {0} {1}</value>
  </data>
  <data name="UnableToCreateHostingProcess" xml:space="preserve">
    <value>Unable to create hosting process.</value>
  </data>
  <data name="TheSymbolDoesNotHaveAnIcon" xml:space="preserve">
    <value>The symbol does not have an icon.</value>
  </data>
  <data name="Unknown" xml:space="preserve">
    <value>Unknown</value>
  </data>
  <data name="ExtractMethod" xml:space="preserve">
    <value>Extract Method</value>
  </data>
  <data name="ExtractMethodLocal" xml:space="preserve">
    <value>Extract Method + Local</value>
  </data>
  <data name="AsyncMethodWithRefOutParameters" xml:space="preserve">
    <value>Asynchronous method cannot have ref/out parameters : [{0}]</value>
  </data>
  <data name="TheMemberIsDefinedInMetadata" xml:space="preserve">
    <value>The member is defined in metadata.</value>
  </data>
  <data name="YouCanOnlyChangeTheSignatureOfAConstructorIndexerMethodOrDelegate" xml:space="preserve">
    <value>You can only change the signature of a constructor, indexer, method or delegate.</value>
  </data>
  <data name="ThisSymbolHasRelatedDefinitionsOrReferencesInMetadata" xml:space="preserve">
    <value>This symbol has related definitions or references in metadata. Changing its signature may result in build errors.

Do you want to continue?</value>
  </data>
  <data name="ChangeSignature" xml:space="preserve">
    <value>Change signature...</value>
  </data>
  <data name="GenerateNewType" xml:space="preserve">
    <value>Generate new type...</value>
  </data>
  <data name="UserDiagnosticAnalyzerFailure" xml:space="preserve">
    <value>User Diagnostic Analyzer Failure.</value>
  </data>
  <data name="UserDiagnosticAnalyzerThrows" xml:space="preserve">
    <value>Analyzer '{0}' threw an exception of type '{1}' with message '{2}'.</value>
  </data>
  <data name="UserDiagnosticAnalyzerThrowsDescription" xml:space="preserve">
    <value>Analyzer '{0}' threw the following exception:
'{1}'.</value>
  </data>
  <data name="RemoveUnnecessaryCast" xml:space="preserve">
    <value>Remove Unnecessary Cast</value>
  </data>
  <data name="SimplifyNames" xml:space="preserve">
    <value>Simplify Names</value>
  </data>
  <data name="SimplifyMemberAccess" xml:space="preserve">
    <value>Simplify Member Access</value>
  </data>
  <data name="SimplifyThisOrMe" xml:space="preserve">
    <value>Remove 'this' or 'Me' Qualification</value>
  </data>
  <data name="EditAndContinue" xml:space="preserve">
    <value>Edit and Continue</value>
  </data>
  <data name="ThisSignatureDoesNotContainParametersThatCanBeChanged" xml:space="preserve">
    <value>This signature does not contain parameters that can be changed.</value>
  </data>
  <data name="ExtractMethodFailedWithUnknownReasons" xml:space="preserve">
    <value>Unknown error occurred</value>
  </data>
  <data name="Available" xml:space="preserve">
    <value>Available</value>
  </data>
  <data name="NotAvailable" xml:space="preserve">
    <value>Not Available</value>
  </data>
  <data name="ProjectAvailability" xml:space="preserve">
    <value>    {0} - {1}</value>
  </data>
  <data name="UseTheNavigationBarToSwitchContext" xml:space="preserve">
    <value>You can use the navigation bar to switch context.</value>
  </data>
  <data name="SuppressWithPragma" xml:space="preserve">
    <value>in Source</value>
  </data>
  <data name="SuppressWithGlobalSuppressMessage" xml:space="preserve">
    <value>in Suppression File</value>
  </data>
  <data name="RemoveSuppressionForId" xml:space="preserve">
    <value>Remove Suppression {0}</value>
  </data>
  <data name="RemoveSuppressionEquivalenceKeyPrefix" xml:space="preserve">
    <value>Remove Suppression</value>
  </data>
  <data name="SuppressionPendingJustification" xml:space="preserve">
    <value>&lt;Pending&gt;</value>
  </data>
  <data name="PrefixTextForAwaitKeyword" xml:space="preserve">
    <value>Awaited task returns</value>
  </data>
  <data name="TextForSystemVoid" xml:space="preserve">
    <value>no value.</value>
  </data>
  <data name="NoteTabTwiceToInsertTheSnippet" xml:space="preserve">
    <value>Note: Tab twice to insert the '{0}' snippet.</value>
  </data>
  <data name="ImplementInterfaceExplicitlyWithDisposePattern" xml:space="preserve">
    <value>Implement interface explicitly with Dispose pattern</value>
  </data>
  <data name="ImplementInterfaceWithDisposePattern" xml:space="preserve">
    <value>Implement interface with Dispose pattern</value>
  </data>
  <data name="CategoryCompiler" xml:space="preserve">
    <value>Compiler</value>
  </data>
  <data name="CategoryEditAndContinue" xml:space="preserve">
    <value>Edit and Continue</value>
  </data>
  <data name="CategoryStyle" xml:space="preserve">
    <value>Style</value>
  </data>
  <data name="SuppressionCodeActionTitle" xml:space="preserve">
    <value>Suppress {0}</value>
  </data>
  <data name="TriageCodeActionTitleForTriagedDiagnostic" xml:space="preserve">
    <value>Re-triage {0}(currently '{1}')</value>
  </data>
  <data name="ArgumentElementCannotBeNull" xml:space="preserve">
    <value>Argument cannot have a null element.</value>
  </data>
  <data name="ArgumentCannotBeEmpty" xml:space="preserve">
    <value>Argument cannot be empty.</value>
  </data>
  <data name="UnsupportedDiagnosticReported" xml:space="preserve">
    <value>Reported diagnostic with ID '{0}' is not supported by the analyzer.</value>
  </data>
  <data name="ComputingFixAllOccurrences" xml:space="preserve">
    <value>Computing fix all occurrences code fix...</value>
  </data>
  <data name="FixAllOccurrences" xml:space="preserve">
    <value>Fix all occurrences</value>
  </data>
  <data name="FixAllTitle_Document" xml:space="preserve">
    <value>Document</value>
  </data>
  <data name="FixAllTitle_Project" xml:space="preserve">
    <value>Project</value>
  </data>
  <data name="FixAllTitle_Solution" xml:space="preserve">
    <value>Solution</value>
  </data>
  <data name="DisposeManagedStateTodo" xml:space="preserve">
    <value>TODO: dispose managed state (managed objects).</value>
  </data>
  <data name="SetLargeFieldsToNullTodo" xml:space="preserve">
    <value>TODO: set large fields to null.</value>
  </data>
  <data name="ToDetectRedundantCalls" xml:space="preserve">
    <value>To detect redundant calls</value>
  </data>
  <data name="ModifyingAWhichContainsStaticLocal" xml:space="preserve">
    <value>Modifying '{0}' which contains a static variable will prevent the debug session from continuing.</value>
  </data>
  <data name="BuildToolBuild" xml:space="preserve">
    <value>Compiler</value>
  </data>
  <data name="BuildToolEnC" xml:space="preserve">
    <value>Edit And Continue</value>
  </data>
  <data name="BuildToolLive" xml:space="preserve">
    <value>Live</value>
  </data>
  <data name="Namespace" xml:space="preserve">
    <value>namespace</value>
    <comment>{Locked}</comment>
  </data>
  <data name="Class" xml:space="preserve">
    <value>class</value>
    <comment>{Locked}</comment>
  </data>
  <data name="Interface" xml:space="preserve">
    <value>interface</value>
    <comment>{Locked}</comment>
  </data>
  <data name="Enum" xml:space="preserve">
    <value>enum</value>
    <comment>{Locked}</comment>
  </data>
  <data name="EnumValue" xml:space="preserve">
    <value>enum value</value>
    <comment>{Locked="enum"} "enum" is a C#/VB keyword and should not be localized.</comment>
  </data>
  <data name="Delegate" xml:space="preserve">
    <value>delegate</value>
    <comment>{Locked}</comment>
  </data>
  <data name="ConstField" xml:space="preserve">
    <value>const field</value>
    <comment>{Locked="const"} "const" is a C#/VB keyword and should not be localized.</comment>
  </data>
  <data name="Method" xml:space="preserve">
    <value>method</value>
  </data>
  <data name="Operator" xml:space="preserve">
    <value>operator</value>
  </data>
  <data name="Constructor" xml:space="preserve">
    <value>constructor</value>
  </data>
  <data name="AutoProperty" xml:space="preserve">
    <value>auto-property</value>
  </data>
  <data name="Property" xml:space="preserve">
    <value>property</value>
  </data>
  <data name="Event" xml:space="preserve">
    <value>event</value>
    <comment>{Locked}</comment>
  </data>
  <data name="EventAccessor" xml:space="preserve">
    <value>event accessor</value>
  </data>
  <data name="TypeConstraint" xml:space="preserve">
    <value>type constraint</value>
  </data>
  <data name="TypeParameter" xml:space="preserve">
    <value>type parameter</value>
  </data>
  <data name="Attribute" xml:space="preserve">
    <value>attribute</value>
  </data>
  <data name="UseAutoProperty" xml:space="preserve">
    <value>Use auto property</value>
  </data>
  <data name="Replace0and1WithProperty" xml:space="preserve">
    <value>Replace '{0}' and '{1}' with property</value>
  </data>
  <data name="Replace0WithProperty" xml:space="preserve">
    <value>Replace '{0}' with property</value>
  </data>
  <data name="MethodReferencedImplicitly" xml:space="preserve">
    <value>Method referenced implicitly</value>
  </data>
  <data name="Generate_type" xml:space="preserve">
    <value>Generate type</value>
  </data>
  <data name="Generate_0_1" xml:space="preserve">
    <value>Generate {0} '{1}'</value>
  </data>
  <data name="ChangeTo" xml:space="preserve">
    <value>Change '{0}' to '{1}'.</value>
  </data>
  <data name="NonInvokedMethodCannotBeReplacedWithProperty" xml:space="preserve">
    <value>Non-invoked method cannot be replaced with property.</value>
  </data>
  <data name="OnlyMethodsWithASingleArgumentCanBeReplacedWithAProperty" xml:space="preserve">
    <value>Only methods with a single argument can be replaced with a property.</value>
  </data>
  <data name="ErrorCategory" xml:space="preserve">
    <value>Roslyn.HostError</value>
  </data>
  <data name="WRN_AnalyzerCannotBeCreated" xml:space="preserve">
    <value>An instance of analyzer {0} cannot be created from {1}: {2}.</value>
  </data>
  <data name="WRN_NoAnalyzerInAssembly" xml:space="preserve">
    <value>The assembly {0} does not contain any analyzers.</value>
  </data>
  <data name="WRN_UnableToLoadAnalyzer" xml:space="preserve">
    <value>Unable to load Analyzer assembly {0}: {1}</value>
  </data>
  <data name="Make_method_synchronous" xml:space="preserve">
    <value>Make method synchronous.</value>
  </data>
<<<<<<< HEAD
  <data name="Generate_variable" xml:space="preserve">
    <value>Generate variable</value>
=======
  <data name="from_0" xml:space="preserve">
    <value>from {0}</value>
  </data>
  <data name="Find_and_install_latest_version" xml:space="preserve">
    <value>Find and install latest version</value>
  </data>
  <data name="Use_local_version_0" xml:space="preserve">
    <value>Use local version '{0}'</value>
  </data>
  <data name="Use_locally_installed_0_version_1_This_version_used_in_2" xml:space="preserve">
    <value>Use locally installed '{0}' version '{1}'
This version used in: {2}</value>
  </data>
  <data name="Find_and_install_latest_version_of_0" xml:space="preserve">
    <value>Find and install latest version of '{0}'</value>
  </data>
  <data name="Install_with_package_manager" xml:space="preserve">
    <value>Install with package manager...</value>
  </data>
  <data name="Install_0_1" xml:space="preserve">
    <value>Install '{0} {1}'</value>
  </data>
  <data name="Install_version_0" xml:space="preserve">
    <value>Install version '{0}'</value>
>>>>>>> e4981ac8
  </data>
</root><|MERGE_RESOLUTION|>--- conflicted
+++ resolved
@@ -885,10 +885,9 @@
   <data name="Make_method_synchronous" xml:space="preserve">
     <value>Make method synchronous.</value>
   </data>
-<<<<<<< HEAD
   <data name="Generate_variable" xml:space="preserve">
     <value>Generate variable</value>
-=======
+  </data>
   <data name="from_0" xml:space="preserve">
     <value>from {0}</value>
   </data>
@@ -913,6 +912,5 @@
   </data>
   <data name="Install_version_0" xml:space="preserve">
     <value>Install version '{0}'</value>
->>>>>>> e4981ac8
   </data>
 </root>