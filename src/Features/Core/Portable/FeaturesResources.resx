<?xml version="1.0" encoding="utf-8"?>
<root>
  <!-- 
    Microsoft ResX Schema 
    
    Version 2.0
    
    The primary goals of this format is to allow a simple XML format 
    that is mostly human readable. The generation and parsing of the 
    various data types are done through the TypeConverter classes 
    associated with the data types.
    
    Example:
    
    ... ado.net/XML headers & schema ...
    <resheader name="resmimetype">text/microsoft-resx</resheader>
    <resheader name="version">2.0</resheader>
    <resheader name="reader">System.Resources.ResXResourceReader, System.Windows.Forms, ...</resheader>
    <resheader name="writer">System.Resources.ResXResourceWriter, System.Windows.Forms, ...</resheader>
    <data name="Name1"><value>this is my long string</value><comment>this is a comment</comment></data>
    <data name="Color1" type="System.Drawing.Color, System.Drawing">Blue</data>
    <data name="Bitmap1" mimetype="application/x-microsoft.net.object.binary.base64">
        <value>[base64 mime encoded serialized .NET Framework object]</value>
    </data>
    <data name="Icon1" type="System.Drawing.Icon, System.Drawing" mimetype="application/x-microsoft.net.object.bytearray.base64">
        <value>[base64 mime encoded string representing a byte array form of the .NET Framework object]</value>
        <comment>This is a comment</comment>
    </data>
                
    There are any number of "resheader" rows that contain simple 
    name/value pairs.
    
    Each data row contains a name, and value. The row also contains a 
    type or mimetype. Type corresponds to a .NET class that support 
    text/value conversion through the TypeConverter architecture. 
    Classes that don't support this are serialized and stored with the 
    mimetype set.
    
    The mimetype is used for serialized objects, and tells the 
    ResXResourceReader how to depersist the object. This is currently not 
    extensible. For a given mimetype the value must be set accordingly:
    
    Note - application/x-microsoft.net.object.binary.base64 is the format 
    that the ResXResourceWriter will generate, however the reader can 
    read any of the formats listed below.
    
    mimetype: application/x-microsoft.net.object.binary.base64
    value   : The object must be serialized with 
            : System.Runtime.Serialization.Formatters.Binary.BinaryFormatter
            : and then encoded with base64 encoding.
    
    mimetype: application/x-microsoft.net.object.soap.base64
    value   : The object must be serialized with 
            : System.Runtime.Serialization.Formatters.Soap.SoapFormatter
            : and then encoded with base64 encoding.

    mimetype: application/x-microsoft.net.object.bytearray.base64
    value   : The object must be serialized into a byte array 
            : using a System.ComponentModel.TypeConverter
            : and then encoded with base64 encoding.
    -->
  <xsd:schema id="root" xmlns="" xmlns:xsd="http://www.w3.org/2001/XMLSchema" xmlns:msdata="urn:schemas-microsoft-com:xml-msdata">
    <xsd:import namespace="http://www.w3.org/XML/1998/namespace" />
    <xsd:element name="root" msdata:IsDataSet="true">
      <xsd:complexType>
        <xsd:choice maxOccurs="unbounded">
          <xsd:element name="metadata">
            <xsd:complexType>
              <xsd:sequence>
                <xsd:element name="value" type="xsd:string" minOccurs="0" />
              </xsd:sequence>
              <xsd:attribute name="name" use="required" type="xsd:string" />
              <xsd:attribute name="type" type="xsd:string" />
              <xsd:attribute name="mimetype" type="xsd:string" />
              <xsd:attribute ref="xml:space" />
            </xsd:complexType>
          </xsd:element>
          <xsd:element name="assembly">
            <xsd:complexType>
              <xsd:attribute name="alias" type="xsd:string" />
              <xsd:attribute name="name" type="xsd:string" />
            </xsd:complexType>
          </xsd:element>
          <xsd:element name="data">
            <xsd:complexType>
              <xsd:sequence>
                <xsd:element name="value" type="xsd:string" minOccurs="0" msdata:Ordinal="1" />
                <xsd:element name="comment" type="xsd:string" minOccurs="0" msdata:Ordinal="2" />
              </xsd:sequence>
              <xsd:attribute name="name" type="xsd:string" use="required" msdata:Ordinal="1" />
              <xsd:attribute name="type" type="xsd:string" msdata:Ordinal="3" />
              <xsd:attribute name="mimetype" type="xsd:string" msdata:Ordinal="4" />
              <xsd:attribute ref="xml:space" />
            </xsd:complexType>
          </xsd:element>
          <xsd:element name="resheader">
            <xsd:complexType>
              <xsd:sequence>
                <xsd:element name="value" type="xsd:string" minOccurs="0" msdata:Ordinal="1" />
              </xsd:sequence>
              <xsd:attribute name="name" type="xsd:string" use="required" />
            </xsd:complexType>
          </xsd:element>
        </xsd:choice>
      </xsd:complexType>
    </xsd:element>
  </xsd:schema>
  <resheader name="resmimetype">
    <value>text/microsoft-resx</value>
  </resheader>
  <resheader name="version">
    <value>2.0</value>
  </resheader>
  <resheader name="reader">
    <value>System.Resources.ResXResourceReader, System.Windows.Forms, Version=4.0.0.0, Culture=neutral, PublicKeyToken=b77a5c561934e089</value>
  </resheader>
  <resheader name="writer">
    <value>System.Resources.ResXResourceWriter, System.Windows.Forms, Version=4.0.0.0, Culture=neutral, PublicKeyToken=b77a5c561934e089</value>
  </resheader>
  <data name="Add_project_reference_to_0" xml:space="preserve">
    <value>Add project reference to '{0}'.</value>
  </data>
  <data name="Add_reference_to_0" xml:space="preserve">
    <value>Add reference to '{0}'.</value>
  </data>
  <data name="Actions_can_not_be_empty" xml:space="preserve">
    <value>Actions can not be empty.</value>
  </data>
  <data name="generic_overload" xml:space="preserve">
    <value>generic overload</value>
  </data>
  <data name="generic_overloads" xml:space="preserve">
    <value>generic overloads</value>
  </data>
  <data name="overload" xml:space="preserve">
    <value>overload</value>
  </data>
  <data name="overloads_" xml:space="preserve">
    <value>overloads</value>
  </data>
  <data name="_0_Keyword" xml:space="preserve">
    <value>{0} Keyword</value>
  </data>
  <data name="Encapsulate_field_colon_0_and_use_property" xml:space="preserve">
    <value>Encapsulate field: '{0}' (and use property)</value>
  </data>
  <data name="Encapsulate_field_colon_0_but_still_use_field" xml:space="preserve">
    <value>Encapsulate field: '{0}' (but still use field)</value>
  </data>
  <data name="Encapsulate_fields_and_use_property" xml:space="preserve">
    <value>Encapsulate fields (and use property)</value>
  </data>
  <data name="Encapsulate_fields_but_still_use_field" xml:space="preserve">
    <value>Encapsulate fields (but still use field)</value>
  </data>
  <data name="Could_not_extract_interface_colon_The_selection_is_not_inside_a_class_interface_struct" xml:space="preserve">
    <value>Could not extract interface: The selection is not inside a class/interface/struct.</value>
  </data>
  <data name="Could_not_extract_interface_colon_The_type_does_not_contain_any_member_that_can_be_extracted_to_an_interface" xml:space="preserve">
    <value>Could not extract interface: The type does not contain any member that can be extracted to an interface.</value>
  </data>
  <data name="can_t_not_construct_final_tree" xml:space="preserve">
    <value>can't not construct final tree</value>
  </data>
  <data name="Parameters_type_or_return_type_cannot_be_an_anonymous_type_colon_bracket_0_bracket" xml:space="preserve">
    <value>Parameters' type or return type cannot be an anonymous type : [{0}]</value>
  </data>
  <data name="The_selection_contains_no_active_statement" xml:space="preserve">
    <value>The selection contains no active statement.</value>
  </data>
  <data name="The_selection_contains_an_error_or_unknown_type" xml:space="preserve">
    <value>The selection contains an error or unknown type.</value>
  </data>
  <data name="Type_parameter_0_is_hidden_by_another_type_parameter_1" xml:space="preserve">
    <value>Type parameter '{0}' is hidden by another type parameter '{1}'.</value>
  </data>
  <data name="The_address_of_a_variable_is_used_inside_the_selected_code" xml:space="preserve">
    <value>The address of a variable is used inside the selected code.</value>
  </data>
  <data name="Assigning_to_readonly_fields_must_be_done_in_a_constructor_colon_bracket_0_bracket" xml:space="preserve">
    <value>Assigning to readonly fields must be done in a constructor : [{0}].</value>
  </data>
  <data name="generated_code_is_overlapping_with_hidden_portion_of_the_code" xml:space="preserve">
    <value>generated code is overlapping with hidden portion of the code</value>
  </data>
  <data name="Add_optional_parameters_to_0" xml:space="preserve">
    <value>Add optional parameters to '{0}'</value>
  </data>
  <data name="Add_parameters_to_0" xml:space="preserve">
    <value>Add parameters to '{0}'</value>
  </data>
  <data name="Generate_delegating_constructor_0_1" xml:space="preserve">
    <value>Generate delegating constructor '{0}({1})'</value>
  </data>
  <data name="Generate_constructor_0_1" xml:space="preserve">
    <value>Generate constructor '{0}({1})'</value>
  </data>
  <data name="Generate_field_assigning_constructor_0_1" xml:space="preserve">
    <value>Generate field assigning constructor '{0}({1})'</value>
  </data>
  <data name="Generate_Equals_and_GetHashCode" xml:space="preserve">
    <value>Generate Equals and GetHashCode</value>
  </data>
  <data name="Generate_Equals_object" xml:space="preserve">
    <value>Generate Equals(object)</value>
  </data>
  <data name="Generate_GetHashCode" xml:space="preserve">
    <value>Generate GetHashCode()</value>
  </data>
  <data name="Generate_constructor_in_0" xml:space="preserve">
    <value>Generate constructor in '{0}'</value>
  </data>
  <data name="Generate_all" xml:space="preserve">
    <value>Generate all</value>
  </data>
  <data name="Generate_enum_member_1_0" xml:space="preserve">
    <value>Generate enum member '{1}.{0}'</value>
  </data>
  <data name="Generate_constant_1_0" xml:space="preserve">
    <value>Generate constant '{1}.{0}'</value>
  </data>
  <data name="Generate_read_only_property_1_0" xml:space="preserve">
    <value>Generate read-only property '{1}.{0}'</value>
  </data>
  <data name="Generate_property_1_0" xml:space="preserve">
    <value>Generate property '{1}.{0}'</value>
  </data>
  <data name="Generate_read_only_field_1_0" xml:space="preserve">
    <value>Generate read-only field '{1}.{0}'</value>
  </data>
  <data name="Generate_field_1_0" xml:space="preserve">
    <value>Generate field '{1}.{0}'</value>
  </data>
  <data name="Generate_local_0" xml:space="preserve">
    <value>Generate local '{0}'</value>
  </data>
  <data name="Generate_0_1_in_new_file" xml:space="preserve">
    <value>Generate {0} '{1}' in new file</value>
  </data>
  <data name="Generate_nested_0_1" xml:space="preserve">
    <value>Generate nested {0} '{1}'</value>
  </data>
  <data name="Global_Namespace" xml:space="preserve">
    <value>Global Namespace</value>
  </data>
  <data name="Implement_interface_explicitly" xml:space="preserve">
    <value>Implement interface explicitly</value>
  </data>
  <data name="Implement_interface_abstractly" xml:space="preserve">
    <value>Implement interface abstractly</value>
  </data>
  <data name="Implement_interface_through_0" xml:space="preserve">
    <value>Implement interface through '{0}'</value>
  </data>
  <data name="Implement_interface" xml:space="preserve">
    <value>Implement interface</value>
  </data>
  <data name="Introduce_field_for_0" xml:space="preserve">
    <value>Introduce field for '{0}'</value>
  </data>
  <data name="Introduce_local_for_0" xml:space="preserve">
    <value>Introduce local for '{0}'</value>
  </data>
  <data name="Introduce_constant_for_0" xml:space="preserve">
    <value>Introduce constant for '{0}'</value>
  </data>
  <data name="Introduce_local_constant_for_0" xml:space="preserve">
    <value>Introduce local constant for '{0}'</value>
  </data>
  <data name="Introduce_field_for_all_occurrences_of_0" xml:space="preserve">
    <value>Introduce field for all occurrences of '{0}'</value>
  </data>
  <data name="Introduce_local_for_all_occurrences_of_0" xml:space="preserve">
    <value>Introduce local for all occurrences of '{0}'</value>
  </data>
  <data name="Introduce_constant_for_all_occurrences_of_0" xml:space="preserve">
    <value>Introduce constant for all occurrences of '{0}'</value>
  </data>
  <data name="Introduce_local_constant_for_all_occurrences_of_0" xml:space="preserve">
    <value>Introduce local constant for all occurrences of '{0}'</value>
  </data>
  <data name="Introduce_query_variable_for_all_occurrences_of_0" xml:space="preserve">
    <value>Introduce query variable for all occurrences of '{0}'</value>
  </data>
  <data name="Introduce_query_variable_for_0" xml:space="preserve">
    <value>Introduce query variable for '{0}'</value>
  </data>
  <data name="Anonymous_Types_colon" xml:space="preserve">
    <value>Anonymous Types:</value>
  </data>
  <data name="is_" xml:space="preserve">
    <value>is</value>
  </data>
  <data name="Represents_an_object_whose_operations_will_be_resolved_at_runtime" xml:space="preserve">
    <value>Represents an object whose operations will be resolved at runtime.</value>
  </data>
  <data name="constant" xml:space="preserve">
    <value>constant</value>
  </data>
  <data name="field" xml:space="preserve">
    <value>field</value>
  </data>
  <data name="local_constant" xml:space="preserve">
    <value>local constant</value>
  </data>
  <data name="local_variable" xml:space="preserve">
    <value>local variable</value>
  </data>
  <data name="label" xml:space="preserve">
    <value>label</value>
  </data>
  <data name="range_variable" xml:space="preserve">
    <value>range variable</value>
  </data>
  <data name="parameter" xml:space="preserve">
    <value>parameter</value>
  </data>
  <data name="in_" xml:space="preserve">
    <value>in</value>
  </data>
  <data name="Summary_colon" xml:space="preserve">
    <value>Summary:</value>
  </data>
  <data name="Locals_and_parameters" xml:space="preserve">
    <value>Locals and parameters</value>
  </data>
  <data name="Type_parameters_colon" xml:space="preserve">
    <value>Type parameters:</value>
  </data>
  <data name="Returns_colon" xml:space="preserve">
    <value>Returns:</value>
  </data>
  <data name="Exceptions_colon" xml:space="preserve">
    <value>Exceptions:</value>
  </data>
  <data name="Remarks_colon" xml:space="preserve">
    <value>Remarks:</value>
  </data>
  <data name="generating_source_for_symbols_of_this_type_is_not_supported" xml:space="preserve">
    <value>generating source for symbols of this type is not supported</value>
  </data>
  <data name="Assembly" xml:space="preserve">
    <value>Assembly</value>
  </data>
  <data name="location_unknown" xml:space="preserve">
    <value>location unknown</value>
  </data>
  <data name="Extract_Interface" xml:space="preserve">
    <value>Extract Interface...</value>
  </data>
  <data name="Updating_0_will_prevent_the_debug_session_from_continuing" xml:space="preserve">
    <value>Updating '{0}' will prevent the debug session from continuing.</value>
  </data>
  <data name="Changing_0_to_1_will_prevent_the_debug_session_from_continuing_because_it_changes_the_shape_of_the_state_machine" xml:space="preserve">
    <value>Changing '{0}' to '{1}' will prevent the debug session from continuing because it changes the shape of the state machine.</value>
  </data>
  <data name="Updating_a_complex_statement_containing_an_await_expression_will_prevent_the_debug_session_from_continuing" xml:space="preserve">
    <value>Updating a complex statement containing an await expression will prevent the debug session from continuing.</value>
  </data>
  <data name="Changing_visibility_of_a_constructor_will_prevent_the_debug_session_from_continuing" xml:space="preserve">
    <value>Changing visibility of a constructor will prevent the debug session from continuing.</value>
  </data>
  <data name="Capturing_variable_0_that_hasn_t_been_captured_before_will_prevent_the_debug_session_from_continuing" xml:space="preserve">
    <value>Capturing variable '{0}' that hasn't been captured before will prevent the debug session from continuing.</value>
  </data>
  <data name="Ceasing_to_capture_variable_0_will_prevent_the_debug_session_from_continuing" xml:space="preserve">
    <value>Ceasing to capture variable '{0}' will prevent the debug session from continuing.</value>
  </data>
  <data name="Deleting_captured_variable_0_will_prevent_the_debug_session_from_continuing" xml:space="preserve">
    <value>Deleting captured variable '{0}' will prevent the debug session from continuing.</value>
  </data>
  <data name="Changing_the_type_of_a_captured_variable_0_previously_of_type_1_will_prevent_the_debug_session_from_continuing" xml:space="preserve">
    <value>Changing the type of a captured variable '{0}' previously of type '{1}' will prevent the debug session from continuing.</value>
  </data>
  <data name="Changing_the_parameters_of_0_will_prevent_the_debug_session_from_continuing" xml:space="preserve">
    <value>Changing the parameters of '{0}' will prevent the debug session from continuing.</value>
  </data>
  <data name="Changing_the_return_type_of_0_will_prevent_the_debug_session_from_continuing" xml:space="preserve">
    <value>Changing the return type of '{0}' will prevent the debug session from continuing.</value>
  </data>
  <data name="Changing_the_type_of_0_will_prevent_the_debug_session_from_continuing" xml:space="preserve">
    <value>Changing the type of '{0}' will prevent the debug session from continuing.</value>
  </data>
  <data name="Changing_the_declaration_scope_of_a_captured_variable_0_will_prevent_the_debug_session_from_continuing" xml:space="preserve">
    <value>Changing the declaration scope of a captured variable '{0}' will prevent the debug session from continuing.</value>
  </data>
  <data name="Accessing_captured_variable_0_that_hasn_t_been_accessed_before_in_1_will_prevent_the_debug_session_from_continuing" xml:space="preserve">
    <value>Accessing captured variable '{0}' that hasn't been accessed before in {1} will prevent the debug session from continuing.</value>
  </data>
  <data name="Ceasing_to_access_captured_variable_0_in_1_will_prevent_the_debug_session_from_continuing" xml:space="preserve">
    <value>Ceasing to access captured variable '{0}' in {1} will prevent the debug session from continuing.</value>
  </data>
  <data name="Adding_0_that_accesses_captured_variables_1_and_2_declared_in_different_scopes_will_prevent_the_debug_session_from_continuing" xml:space="preserve">
    <value>Adding '{0}' that accesses captured variables '{1}' and '{2}' declared in different scopes will prevent the debug session from continuing.</value>
  </data>
  <data name="Removing_0_that_accessed_captured_variables_1_and_2_declared_in_different_scopes_will_prevent_the_debug_session_from_continuing" xml:space="preserve">
    <value>Removing '{0}' that accessed captured variables '{1}' and '{2}' declared in different scopes will prevent the debug session from continuing.</value>
  </data>
  <data name="Adding_0_into_a_1_will_prevent_the_debug_session_from_continuing" xml:space="preserve">
    <value>Adding '{0}' into a '{1}' will prevent the debug session from continuing.</value>
  </data>
  <data name="Adding_0_into_an_interface_will_prevent_the_debug_session_from_continuing" xml:space="preserve">
    <value>Adding '{0}' into an interface will prevent the debug session from continuing.</value>
  </data>
  <data name="Adding_0_into_an_interface_method_will_prevent_the_debug_session_from_continuing" xml:space="preserve">
    <value>Adding '{0}' into an interface method will prevent the debug session from continuing.</value>
  </data>
  <data name="Adding_0_into_a_class_with_explicit_or_sequential_layout_will_prevent_the_debug_session_from_continuing" xml:space="preserve">
    <value>Adding '{0}' into a class with explicit or sequential layout will prevent the debug session from continuing.</value>
  </data>
  <data name="Updating_the_modifiers_of_0_will_prevent_the_debug_session_from_continuing" xml:space="preserve">
    <value>Updating the modifiers of '{0}' will prevent the debug session from continuing.</value>
  </data>
  <data name="Updating_the_Handles_clause_of_0_will_prevent_the_debug_session_from_continuing" xml:space="preserve">
    <value>Updating the Handles clause of '{0}' will prevent the debug session from continuing.</value>
  </data>
  <data name="Adding_0_with_the_Handles_clause_will_prevent_the_debug_session_from_continuing" xml:space="preserve">
    <value>Adding '{0}' with the Handles clause will prevent the debug session from continuing.</value>
  </data>
  <data name="Updating_the_Implements_clause_of_a_0_will_prevent_the_debug_session_from_continuing" xml:space="preserve">
    <value>Updating the Implements clause of a '{0}' will prevent the debug session from continuing.</value>
  </data>
  <data name="Changing_the_constraint_from_0_to_1_will_prevent_the_debug_session_from_continuing" xml:space="preserve">
    <value>Changing the constraint from '{0}' to '{1}' will prevent the debug session from continuing.</value>
  </data>
  <data name="Updating_the_variance_of_0_will_prevent_the_debug_session_from_continuing" xml:space="preserve">
    <value>Updating the variance of '{0}' will prevent the debug session from continuing.</value>
  </data>
  <data name="Updating_the_type_of_0_will_prevent_the_debug_session_from_continuing" xml:space="preserve">
    <value>Updating the type of '{0}' will prevent the debug session from continuing.</value>
  </data>
  <data name="Updating_the_initializer_of_0_will_prevent_the_debug_session_from_continuing" xml:space="preserve">
    <value>Updating the initializer of '{0}' will prevent the debug session from continuing.</value>
  </data>
  <data name="Updating_the_size_of_a_0_will_prevent_the_debug_session_from_continuing" xml:space="preserve">
    <value>Updating the size of a '{0}' will prevent the debug session from continuing.</value>
  </data>
  <data name="Updating_the_underlying_type_of_0_will_prevent_the_debug_session_from_continuing" xml:space="preserve">
    <value>Updating the underlying type of '{0}' will prevent the debug session from continuing.</value>
  </data>
  <data name="Updating_the_base_class_and_or_base_interface_s_of_0_will_prevent_the_debug_session_from_continuing" xml:space="preserve">
    <value>Updating the base class and/or base interface(s) of '{0}' will prevent the debug session from continuing.</value>
  </data>
  <data name="Updating_a_field_to_an_event_or_vice_versa_will_prevent_the_debug_session_from_continuing" xml:space="preserve">
    <value>Updating a field to an event or vice versa will prevent the debug session from continuing.</value>
  </data>
  <data name="Updating_the_kind_of_a_type_will_prevent_the_debug_session_from_continuing" xml:space="preserve">
    <value>Updating the kind of a type will prevent the debug session from continuing.</value>
  </data>
  <data name="Updating_the_kind_of_an_property_event_accessor_will_prevent_the_debug_session_from_continuing" xml:space="preserve">
    <value>Updating the kind of an property/event accessor will prevent the debug session from continuing.</value>
  </data>
  <data name="Updating_the_kind_of_a_method_Sub_Function_will_prevent_the_debug_session_from_continuing" xml:space="preserve">
    <value>Updating the kind of a method (Sub/Function) will prevent the debug session from continuing.</value>
  </data>
  <data name="Updating_the_library_name_of_Declare_Statement_will_prevent_the_debug_session_from_continuing" xml:space="preserve">
    <value>Updating the library name of Declare Statement will prevent the debug session from continuing.</value>
  </data>
  <data name="Updating_the_alias_of_Declare_Statement_will_prevent_the_debug_session_from_continuing" xml:space="preserve">
    <value>Updating the alias of Declare Statement will prevent the debug session from continuing.</value>
  </data>
  <data name="Renaming_0_will_prevent_the_debug_session_from_continuing" xml:space="preserve">
    <value>Renaming '{0}' will prevent the debug session from continuing.</value>
  </data>
  <data name="Adding_0_will_prevent_the_debug_session_from_continuing" xml:space="preserve">
    <value>Adding '{0}' will prevent the debug session from continuing.</value>
  </data>
  <data name="Adding_an_abstract_0_or_overriding_an_inherited_0_will_prevent_the_debug_session_from_continuing" xml:space="preserve">
    <value>Adding an abstract '{0}' or overriding an inherited '{0}' will prevent the debug session from continuing.</value>
  </data>
  <data name="Adding_a_MustOverride_0_or_overriding_an_inherited_0_will_prevent_the_debug_session_from_continuing" xml:space="preserve">
    <value>Adding a MustOverride '{0}' or overriding an inherited '{0}' will prevent the debug session from continuing.</value>
  </data>
  <data name="Adding_an_extern_0_will_prevent_the_debug_session_from_continuing" xml:space="preserve">
    <value>Adding an extern '{0}' will prevent the debug session from continuing.</value>
  </data>
  <data name="Adding_an_imported_method_will_prevent_the_debug_session_from_continuing" xml:space="preserve">
    <value>Adding an imported method will prevent the debug session from continuing.</value>
  </data>
  <data name="Adding_a_user_defined_0_will_prevent_the_debug_session_from_continuing" xml:space="preserve">
    <value>Adding a user defined '{0}' will prevent the debug session from continuing.</value>
  </data>
  <data name="Adding_a_generic_0_will_prevent_the_debug_session_from_continuing" xml:space="preserve">
    <value>Adding a generic '{0}' will prevent the debug session from continuing.</value>
  </data>
  <data name="Adding_0_around_an_active_statement_will_prevent_the_debug_session_from_continuing" xml:space="preserve">
    <value>Adding '{0}' around an active statement will prevent the debug session from continuing.</value>
  </data>
  <data name="Moving_0_will_prevent_the_debug_session_from_continuing" xml:space="preserve">
    <value>Moving '{0}' will prevent the debug session from continuing.</value>
  </data>
  <data name="Deleting_0_will_prevent_the_debug_session_from_continuing" xml:space="preserve">
    <value>Deleting '{0}' will prevent the debug session from continuing.</value>
  </data>
  <data name="Deleting_0_around_an_active_statement_will_prevent_the_debug_session_from_continuing" xml:space="preserve">
    <value>Deleting '{0}' around an active statement will prevent the debug session from continuing.</value>
  </data>
  <data name="Adding_a_method_body_will_prevent_the_debug_session_from_continuing" xml:space="preserve">
    <value>Adding a method body will prevent the debug session from continuing.</value>
  </data>
  <data name="Deleting_a_method_body_will_prevent_the_debug_session_from_continuing" xml:space="preserve">
    <value>Deleting a method body will prevent the debug session from continuing.</value>
  </data>
  <data name="An_active_statement_has_been_removed_from_its_original_method_You_must_revert_your_changes_to_continue_or_restart_the_debugging_session" xml:space="preserve">
    <value>An active statement has been removed from its original method. You must revert your changes to continue or restart the debugging session.</value>
  </data>
  <data name="Updating_a_0_around_an_active_statement_will_prevent_the_debug_session_from_continuing" xml:space="preserve">
    <value>Updating a '{0}' around an active statement will prevent the debug session from continuing.</value>
  </data>
  <data name="Updating_async_or_iterator_modifier_around_an_active_statement_will_prevent_the_debug_session_from_continuing" xml:space="preserve">
    <value>Updating async or iterator modifier around an active statement will prevent the debug session from continuing.</value>
    <comment>{Locked="async"}{Locked="iterator"} "async" and "iterator" are C#/VB keywords and should not be localized.</comment>
  </data>
  <data name="Changing_0_from_asynchronous_to_synchronous_will_prevent_the_debug_session_from_continuing" xml:space="preserve">
    <value>Changing '{0}' from asynchronous to synchronous will prevent the debug session from continuing.</value>
  </data>
  <data name="Modifying_a_generic_method_will_prevent_the_debug_session_from_continuing" xml:space="preserve">
    <value>Modifying a generic method will prevent the debug session from continuing.</value>
  </data>
  <data name="Modifying_whitespace_or_comments_in_a_generic_0_will_prevent_the_debug_session_from_continuing" xml:space="preserve">
    <value>Modifying whitespace or comments in a generic '{0}' will prevent the debug session from continuing.</value>
  </data>
  <data name="Modifying_a_method_inside_the_context_of_a_generic_type_will_prevent_the_debug_session_from_continuing" xml:space="preserve">
    <value>Modifying a method inside the context of a generic type will prevent the debug session from continuing.</value>
  </data>
  <data name="Modifying_whitespace_or_comments_in_0_inside_the_context_of_a_generic_type_will_prevent_the_debug_session_from_continuing" xml:space="preserve">
    <value>Modifying whitespace or comments in '{0}' inside the context of a generic type will prevent the debug session from continuing.</value>
  </data>
  <data name="Modifying_the_initializer_of_0_in_a_generic_type_will_prevent_the_debug_session_from_continuing" xml:space="preserve">
    <value>Modifying the initializer of '{0}' in a generic type will prevent the debug session from continuing.</value>
  </data>
  <data name="Modifying_the_initializer_of_0_in_a_partial_type_will_prevent_the_debug_session_from_continuing" xml:space="preserve">
    <value>Modifying the initializer of '{0}' in a partial type will prevent the debug session from continuing.</value>
  </data>
  <data name="Adding_a_constructor_to_a_type_with_a_field_or_property_initializer_that_contains_an_anonymous_function_will_prevent_the_debug_session_from_continuing" xml:space="preserve">
    <value>Adding a constructor to a type with a field or property initializer that contains an anonymous function will prevent the debug session from continuing.</value>
  </data>
  <data name="Renaming_a_captured_variable_from_0_to_1_will_prevent_the_debug_session_from_continuing" xml:space="preserve">
    <value>Renaming a captured variable, from '{0}' to '{1}' will prevent the debug session from continuing.</value>
  </data>
  <data name="Modifying_a_catch_finally_handler_with_an_active_statement_in_the_try_block_will_prevent_the_debug_session_from_continuing" xml:space="preserve">
    <value>Modifying a catch/finally handler with an active statement in the try block will prevent the debug session from continuing.</value>
  </data>
  <data name="Modifying_a_try_catch_finally_statement_when_the_finally_block_is_active_will_prevent_the_debug_session_from_continuing" xml:space="preserve">
    <value>Modifying a try/catch/finally statement when the finally block is active will prevent the debug session from continuing.</value>
  </data>
  <data name="Modifying_a_catch_handler_around_an_active_statement_will_prevent_the_debug_session_from_continuing" xml:space="preserve">
    <value>Modifying a catch handler around an active statement will prevent the debug session from continuing.</value>
  </data>
  <data name="Modifying_0_which_contains_the_stackalloc_operator_will_prevent_the_debug_session_from_continuing" xml:space="preserve">
    <value>Modifying '{0}' which contains the 'stackalloc' operator will prevent the debug session from continuing.</value>
  </data>
  <data name="Modifying_0_which_contains_a_switch_expression_will_prevent_the_debug_session_from_continuing" xml:space="preserve">
    <value>Modifying '{0}' which contains a switch expression will prevent the debug session from continuing.</value>
  </data>
  <data name="Modifying_an_active_0_which_contains_On_Error_or_Resume_statements_will_prevent_the_debug_session_from_continuing" xml:space="preserve">
    <value>Modifying an active '{0}' which contains 'On Error' or 'Resume' statements will prevent the debug session from continuing.</value>
  </data>
  <data name="Modifying_0_which_contains_an_Aggregate_Group_By_or_Join_query_clauses_will_prevent_the_debug_session_from_continuing" xml:space="preserve">
    <value>Modifying '{0}' which contains an Aggregate, Group By, or Join query clauses will prevent the debug session from continuing.</value>
  </data>
  <data name="Modifying_source_with_experimental_language_features_enabled_will_prevent_the_debug_session_from_continuing" xml:space="preserve">
    <value>Modifying source with experimental language features enabled will prevent the debug session from continuing.</value>
  </data>
  <data name="Updating_an_active_statement_will_prevent_the_debug_session_from_continuing" xml:space="preserve">
    <value>Updating an active statement will prevent the debug session from continuing.</value>
  </data>
  <data name="Removing_0_that_contains_an_active_statement_will_prevent_the_debug_session_from_continuing" xml:space="preserve">
    <value>Removing '{0}' that contains an active statement will prevent the debug session from continuing.</value>
  </data>
  <data name="Adding_a_new_file_will_prevent_the_debug_session_from_continuing" xml:space="preserve">
    <value>Adding a new file will prevent the debug session from continuing.</value>
  </data>
  <data name="Attribute_0_is_missing_Updating_an_async_method_or_an_iterator_will_prevent_the_debug_session_from_continuing" xml:space="preserve">
    <value>Attribute '{0}' is missing. Updating an async method or an iterator will prevent the debug session from continuing.</value>
  </data>
  <data name="Unexpected_interface_member_kind_colon_0" xml:space="preserve">
    <value>Unexpected interface member kind: {0}</value>
  </data>
  <data name="Unknown_symbol_kind" xml:space="preserve">
    <value>Unknown symbol kind</value>
  </data>
  <data name="Generate_abstract_property_1_0" xml:space="preserve">
    <value>Generate abstract property '{1}.{0}'</value>
  </data>
  <data name="Generate_abstract_method_1_0" xml:space="preserve">
    <value>Generate abstract method '{1}.{0}'</value>
  </data>
  <data name="Generate_method_1_0" xml:space="preserve">
    <value>Generate method '{1}.{0}'</value>
  </data>
  <data name="Requested_assembly_already_loaded_from_0" xml:space="preserve">
    <value>Requested assembly already loaded from '{0}'.</value>
  </data>
  <data name="The_symbol_does_not_have_an_icon" xml:space="preserve">
    <value>The symbol does not have an icon.</value>
  </data>
  <data name="Unknown" xml:space="preserve">
    <value>Unknown</value>
  </data>
  <data name="Extract_Method" xml:space="preserve">
    <value>Extract Method</value>
  </data>
  <data name="Extract_Method_plus_Local" xml:space="preserve">
    <value>Extract Method + Local</value>
  </data>
  <data name="Asynchronous_method_cannot_have_ref_out_parameters_colon_bracket_0_bracket" xml:space="preserve">
    <value>Asynchronous method cannot have ref/out parameters : [{0}]</value>
  </data>
  <data name="The_member_is_defined_in_metadata" xml:space="preserve">
    <value>The member is defined in metadata.</value>
  </data>
  <data name="You_can_only_change_the_signature_of_a_constructor_indexer_method_or_delegate" xml:space="preserve">
    <value>You can only change the signature of a constructor, indexer, method or delegate.</value>
  </data>
  <data name="This_symbol_has_related_definitions_or_references_in_metadata_Changing_its_signature_may_result_in_build_errors_Do_you_want_to_continue" xml:space="preserve">
    <value>This symbol has related definitions or references in metadata. Changing its signature may result in build errors.

Do you want to continue?</value>
  </data>
  <data name="Change_signature" xml:space="preserve">
    <value>Change signature...</value>
  </data>
  <data name="Generate_new_type" xml:space="preserve">
    <value>Generate new type...</value>
  </data>
  <data name="User_Diagnostic_Analyzer_Failure" xml:space="preserve">
    <value>User Diagnostic Analyzer Failure.</value>
  </data>
  <data name="Analyzer_0_threw_an_exception_of_type_1_with_message_2" xml:space="preserve">
    <value>Analyzer '{0}' threw an exception of type '{1}' with message '{2}'.</value>
  </data>
  <data name="Analyzer_0_threw_the_following_exception_colon_1" xml:space="preserve">
    <value>Analyzer '{0}' threw the following exception:
'{1}'.</value>
  </data>
  <data name="Remove_Unnecessary_Cast" xml:space="preserve">
    <value>Remove Unnecessary Cast</value>
  </data>
  <data name="Simplify_Names" xml:space="preserve">
    <value>Simplify Names</value>
  </data>
  <data name="Simplify_Member_Access" xml:space="preserve">
    <value>Simplify Member Access</value>
  </data>
  <data name="Remove_qualification" xml:space="preserve">
    <value>Remove qualification</value>
  </data>
  <data name="Edit_and_Continue1" xml:space="preserve">
    <value>Edit and Continue</value>
  </data>
  <data name="This_signature_does_not_contain_parameters_that_can_be_changed" xml:space="preserve">
    <value>This signature does not contain parameters that can be changed.</value>
  </data>
  <data name="Unknown_error_occurred" xml:space="preserve">
    <value>Unknown error occurred</value>
  </data>
  <data name="Available" xml:space="preserve">
    <value>Available</value>
  </data>
  <data name="Not_Available" xml:space="preserve">
    <value>Not Available</value>
  </data>
  <data name="_0_1" xml:space="preserve">
    <value>    {0} - {1}</value>
  </data>
  <data name="You_can_use_the_navigation_bar_to_switch_context" xml:space="preserve">
    <value>You can use the navigation bar to switch context.</value>
  </data>
  <data name="in_Source" xml:space="preserve">
    <value>in Source</value>
  </data>
  <data name="in_Suppression_File" xml:space="preserve">
    <value>in Suppression File</value>
  </data>
  <data name="Remove_Suppression_0" xml:space="preserve">
    <value>Remove Suppression {0}</value>
  </data>
  <data name="Remove_Suppression" xml:space="preserve">
    <value>Remove Suppression</value>
  </data>
  <data name="Configure_0_severity" xml:space="preserve">
    <value>Configure {0} severity</value>
  </data>
  <data name="Configure_0_code_style" xml:space="preserve">
    <value>Configure {0} code style</value>
  </data>
  <data name="Pending" xml:space="preserve">
    <value>&lt;Pending&gt;</value>
  </data>
  <data name="Awaited_task_returns" xml:space="preserve">
    <value>Awaited task returns</value>
  </data>
  <data name="no_value" xml:space="preserve">
    <value>no value.</value>
  </data>
  <data name="Note_colon_Tab_twice_to_insert_the_0_snippet" xml:space="preserve">
    <value>Note: Tab twice to insert the '{0}' snippet.</value>
  </data>
  <data name="Implement_interface_explicitly_with_Dispose_pattern" xml:space="preserve">
    <value>Implement interface explicitly with Dispose pattern</value>
  </data>
  <data name="Implement_interface_with_Dispose_pattern" xml:space="preserve">
    <value>Implement interface with Dispose pattern</value>
  </data>
  <data name="Compiler1" xml:space="preserve">
    <value>Compiler</value>
  </data>
  <data name="Edit_and_Continue2" xml:space="preserve">
    <value>Edit and Continue</value>
  </data>
  <data name="Style" xml:space="preserve">
    <value>Style</value>
  </data>
  <data name="Suppress_0" xml:space="preserve">
    <value>Suppress {0}</value>
  </data>
  <data name="Re_triage_0_currently_1" xml:space="preserve">
    <value>Re-triage {0}(currently '{1}')</value>
  </data>
  <data name="Argument_cannot_have_a_null_element" xml:space="preserve">
    <value>Argument cannot have a null element.</value>
  </data>
  <data name="Argument_cannot_be_empty" xml:space="preserve">
    <value>Argument cannot be empty.</value>
  </data>
  <data name="Reported_diagnostic_with_ID_0_is_not_supported_by_the_analyzer" xml:space="preserve">
    <value>Reported diagnostic with ID '{0}' is not supported by the analyzer.</value>
  </data>
  <data name="Computing_fix_all_occurrences_code_fix" xml:space="preserve">
    <value>Computing fix all occurrences code fix...</value>
  </data>
  <data name="Fix_all_occurrences" xml:space="preserve">
    <value>Fix all occurrences</value>
  </data>
  <data name="Document" xml:space="preserve">
    <value>Document</value>
  </data>
  <data name="Project" xml:space="preserve">
    <value>Project</value>
  </data>
  <data name="Solution" xml:space="preserve">
    <value>Solution</value>
  </data>
  <data name="TODO_colon_dispose_managed_state_managed_objects" xml:space="preserve">
    <value>TODO: dispose managed state (managed objects).</value>
  </data>
  <data name="TODO_colon_set_large_fields_to_null" xml:space="preserve">
    <value>TODO: set large fields to null.</value>
  </data>
  <data name="To_detect_redundant_calls" xml:space="preserve">
    <value>To detect redundant calls</value>
  </data>
  <data name="Modifying_0_which_contains_a_static_variable_will_prevent_the_debug_session_from_continuing" xml:space="preserve">
    <value>Modifying '{0}' which contains a static variable will prevent the debug session from continuing.</value>
  </data>
  <data name="Compiler2" xml:space="preserve">
    <value>Compiler</value>
  </data>
  <data name="Edit_And_Continue" xml:space="preserve">
    <value>Edit And Continue</value>
  </data>
  <data name="Live" xml:space="preserve">
    <value>Live</value>
  </data>
  <data name="namespace_" xml:space="preserve">
    <value>namespace</value>
    <comment>{Locked}</comment>
  </data>
  <data name="class_" xml:space="preserve">
    <value>class</value>
    <comment>{Locked}</comment>
  </data>
  <data name="interface_" xml:space="preserve">
    <value>interface</value>
    <comment>{Locked}</comment>
  </data>
  <data name="enum_" xml:space="preserve">
    <value>enum</value>
    <comment>{Locked}</comment>
  </data>
  <data name="enum_value" xml:space="preserve">
    <value>enum value</value>
    <comment>{Locked="enum"} "enum" is a C#/VB keyword and should not be localized.</comment>
  </data>
  <data name="delegate_" xml:space="preserve">
    <value>delegate</value>
    <comment>{Locked}</comment>
  </data>
  <data name="const_field" xml:space="preserve">
    <value>const field</value>
    <comment>{Locked="const"} "const" is a C#/VB keyword and should not be localized.</comment>
  </data>
  <data name="method" xml:space="preserve">
    <value>method</value>
  </data>
  <data name="operator_" xml:space="preserve">
    <value>operator</value>
  </data>
  <data name="constructor" xml:space="preserve">
    <value>constructor</value>
  </data>
  <data name="auto_property" xml:space="preserve">
    <value>auto-property</value>
  </data>
  <data name="property_" xml:space="preserve">
    <value>property</value>
  </data>
  <data name="event_" xml:space="preserve">
    <value>event</value>
    <comment>{Locked}</comment>
  </data>
  <data name="event_accessor" xml:space="preserve">
    <value>event accessor</value>
  </data>
  <data name="type_constraint" xml:space="preserve">
    <value>type constraint</value>
  </data>
  <data name="type_parameter" xml:space="preserve">
    <value>type parameter</value>
  </data>
  <data name="attribute" xml:space="preserve">
    <value>attribute</value>
  </data>
  <data name="Use_auto_property" xml:space="preserve">
    <value>Use auto property</value>
  </data>
  <data name="Replace_0_and_1_with_property" xml:space="preserve">
    <value>Replace '{0}' and '{1}' with property</value>
  </data>
  <data name="Replace_0_with_property" xml:space="preserve">
    <value>Replace '{0}' with property</value>
  </data>
  <data name="Method_referenced_implicitly" xml:space="preserve">
    <value>Method referenced implicitly</value>
  </data>
  <data name="Generate_type_0" xml:space="preserve">
    <value>Generate type '{0}'</value>
  </data>
  <data name="Generate_0_1" xml:space="preserve">
    <value>Generate {0} '{1}'</value>
  </data>
  <data name="Change_0_to_1" xml:space="preserve">
    <value>Change '{0}' to '{1}'.</value>
  </data>
  <data name="Non_invoked_method_cannot_be_replaced_with_property" xml:space="preserve">
    <value>Non-invoked method cannot be replaced with property.</value>
  </data>
  <data name="Only_methods_with_a_single_argument_which_is_not_an_out_variable_declaration_can_be_replaced_with_a_property" xml:space="preserve">
    <value>Only methods with a single argument, which is not an out variable declaration, can be replaced with a property.</value>
  </data>
  <data name="Roslyn_HostError" xml:space="preserve">
    <value>Roslyn.HostError</value>
  </data>
  <data name="An_instance_of_analyzer_0_cannot_be_created_from_1_colon_2" xml:space="preserve">
    <value>An instance of analyzer {0} cannot be created from {1}: {2}.</value>
  </data>
  <data name="The_assembly_0_does_not_contain_any_analyzers" xml:space="preserve">
    <value>The assembly {0} does not contain any analyzers.</value>
  </data>
  <data name="Unable_to_load_Analyzer_assembly_0_colon_1" xml:space="preserve">
    <value>Unable to load Analyzer assembly {0}: {1}</value>
  </data>
  <data name="Make_method_synchronous" xml:space="preserve">
    <value>Make method synchronous</value>
  </data>
  <data name="Add_this_or_Me_qualification" xml:space="preserve">
    <value>Add 'this' or 'Me' qualification.</value>
  </data>
  <data name="Fix_Name_Violation_colon_0" xml:space="preserve">
    <value>Fix Name Violation: {0}</value>
  </data>
  <data name="Naming_rule_violation_0" xml:space="preserve">
    <value>Naming rule violation: {0}</value>
    <comment>{0} is the rule title, {1} is the way in which the rule was violated</comment>
  </data>
  <data name="Naming_Styles" xml:space="preserve">
    <value>Naming Styles</value>
  </data>
  <data name="from_0" xml:space="preserve">
    <value>from {0}</value>
  </data>
  <data name="Find_and_install_latest_version" xml:space="preserve">
    <value>Find and install latest version</value>
  </data>
  <data name="Use_local_version_0" xml:space="preserve">
    <value>Use local version '{0}'</value>
  </data>
  <data name="Use_locally_installed_0_version_1_This_version_used_in_colon_2" xml:space="preserve">
    <value>Use locally installed '{0}' version '{1}'
This version used in: {2}</value>
  </data>
  <data name="Find_and_install_latest_version_of_0" xml:space="preserve">
    <value>Find and install latest version of '{0}'</value>
  </data>
  <data name="Install_with_package_manager" xml:space="preserve">
    <value>Install with package manager...</value>
  </data>
  <data name="Install_0_1" xml:space="preserve">
    <value>Install '{0} {1}'</value>
  </data>
  <data name="Install_version_0" xml:space="preserve">
    <value>Install version '{0}'</value>
  </data>
  <data name="Generate_variable_0" xml:space="preserve">
    <value>Generate variable '{0}'</value>
  </data>
  <data name="Classes" xml:space="preserve">
    <value>Classes</value>
  </data>
  <data name="Constants" xml:space="preserve">
    <value>Constants</value>
  </data>
  <data name="Delegates" xml:space="preserve">
    <value>Delegates</value>
  </data>
  <data name="Enums" xml:space="preserve">
    <value>Enums</value>
  </data>
  <data name="Events" xml:space="preserve">
    <value>Events</value>
  </data>
  <data name="Extension_methods" xml:space="preserve">
    <value>Extension methods</value>
  </data>
  <data name="Fields" xml:space="preserve">
    <value>Fields</value>
  </data>
  <data name="Interfaces" xml:space="preserve">
    <value>Interfaces</value>
  </data>
  <data name="Locals" xml:space="preserve">
    <value>Locals</value>
  </data>
  <data name="Methods" xml:space="preserve">
    <value>Methods</value>
  </data>
  <data name="Modules" xml:space="preserve">
    <value>Modules</value>
  </data>
  <data name="Namespaces" xml:space="preserve">
    <value>Namespaces</value>
  </data>
  <data name="Properties" xml:space="preserve">
    <value>Properties</value>
  </data>
  <data name="Structures" xml:space="preserve">
    <value>Structures</value>
  </data>
  <data name="Parameters_colon" xml:space="preserve">
    <value>Parameters:</value>
  </data>
  <data name="Add_missing_cases" xml:space="preserve">
    <value>Add missing cases</value>
  </data>
  <data name="Add_both" xml:space="preserve">
    <value>Add both</value>
  </data>
  <data name="Add_default_case" xml:space="preserve">
    <value>Add default case</value>
  </data>
  <data name="Variadic_SignatureHelpItem_must_have_at_least_one_parameter" xml:space="preserve">
    <value>Variadic SignatureHelpItem must have at least one parameter.</value>
  </data>
  <data name="Add_braces" xml:space="preserve">
    <value>Add braces</value>
  </data>
  <data name="Replace_0_with_method" xml:space="preserve">
    <value>Replace '{0}' with method</value>
  </data>
  <data name="Replace_0_with_methods" xml:space="preserve">
    <value>Replace '{0}' with methods</value>
  </data>
  <data name="Property_referenced_implicitly" xml:space="preserve">
    <value>Property referenced implicitly</value>
  </data>
  <data name="Property_cannot_safely_be_replaced_with_a_method_call" xml:space="preserve">
    <value>Property cannot safely be replaced with a method call</value>
  </data>
  <data name="Convert_to_interpolated_string" xml:space="preserve">
    <value>Convert to interpolated string</value>
  </data>
  <data name="Move_type_to_0" xml:space="preserve">
    <value>Move type to {0}</value>
  </data>
  <data name="Rename_file_to_0" xml:space="preserve">
    <value>Rename file to {0}</value>
  </data>
  <data name="Rename_type_to_0" xml:space="preserve">
    <value>Rename type to {0}</value>
  </data>
  <data name="Remove_tag" xml:space="preserve">
    <value>Remove tag</value>
  </data>
  <data name="Add_missing_param_nodes" xml:space="preserve">
    <value>Add missing param nodes</value>
  </data>
  <data name="Make_containing_scope_async" xml:space="preserve">
    <value>Make containing scope async</value>
  </data>
  <data name="Make_containing_scope_async_return_Task" xml:space="preserve">
    <value>Make containing scope async (return Task)</value>
  </data>
  <data name="paren_Unknown_paren" xml:space="preserve">
    <value>(Unknown)</value>
  </data>
  <data name="Implement_Abstract_Class" xml:space="preserve">
    <value>Implement Abstract Class</value>
  </data>
  <data name="Use_framework_type" xml:space="preserve">
    <value>Use framework type</value>
  </data>
  <data name="Install_package_0" xml:space="preserve">
    <value>Install package '{0}'</value>
  </data>
  <data name="Object_initialization_can_be_simplified" xml:space="preserve">
    <value>Object initialization can be simplified</value>
  </data>
  <data name="Use_throw_expression" xml:space="preserve">
    <value>Use 'throw' expression</value>
  </data>
  <data name="project_0" xml:space="preserve">
    <value>project {0}</value>
  </data>
  <data name="Inline_variable_declaration" xml:space="preserve">
    <value>Inline variable declaration</value>
  </data>
  <data name="Use_pattern_matching" xml:space="preserve">
    <value>Use pattern matching</value>
  </data>
  <data name="Use_interpolated_verbatim_string" xml:space="preserve">
    <value>Use interpolated verbatim string</value>
  </data>
  <data name="Use_expression_body_for_methods" xml:space="preserve">
    <value>Use expression body for methods</value>
  </data>
  <data name="Use_block_body_for_methods" xml:space="preserve">
    <value>Use block body for methods</value>
  </data>
  <data name="Use_block_body_for_accessors" xml:space="preserve">
    <value>Use block body for accessors</value>
  </data>
  <data name="Use_block_body_for_constructors" xml:space="preserve">
    <value>Use block body for constructors</value>
  </data>
  <data name="Use_block_body_for_indexers" xml:space="preserve">
    <value>Use block body for indexers</value>
  </data>
  <data name="Use_block_body_for_operators" xml:space="preserve">
    <value>Use block body for operators</value>
  </data>
  <data name="Use_block_body_for_properties" xml:space="preserve">
    <value>Use block body for properties</value>
  </data>
  <data name="Use_expression_body_for_accessors" xml:space="preserve">
    <value>Use expression body for accessors</value>
  </data>
  <data name="Use_expression_body_for_constructors" xml:space="preserve">
    <value>Use expression body for constructors</value>
  </data>
  <data name="Use_expression_body_for_indexers" xml:space="preserve">
    <value>Use expression body for indexers</value>
  </data>
  <data name="Use_expression_body_for_operators" xml:space="preserve">
    <value>Use expression body for operators</value>
  </data>
  <data name="Use_expression_body_for_properties" xml:space="preserve">
    <value>Use expression body for properties</value>
  </data>
  <data name="Fix_typo_0" xml:space="preserve">
    <value>Fix typo '{0}'</value>
  </data>
  <data name="Fully_qualify_0" xml:space="preserve">
    <value>Fully qualify '{0}'</value>
  </data>
  <data name="Remove_reference_to_0" xml:space="preserve">
    <value>Remove reference to '{0}'.</value>
  </data>
  <data name="Keywords" xml:space="preserve">
    <value>Keywords</value>
  </data>
  <data name="Snippets" xml:space="preserve">
    <value>Snippets</value>
  </data>
  <data name="All_lowercase" xml:space="preserve">
    <value>All lowercase</value>
  </data>
  <data name="All_uppercase" xml:space="preserve">
    <value>All uppercase</value>
  </data>
  <data name="First_word_capitalized" xml:space="preserve">
    <value>First word capitalized</value>
  </data>
  <data name="Pascal_Case" xml:space="preserve">
    <value>Pascal Case</value>
  </data>
  <data name="Collection_initialization_can_be_simplified" xml:space="preserve">
    <value>Collection initialization can be simplified</value>
  </data>
  <data name="Use_coalesce_expression" xml:space="preserve">
    <value>Use coalesce expression</value>
  </data>
  <data name="Use_null_propagation" xml:space="preserve">
    <value>Use null propagation</value>
  </data>
  <data name="Variable_declaration_can_be_inlined" xml:space="preserve">
    <value>Variable declaration can be inlined</value>
  </data>
  <data name="Null_check_can_be_simplified" xml:space="preserve">
    <value>Null check can be simplified</value>
  </data>
  <data name="Simplify_collection_initialization" xml:space="preserve">
    <value>Simplify collection initialization</value>
  </data>
  <data name="Simplify_object_initialization" xml:space="preserve">
    <value>Simplify object initialization</value>
  </data>
  <data name="Prefer_explicitly_provided_tuple_element_name" xml:space="preserve">
    <value>Prefer explicitly provided tuple element name</value>
  </data>
  <data name="Use_explicitly_provided_tuple_name" xml:space="preserve">
    <value>Use explicitly provided tuple name</value>
  </data>
  <data name="Remove_document_0" xml:space="preserve">
    <value>Remove document '{0}'</value>
  </data>
  <data name="Add_document_0" xml:space="preserve">
    <value>Add document '{0}'</value>
  </data>
  <data name="Add_argument_name_0" xml:space="preserve">
    <value>Add argument name '{0}'</value>
  </data>
  <data name="Add_tuple_element_name_0" xml:space="preserve">
    <value>Add tuple element name '{0}'</value>
  </data>
  <data name="Take_0" xml:space="preserve">
    <value>Take '{0}'</value>
  </data>
  <data name="Take_both" xml:space="preserve">
    <value>Take both</value>
  </data>
  <data name="Take_bottom" xml:space="preserve">
    <value>Take bottom</value>
  </data>
  <data name="Take_top" xml:space="preserve">
    <value>Take top</value>
  </data>
  <data name="Remove_unused_variable" xml:space="preserve">
    <value>Remove unused variable</value>
  </data>
  <data name="Convert_to_binary" xml:space="preserve">
    <value>Convert to binary</value>
  </data>
  <data name="Convert_to_decimal" xml:space="preserve">
    <value>Convert to decimal</value>
  </data>
  <data name="Convert_to_hex" xml:space="preserve">
    <value>Convert to hex</value>
  </data>
  <data name="Separate_thousands" xml:space="preserve">
    <value>Separate thousands</value>
  </data>
  <data name="Separate_words" xml:space="preserve">
    <value>Separate words</value>
  </data>
  <data name="Separate_nibbles" xml:space="preserve">
    <value>Separate nibbles</value>
  </data>
  <data name="Remove_separators" xml:space="preserve">
    <value>Remove separators</value>
  </data>
  <data name="Add_parameter_to_0" xml:space="preserve">
    <value>Add parameter to '{0}'</value>
  </data>
  <data name="Add_parameter_to_0_and_overrides_implementations" xml:space="preserve">
    <value>Add parameter to '{0}' (and overrides/implementations)</value>
  </data>
  <data name="Add_to_0" xml:space="preserve">
    <value>Add to '{0}'</value>
  </data>
  <data name="Related_method_signatures_found_in_metadata_will_not_be_updated" xml:space="preserve">
    <value>Related method signatures found in metadata will not be updated.</value>
  </data>
  <data name="Generate_constructor" xml:space="preserve">
    <value>Generate constructor...</value>
  </data>
  <data name="Pick_members_to_be_used_as_constructor_parameters" xml:space="preserve">
    <value>Pick members to be used as constructor parameters</value>
  </data>
  <data name="Pick_members_to_be_used_in_Equals_GetHashCode" xml:space="preserve">
    <value>Pick members to be used in Equals/GetHashCode</value>
  </data>
  <data name="Changes_to_expression_trees_may_result_in_behavior_changes_at_runtime" xml:space="preserve">
    <value>Changes to expression trees may result in behavior changes at runtime</value>
  </data>
  <data name="Generate_overrides" xml:space="preserve">
    <value>Generate overrides...</value>
  </data>
  <data name="Pick_members_to_override" xml:space="preserve">
    <value>Pick members to override</value>
  </data>
  <data name="Add_null_check" xml:space="preserve">
    <value>Add null check</value>
  </data>
  <data name="Add_string_IsNullOrEmpty_check" xml:space="preserve">
    <value>Add 'string.IsNullOrEmpty' check</value>
  </data>
  <data name="Add_string_IsNullOrWhiteSpace_check" xml:space="preserve">
    <value>Add 'string.IsNullOrWhiteSpace' check</value>
  </data>
  <data name="Create_and_initialize_field_0" xml:space="preserve">
    <value>Create and initialize field '{0}'</value>
  </data>
  <data name="Create_and_initialize_property_0" xml:space="preserve">
    <value>Create and initialize property '{0}'</value>
  </data>
  <data name="Initialize_field_0" xml:space="preserve">
    <value>Initialize field '{0}'</value>
  </data>
  <data name="Initialize_property_0" xml:space="preserve">
    <value>Initialize property '{0}'</value>
  </data>
  <data name="Add_null_checks" xml:space="preserve">
    <value>Add null checks</value>
  </data>
  <data name="Generate_operators" xml:space="preserve">
    <value>Generate operators</value>
  </data>
  <data name="Implement_0" xml:space="preserve">
    <value>Implement {0}</value>
  </data>
  <data name="Simplify_default_expression" xml:space="preserve">
    <value>Simplify 'default' expression</value>
  </data>
  <data name="default_expression_can_be_simplified" xml:space="preserve">
    <value>'default' expression can be simplified</value>
  </data>
  <data name="Format_string_contains_invalid_placeholder" xml:space="preserve">
    <value>Format string contains invalid placeholder</value>
  </data>
  <data name="Invalid_format_string" xml:space="preserve">
    <value>Invalid format string</value>
  </data>
  <data name="Use_inferred_member_name" xml:space="preserve">
    <value>Use inferred member name</value>
  </data>
  <data name="Member_name_can_be_simplified" xml:space="preserve">
    <value>Member name can be simplified</value>
  </data>
  <data name="Reported_diagnostic_0_has_a_source_location_in_file_1_which_is_not_part_of_the_compilation_being_analyzed" xml:space="preserve">
    <value>Reported diagnostic '{0}' has a source location in file '{1}', which is not part of the compilation being analyzed.</value>
  </data>
  <data name="Reported_diagnostic_0_has_a_source_location_1_in_file_2_which_is_outside_of_the_given_file" xml:space="preserve">
    <value>Reported diagnostic '{0}' has a source location '{1}' in file '{2}', which is outside of the given file.</value>
  </data>
  <data name="Unreachable_code_detected" xml:space="preserve">
    <value>Unreachable code detected</value>
  </data>
  <data name="Remove_unreachable_code" xml:space="preserve">
    <value>Remove unreachable code</value>
  </data>
  <data name="Modifiers_are_not_ordered" xml:space="preserve">
    <value>Modifiers are not ordered</value>
  </data>
  <data name="Order_modifiers" xml:space="preserve">
    <value>Order modifiers</value>
  </data>
  <data name="in_0_project_1" xml:space="preserve">
    <value>in {0} (project {1})</value>
  </data>
  <data name="Accessibility_modifiers_required" xml:space="preserve">
    <value>Accessibility modifiers required</value>
  </data>
  <data name="Add_accessibility_modifiers" xml:space="preserve">
    <value>Add accessibility modifiers</value>
  </data>
  <data name="Use_local_function" xml:space="preserve">
    <value>Use local function</value>
  </data>
  <data name="Warning_colon_Declaration_changes_scope_and_may_change_meaning" xml:space="preserve">
    <value>Warning: Declaration changes scope and may change meaning.</value>
  </data>
  <data name="Move_declaration_near_reference" xml:space="preserve">
    <value>Move declaration near reference</value>
  </data>
  <data name="Convert_to_full_property" xml:space="preserve">
    <value>Convert to full property</value>
  </data>
  <data name="Generate_constructor_in_0_without_fields" xml:space="preserve">
    <value>Generate constructor in '{0}' (without fields)</value>
  </data>
  <data name="Parentheses_can_be_removed" xml:space="preserve">
    <value>Parentheses can be removed</value>
  </data>
  <data name="Remove_unnecessary_parentheses" xml:space="preserve">
    <value>Remove unnecessary parentheses</value>
  </data>
  <data name="Add_file_banner" xml:space="preserve">
    <value>Add file banner</value>
  </data>
  <data name="Warning_Method_overrides_symbol_from_metadata" xml:space="preserve">
    <value>Warning: Method overrides symbol from metadata</value>
  </data>
  <data name="Add_parentheses_for_clarity" xml:space="preserve">
    <value>Add parentheses for clarity</value>
  </data>
  <data name="Parentheses_should_be_added_for_clarity" xml:space="preserve">
    <value>Parentheses should be added for clarity</value>
  </data>
  <data name="Use_0" xml:space="preserve">
    <value>Use {0}</value>
  </data>
  <data name="Switching_between_lambda_and_local_function_will_prevent_the_debug_session_from_continuing" xml:space="preserve">
    <value>Switching between a lambda and a local function will prevent the debug session from continuing.</value>
  </data>
  <data name="Deconstruct_variable_declaration" xml:space="preserve">
    <value>Deconstruct variable declaration</value>
  </data>
  <data name="Variable_declaration_can_be_deconstructed" xml:space="preserve">
    <value>Variable declaration can be deconstructed</value>
  </data>
  <data name="Add_argument_name_0_including_trailing_arguments" xml:space="preserve">
    <value>Add argument name '{0}' (including trailing arguments)</value>
  </data>
  <data name="local_function" xml:space="preserve">
    <value>local function</value>
  </data>
  <data name="indexer_" xml:space="preserve">
    <value>indexer</value>
  </data>
  <data name="Alias_ambiguous_type_0" xml:space="preserve">
    <value>Alias ambiguous type '{0}'</value>
  </data>
  <data name="Warning_colon_Collection_was_modified_during_iteration" xml:space="preserve">
    <value>Warning: Collection was modified during iteration.</value>
  </data>
  <data name="Warning_colon_Iteration_variable_crossed_function_boundary" xml:space="preserve">
    <value>Warning: Iteration variable crossed function boundary.</value>
  </data>
  <data name="Warning_colon_Collection_may_be_modified_during_iteration" xml:space="preserve">
    <value>Warning: Collection may be modified during iteration.</value>
  </data>
  <data name="Add_readonly_modifier" xml:space="preserve">
    <value>Add readonly modifier</value>
  </data>
  <data name="Make_field_readonly" xml:space="preserve">
    <value>Make field readonly</value>
  </data>
  <data name="Convert_to_conditional_expression" xml:space="preserve">
    <value>Convert to conditional expression</value>
  </data>
  <data name="Convert_to_linq" xml:space="preserve">
    <value>Convert to LINQ</value>
  </data>
  <data name="Convert_to_tuple" xml:space="preserve">
    <value>Convert to tuple</value>
  </data>
  <data name="Convert_to_class" xml:space="preserve">
    <value>Convert to class</value>
  </data>
  <data name="Convert_to_struct" xml:space="preserve">
    <value>Convert to struct</value>
  </data>
  <data name="updating_usages_in_containing_member" xml:space="preserve">
    <value>updating usages in containing member</value>
  </data>
  <data name="updating_usages_in_containing_project" xml:space="preserve">
    <value>updating usages in containing project</value>
  </data>
  <data name="updating_usages_in_containing_type" xml:space="preserve">
    <value>updating usages in containing type</value>
  </data>
  <data name="updating_usages_in_dependent_projects" xml:space="preserve">
    <value>updating usages in dependent projects</value>
  </data>
  <data name="Formatting_document" xml:space="preserve">
    <value>Formatting document</value>
  </data>
  <data name="Add_member_name" xml:space="preserve">
    <value>Add member name</value>
  </data>
  <data name="Use_block_body_for_lambda_expressions" xml:space="preserve">
    <value>Use block body for lambda expressions</value>
  </data>
  <data name="Use_expression_body_for_lambda_expressions" xml:space="preserve">
    <value>Use expression body for lambda expressions</value>
  </data>
  <data name="Convert_to_linq_call_form" xml:space="preserve">
    <value>Convert to LINQ (call form)</value>
  </data>
  <data name="Adding_method_with_explicit_interface_specifier_will_prevernt_the_debug_session_from_continuing" xml:space="preserve">
    <value>Adding a method with an explicit interface specifier will prevent the debug session from continuing.</value>
  </data>
  <data name="Remove_unused_member" xml:space="preserve">
    <value>Remove unused member</value>
  </data>
  <data name="Private_member_0_is_unused" xml:space="preserve">
    <value>Private member '{0}' is unused.</value>
  </data>
  <data name="Remove_unused_private_members" xml:space="preserve">
    <value>Remove unused private members</value>
  </data>
  <data name="Remove_unread_private_members" xml:space="preserve">
    <value>Remove unread private members</value>
  </data>
  <data name="Private_member_0_can_be_removed_as_the_value_assigned_to_it_is_never_read" xml:space="preserve">
    <value>Private member '{0}' can be removed as the value assigned to it is never read.</value>
  </data>
  <data name="Private_method_0_can_be_removed_as_it_is_never_invoked" xml:space="preserve">
    <value>Private method '{0}' can be removed as it is never invoked.</value>
  </data>
  <data name="Private_property_0_can_be_converted_to_a_method_as_its_get_accessor_is_never_invoked" xml:space="preserve">
    <value>Private property '{0}' can be converted to a method as its get accessor is never invoked.</value>
  </data>
  <data name="Code_Quality" xml:space="preserve">
    <value>Code Quality</value>
  </data>
  <data name="Modifying_source_file_will_prevent_the_debug_session_from_continuing_due_to_internal_error" xml:space="preserve">
    <value>Modifying source file {0} will prevent the debug session from continuing due to internal error: {1}.</value>
  </data>
  <data name="Change_namespace_to_0" xml:space="preserve">
    <value>Change namespace to '{0}'</value>
  </data>
  <data name="Move_file_to_0" xml:space="preserve">
    <value>Move file to '{0}'</value>
  </data>
  <data name="Move_file_to_project_root_folder" xml:space="preserve">
    <value>Move file to project root folder</value>
  </data>
  <data name="Move_to_namespace" xml:space="preserve">
    <value>Move to namespace...</value>
  </data>
  <data name="Change_to_global_namespace" xml:space="preserve">
    <value>Change to global namespace</value>
  </data>
  <data name="Warning_colon_changing_namespace_may_produce_invalid_code_and_change_code_meaning" xml:space="preserve">
    <value>Warning: Changing namespace may produce invalid code and change code meaning.</value>
  </data>
  <data name="Use_compound_assignment" xml:space="preserve">
    <value>Use compound assignment</value>
  </data>
  <data name="Invert_conditional" xml:space="preserve">
    <value>Invert conditional</value>
  </data>
  <data name="Replace_0_with_1" xml:space="preserve">
    <value>Replace '{0}' with '{1}' </value>
  </data>
  <data name="Align_wrapped_parameters" xml:space="preserve">
    <value>Align wrapped parameters</value>
  </data>
  <data name="Indent_all_parameters" xml:space="preserve">
    <value>Indent all parameters</value>
  </data>
  <data name="Indent_wrapped_parameters" xml:space="preserve">
    <value>Indent wrapped parameters</value>
  </data>
  <data name="Unwrap_all_parameters" xml:space="preserve">
    <value>Unwrap all parameters</value>
  </data>
  <data name="Unwrap_and_indent_all_parameters" xml:space="preserve">
    <value>Unwrap and indent all parameters</value>
  </data>
  <data name="Wrap_every_parameter" xml:space="preserve">
    <value>Wrap every parameter</value>
  </data>
  <data name="Wrap_long_parameter_list" xml:space="preserve">
    <value>Wrap long parameter list</value>
  </data>
  <data name="Unwrap_parameter_list" xml:space="preserve">
    <value>Unwrap parameter list</value>
  </data>
  <data name="Align_wrapped_arguments" xml:space="preserve">
    <value>Align wrapped arguments</value>
  </data>
  <data name="Indent_all_arguments" xml:space="preserve">
    <value>Indent all arguments</value>
  </data>
  <data name="Indent_wrapped_arguments" xml:space="preserve">
    <value>Indent wrapped arguments</value>
  </data>
  <data name="Unwrap_all_arguments" xml:space="preserve">
    <value>Unwrap all arguments</value>
  </data>
  <data name="Unwrap_and_indent_all_arguments" xml:space="preserve">
    <value>Unwrap and indent all arguments</value>
  </data>
  <data name="Wrap_every_argument" xml:space="preserve">
    <value>Wrap every argument</value>
  </data>
  <data name="Wrap_long_argument_list" xml:space="preserve">
    <value>Wrap long argument list</value>
  </data>
  <data name="Unwrap_argument_list" xml:space="preserve">
    <value>Unwrap argument list</value>
  </data>
  <data name="Introduce_constant" xml:space="preserve">
    <value>Introduce constant</value>
  </data>
  <data name="Introduce_field" xml:space="preserve">
    <value>Introduce field</value>
  </data>
  <data name="Introduce_local" xml:space="preserve">
    <value>Introduce local</value>
  </data>
  <data name="Introduce_query_variable" xml:space="preserve">
    <value>Introduce query variable</value>
  </data>
  <data name="Failed_to_analyze_data_flow_for_0" xml:space="preserve">
    <value>Failed to analyze data-flow for: {0}</value>
  </data>
  <data name="Expression_value_is_never_used" xml:space="preserve">
    <value>Expression value is never used</value>
  </data>
  <data name="Unnecessary_assignment_of_a_value_to_0" xml:space="preserve">
    <value>Unnecessary assignment of a value to '{0}'</value>
  </data>
  <data name="Unnecessary_assignment_of_a_value" xml:space="preserve">
    <value>Unnecessary assignment of a value</value>
  </data>
  <data name="Avoid_unnecessary_value_assignments_in_your_code_as_these_likely_indicate_redundant_value_computations_If_the_value_computation_is_not_redundant_and_you_intend_to_retain_the_assignmentcomma_then_change_the_assignment_target_to_a_local_variable_whose_name_starts_with_an_underscore_and_is_optionally_followed_by_an_integercomma_such_as___comma__1_comma__2_comma_etc" xml:space="preserve">
    <value>Avoid unnecessary value assignments in your code, as these likely indicate redundant value computations. If the value computation is not redundant and you intend to retain the assignment, then change the assignment target to a local variable whose name starts with an underscore and is optionally followed by an integer, such as '_', '_1', '_2', etc. These are treated as special discard symbol names.</value>
  </data>
  <data name="Use_discarded_local" xml:space="preserve">
    <value>Use discarded local</value>
  </data>
  <data name="Use_discard_underscore" xml:space="preserve">
    <value>Use discard '_'</value>
  </data>
  <data name="Remove_redundant_assignment" xml:space="preserve">
    <value>Remove redundant assignment</value>
  </data>
  <data name="Remove_unused_parameter" xml:space="preserve">
    <value>Remove unused parameter</value>
  </data>
  <data name="Remove_unused_parameter_0" xml:space="preserve">
    <value>Remove unused parameter '{0}'</value>
  </data>
  <data name="Avoid_unused_parameters_in_your_code_If_the_parameter_cannot_be_removed_then_change_its_name_so_it_starts_with_an_underscore_and_is_optionally_followed_by_an_integer_such_as__comma__1_comma__2_etc_These_are_treated_as_special_discard_symbol_names" xml:space="preserve">
    <value>Avoid unused parameters in your code. If the parameter cannot be removed, then change its name so it starts with an underscore and is optionally followed by an integer, such as '_', '_1', '_2', etc. These are treated as special discard symbol names.</value>
  </data>
  <data name="Fix_formatting" xml:space="preserve">
    <value>Fix formatting</value>
  </data>
  <data name="Split_into_nested_0_statements" xml:space="preserve">
    <value>Split into nested '{0}' statements</value>
  </data>
  <data name="Merge_with_outer_0_statement" xml:space="preserve">
    <value>Merge with outer '{0}' statement</value>
  </data>
  <data name="Split_into_consecutive_0_statements" xml:space="preserve">
    <value>Split into consecutive '{0}' statements</value>
  </data>
  <data name="Merge_with_previous_0_statement" xml:space="preserve">
    <value>Merge with previous '{0}' statement</value>
  </data>
  <data name="Indexing_can_be_simplified" xml:space="preserve">
    <value>Indexing can be simplified</value>
  </data>
  <data name="Use_index_operator" xml:space="preserve">
    <value>Use index operator</value>
  </data>
  <data name="Use_range_operator" xml:space="preserve">
    <value>Use range operator</value>
  </data>
  <data name="_0_can_be_simplified" xml:space="preserve">
    <value>{0} can be simplified</value>
  </data>
  <data name="Unwrap_expression" xml:space="preserve">
    <value>Unwrap expression</value>
  </data>
  <data name="Wrap_expression" xml:space="preserve">
    <value>Wrap expression</value>
  </data>
  <data name="Wrapping" xml:space="preserve">
    <value>Wrapping</value>
  </data>
  <data name="Remove_unused_parameter_0_if_it_is_not_part_of_a_shipped_public_API" xml:space="preserve">
    <value>Remove unused parameter '{0}' if it is not part of a shipped public API</value>
  </data>
  <data name="Remove_unused_parameter_0_if_it_is_not_part_of_a_shipped_public_API_its_initial_value_is_never_used" xml:space="preserve">
    <value>Remove unused parameter '{0}' if it is not part of a shipped public API, its initial value is never used</value>
  </data>
  <data name="Remove_unused_parameter_0_its_initial_value_is_never_used" xml:space="preserve">
    <value>Remove unused parameter '{0}', its initial value is never used</value>
  </data>
  <data name="Merge_with_nested_0_statement" xml:space="preserve">
    <value>Merge with nested '{0}' statement</value>
  </data>
  <data name="Merge_with_next_0_statement" xml:space="preserve">
    <value>Merge with next '{0}' statement</value>
  </data>
  <data name="Pull_0_up" xml:space="preserve">
    <value>Pull '{0}' up</value>
  </data>
  <data name="Pull_members_up_to_base_type" xml:space="preserve">
    <value>Pull members up to base type...</value>
  </data>
  <data name="Use_block_body_for_local_functions" xml:space="preserve">
    <value>Use block body for local functions</value>
  </data>
  <data name="Use_expression_body_for_local_functions" xml:space="preserve">
    <value>Use expression body for local functions</value>
  </data>
  <data name="Unwrap_call_chain" xml:space="preserve">
    <value>Unwrap call chain</value>
  </data>
  <data name="Wrap_call_chain" xml:space="preserve">
    <value>Wrap call chain</value>
  </data>
  <data name="Wrap_long_call_chain" xml:space="preserve">
    <value>Wrap long call chain</value>
  </data>
  <data name="Pull_0_up_to_1" xml:space="preserve">
    <value>Pull '{0}' up to '{1}'</value>
  </data>
  <data name="Wrap_and_align_expression" xml:space="preserve">
    <value>Wrap and align expression</value>
  </data>
  <data name="Local_function_can_be_made_static" xml:space="preserve">
    <value>Local function can be made static</value>
  </data>
  <data name="Make_local_function_static" xml:space="preserve">
    <value>Make local function 'static'</value>
  </data>
  <data name="Use_simple_using_statement" xml:space="preserve">
    <value>Use simple 'using' statement</value>
  </data>
  <data name="using_statement_can_be_simplified" xml:space="preserve">
    <value>'using' statement can be simplified</value>
  </data>
  <data name="Make_readonly_fields_writable" xml:space="preserve">
    <value>Make readonly fields writable</value>
    <comment>{Locked="readonly"} "readonly" is C# keyword and should not be localized.</comment>
  </data>
  <data name="Move_contents_to_namespace" xml:space="preserve">
    <value>Move contents to namespace...</value>
  </data>
  <data name="Add_optional_parameter_to_constructor" xml:space="preserve">
    <value>Add optional parameter to constructor</value>
  </data>
  <data name="Add_parameter_to_constructor" xml:space="preserve">
    <value>Add parameter to constructor</value>
  </data>
  <data name="Target_type_matches" xml:space="preserve">
    <value>Target type matches</value>
  </data>
  <data name="Generate_parameter_0" xml:space="preserve">
    <value>Generate parameter '{0}'</value>
  </data>
  <data name="Generate_parameter_0_and_overrides_implementations" xml:space="preserve">
    <value>Generate parameter '{0}' (and overrides/implementations)</value>
  </data>
  <data name="in_Source_attribute" xml:space="preserve">
    <value>in Source (attribute)</value>
  </data>
  <data name="StreamMustSupportReadAndSeek" xml:space="preserve">
    <value>Stream must support read and seek operations.</value>
  </data>
  <data name="MethodMustReturnStreamThatSupportsReadAndSeek" xml:space="preserve">
    <value>{0} must return a stream that supports read and seek operations.</value>
  </data>
  <data name="Dispose_objects_before_losing_scope" xml:space="preserve">
    <value>Dispose objects before losing scope</value>
  </data>
  <data name="Disposable_object_created_by_0_is_never_disposed" xml:space="preserve">
    <value>Disposable object created by '{0}' is never disposed</value>
  </data>
  <data name="Use_recommended_dispose_pattern" xml:space="preserve">
    <value>Use recommended dispose pattern</value>
  </data>
  <data name="Use_recommended_dispose_pattern_to_ensure_that_object_created_by_0_is_disposed_on_all_paths_using_statement_declaration_or_try_finally" xml:space="preserve">
    <value>Use recommended dispose pattern to ensure that object created by '{0}' is disposed on all paths: using statement/declaration or try/finally</value>
    <comment>{Locked="using"}{Locked="try"}{Locked="finally"} "using", "try" and "finally" are C# keywords and should not be localized.</comment>
  </data>
  <data name="UseRecommendedDisposePatternDescription" xml:space="preserve">
    <value>Use recommended dispose pattern to ensure that locally scoped disposable objects are disposed on all paths. If possible, wrap the creation within a 'using' statement or a 'using' declaration. Otherwise, use a try-finally pattern, with a dedicated local variable declared before the try region and an unconditional Dispose invocation on non-null value in the 'finally' region, say 'x?.Dispose()'. If the object is explicitly disposed within the try region or the dispose ownership is transfered to another object or method, assign 'null' to the local variable just after such an operation to prevent double dispose in 'finally'</value>
  </data>
  <data name="Disposable_fields_should_be_disposed" xml:space="preserve">
    <value>Disposable fields should be disposed</value>
  </data>
  <data name="Disposable_field_0_is_never_disposed" xml:space="preserve">
    <value>Disposable field '{0}' is never disposed</value>
  </data>
  <data name="DisposableFieldsShouldBeDisposedDescription" xml:space="preserve">
    <value>A type that implements System.IDisposable declares fields that are of types that also implement IDisposable. The Dispose method of the field is not called by the Dispose method of the declaring type. To fix a violation of this rule, call Dispose on fields that are of types that implement IDisposable if you are responsible for allocating and releasing the unmanaged resources held by the field.</value>
  </data>
  <data name="Wrap_and_align_call_chain" xml:space="preserve">
    <value>Wrap and align call chain</value>
  </data>
  <data name="Wrap_and_align_long_call_chain" xml:space="preserve">
    <value>Wrap and align long call chain</value>
  </data>
  <data name="Warning_colon_semantics_may_change_when_converting_statement" xml:space="preserve">
    <value>Warning: Semantics may change when converting statement.</value>
  </data>
<<<<<<< HEAD
  <data name="Add_null_checks_for_all_parameters" xml:space="preserve">
    <value>Add null checks for all parameters</value>
=======
  <data name="Pass_variable_explicitly" xml:space="preserve">
    <value>Pass in values explicitly</value>
>>>>>>> 02304bef
  </data>
</root><|MERGE_RESOLUTION|>--- conflicted
+++ resolved
@@ -1693,12 +1693,10 @@
   <data name="Warning_colon_semantics_may_change_when_converting_statement" xml:space="preserve">
     <value>Warning: Semantics may change when converting statement.</value>
   </data>
-<<<<<<< HEAD
   <data name="Add_null_checks_for_all_parameters" xml:space="preserve">
     <value>Add null checks for all parameters</value>
-=======
+  </data>
   <data name="Pass_variable_explicitly" xml:space="preserve">
     <value>Pass in values explicitly</value>
->>>>>>> 02304bef
   </data>
 </root>