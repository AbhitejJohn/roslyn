﻿// Copyright (c) Microsoft.  All Rights Reserved.  Licensed under the Apache License, Version 2.0.  See License.txt in the project root for license information.

using System;
using System.Collections.Immutable;
using System.Diagnostics;
using System.IO;
using Microsoft.CodeAnalysis.FindSymbols;
using Microsoft.CodeAnalysis.Navigation;
using Microsoft.CodeAnalysis.PooledObjects;
using Microsoft.CodeAnalysis.Text;

namespace Microsoft.CodeAnalysis.NavigateTo
{
    internal abstract partial class AbstractNavigateToSearchService
    {
        private class SearchResult : INavigateToSearchResult
        {
<<<<<<< HEAD
=======
            public string AdditionalInformation => _lazyAdditionalInfo.Value;
            public string Name => DeclaredSymbolInfo.Name;
>>>>>>> 219887d5
            public string Summary { get; }
            public string Kind { get; }
            public NavigateToMatchKind MatchKind { get; }
            public INavigableItem NavigableItem { get; }
            public bool IsCaseSensitive { get; }
            public ImmutableArray<TextSpan> NameMatchSpans { get; }

<<<<<<< HEAD
            public string Name => _declaredSymbolInfo.Name;
            public string AdditionalInformation => _lazyAdditionalInfo.Value;

            private readonly Document _document;
            private readonly DeclaredSymbolInfo _declaredSymbolInfo;
=======
            public readonly Document Document;
            public readonly DeclaredSymbolInfo DeclaredSymbolInfo;

>>>>>>> 219887d5
            private readonly Lazy<string> _lazyAdditionalInfo;

            private string _secondarySort;

            public SearchResult(
                Document document, DeclaredSymbolInfo declaredSymbolInfo, string kind,
                NavigateToMatchKind matchKind, bool isCaseSensitive, INavigableItem navigableItem,
                ImmutableArray<TextSpan> nameMatchSpans)
            {
                Document = document;
                DeclaredSymbolInfo = declaredSymbolInfo;
                Kind = kind;
                MatchKind = matchKind;
                IsCaseSensitive = isCaseSensitive;
                NavigableItem = navigableItem;
                NameMatchSpans = nameMatchSpans;

                _lazyAdditionalInfo = new Lazy<string>(() =>
                {
                    switch (declaredSymbolInfo.Kind)
                    {
                        case DeclaredSymbolInfoKind.Class:
                        case DeclaredSymbolInfoKind.Enum:
                        case DeclaredSymbolInfoKind.Interface:
                        case DeclaredSymbolInfoKind.Module:
                        case DeclaredSymbolInfoKind.Struct:
                            return FeaturesResources.project_space + document.Project.Name;
                        default:
                            return FeaturesResources.type_space + declaredSymbolInfo.ContainerDisplayName;
                    }
                });
            }

            private static readonly char[] s_dotArray = { '.' };

            private string ConstructSecondarySortString()
            {
                var parts = ArrayBuilder<string>.GetInstance();
                try
                {
                    parts.Add(_declaredSymbolInfo.ParameterCount.ToString("X4"));
                    parts.Add(_declaredSymbolInfo.TypeParameterCount.ToString("X4"));
                    parts.Add(_declaredSymbolInfo.Name);

                    // For partial types, we break up the file name into pieces.  i.e. If we have
                    // Outer.cs and Outer.Inner.cs  then we add "Outer" and "Outer Inner" to 
                    // the secondary sort string.  That way "Outer.cs" will be weighted above
                    // "Outer.Inner.cs"
                    var fileName = Path.GetFileNameWithoutExtension(_document.FilePath ?? "");
                    parts.AddRange(fileName.Split(s_dotArray));

                    return string.Join(" ", parts);
                }
                finally
                {
                    parts.Free();
                }
            }

            public string SecondarySort
            {
                get
                {
                    if (_secondarySort == null)
                    {
                        _secondarySort = ConstructSecondarySortString();
                    }

                    return _secondarySort;
                }
            }
        }
    }
}<|MERGE_RESOLUTION|>--- conflicted
+++ resolved
@@ -2,7 +2,6 @@
 
 using System;
 using System.Collections.Immutable;
-using System.Diagnostics;
 using System.IO;
 using Microsoft.CodeAnalysis.FindSymbols;
 using Microsoft.CodeAnalysis.Navigation;
@@ -15,11 +14,9 @@
     {
         private class SearchResult : INavigateToSearchResult
         {
-<<<<<<< HEAD
-=======
+            public string Name => DeclaredSymbolInfo.Name;
             public string AdditionalInformation => _lazyAdditionalInfo.Value;
-            public string Name => DeclaredSymbolInfo.Name;
->>>>>>> 219887d5
+
             public string Summary { get; }
             public string Kind { get; }
             public NavigateToMatchKind MatchKind { get; }
@@ -27,17 +24,9 @@
             public bool IsCaseSensitive { get; }
             public ImmutableArray<TextSpan> NameMatchSpans { get; }
 
-<<<<<<< HEAD
-            public string Name => _declaredSymbolInfo.Name;
-            public string AdditionalInformation => _lazyAdditionalInfo.Value;
-
-            private readonly Document _document;
-            private readonly DeclaredSymbolInfo _declaredSymbolInfo;
-=======
             public readonly Document Document;
             public readonly DeclaredSymbolInfo DeclaredSymbolInfo;
 
->>>>>>> 219887d5
             private readonly Lazy<string> _lazyAdditionalInfo;
 
             private string _secondarySort;
@@ -78,15 +67,15 @@
                 var parts = ArrayBuilder<string>.GetInstance();
                 try
                 {
-                    parts.Add(_declaredSymbolInfo.ParameterCount.ToString("X4"));
-                    parts.Add(_declaredSymbolInfo.TypeParameterCount.ToString("X4"));
-                    parts.Add(_declaredSymbolInfo.Name);
+                    parts.Add(DeclaredSymbolInfo.ParameterCount.ToString("X4"));
+                    parts.Add(DeclaredSymbolInfo.TypeParameterCount.ToString("X4"));
+                    parts.Add(DeclaredSymbolInfo.Name);
 
                     // For partial types, we break up the file name into pieces.  i.e. If we have
                     // Outer.cs and Outer.Inner.cs  then we add "Outer" and "Outer Inner" to 
                     // the secondary sort string.  That way "Outer.cs" will be weighted above
                     // "Outer.Inner.cs"
-                    var fileName = Path.GetFileNameWithoutExtension(_document.FilePath ?? "");
+                    var fileName = Path.GetFileNameWithoutExtension(Document.FilePath ?? "");
                     parts.AddRange(fileName.Split(s_dotArray));
 
                     return string.Join(" ", parts);
