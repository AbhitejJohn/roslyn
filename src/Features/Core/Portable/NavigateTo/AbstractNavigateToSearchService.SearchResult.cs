--- conflicted
+++ resolved
@@ -17,12 +17,8 @@
     {
         private class SearchResult : INavigateToSearchResult
         {
-<<<<<<< HEAD
             private static readonly char[] s_dotArray = { '.' };
 
-            public string Name { get; }
-=======
->>>>>>> aba5cd6d
             public string AdditionalInformation { get; }
             public string Kind { get; }
             public NavigateToMatchKind MatchKind { get; }
@@ -30,14 +26,9 @@
             public string Name { get; }
             public ImmutableArray<TextSpan> NameMatchSpans { get; }
             public string SecondarySort { get; }
-<<<<<<< HEAD
-
-            public string? Summary => null;
-=======
             public string? Summary => null;
 
             public INavigableItem NavigableItem { get; }
->>>>>>> aba5cd6d
 
             public SearchResult(
                 Document document,
@@ -46,12 +37,8 @@
                 NavigateToMatchKind matchKind,
                 bool isCaseSensitive,
                 INavigableItem navigableItem,
-<<<<<<< HEAD
-                ImmutableArray<TextSpan> nameMatchSpans)
-=======
                 ImmutableArray<TextSpan> nameMatchSpans,
                 ImmutableArray<Project> additionalMatchingProjects)
->>>>>>> aba5cd6d
             {
                 Name = declaredSymbolInfo.Name;
                 Kind = kind;
@@ -59,50 +46,27 @@
                 IsCaseSensitive = isCaseSensitive;
                 NavigableItem = navigableItem;
                 NameMatchSpans = nameMatchSpans;
-<<<<<<< HEAD
-                AdditionalInformation = ComputeAdditionalInfo(document, declaredSymbolInfo);
+                AdditionalInformation = ComputeAdditionalInfo(document, declaredSymbolInfo, additionalMatchingProjects);
                 SecondarySort = ConstructSecondarySortString(document, declaredSymbolInfo);
             }
 
-            private static string ComputeAdditionalInfo(Document document, DeclaredSymbolInfo info)
+            private static string ComputeAdditionalInfo(Document document, DeclaredSymbolInfo info, ImmutableArray<Project> additionalMatchingProjects)
             {
+                var projectName = ComputeProjectName(document, additionalMatchingProjects);
+
                 // For partial types, state what file they're in so the user can disambiguate the results.
                 if (info.IsPartial)
                 {
                     return IsNonNestedNamedType(info)
                         ? string.Format(FeaturesResources._0_1, document.Name, document.Project.Name)
-                        : string.Format(FeaturesResources.in_0_1_2, info.ContainerDisplayName, document.Name, document.Project.Name);
+                        : string.Format(FeaturesResources.in_0_1_2, info.ContainerDisplayName, document.Name, projectName);
                 }
                 else
                 {
                     return IsNonNestedNamedType(info)
-                        ? string.Format(FeaturesResources.project_0, document.Project.Name)
-                        : string.Format(FeaturesResources.in_0_project_1, info.ContainerDisplayName, document.Project.Name);
+                        ? string.Format(FeaturesResources.project_0, projectName)
+                        : string.Format(FeaturesResources.in_0_project_1, info.ContainerDisplayName, projectName);
                 }
-=======
-                AdditionalInformation = ComputeAdditionalInformation(document, declaredSymbolInfo, additionalMatchingProjects);
-                SecondarySort = ConstructSecondarySortString(document, declaredSymbolInfo);
-            }
-
-            private static string ComputeAdditionalInformation(Document document, DeclaredSymbolInfo declaredSymbolInfo, ImmutableArray<Project> additionalMatchingProjects)
-            {
-                var projectName = ComputeProjectName(document, additionalMatchingProjects);
-                switch (declaredSymbolInfo.Kind)
-                {
-                    case DeclaredSymbolInfoKind.Class:
-                    case DeclaredSymbolInfoKind.Record:
-                    case DeclaredSymbolInfoKind.Enum:
-                    case DeclaredSymbolInfoKind.Interface:
-                    case DeclaredSymbolInfoKind.Module:
-                    case DeclaredSymbolInfoKind.Struct:
-                        if (!declaredSymbolInfo.IsNestedType)
-                        {
-                            return string.Format(FeaturesResources.project_0, projectName);
-                        }
-                        break;
-                }
-
-                return string.Format(FeaturesResources.in_0_project_1, declaredSymbolInfo.ContainerDisplayName, projectName);
             }
 
             private static string ComputeProjectName(Document document, ImmutableArray<Project> additionalMatchingProjects)
@@ -139,13 +103,11 @@
 
                 // Couldn't compute a merged project name (or only had one project).  Just return the name of hte project itself.
                 return document.Project.Name;
->>>>>>> aba5cd6d
             }
 
             private static bool IsNonNestedNamedType(DeclaredSymbolInfo info)
                 => !info.IsNestedType && IsNamedType(info);
 
-<<<<<<< HEAD
             private static bool IsNamedType(DeclaredSymbolInfo info)
             {
                 switch (info.Kind)
@@ -162,8 +124,6 @@
                 }
             }
 
-=======
->>>>>>> aba5cd6d
             private static string ConstructSecondarySortString(Document document, DeclaredSymbolInfo declaredSymbolInfo)
             {
                 using var _ = ArrayBuilder<string>.GetInstance(out var parts);
