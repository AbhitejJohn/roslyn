﻿// Licensed to the .NET Foundation under one or more agreements.
// The .NET Foundation licenses this file to you under the MIT license.
// See the LICENSE file in the project root for more information.

#nullable disable

using System.Collections.Generic;
using System.Collections.Immutable;
using System.Collections.ObjectModel;
using System.Linq;
using System.Threading;
using Microsoft.CodeAnalysis.PooledObjects;
using Roslyn.Utilities;

namespace Microsoft.CodeAnalysis.ExtractMethod;

internal abstract partial class MethodExtractor<TSelectionResult, TStatementSyntax, TExpressionSyntax>
{
    protected sealed class AnalyzerResult(
        ImmutableArray<ITypeParameterSymbol> typeParametersInDeclaration,
        ImmutableArray<ITypeParameterSymbol> typeParametersInConstraintList,
        ImmutableArray<VariableInfo> variables,
        ImmutableArray<VariableInfo> variablesToUseAsReturnValue,
        ITypeSymbol returnType,
        bool returnsByRef,
        bool awaitTaskReturn,
        bool instanceMemberIsUsed,
        bool shouldBeReadOnly,
        bool endOfSelectionReachable,
        OperationStatus status)
    {
<<<<<<< HEAD
        private readonly ImmutableArray<ITypeParameterSymbol> _typeParametersInDeclaration = typeParametersInDeclaration;
        private readonly ImmutableArray<ITypeParameterSymbol> _typeParametersInConstraintList = typeParametersInConstraintList;
        private readonly  VariableInfo _variableToUseAsReturnValue = variableToUseAsReturnValue;
=======
        private readonly VariableInfo _variableToUseAsReturnValue = variableToUseAsReturnValue;
>>>>>>> feaa2c5b

        /// <summary>
        /// used to determine whether static can be used
        /// </summary>
        public bool UseInstanceMember { get; } = instanceMemberIsUsed;

        /// <summary>
        /// Indicates whether the extracted method should have a 'readonly' modifier.
        /// </summary>
        public bool ShouldBeReadOnly { get; } = shouldBeReadOnly;

        /// <summary>
        /// used to determine whether "return" statement needs to be inserted
        /// </summary>
        public bool EndOfSelectionReachable { get; } = endOfSelectionReachable;

        /// <summary>
        /// flag to show whether task return type is due to await
        /// </summary>
        public bool AwaitTaskReturn { get; } = awaitTaskReturn;

        public ITypeSymbol ReturnType { get; } = returnType;
        public bool ReturnsByRef { get; } = returnsByRef;

        /// <summary>
        /// analyzer result operation status
        /// </summary>
        public OperationStatus Status { get; } = status;

        public ImmutableArray<VariableInfo> Variables { get; } = variables;

        public ImmutableArray<ITypeParameterSymbol> MethodTypeParametersInDeclaration { get; } = typeParametersInDeclaration;

        public ImmutableArray<ITypeParameterSymbol> MethodTypeParametersInConstraintList { get; } = typeParametersInConstraintList;

        public bool HasVariableToUseAsReturnValue
        {
            get
            {
                return _variableToUseAsReturnValue != null;
            }
        }

        public VariableInfo VariableToUseAsReturnValue
        {
            get
            {
                Contract.ThrowIfNull(_variableToUseAsReturnValue);
                return _variableToUseAsReturnValue;
            }
        }

        public bool HasReturnType
        {
            get
            {
                return ReturnType.SpecialType != SpecialType.System_Void && !AwaitTaskReturn;
            }
        }

        public IEnumerable<VariableInfo> MethodParameters
        {
            get
            {
                return Variables.Where(v => v.UseAsParameter);
            }
        }

        public ImmutableArray<VariableInfo> GetVariablesToSplitOrMoveIntoMethodDefinition(CancellationToken cancellationToken)
        {
            return Variables.WhereAsArray(
                v => v.GetDeclarationBehavior(cancellationToken) is DeclarationBehavior.SplitIn or
                     DeclarationBehavior.MoveIn);
        }

        public IEnumerable<VariableInfo> GetVariablesToMoveIntoMethodDefinition(CancellationToken cancellationToken)
            => Variables.Where(v => v.GetDeclarationBehavior(cancellationToken) == DeclarationBehavior.MoveIn);

        public IEnumerable<VariableInfo> GetVariablesToMoveOutToCallSite(CancellationToken cancellationToken)
            => Variables.Where(v => v.GetDeclarationBehavior(cancellationToken) == DeclarationBehavior.MoveOut);

        public IEnumerable<VariableInfo> GetVariablesToMoveOutToCallSiteOrDelete(CancellationToken cancellationToken)
        {
            return Variables.Where(v => v.GetDeclarationBehavior(cancellationToken) is DeclarationBehavior.MoveOut or
                                             DeclarationBehavior.Delete);
        }

        public IEnumerable<VariableInfo> GetVariablesToSplitOrMoveOutToCallSite(CancellationToken cancellationToken)
        {
            return Variables.Where(v => v.GetDeclarationBehavior(cancellationToken) is DeclarationBehavior.SplitOut or
                                             DeclarationBehavior.MoveOut);
        }

        public VariableInfo GetOutermostVariableToMoveIntoMethodDefinition(CancellationToken cancellationToken)
        {
            using var _ = ArrayBuilder<VariableInfo>.GetInstance(out var variables);
            variables.AddRange(this.GetVariablesToMoveIntoMethodDefinition(cancellationToken));
            if (variables.Count <= 0)
                return null;

            return variables.Min();
        }
    }
}<|MERGE_RESOLUTION|>--- conflicted
+++ resolved
@@ -29,13 +29,9 @@
         bool endOfSelectionReachable,
         OperationStatus status)
     {
-<<<<<<< HEAD
-        private readonly ImmutableArray<ITypeParameterSymbol> _typeParametersInDeclaration = typeParametersInDeclaration;
-        private readonly ImmutableArray<ITypeParameterSymbol> _typeParametersInConstraintList = typeParametersInConstraintList;
-        private readonly  VariableInfo _variableToUseAsReturnValue = variableToUseAsReturnValue;
-=======
-        private readonly VariableInfo _variableToUseAsReturnValue = variableToUseAsReturnValue;
->>>>>>> feaa2c5b
+        public ImmutableArray<ITypeParameterSymbol> MethodTypeParametersInDeclaration { get; } = typeParametersInDeclaration;
+        public ImmutableArray<ITypeParameterSymbol> MethodTypeParametersInConstraintList { get; } = typeParametersInConstraintList;
+        public ImmutableArray<VariableInfo> VariablesToUseAsReturnValue { get; } = variablesToUseAsReturnValue;
 
         /// <summary>
         /// used to determine whether static can be used
@@ -66,27 +62,6 @@
         public OperationStatus Status { get; } = status;
 
         public ImmutableArray<VariableInfo> Variables { get; } = variables;
-
-        public ImmutableArray<ITypeParameterSymbol> MethodTypeParametersInDeclaration { get; } = typeParametersInDeclaration;
-
-        public ImmutableArray<ITypeParameterSymbol> MethodTypeParametersInConstraintList { get; } = typeParametersInConstraintList;
-
-        public bool HasVariableToUseAsReturnValue
-        {
-            get
-            {
-                return _variableToUseAsReturnValue != null;
-            }
-        }
-
-        public VariableInfo VariableToUseAsReturnValue
-        {
-            get
-            {
-                Contract.ThrowIfNull(_variableToUseAsReturnValue);
-                return _variableToUseAsReturnValue;
-            }
-        }
 
         public bool HasReturnType
         {
