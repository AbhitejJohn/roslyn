﻿// Licensed to the .NET Foundation under one or more agreements.
// The .NET Foundation licenses this file to you under the MIT license.
// See the LICENSE file in the project root for more information.

#nullable enable

using Microsoft.CodeAnalysis.Options;

namespace Microsoft.CodeAnalysis.ExtractMethod
{
    internal static class ExtractMethodOptions
    {
        public static readonly PerLanguageOption2<bool> AllowBestEffort = new PerLanguageOption2<bool>(nameof(ExtractMethodOptions), nameof(AllowBestEffort), defaultValue: true,
            storageLocations: new RoamingProfileStorageLocation("TextEditor.%LANGUAGE%.Specific.Allow Best Effort"));

        public static readonly PerLanguageOption2<bool> DontPutOutOrRefOnStruct = new PerLanguageOption2<bool>(nameof(ExtractMethodOptions), nameof(DontPutOutOrRefOnStruct), defaultValue: true,
            storageLocations: new RoamingProfileStorageLocation("TextEditor.%LANGUAGE%.Specific.Don't Put Out Or Ref On Strcut")); // NOTE: the spelling error is what we've shipped and thus should not change
<<<<<<< HEAD

        public static readonly PerLanguageOption2<bool> AllowMovingDeclaration = new PerLanguageOption2<bool>(nameof(ExtractMethodOptions), nameof(AllowMovingDeclaration), defaultValue: false,
            storageLocations: new RoamingProfileStorageLocation("TextEditor.%LANGUAGE%.Specific.Allow Moving Declaration"));
=======
>>>>>>> 17c1e200
    }
}<|MERGE_RESOLUTION|>--- conflicted
+++ resolved
@@ -15,11 +15,5 @@
 
         public static readonly PerLanguageOption2<bool> DontPutOutOrRefOnStruct = new PerLanguageOption2<bool>(nameof(ExtractMethodOptions), nameof(DontPutOutOrRefOnStruct), defaultValue: true,
             storageLocations: new RoamingProfileStorageLocation("TextEditor.%LANGUAGE%.Specific.Don't Put Out Or Ref On Strcut")); // NOTE: the spelling error is what we've shipped and thus should not change
-<<<<<<< HEAD
-
-        public static readonly PerLanguageOption2<bool> AllowMovingDeclaration = new PerLanguageOption2<bool>(nameof(ExtractMethodOptions), nameof(AllowMovingDeclaration), defaultValue: false,
-            storageLocations: new RoamingProfileStorageLocation("TextEditor.%LANGUAGE%.Specific.Allow Moving Declaration"));
-=======
->>>>>>> 17c1e200
     }
 }