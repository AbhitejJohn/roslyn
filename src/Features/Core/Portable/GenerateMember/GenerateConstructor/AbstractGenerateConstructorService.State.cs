--- conflicted
+++ resolved
@@ -84,13 +84,8 @@
 
                 ParameterTypes = ParameterTypes.IsDefault
                     ? GetParameterTypes(service, document, cancellationToken)
-<<<<<<< HEAD
-                    : this.ParameterTypes;
-                this.ParameterRefKinds ??= this.Arguments.Select(service.GetRefKind).ToList();
-=======
                     : ParameterTypes;
                 ParameterRefKinds ??= Arguments.Select(service.GetRefKind).ToList();
->>>>>>> e65f0cb2
 
                 return !ClashesWithExistingConstructor(document, cancellationToken);
             }
