﻿// Licensed to the .NET Foundation under one or more agreements.
// The .NET Foundation licenses this file to you under the MIT license.
// See the LICENSE file in the project root for more information.

<<<<<<< HEAD
using System.Collections.Immutable;
=======
using System.Composition;
>>>>>>> 8a2cde84
using System.Linq;
using System.Threading;
using Microsoft.CodeAnalysis;
using Microsoft.CodeAnalysis.Completion;
using Microsoft.CodeAnalysis.Completion.Providers;
using Microsoft.CodeAnalysis.CSharp.Extensions;
using Microsoft.CodeAnalysis.CSharp.Syntax;
using Microsoft.CodeAnalysis.Editing;
using Microsoft.CodeAnalysis.Options;
using Microsoft.CodeAnalysis.Shared.Extensions;
using Microsoft.CodeAnalysis.Text;

namespace Microsoft.CodeAnalysis.CSharp.Completion.Providers
{
    [ExportCompletionProvider(nameof(PartialMethodCompletionProvider), LanguageNames.CSharp)]
    [ExtensionOrder(After = nameof(OverrideCompletionProvider))]
    [Shared]
    internal partial class PartialMethodCompletionProvider : AbstractPartialMethodCompletionProvider
    {
        [ImportingConstructor]
        public PartialMethodCompletionProvider()
        {
        }

        protected override SyntaxNode GetSyntax(SyntaxToken token)
        {
            return token.GetAncestor<EventFieldDeclarationSyntax>()
                ?? token.GetAncestor<EventDeclarationSyntax>()
                ?? token.GetAncestor<PropertyDeclarationSyntax>()
                ?? token.GetAncestor<IndexerDeclarationSyntax>()
                ?? (SyntaxNode)token.GetAncestor<MethodDeclarationSyntax>();
        }

        protected override int GetTargetCaretPosition(SyntaxNode caretTarget)
        {
            var methodDeclaration = (MethodDeclarationSyntax)caretTarget;
            return CompletionUtilities.GetTargetCaretPositionForMethod(methodDeclaration);
        }

        protected override SyntaxToken GetToken(CompletionItem completionItem, SyntaxTree tree, CancellationToken cancellationToken)
        {
            var tokenSpanEnd = MemberInsertionCompletionItem.GetTokenSpanEnd(completionItem);
            return tree.FindTokenOnLeftOfPosition(tokenSpanEnd, cancellationToken);
        }

        internal override bool IsInsertionTrigger(SourceText text, int characterPosition, OptionSet options)
        {
            var ch = text[characterPosition];
            return ch == ' ' || (CompletionUtilities.IsStartingNewWord(text, characterPosition) && options.GetOption(CompletionOptions.TriggerOnTypingLetters, LanguageNames.CSharp));
        }

        internal override ImmutableHashSet<char> PossibleTriggerCharacters => CompletionUtilities.SpaceTriggerCharacter;

        protected override bool IsPartial(IMethodSymbol method)
        {
            if (method.DeclaredAccessibility != Accessibility.NotApplicable &&
                method.DeclaredAccessibility != Accessibility.Private)
            {
                return false;
            }

            if (!method.ReturnsVoid)
            {
                return false;
            }

            if (method.IsVirtual)
            {
                return false;
            }

            var declarations = method.DeclaringSyntaxReferences.Select(r => r.GetSyntax()).OfType<MethodDeclarationSyntax>();
            return declarations.Any(d => d.Body == null && d.Modifiers.Any(SyntaxKind.PartialKeyword));
        }

        protected override bool IsPartialMethodCompletionContext(SyntaxTree tree, int position, CancellationToken cancellationToken, out DeclarationModifiers modifiers, out SyntaxToken token)
        {
            var touchingToken = tree.FindTokenOnLeftOfPosition(position, cancellationToken);
            var targetToken = touchingToken.GetPreviousTokenIfTouchingWord(position);
            var text = tree.GetText(cancellationToken);

            token = targetToken;

            modifiers = default;

            if (targetToken.IsKind(SyntaxKind.VoidKeyword, SyntaxKind.PartialKeyword) ||
                (targetToken.Kind() == SyntaxKind.IdentifierToken && targetToken.HasMatchingText(SyntaxKind.PartialKeyword)))
            {
                return !IsOnSameLine(touchingToken.GetNextToken(), touchingToken, text) &&
                    VerifyModifiers(tree, position, cancellationToken, out modifiers);
            }

            return false;
        }

        private bool VerifyModifiers(SyntaxTree tree, int position, CancellationToken cancellationToken, out DeclarationModifiers modifiers)
        {
            var touchingToken = tree.FindTokenOnLeftOfPosition(position, cancellationToken);
            var token = touchingToken.GetPreviousToken();

            var foundPartial = touchingToken.IsKindOrHasMatchingText(SyntaxKind.PartialKeyword);
            var foundAsync = false;

            while (IsOnSameLine(token, touchingToken, tree.GetText(cancellationToken)))
            {
                if (token.IsKind(SyntaxKind.ExternKeyword, SyntaxKind.PublicKeyword, SyntaxKind.ProtectedKeyword, SyntaxKind.InternalKeyword))
                {
                    modifiers = default;
                    return false;
                }

                if (token.IsKindOrHasMatchingText(SyntaxKind.AsyncKeyword))
                {
                    foundAsync = true;
                }

                foundPartial = foundPartial || token.IsKindOrHasMatchingText(SyntaxKind.PartialKeyword);

                token = token.GetPreviousToken();
            }

            modifiers = new DeclarationModifiers(isAsync: foundAsync, isPartial: true);

            return foundPartial;
        }

        private bool IsOnSameLine(SyntaxToken syntaxToken, SyntaxToken touchingToken, SourceText text)
        {
            return !syntaxToken.IsKind(SyntaxKind.None)
                && !touchingToken.IsKind(SyntaxKind.None)
                && text.Lines.IndexOf(syntaxToken.SpanStart) == text.Lines.IndexOf(touchingToken.SpanStart);
        }

        protected override string GetDisplayText(IMethodSymbol method, SemanticModel semanticModel, int position)
        {
            return method.ToMinimalDisplayString(semanticModel, position, SignatureDisplayFormat);
        }
    }
}<|MERGE_RESOLUTION|>--- conflicted
+++ resolved
@@ -2,11 +2,8 @@
 // The .NET Foundation licenses this file to you under the MIT license.
 // See the LICENSE file in the project root for more information.
 
-<<<<<<< HEAD
 using System.Collections.Immutable;
-=======
 using System.Composition;
->>>>>>> 8a2cde84
 using System.Linq;
 using System.Threading;
 using Microsoft.CodeAnalysis;
