﻿// Copyright (c) Microsoft.  All Rights Reserved.  Licensed under the Apache License, Version 2.0.  See License.txt in the project root for license information.

using System;
using System.Collections.Immutable;
using System.Composition;
using System.Diagnostics;
using System.Linq;
using System.Threading;
using System.Threading.Tasks;
using Microsoft.CodeAnalysis.CodeActions;
using Microsoft.CodeAnalysis.CodeFixes;
using Microsoft.CodeAnalysis.CSharp.Extensions;
using Microsoft.CodeAnalysis.CSharp.Syntax;
using Microsoft.CodeAnalysis.Diagnostics;
using Microsoft.CodeAnalysis.Editing;
using Microsoft.CodeAnalysis.PooledObjects;
using Roslyn.Utilities;

namespace Microsoft.CodeAnalysis.CSharp.TypeStyle
{
    [ExportCodeFixProvider(LanguageNames.CSharp, Name = PredefinedCodeFixProviderNames.UseExplicitType), Shared]
    internal class UseExplicitTypeCodeFixProvider : SyntaxEditorBasedCodeFixProvider
    {
        [ImportingConstructor]
        public UseExplicitTypeCodeFixProvider()
        {
        }

        public override ImmutableArray<string> FixableDiagnosticIds =>
            ImmutableArray.Create(IDEDiagnosticIds.UseExplicitTypeDiagnosticId);

        internal sealed override CodeFixCategory CodeFixCategory => CodeFixCategory.CodeStyle;

        public override Task RegisterCodeFixesAsync(CodeFixContext context)
        {
            context.RegisterCodeFix(new MyCodeAction(
                c => FixAsync(context.Document, context.Diagnostics.First(), c)),
                context.Diagnostics);

            return Task.CompletedTask;
        }

        protected override async Task FixAllAsync(
            Document document, ImmutableArray<Diagnostic> diagnostics,
            SyntaxEditor editor, CancellationToken cancellationToken)
        {
            var root = editor.OriginalRoot;

            foreach (var diagnostic in diagnostics)
            {
                var node = root.FindNode(diagnostic.Location.SourceSpan, getInnermostNodeForTie: true);
                await HandleDeclarationAsync(document, editor, node, cancellationToken).ConfigureAwait(false);
            }
        }

        internal static async Task HandleDeclarationAsync(
            Document document, SyntaxEditor editor,
            SyntaxNode node, CancellationToken cancellationToken)
        {
            var semanticModel = await document.GetSemanticModelAsync(cancellationToken).ConfigureAwait(false);
            var declarationContext = node.Parent;

            TypeSyntax typeSyntax = null;
            ParenthesizedVariableDesignationSyntax parensDesignation = null;
            if (declarationContext is RefTypeSyntax refType)
            {
                declarationContext = declarationContext.Parent;
            }

            if (declarationContext is VariableDeclarationSyntax varDecl)
            {
                typeSyntax = varDecl.Type;
            }
            else if (declarationContext is ForEachStatementSyntax forEach)
            {
                typeSyntax = forEach.Type;
            }
            else if (declarationContext is DeclarationExpressionSyntax declarationExpression)
            {
                typeSyntax = declarationExpression.Type;
                if (declarationExpression.Designation.IsKind(SyntaxKind.ParenthesizedVariableDesignation))
                {
                    parensDesignation = (ParenthesizedVariableDesignationSyntax)declarationExpression.Designation;
                }
            }
            else
            {
                Contract.Fail($"unhandled kind {declarationContext.Kind().ToString()}");
            }

            if (parensDesignation is null)
            {
                var typeSymbol = semanticModel.GetTypeInfo(typeSyntax.StripRefIfNeeded()).GetConvertedTypeWithAnnotatedNullability();

                // We're going to be passed through the simplifier.  Tell it to not just convert
                // this back to var (as that would defeat the purpose of this refactoring entirely).
                var typeName = typeSymbol.GenerateTypeSyntax(allowVar: false)
                    .WithLeadingTrivia(node.GetLeadingTrivia())
                    .WithTrailingTrivia(node.GetTrailingTrivia());
                Debug.Assert(!typeName.ContainsDiagnostics, "Explicit type replacement likely introduced an error in code");

                editor.ReplaceNode(node, typeName);
            }
            else
            {
                var tupleTypeSymbol = semanticModel.GetTypeInfo(typeSyntax.Parent).ConvertedType;

                var leadingTrivia = node.GetLeadingTrivia()
                    .Concat(parensDesignation.GetAllPrecedingTriviaToPreviousToken().Where(t => !t.IsWhitespace()).Select(t => t.WithoutAnnotations(SyntaxAnnotation.ElasticAnnotation)));

                var tupleDeclaration = GenerateTupleDeclaration(tupleTypeSymbol, parensDesignation).WithLeadingTrivia(leadingTrivia);

                editor.ReplaceNode(declarationContext, tupleDeclaration);
            }
        }

        private static ExpressionSyntax GenerateTupleDeclaration(ITypeSymbol typeSymbol, ParenthesizedVariableDesignationSyntax parensDesignation)
        {
            Debug.Assert(typeSymbol.IsTupleType);
            var elements = ((INamedTypeSymbol)typeSymbol).TupleElements;
            Debug.Assert(elements.Length == parensDesignation.Variables.Count);

<<<<<<< HEAD
            var builder = ArrayBuilder<SyntaxNode>.GetInstance(elements.Length);
=======
            using var builderDisposer = ArrayBuilder<SyntaxNode>.GetInstance(elements.Length, out var builder);
>>>>>>> 28fdbf20
            for (var i = 0; i < elements.Length; i++)
            {
                var designation = parensDesignation.Variables[i];
                var type = elements[i].Type;
                ExpressionSyntax newDeclaration;
                switch (designation.Kind())
                {
                    case SyntaxKind.SingleVariableDesignation:
                    case SyntaxKind.DiscardDesignation:
                        var typeName = type.GenerateTypeSyntax();
                        newDeclaration = SyntaxFactory.DeclarationExpression(typeName, designation);
                        break;
                    case SyntaxKind.ParenthesizedVariableDesignation:
                        newDeclaration = GenerateTupleDeclaration(type, (ParenthesizedVariableDesignationSyntax)designation);
                        break;
                    default:
                        throw ExceptionUtilities.UnexpectedValue(designation.Kind());
                }

                newDeclaration = newDeclaration
                    .WithLeadingTrivia(designation.GetAllPrecedingTriviaToPreviousToken())
                    .WithTrailingTrivia(designation.GetTrailingTrivia());

                builder.Add(SyntaxFactory.Argument(newDeclaration));
            }

            var separatorBuilder = ArrayBuilder<SyntaxToken>.GetInstance(builder.Count - 1, SyntaxFactory.Token(leading: default, SyntaxKind.CommaToken, trailing: default));

            return SyntaxFactory.TupleExpression(
                SyntaxFactory.Token(SyntaxKind.OpenParenToken).WithTrailingTrivia(),
                SyntaxFactory.SeparatedList(builder.ToImmutable(), separatorBuilder.ToImmutableAndFree()),
                SyntaxFactory.Token(SyntaxKind.CloseParenToken))
                .WithTrailingTrivia(parensDesignation.GetTrailingTrivia());
        }

        private class MyCodeAction : CodeAction.DocumentChangeAction
        {
            public MyCodeAction(Func<CancellationToken, Task<Document>> createChangedDocument)
                : base(CSharpFeaturesResources.Use_explicit_type_instead_of_var,
                       createChangedDocument,
                       CSharpFeaturesResources.Use_explicit_type_instead_of_var)
            {
            }
        }
    }
}<|MERGE_RESOLUTION|>--- conflicted
+++ resolved
@@ -120,11 +120,7 @@
             var elements = ((INamedTypeSymbol)typeSymbol).TupleElements;
             Debug.Assert(elements.Length == parensDesignation.Variables.Count);
 
-<<<<<<< HEAD
-            var builder = ArrayBuilder<SyntaxNode>.GetInstance(elements.Length);
-=======
             using var builderDisposer = ArrayBuilder<SyntaxNode>.GetInstance(elements.Length, out var builder);
->>>>>>> 28fdbf20
             for (var i = 0; i < elements.Length; i++)
             {
                 var designation = parensDesignation.Variables[i];
