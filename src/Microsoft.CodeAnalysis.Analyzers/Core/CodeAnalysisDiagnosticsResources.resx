﻿<?xml version="1.0" encoding="utf-8"?>
<root>
  <!--
    Microsoft ResX Schema

    Version 2.0

    The primary goals of this format is to allow a simple XML format
    that is mostly human readable. The generation and parsing of the
    various data types are done through the TypeConverter classes
    associated with the data types.

    Example:

    ... ado.net/XML headers & schema ...
    <resheader name="resmimetype">text/microsoft-resx</resheader>
    <resheader name="version">2.0</resheader>
    <resheader name="reader">System.Resources.ResXResourceReader, System.Windows.Forms, ...</resheader>
    <resheader name="writer">System.Resources.ResXResourceWriter, System.Windows.Forms, ...</resheader>
    <data name="Name1"><value>this is my long string</value><comment>this is a comment</comment></data>
    <data name="Color1" type="System.Drawing.Color, System.Drawing">Blue</data>
    <data name="Bitmap1" mimetype="application/x-microsoft.net.object.binary.base64">
        <value>[base64 mime encoded serialized .NET Framework object]</value>
    </data>
    <data name="Icon1" type="System.Drawing.Icon, System.Drawing" mimetype="application/x-microsoft.net.object.bytearray.base64">
        <value>[base64 mime encoded string representing a byte array form of the .NET Framework object]</value>
        <comment>This is a comment</comment>
    </data>

    There are any number of "resheader" rows that contain simple
    name/value pairs.

    Each data row contains a name, and value. The row also contains a
    type or mimetype. Type corresponds to a .NET class that support
    text/value conversion through the TypeConverter architecture.
    Classes that don't support this are serialized and stored with the
    mimetype set.

    The mimetype is used for serialized objects, and tells the
    ResXResourceReader how to depersist the object. This is currently not
    extensible. For a given mimetype the value must be set accordingly:

    Note - application/x-microsoft.net.object.binary.base64 is the format
    that the ResXResourceWriter will generate, however the reader can
    read any of the formats listed below.

    mimetype: application/x-microsoft.net.object.binary.base64
    value   : The object must be serialized with
            : System.Runtime.Serialization.Formatters.Binary.BinaryFormatter
            : and then encoded with base64 encoding.

    mimetype: application/x-microsoft.net.object.soap.base64
    value   : The object must be serialized with
            : System.Runtime.Serialization.Formatters.Soap.SoapFormatter
            : and then encoded with base64 encoding.

    mimetype: application/x-microsoft.net.object.bytearray.base64
    value   : The object must be serialized into a byte array
            : using a System.ComponentModel.TypeConverter
            : and then encoded with base64 encoding.
    -->
  <xsd:schema id="root" xmlns="" xmlns:xsd="http://www.w3.org/2001/XMLSchema" xmlns:msdata="urn:schemas-microsoft-com:xml-msdata">
    <xsd:import namespace="http://www.w3.org/XML/1998/namespace" />
    <xsd:element name="root" msdata:IsDataSet="true">
      <xsd:complexType>
        <xsd:choice maxOccurs="unbounded">
          <xsd:element name="metadata">
            <xsd:complexType>
              <xsd:sequence>
                <xsd:element name="value" type="xsd:string" minOccurs="0" />
              </xsd:sequence>
              <xsd:attribute name="name" use="required" type="xsd:string" />
              <xsd:attribute name="type" type="xsd:string" />
              <xsd:attribute name="mimetype" type="xsd:string" />
              <xsd:attribute ref="xml:space" />
            </xsd:complexType>
          </xsd:element>
          <xsd:element name="assembly">
            <xsd:complexType>
              <xsd:attribute name="alias" type="xsd:string" />
              <xsd:attribute name="name" type="xsd:string" />
            </xsd:complexType>
          </xsd:element>
          <xsd:element name="data">
            <xsd:complexType>
              <xsd:sequence>
                <xsd:element name="value" type="xsd:string" minOccurs="0" msdata:Ordinal="1" />
                <xsd:element name="comment" type="xsd:string" minOccurs="0" msdata:Ordinal="2" />
              </xsd:sequence>
              <xsd:attribute name="name" type="xsd:string" use="required" msdata:Ordinal="1" />
              <xsd:attribute name="type" type="xsd:string" msdata:Ordinal="3" />
              <xsd:attribute name="mimetype" type="xsd:string" msdata:Ordinal="4" />
              <xsd:attribute ref="xml:space" />
            </xsd:complexType>
          </xsd:element>
          <xsd:element name="resheader">
            <xsd:complexType>
              <xsd:sequence>
                <xsd:element name="value" type="xsd:string" minOccurs="0" msdata:Ordinal="1" />
              </xsd:sequence>
              <xsd:attribute name="name" type="xsd:string" use="required" />
            </xsd:complexType>
          </xsd:element>
        </xsd:choice>
      </xsd:complexType>
    </xsd:element>
  </xsd:schema>
  <resheader name="resmimetype">
    <value>text/microsoft-resx</value>
  </resheader>
  <resheader name="version">
    <value>2.0</value>
  </resheader>
  <resheader name="reader">
    <value>System.Resources.ResXResourceReader, System.Windows.Forms, Version=4.0.0.0, Culture=neutral, PublicKeyToken=b77a5c561934e089</value>
  </resheader>
  <resheader name="writer">
    <value>System.Resources.ResXResourceWriter, System.Windows.Forms, Version=4.0.0.0, Culture=neutral, PublicKeyToken=b77a5c561934e089</value>
  </resheader>
  <data name="MissingAttributeMessage" xml:space="preserve">
    <value>Missing '{0}' attribute</value>
  </data>
  <data name="MissingDiagnosticAnalyzerAttributeTitle" xml:space="preserve">
    <value>Missing diagnostic analyzer attribute</value>
  </data>
  <data name="MissingDiagnosticAnalyzerAttributeDescription" xml:space="preserve">
    <value>Non-abstract sub-types of DiagnosticAnalyzer should be marked with DiagnosticAnalyzerAttribute(s). The argument to this attribute(s), if any, determine the supported languages for the analyzer. Analyzer types without this attribute will be ignored by the analysis engine.</value>
  </data>
  <data name="AddLanguageSupportToAnalyzerMessage" xml:space="preserve">
    <value>Diagnostic analyzer '{0}' may be able to support both C# and Visual Basic. Consider adding an argument to DiagnosticAnalyzerAttribute for '{1}' language support.</value>
  </data>
  <data name="AddLanguageSupportToAnalyzerTitle" xml:space="preserve">
    <value>Recommend adding language support to diagnostic analyzer</value>
  </data>
  <data name="AddLanguageSupportToAnalyzerDescription" xml:space="preserve">
    <value>Diagnostic analyzer is marked as supporting only one language, but the analyzer assembly doesn't seem to refer to any language specific CodeAnalysis assemblies, and so is likely to work for more than one language. Consider adding an additional language argument to DiagnosticAnalyzerAttribute.</value>
  </data>
  <data name="ApplyDiagnosticAnalyzerAttribute_1" xml:space="preserve">
    <value>Apply DiagnosticAnalyzer attribute for '{0}'.</value>
  </data>
  <data name="ApplyDiagnosticAnalyzerAttribute_2" xml:space="preserve">
    <value>Apply DiagnosticAnalyzer attribute for both '{0}' and '{1}'.</value>
  </data>
  <data name="MissingSymbolKindArgumentToRegisterActionMessage" xml:space="preserve">
    <value>Specify at least one SymbolKind of interest when registering a symbol analyzer action</value>
  </data>
  <data name="MissingSyntaxKindArgumentToRegisterActionMessage" xml:space="preserve">
    <value>Specify at least one SyntaxKind of interest when registering a syntax node analyzer action</value>
  </data>
  <data name="MissingOperationKindArgumentToRegisterActionMessage" xml:space="preserve">
    <value>Specify at least one OperationKind of interest when registering an operation analyzer action</value>
  </data>
  <data name="MissingKindArgumentToRegisterActionTitle" xml:space="preserve">
    <value>Missing kind argument when registering an analyzer action</value>
  </data>
  <data name="MissingKindArgumentToRegisterActionDescription" xml:space="preserve">
    <value>You must specify at least one syntax, symbol or operation kind when registering a syntax, symbol, or operation analyzer action respectively. Otherwise, the registered action will never be invoked during analysis.</value>
  </data>
  <data name="UnsupportedSymbolKindArgumentToRegisterActionMessage" xml:space="preserve">
    <value>SymbolKind '{0}' is not supported for symbol analyzer actions</value>
  </data>
  <data name="UnsupportedSymbolKindArgumentToRegisterActionTitle" xml:space="preserve">
    <value>Unsupported SymbolKind argument when registering a symbol analyzer action</value>
  </data>
  <data name="InvalidReportDiagnosticMessage" xml:space="preserve">
    <value>ReportDiagnostic invoked with an unsupported DiagnosticDescriptor '{0}'</value>
  </data>
  <data name="InvalidReportDiagnosticTitle" xml:space="preserve">
    <value>ReportDiagnostic invoked with an unsupported DiagnosticDescriptor</value>
  </data>
  <data name="InvalidReportDiagnosticDescription" xml:space="preserve">
    <value>ReportDiagnostic should only be invoked with supported DiagnosticDescriptors that are returned from DiagnosticAnalyzer.SupportedDiagnostics property. Otherwise, the reported diagnostic will be filtered out by the analysis engine.</value>
  </data>
  <data name="InvalidSyntaxKindTypeArgumentMessage" xml:space="preserve">
    <value>Type argument '{0}' for type parameter '{1}' of method '{2}' is not a SyntaxKind enum</value>
  </data>
  <data name="InvalidSyntaxKindTypeArgumentTitle" xml:space="preserve">
    <value>Invalid type argument for DiagnosticAnalyzer's Register method</value>
  </data>
  <data name="InvalidSyntaxKindTypeArgumentDescription" xml:space="preserve">
    <value>DiagnosticAnalyzer's language-specific Register methods, such as RegisterSyntaxNodeAction, RegisterCodeBlockStartAction and RegisterCodeBlockEndAction, expect a language-specific 'SyntaxKind' type argument for it's '{0}' type parameter. Otherwise, the registered analyzer action can never be invoked during analysis.</value>
  </data>
  <data name="StartActionWithOnlyEndActionTitle" xml:space="preserve">
    <value>Start action has no registered non-end actions</value>
  </data>
  <data name="StartActionWithNoRegisteredActionsMessage" xml:space="preserve">
    <value>'{0}' does not register any analyzer actions. Consider moving actions registered in '{1}' that depend on this start action to '{0}'.</value>
  </data>
  <data name="StartActionWithNoRegisteredActionsTitle" xml:space="preserve">
    <value>Start action has no registered actions</value>
  </data>
  <data name="StartActionWithOnlyEndActionMessage" xml:space="preserve">
    <value>'{0}' does not register any analyzer actions, except for a '{1}'. Consider replacing this start/end action pair with a '{2}' or moving actions registered in '{3}' that depend on this start action to '{0}'.</value>
  </data>
  <data name="StatefulAnalyzerRegisterActionsDescription" xml:space="preserve">
    <value>An analyzer start action enables performing stateful analysis over a given code unit, such as a code block, compilation, etc. Careful design is necessary to achieve efficient analyzer execution without memory leaks. Use the following guidelines for writing such analyzers:
1. Define a new scope for the registered start action, possibly with a private nested type for analyzing each code unit.
2. If required, define and initialize state in the start action.
3. Register at least one non-end action that refers to this state in the start action. If no such action is necessary, consider replacing the start action with a non-start action. For example, a CodeBlockStartAction with no registered actions or only a registered CodeBlockEndAction should be replaced with a CodeBlockAction.
4. If required, register an end action to report diagnostics based on the final state.</value>
  </data>
  <data name="UseLocalizableStringsInDescriptorMessage" xml:space="preserve">
    <value>Consider providing localizable arguments of type '{0}' to diagnostic descriptor constructor to ensure the descriptor is localizable</value>
  </data>
  <data name="UseLocalizableStringsInDescriptorTitle" xml:space="preserve">
    <value>Provide localizable arguments to diagnostic descriptor constructor</value>
  </data>
  <data name="UseLocalizableStringsInDescriptorDescription" xml:space="preserve">
    <value>If your diagnostic analyzer and it's reported diagnostics need to be localizable, then the supported DiagnosticDescriptors used for constructing the diagnostics must also be localizable. If so, then localizable argument(s) must be provided for parameter 'title' (and optionally 'description') to the diagnostic descriptor constructor to ensure that the descriptor is localizable.</value>
  </data>
  <data name="ProvideHelpUriInDescriptorMessage" xml:space="preserve">
    <value>Consider providing a non-null 'helpLinkUri' to diagnostic descriptor constructor to show information when this diagnostic appears in the error list</value>
  </data>
  <data name="ProvideHelpUriInDescriptorTitle" xml:space="preserve">
    <value>Provide non-null 'helpLinkUri' value to diagnostic descriptor constructor</value>
  </data>
  <data name="ProvideHelpUriInDescriptorDescription" xml:space="preserve">
    <value>The 'helpLinkUri' value is used to show information when this diagnostic in the error list. Every analyzer should have a helpLinkUri specified which points to a help page that does not change over time.</value>
  </data>
  <data name="DoNotStorePerCompilationDataOntoFieldsMessage" xml:space="preserve">
    <value>Avoid storing per-compilation data of type '{0}' into the fields of a diagnostic analyzer</value>
  </data>
  <data name="DoNotStorePerCompilationDataOntoFieldsTitle" xml:space="preserve">
    <value>Avoid storing per-compilation data into the fields of a diagnostic analyzer</value>
  </data>
  <data name="DoNotStorePerCompilationDataOntoFieldsDescription" xml:space="preserve">
    <value>Instance of a diagnostic analyzer might outlive the lifetime of compilation. Hence, storing per-compilation data, such as symbols, into the fields of a diagnostic analyzer might cause stale compilations to stay alive and cause memory leaks.  Instead, you should store this data on a separate type instantiated in a compilation start action, registered using '{0}.{1}' API. An instance of this type will be created per-compilation and it won't outlive compilation's lifetime, hence avoiding memory leaks.</value>
  </data>
  <data name="InternalImplementationOnlyDescription" xml:space="preserve">
    <value>The author of this interface did not intend to have third party implementations of this interface and reserves the right to change it. Implementing this interface could therefore result in a source or binary compatibility issue with a future version of this interface.</value>
  </data>
  <data name="InternalImplementationOnlyMessage" xml:space="preserve">
    <value>Type {0} cannot implement interface {1} because {1} is not available for public implementation</value>
  </data>
  <data name="InternalImplementationOnlyTitle" xml:space="preserve">
    <value>Only internal implementations of this interface are allowed</value>
  </data>
  <data name="CodeActionNeedsEquivalenceKeyDescription" xml:space="preserve">
    <value>A CodeFixProvider that intends to support fix all occurrences must classify the registered code actions into equivalence classes by assigning it an explicit, non-null equivalence key which is unique for each kind of code action created by this fixer. This enables the FixAllProvider to fix all diagnostics in the required scope by applying code actions from this fixer that are in the equivalence class of the trigger code action.</value>
  </data>
  <data name="CreateCodeActionWithEquivalenceKeyMessage" xml:space="preserve">
    <value>Provide an explicit argument for optional parameter '{0}', which is non-null and unique for each kind of code action created by this fixer</value>
  </data>
  <data name="CreateCodeActionWithEquivalenceKeyTitle" xml:space="preserve">
    <value>Create code actions should have a unique EquivalenceKey for FixAll occurrences support</value>
  </data>
  <data name="OverrideCodeActionEquivalenceKeyMessage" xml:space="preserve">
    <value>'{0}' has the default value of 'null' for property '{1}'. Either override this property on '{0}' to return a non-null and unique value across all code actions per-fixer or use such an existing code action.</value>
  </data>
  <data name="OverrideCodeActionEquivalenceKeyTitle" xml:space="preserve">
    <value>Use code actions that have a unique EquivalenceKey for FixAll occurrences support</value>
  </data>
  <data name="OverrideGetFixAllProviderTitle" xml:space="preserve">
    <value>Code fix providers should provide FixAll support</value>
  </data>
  <data name="OverrideGetFixAllProviderMessage" xml:space="preserve">
    <value>'{0}' registers one or more code fixes, but does not override the method 'CodeFixProvider.GetFixAllProvider'. Override this method and provide a non-null FixAllProvider for FixAll support, potentially 'WellKnownFixAllProviders.BatchFixer', or 'null' to explicitly disable FixAll support.</value>
  </data>
  <data name="OverrideGetFixAllProviderDescription" xml:space="preserve">
    <value>A CodeFixProvider should provide FixAll support to enable users to fix multiple instances of the underlying diagnostic with a single code fix. See documentation at https://github.com/dotnet/roslyn/blob/master/docs/analyzers/FixAllProvider.md for further details.</value>
  </data>
  <data name="OverrideGetFixAllProviderCodeFixTitle" xml:space="preserve">
    <value>Override GetFixAllProvider.</value>
  </data>
  <data name="DoNotIgnoreReturnValueOnImmutableObjectMethodInvocationDescription" xml:space="preserve">
    <value>Many objects exposed by Roslyn are immutable. The return value from a method invocation on these objects should not be ignored.</value>
  </data>
  <data name="DoNotIgnoreReturnValueOnImmutableObjectMethodInvocationMessage" xml:space="preserve">
    <value>'{0}' is immutable and '{1}' will not have any effect on it. Consider using the return value from '{1}'.</value>
  </data>
  <data name="DoNotIgnoreReturnValueOnImmutableObjectMethodInvocationTitle" xml:space="preserve">
    <value>Do not ignore values returned by methods on immutable objects.</value>
  </data>
  <data name="DiagnosticIdMustBeAConstantTitle" xml:space="preserve">
    <value>DiagnosticId for analyzers must be a non-null constant</value>
  </data>
  <data name="DiagnosticIdMustBeAConstantMessage" xml:space="preserve">
    <value>Diagnostic Id for rule '{0}' must be a non-null constant</value>
  </data>
  <data name="DiagnosticIdMustBeAConstantDescription" xml:space="preserve">
    <value>DiagnosticId for analyzers must be a non-null constant.</value>
  </data>
  <data name="DiagnosticIdMustBeInSpecifiedFormatTitle" xml:space="preserve">
    <value>DiagnosticId for analyzers must be in specified format</value>
  </data>
  <data name="DiagnosticIdMustBeInSpecifiedFormatMessage" xml:space="preserve">
    <value>Diagnostic Id '{0}' belonging to category '{1}' is not in the required range and/or format '{2}' specified in the file '{3}'</value>
  </data>
  <data name="DiagnosticIdMustBeInSpecifiedFormatDescription" xml:space="preserve">
    <value>DiagnosticId for analyzers must be in specified format.</value>
  </data>
  <data name="UseUniqueDiagnosticIdTitle" xml:space="preserve">
    <value>DiagnosticId must be unique across analyzers</value>
  </data>
  <data name="UseUniqueDiagnosticIdMessage" xml:space="preserve">
    <value>Diagnostic Id '{0}' is already used by analyzer '{1}'. Please use a different diagnostic ID.</value>
  </data>
  <data name="UseUniqueDiagnosticIdDescription" xml:space="preserve">
    <value>DiagnosticId must be unique across analyzers.</value>
  </data>
  <data name="UseCategoriesFromSpecifiedRangeTitle" xml:space="preserve">
    <value>Category for analyzers must be from the specified values</value>
  </data>
  <data name="UseCategoriesFromSpecifiedRangeMessage" xml:space="preserve">
    <value>Category '{0}' is not from the allowed categories specified in the file '{1}'</value>
  </data>
  <data name="UseCategoriesFromSpecifiedRangeDescription" xml:space="preserve">
    <value>Category for analyzers must be from the specified values.</value>
  </data>
  <data name="AnalyzerCategoryAndIdRangeFileInvalidTitle" xml:space="preserve">
    <value>Invalid entry in analyzer category and diagnostic ID range specification file</value>
  </data>
  <data name="AnalyzerCategoryAndIdRangeFileInvalidMessage" xml:space="preserve">
    <value>Invalid entry '{0}' in analyzer category and diagnostic ID range specification file '{1}'</value>
  </data>
  <data name="AnalyzerCategoryAndIdRangeFileInvalidDescription" xml:space="preserve">
    <value>Invalid entry in analyzer category and diagnostic ID range specification file.</value>
  </data>
  <data name="DoNotUseTypesFromAssemblyRuleDescription" xml:space="preserve">
    <value>Diagnostic analyzer types should not use types from Workspaces assemblies. Workspaces assemblies are only available when the analyzer executes in Visual Studio IDE live analysis, but are not available during command line build. Referencing types from Workspaces assemblies will lead to runtime exception during analyzer execution in command line build.</value>
  </data>
  <data name="DoNotUseTypesFromAssemblyRuleDirectMessage" xml:space="preserve">
    <value>Change diagnostic analyzer type '{0}' to remove all direct accesses to type(s) '{1}'</value>
  </data>
  <data name="DoNotUseTypesFromAssemblyRuleIndirectMessage" xml:space="preserve">
    <value>Change diagnostic analyzer type '{0}' to remove all direct and/or indirect accesses to type(s) '{1}', which access type(s) '{2}'</value>
  </data>
  <data name="DoNotUseTypesFromAssemblyRuleTitle" xml:space="preserve">
    <value>Do not use types from Workspaces assembly in an analyzer</value>
  </data>
  <data name="UpgradeMSBuildWorkspaceDescription" xml:space="preserve">
    <value>MSBuildWorkspace has moved to the Microsoft.CodeAnalysis.Workspaces.MSBuild NuGet package and there are breaking API changes.</value>
  </data>
  <data name="UpgradeMSBuildWorkspaceMessage" xml:space="preserve">
    <value>Please upgrade MSBuildWorkspace by adding a package reference to the Microsoft.CodeAnalysis.Workspaces.MSBuild NuGet package. See https://go.microsoft.com/fwlink/?linkid=874285 for details on using MSBuildWorkspace successfully.</value>
  </data>
  <data name="UpgradeMSBuildWorkspaceTitle" xml:space="preserve">
    <value>Upgrade MSBuildWorkspace</value>
  </data>
  <data name="CompareSymbolsCorrectlyDescription" xml:space="preserve">
    <value>Symbols should be compared for equality, not identity. Use an overload accepting an 'IEqualityComparer' and pass 'SymbolEqualityComparer'.</value>
  </data>
  <data name="CompareSymbolsCorrectlyMessage" xml:space="preserve">
    <value>Compare symbols correctly</value>
  </data>
  <data name="CompareSymbolsCorrectlyTitle" xml:space="preserve">
    <value>Compare symbols correctly</value>
  </data>
  <data name="CompareSymbolsCorrectlyCodeFix" xml:space="preserve">
    <value>Compare symbols correctly</value>
  </data>
  <data name="ConfigureGeneratedCodeAnalysisMessage" xml:space="preserve">
    <value>Configure generated code analysis</value>
  </data>
  <data name="ConfigureGeneratedCodeAnalysisTitle" xml:space="preserve">
    <value>Configure generated code analysis</value>
  </data>
  <data name="EnableConcurrentExecutionMessage" xml:space="preserve">
    <value>Enable concurrent execution</value>
  </data>
  <data name="EnableConcurrentExecutionTitle" xml:space="preserve">
    <value>Enable concurrent execution</value>
  </data>
  <data name="ConfigureGeneratedCodeAnalysisFix" xml:space="preserve">
    <value>Configure generated code analysis</value>
  </data>
  <data name="EnableConcurrentExecutionFix" xml:space="preserve">
    <value>Enable concurrent execution</value>
  </data>
  <data name="ClassIsNotDiagnosticAnalyzerMessage" xml:space="preserve">
    <value>Inherit type '{0}' from DiagnosticAnalyzer or remove the DiagnosticAnalyzerAttribute(s)</value>
  </data>
  <data name="ClassIsNotDiagnosticAnalyzerTitle" xml:space="preserve">
    <value>Types marked with DiagnosticAnalyzerAttribute(s) should inherit from DiagnosticAnalyzer</value>
  </data>
  <data name="ProvideCustomTagsInDescriptorDescription" xml:space="preserve">
    <value>The 'customTags' value is used as a way to enable specific actions and filters on diagnostic descriptors based on the specific values of the tags. Every Roslyn analyzer should have at least one tag from the 'WellKnownDiagnosticTags' class.</value>
  </data>
  <data name="ProvideCustomTagsInDescriptorMessage" xml:space="preserve">
    <value>Consider providing a non-null 'customTags' to diagnostic descriptor constructor to enable metatada filtering of diagnostic descriptors</value>
  </data>
  <data name="ProvideCustomTagsInDescriptorTitle" xml:space="preserve">
    <value>Provide non-null 'customTags' value to diagnostic descriptor constructor</value>
  </data>
  <data name="DoNotUseReservedDiagnosticIdDescription" xml:space="preserve">
    <value>DiagnosticId for analyzers should not use reserved IDs.</value>
  </data>
  <data name="DoNotUseReservedDiagnosticIdMessage" xml:space="preserve">
    <value>'{0}' is a reserved diagnostic ID</value>
  </data>
  <data name="DoNotUseReservedDiagnosticIdTitle" xml:space="preserve">
    <value>Do not use reserved diagnostic IDs</value>
  </data>
  <data name="DoNotUseCompilationGetSemanticModelDescription" xml:space="preserve">
    <value>'GetSemanticModel' is an expensive method to invoke within a diagnostic analyzer because it creates a completely new semantic model, which does not share compilation data with the compiler or other analyzers. This incurs an additional performance cost during semantic analysis. Instead, consider registering a different analyzer action which allows used of a shared 'SemanticModel', such as 'RegisterOperationAction', 'RegisterSyntaxNodeAction', or 'RegisterSemanticModelAction'.</value>
  </data>
  <data name="DoNotUseCompilationGetSemanticModelMessage" xml:space="preserve">
    <value>Do not invoke Compilation.GetSemanticModel() method within a diagnostic analyzer</value>
  </data>
  <data name="DoNotUseCompilationGetSemanticModelTitle" xml:space="preserve">
    <value>Do not invoke Compilation.GetSemanticModel() method within a diagnostic analyzer</value>
  </data>
  <data name="DeclareDiagnosticIdInAnalyzerReleaseTitle" xml:space="preserve">
    <value>Add analyzer diagnostic IDs to analyzer release</value>
  </data>
  <data name="DeclareDiagnosticIdInAnalyzerReleaseMessage" xml:space="preserve">
    <value>Rule '{0}' is not part of any analyzer release</value>
  </data>
  <data name="DeclareDiagnosticIdInAnalyzerReleaseDescription" xml:space="preserve">
    <value>All supported analyzer diagnostic IDs should be part of an analyzer release.</value>
  </data>
  <data name="AddEntryForDiagnosticIdInAnalyzerReleaseCodeFixTitle" xml:space="preserve">
    <value>Add rule entry to unshipped release file</value>
  </data>
  <data name="UpdateDiagnosticIdInAnalyzerReleaseTitle" xml:space="preserve">
    <value>Ensure up-to-date entry for analyzer diagnostic IDs are added to analyzer release</value>
  </data>
  <data name="UpdateDiagnosticIdInAnalyzerReleaseMessage" xml:space="preserve">
    <value>Rule '{0}' has a changed 'Category' or 'Severity' from the last release. Either revert the update(s) in source or add a new up-to-date entry to unshipped release file.</value>
  </data>
  <data name="UpdateDiagnosticIdInAnalyzerReleaseDescription" xml:space="preserve">
    <value>Ensure up-to-date entry for analyzer diagnostic IDs are added to analyzer release.</value>
  </data>
  <data name="UpdateEntryForDiagnosticIdInAnalyzerReleaseCodeFixTitle" xml:space="preserve">
    <value>Update rule entry in unshipped release file</value>
  </data>
  <data name="RemoveUnshippedDeletedDiagnosticIdTitle" xml:space="preserve">
    <value>Do not add removed analyzer diagnostic IDs to unshipped analyzer release</value>
  </data>
  <data name="RemoveUnshippedDeletedDiagnosticIdMessage" xml:space="preserve">
    <value>Rule '{0}' is part of the next unshipped analyzer release, but is not a supported diagnostic for any analyzer</value>
  </data>
  <data name="RemoveUnshippedDeletedDiagnosticIdDescription" xml:space="preserve">
    <value>Entries for analyzer diagnostic IDs that are no longer reported and never shipped can be removed from unshipped analyzer release.</value>
  </data>
  <data name="RemoveShippedDeletedDiagnosticIdTitle" xml:space="preserve">
    <value>Shipped diagnostic IDs that are no longer reported should have an entry in the 'Removed Rules' table in unshipped file</value>
  </data>
  <data name="RemoveShippedDeletedDiagnosticIdMessage" xml:space="preserve">
    <value>Rule '{0}' was shipped in analyzer release '{1}', but is no longer a supported diagnostic for any analyzer. Add an entry for this rule in a 'Removed Rules' table to unshipped file.</value>
  </data>
  <data name="RemoveShippedDeletedDiagnosticIdDescription" xml:space="preserve">
    <value>Shipped diagnostic IDs that are no longer reported should have an entry in the 'Removed Rules' table in unshipped file.</value>
  </data>
  <data name="UnexpectedAnalyzerDiagnosticForRemovedDiagnosticIdTitle" xml:space="preserve">
    <value>Diagnostic IDs marked as removed in analyzer release file should not be reported by analyzers</value>
  </data>
  <data name="UnexpectedAnalyzerDiagnosticForRemovedDiagnosticIdMessage" xml:space="preserve">
    <value>Rule '{0}' is marked as removed in the latest analyzer release, but is still being reported</value>
  </data>
  <data name="UnexpectedAnalyzerDiagnosticForRemovedDiagnosticIdDescription" xml:space="preserve">
    <value>Diagnostic IDs marked as removed in analyzer release file should not be reported by analyzers.</value>
  </data>
  <data name="RemoveDuplicateEntriesForAnalyzerReleaseRuleTitle" xml:space="preserve">
    <value>Remove duplicate entries for diagnostic ID in the same analyzer release</value>
  </data>
  <data name="RemoveDuplicateEntriesForAnalyzerReleaseRuleMessage" xml:space="preserve">
    <value>Rule '{0}' has more then one entry for release '{1}' in analyzer release file '{2}'</value>
  </data>
  <data name="RemoveDuplicateEntriesForAnalyzerReleaseRuleDescription" xml:space="preserve">
    <value>Remove duplicate entries for diagnostic ID in the same analyzer release.</value>
  </data>
  <data name="RemoveDuplicateEntriesBetweenAnalyzerReleasesRuleTitle" xml:space="preserve">
    <value>Remove duplicate entries for diagnostic ID between analyzer releases</value>
  </data>
  <data name="RemoveDuplicateEntriesBetweenAnalyzerReleasesRuleMessage" xml:space="preserve">
    <value>Rule '{0}' has duplicate entry between release '{1}' and release '{2}'</value>
  </data>
  <data name="RemoveDuplicateEntriesBetweenAnalyzerReleasesRuleDescription" xml:space="preserve">
    <value>Remove duplicate entries for diagnostic ID between analyzer releases.</value>
  </data>
  <data name="InvalidEntryInAnalyzerReleasesFileRuleTitle" xml:space="preserve">
    <value>Invalid entry in analyzer release file</value>
  </data>
  <data name="InvalidEntryInAnalyzerReleasesFileRuleMessage" xml:space="preserve">
    <value>Analyzer release file '{0}' has an invalid entry '{1}'</value>
  </data>
  <data name="InvalidHeaderInAnalyzerReleasesFileRuleMessage" xml:space="preserve">
    <value>Analyzer release file '{0}' has a missing or invalid release header '{1}'</value>
  </data>
  <data name="InvalidUndetectedEntryInAnalyzerReleasesFileRuleMessage" xml:space="preserve">
    <value>Analyzer release file '{0}' has an entry with one or more 'Undetected' fields that need to be manually filled in '{1}'</value>
  </data>
  <data name="InvalidRemovedOrChangedWithoutPriorNewEntryInAnalyzerReleasesFileRuleMessageMessage" xml:space="preserve">
    <value>Analyzer release file '{0}' has an invalid '{1}' entry without a prior shipped release for the rule '{2}'. Instead, add a separate '{1}' entry for the rule in unshipped release file.</value>
  </data>
  <data name="InvalidEntryInAnalyzerReleasesFileRuleDescription" xml:space="preserve">
    <value>Invalid entry in analyzer release file.</value>
  </data>
  <data name="EnableAnalyzerReleaseTrackingRuleTitle" xml:space="preserve">
    <value>Enable analyzer release tracking</value>
  </data>
  <data name="EnableAnalyzerReleaseTrackingRuleMessage" xml:space="preserve">
    <value>Enable analyzer release tracking for the analyzer project containing rule '{0}'</value>
  </data>
  <data name="EnableAnalyzerReleaseTrackingRuleDescription" xml:space="preserve">
    <value>Enabling release tracking for analyzer packages helps in tracking and documenting the analyzer diagnostics that ship and/or change with each analyzer release. See details at https://github.com/dotnet/roslyn-analyzers/blob/master/src/Microsoft.CodeAnalysis.Analyzers/ReleaseTrackingAnalyzers.Help.md.</value>
  </data>
<<<<<<< HEAD
  <data name="PreferIsKindDescription" xml:space="preserve">
    <value>Prefer IsKind</value>
  </data>
  <data name="PreferIsKindMessage" xml:space="preserve">
    <value>Prefer IsKind</value>
  </data>
  <data name="PreferIsKindTitle" xml:space="preserve">
    <value>Prefer IsKind</value>
  </data>
  <data name="PreferIsKindFix" xml:space="preserve">
    <value>Prefer IsKind</value>
=======
  <data name="DefineDiagnosticTitleCorrectlyMessage" xml:space="preserve">
    <value>The diagnostic title should not contain a period, nor any line return character, nor any leading or trailing whitespaces</value>
  </data>
  <data name="DefineDiagnosticTitleCorrectlyTitle" xml:space="preserve">
    <value>Define diagnostic title correctly</value>
  </data>
  <data name="DefineDiagnosticMessageCorrectlyMessage" xml:space="preserve">
    <value>The diagnostic message should not contain any line return character nor any leading or trailing whitespaces and should either be a single sentence without a trailing period or a multi-sentences with a trailing period</value>
  </data>
  <data name="DefineDiagnosticMessageCorrectlyTitle" xml:space="preserve">
    <value>Define diagnostic message correctly</value>
  </data>
  <data name="DefineDiagnosticDescriptionCorrectlyMessage" xml:space="preserve">
    <value>The diagnostic description should be one or multiple sentences ending with a punctuation sign and should not have any leading or trailing whitespaces</value>
  </data>
  <data name="DefineDiagnosticDescriptionCorrectlyTitle" xml:space="preserve">
    <value>Define diagnostic description correctly</value>
  </data>
  <data name="CompareSymbolsCorrectlyDescriptionGetHashCode" xml:space="preserve">
    <value>Symbols should be compared for equality, not identity. An explicit call to 'GetHashCode' will likely result in the wrong behavior.</value>
>>>>>>> 685aa7dc
  </data>
</root><|MERGE_RESOLUTION|>--- conflicted
+++ resolved
@@ -496,9 +496,29 @@
   <data name="EnableAnalyzerReleaseTrackingRuleDescription" xml:space="preserve">
     <value>Enabling release tracking for analyzer packages helps in tracking and documenting the analyzer diagnostics that ship and/or change with each analyzer release. See details at https://github.com/dotnet/roslyn-analyzers/blob/master/src/Microsoft.CodeAnalysis.Analyzers/ReleaseTrackingAnalyzers.Help.md.</value>
   </data>
-<<<<<<< HEAD
+  <data name="DefineDiagnosticTitleCorrectlyMessage" xml:space="preserve">
+    <value>The diagnostic title should not contain a period, nor any line return character, nor any leading or trailing whitespaces</value>
+  </data>
+  <data name="DefineDiagnosticTitleCorrectlyTitle" xml:space="preserve">
+    <value>Define diagnostic title correctly</value>
+  </data>
+  <data name="DefineDiagnosticMessageCorrectlyMessage" xml:space="preserve">
+    <value>The diagnostic message should not contain any line return character nor any leading or trailing whitespaces and should either be a single sentence without a trailing period or a multi-sentences with a trailing period</value>
+  </data>
+  <data name="DefineDiagnosticMessageCorrectlyTitle" xml:space="preserve">
+    <value>Define diagnostic message correctly</value>
+  </data>
+  <data name="DefineDiagnosticDescriptionCorrectlyMessage" xml:space="preserve">
+    <value>The diagnostic description should be one or multiple sentences ending with a punctuation sign and should not have any leading or trailing whitespaces</value>
+  </data>
+  <data name="DefineDiagnosticDescriptionCorrectlyTitle" xml:space="preserve">
+    <value>Define diagnostic description correctly</value>
+  </data>
+  <data name="CompareSymbolsCorrectlyDescriptionGetHashCode" xml:space="preserve">
+    <value>Symbols should be compared for equality, not identity. An explicit call to 'GetHashCode' will likely result in the wrong behavior.</value>
+  </data>
   <data name="PreferIsKindDescription" xml:space="preserve">
-    <value>Prefer IsKind</value>
+    <value>Prefer IsKind.</value>
   </data>
   <data name="PreferIsKindMessage" xml:space="preserve">
     <value>Prefer IsKind</value>
@@ -508,27 +528,5 @@
   </data>
   <data name="PreferIsKindFix" xml:space="preserve">
     <value>Prefer IsKind</value>
-=======
-  <data name="DefineDiagnosticTitleCorrectlyMessage" xml:space="preserve">
-    <value>The diagnostic title should not contain a period, nor any line return character, nor any leading or trailing whitespaces</value>
-  </data>
-  <data name="DefineDiagnosticTitleCorrectlyTitle" xml:space="preserve">
-    <value>Define diagnostic title correctly</value>
-  </data>
-  <data name="DefineDiagnosticMessageCorrectlyMessage" xml:space="preserve">
-    <value>The diagnostic message should not contain any line return character nor any leading or trailing whitespaces and should either be a single sentence without a trailing period or a multi-sentences with a trailing period</value>
-  </data>
-  <data name="DefineDiagnosticMessageCorrectlyTitle" xml:space="preserve">
-    <value>Define diagnostic message correctly</value>
-  </data>
-  <data name="DefineDiagnosticDescriptionCorrectlyMessage" xml:space="preserve">
-    <value>The diagnostic description should be one or multiple sentences ending with a punctuation sign and should not have any leading or trailing whitespaces</value>
-  </data>
-  <data name="DefineDiagnosticDescriptionCorrectlyTitle" xml:space="preserve">
-    <value>Define diagnostic description correctly</value>
-  </data>
-  <data name="CompareSymbolsCorrectlyDescriptionGetHashCode" xml:space="preserve">
-    <value>Symbols should be compared for equality, not identity. An explicit call to 'GetHashCode' will likely result in the wrong behavior.</value>
->>>>>>> 685aa7dc
   </data>
 </root>