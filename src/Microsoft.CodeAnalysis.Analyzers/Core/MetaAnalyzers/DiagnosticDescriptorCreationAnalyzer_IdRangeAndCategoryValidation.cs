--- conflicted
+++ resolved
@@ -236,11 +236,7 @@
             invalidFileDiagnostics = null;
 
             var builder = ImmutableDictionary.CreateBuilder<string, ImmutableArray<(string? prefix, int start, int end)>>();
-<<<<<<< HEAD
-            var lines = additionalText.GetText(cancellationToken)!.Lines;
-=======
             var lines = additionalText.GetTextOrEmpty(cancellationToken).Lines;
->>>>>>> 30969353
             foreach (var line in lines)
             {
                 var contents = line.ToString();
