﻿// Copyright (c) Microsoft.  All Rights Reserved.  Licensed under the Apache License, Version 2.0.  See License.txt in the project root for license information.

using System;
using System.Collections.Generic;
using System.Collections.Immutable;
using System.Linq;
using System.Threading.Tasks;
using Microsoft.CodeAnalysis.VisualBasic.Syntax;
using Test.Utilities;
using Xunit;
using VerifyCS = Test.Utilities.CSharpSecurityCodeFixVerifier<
    Microsoft.CodeAnalysis.Analyzers.MetaAnalyzers.CompareSymbolsCorrectlyAnalyzer,
    Microsoft.CodeAnalysis.Analyzers.MetaAnalyzers.Fixers.CompareSymbolsCorrectlyFix>;
using VerifyVB = Test.Utilities.VisualBasicSecurityCodeFixVerifier<
    Microsoft.CodeAnalysis.Analyzers.MetaAnalyzers.CompareSymbolsCorrectlyAnalyzer,
    Microsoft.CodeAnalysis.Analyzers.MetaAnalyzers.Fixers.CompareSymbolsCorrectlyFix>;

namespace Microsoft.CodeAnalysis.Analyzers.UnitTests.MetaAnalyzers
{
    public class CompareSymbolsCorrectlyTests
    {
        private const string MinimalSymbolImplementationCSharp = @"
using System;
using System.Collections.Immutable;
using System.Globalization;
using System.Threading;
using Microsoft.CodeAnalysis;

class Symbol : ISymbol {
    public SymbolKind Kind => throw new NotImplementedException();
    public string Language => throw new NotImplementedException();
    public string Name => throw new NotImplementedException();
    public string MetadataName => throw new NotImplementedException();
    public ISymbol ContainingSymbol => throw new NotImplementedException();
    public IAssemblySymbol ContainingAssembly => throw new NotImplementedException();
    public IModuleSymbol ContainingModule => throw new NotImplementedException();
    public INamedTypeSymbol ContainingType => throw new NotImplementedException();
    public INamespaceSymbol ContainingNamespace => throw new NotImplementedException();
    public bool IsDefinition => throw new NotImplementedException();
    public bool IsStatic => throw new NotImplementedException();
    public bool IsVirtual => throw new NotImplementedException();
    public bool IsOverride => throw new NotImplementedException();
    public bool IsAbstract => throw new NotImplementedException();
    public bool IsSealed => throw new NotImplementedException();
    public bool IsExtern => throw new NotImplementedException();
    public bool IsImplicitlyDeclared => throw new NotImplementedException();
    public bool CanBeReferencedByName => throw new NotImplementedException();
    public ImmutableArray<Location> Locations => throw new NotImplementedException();
    public ImmutableArray<SyntaxReference> DeclaringSyntaxReferences => throw new NotImplementedException();
    public Accessibility DeclaredAccessibility => throw new NotImplementedException();
    public ISymbol OriginalDefinition => throw new NotImplementedException();
    public bool HasUnsupportedMetadata => throw new NotImplementedException();

    public void Accept(SymbolVisitor visitor) => throw new NotImplementedException();
    public TResult Accept<TResult>(SymbolVisitor<TResult> visitor) => throw new NotImplementedException();
    public bool Equals(ISymbol other) => throw new NotImplementedException();
    public ImmutableArray<AttributeData> GetAttributes() => throw new NotImplementedException();
    public string GetDocumentationCommentId() => throw new NotImplementedException();
    public string GetDocumentationCommentXml(CultureInfo preferredCulture, bool expandIncludes, CancellationToken cancellationToken) => throw new NotImplementedException();
    public ImmutableArray<SymbolDisplayPart> ToDisplayParts(SymbolDisplayFormat format) => throw new NotImplementedException();
    public string ToDisplayString(SymbolDisplayFormat format) => throw new NotImplementedException();
    public ImmutableArray<SymbolDisplayPart> ToMinimalDisplayParts(SemanticModel semanticModel, int position, SymbolDisplayFormat format) => throw new NotImplementedException();
    public string ToMinimalDisplayString(SemanticModel semanticModel, int position, SymbolDisplayFormat format) => throw new NotImplementedException();

    public static bool operator ==(Symbol left, Symbol right) => throw new NotImplementedException();
    public static bool operator !=(Symbol left, Symbol right) => throw new NotImplementedException();
}
";
        private const string MinimalSymbolImplementationVisualBasic = @"
Imports System
Imports System.Collections.Immutable
Imports System.Globalization
Imports System.Threading
Imports Microsoft.CodeAnalysis

Class Symbol
    Implements ISymbol

    Public ReadOnly Property Kind As SymbolKind Implements ISymbol.Kind
    Public ReadOnly Property Language As String Implements ISymbol.Language
    Public ReadOnly Property Name As String Implements ISymbol.Name
    Public ReadOnly Property MetadataName As String Implements ISymbol.MetadataName
    Public ReadOnly Property ContainingSymbol As ISymbol Implements ISymbol.ContainingSymbol
    Public ReadOnly Property ContainingAssembly As IAssemblySymbol Implements ISymbol.ContainingAssembly
    Public ReadOnly Property ContainingModule As IModuleSymbol Implements ISymbol.ContainingModule
    Public ReadOnly Property ContainingType As INamedTypeSymbol Implements ISymbol.ContainingType
    Public ReadOnly Property ContainingNamespace As INamespaceSymbol Implements ISymbol.ContainingNamespace
    Public ReadOnly Property IsDefinition As Boolean Implements ISymbol.IsDefinition
    Public ReadOnly Property IsStatic As Boolean Implements ISymbol.IsStatic
    Public ReadOnly Property IsVirtual As Boolean Implements ISymbol.IsVirtual
    Public ReadOnly Property IsOverride As Boolean Implements ISymbol.IsOverride
    Public ReadOnly Property IsAbstract As Boolean Implements ISymbol.IsAbstract
    Public ReadOnly Property IsSealed As Boolean Implements ISymbol.IsSealed
    Public ReadOnly Property IsExtern As Boolean Implements ISymbol.IsExtern
    Public ReadOnly Property IsImplicitlyDeclared As Boolean Implements ISymbol.IsImplicitlyDeclared
    Public ReadOnly Property CanBeReferencedByName As Boolean Implements ISymbol.CanBeReferencedByName
    Public ReadOnly Property Locations As ImmutableArray(Of Location) Implements ISymbol.Locations
    Public ReadOnly Property DeclaringSyntaxReferences As ImmutableArray(Of SyntaxReference) Implements ISymbol.DeclaringSyntaxReferences
    Public ReadOnly Property DeclaredAccessibility As Accessibility Implements ISymbol.DeclaredAccessibility
    Public ReadOnly Property OriginalDefinition As ISymbol Implements ISymbol.OriginalDefinition
    Public ReadOnly Property HasUnsupportedMetadata As Boolean Implements ISymbol.HasUnsupportedMetadata

    Public Sub Accept(visitor As SymbolVisitor) Implements ISymbol.Accept
        Throw New NotImplementedException()
    End Sub

    Public Function GetAttributes() As ImmutableArray(Of AttributeData) Implements ISymbol.GetAttributes
        Throw New NotImplementedException()
    End Function

    Public Function Accept(Of TResult)(visitor As SymbolVisitor(Of TResult)) As TResult Implements ISymbol.Accept
        Throw New NotImplementedException()
    End Function

    Public Function GetDocumentationCommentId() As String Implements ISymbol.GetDocumentationCommentId
        Throw New NotImplementedException()
    End Function

    Public Function GetDocumentationCommentXml(Optional preferredCulture As CultureInfo = Nothing, Optional expandIncludes As Boolean = False, Optional cancellationToken As CancellationToken = Nothing) As String Implements ISymbol.GetDocumentationCommentXml
        Throw New NotImplementedException()
    End Function

    Public Function ToDisplayString(Optional format As SymbolDisplayFormat = Nothing) As String Implements ISymbol.ToDisplayString
        Throw New NotImplementedException()
    End Function

    Public Function ToDisplayParts(Optional format As SymbolDisplayFormat = Nothing) As ImmutableArray(Of SymbolDisplayPart) Implements ISymbol.ToDisplayParts
        Throw New NotImplementedException()
    End Function

    Public Function ToMinimalDisplayString(semanticModel As SemanticModel, position As Integer, Optional format As SymbolDisplayFormat = Nothing) As String Implements ISymbol.ToMinimalDisplayString
        Throw New NotImplementedException()
    End Function

    Public Function ToMinimalDisplayParts(semanticModel As SemanticModel, position As Integer, Optional format As SymbolDisplayFormat = Nothing) As ImmutableArray(Of SymbolDisplayPart) Implements ISymbol.ToMinimalDisplayParts
        Throw New NotImplementedException()
    End Function

    Public Function Equals(other As ISymbol) As Boolean Implements IEquatable(Of ISymbol).Equals
        Throw New NotImplementedException()
    End Function

    Public Shared Operator =(left As Symbol, right As Symbol) As Boolean
        Throw New NotImplementedException()
    End Operator

    Public Shared Operator <>(left As Symbol, right As Symbol) As Boolean
        Throw New NotImplementedException()
    End Operator
End Class
";

        private const string SymbolEqualityComparerStubVisualBasic =
@"
Imports System.Collections.Generic

Namespace Microsoft
    Namespace CodeAnalysis
        Public Class SymbolEqualityComparer
            Implements IEqualityComparer(Of ISymbol)

            Public Shared ReadOnly [Default] As SymbolEqualityComparer = New SymbolEqualityComparer()

            Private Sub New()
            End Sub

            Public Function Equals(x As ISymbol, y As ISymbol) As Boolean Implements IEqualityComparer(Of ISymbol).Equals
                Throw New System.NotImplementedException()
            End Function

            Public Function GetHashCode(obj As ISymbol) As Integer Implements IEqualityComparer(Of ISymbol).GetHashCode
                Throw New System.NotImplementedException()
            End Function
        End Class
    End Namespace
End Namespace";

        private const string SymbolEqualityComparerStubCSharp =
@"
using System.Collections.Generic;

namespace Microsoft.CodeAnalysis
{
    public class SymbolEqualityComparer : IEqualityComparer<ISymbol>
    {
        public static readonly SymbolEqualityComparer Default = new SymbolEqualityComparer();

        private SymbolEqualityComparer()
        {
        }

        public bool Equals(ISymbol x, ISymbol y)
        {
            throw new System.NotImplementedException();
        }

        public int GetHashCode(ISymbol obj)
        {
            throw new System.NotImplementedException();
        }
    }
}";

        [Theory]
        [InlineData(nameof(ISymbol))]
        [InlineData(nameof(INamedTypeSymbol))]
        public async Task CompareTwoSymbolsEquals_CSharp(string symbolType)
        {
            var source = $@"
using Microsoft.CodeAnalysis;
class TestClass {{
    bool Method({symbolType} x, {symbolType} y) {{
        return [|x == y|];
    }}
}}
";
            var fixedSource = $@"
using Microsoft.CodeAnalysis;
class TestClass {{
    bool Method({symbolType} x, {symbolType} y) {{
        return SymbolEqualityComparer.Default.Equals(x, y);
    }}
}}
";
            await new VerifyCS.Test
            {
                TestState = { Sources = { source, SymbolEqualityComparerStubCSharp } },
                FixedState = { Sources = { fixedSource, SymbolEqualityComparerStubCSharp } },
            }.RunAsync();
        }

        [Theory]
        [InlineData(nameof(ISymbol))]
        [InlineData(nameof(INamedTypeSymbol))]
        public async Task CompareTwoSymbolsEquals_NoComparer_CSharp(string symbolType)
        {
            var source = $@"
using Microsoft.CodeAnalysis;
class TestClass {{
    bool Method({symbolType} x, {symbolType} y) {{
        return [|x == y|];
    }}
}}
";
            var fixedSource = $@"
using Microsoft.CodeAnalysis;
class TestClass {{
    bool Method({symbolType} x, {symbolType} y) {{
        return Equals(x, y);
    }}
}}
";
            await VerifyCS.VerifyCodeFixAsync(source, fixedSource);
        }

        [Theory]
        [WorkItem(2335, "https://github.com/dotnet/roslyn-analyzers/issues/2335")]
        [InlineData(nameof(ISymbol))]
        [InlineData(nameof(INamedTypeSymbol))]
        public async Task CompareTwoSymbolsByIdentity_CSharp(string symbolType)
        {
            var source = $@"
using Microsoft.CodeAnalysis;
class TestClass {{
    bool Method1({symbolType} x, {symbolType} y) {{
        return (object)x == y;
    }}
    bool Method2({symbolType} x, {symbolType} y) {{
        return x == (object)y;
    }}
    bool Method3({symbolType} x, {symbolType} y) {{
        return (object)x == (object)y;
    }}
}}
";

            await VerifyCS.VerifyAnalyzerAsync(source);
        }

        [Fact]
        [WorkItem(2336, "https://github.com/dotnet/roslyn-analyzers/issues/2336")]
        public async Task CompareTwoSymbolImplementations_CSharp()
        {
            var source = $@"
class TestClass {{
    bool Method(Symbol x, Symbol y) {{
        return x == y;
    }}
}}
";

            await new VerifyCS.Test
            {
                TestState = { Sources = { source, MinimalSymbolImplementationCSharp } },
            }.RunAsync();
        }

        [Theory]
        [WorkItem(2336, "https://github.com/dotnet/roslyn-analyzers/issues/2336")]
        [InlineData(nameof(ISymbol))]
        [InlineData(nameof(INamedTypeSymbol))]
        public async Task CompareSymbolImplementationWithInterface_CSharp(string symbolType)
        {
            var source = $@"
using Microsoft.CodeAnalysis;
class TestClass {{
    bool Method(Symbol x, {symbolType} y) {{
        return [|x == y|];
    }}
}}
";
            var fixedSource = $@"
using Microsoft.CodeAnalysis;
class TestClass {{
    bool Method(Symbol x, {symbolType} y) {{
        return SymbolEqualityComparer.Default.Equals(x, y);
    }}
}}
";

            await new VerifyCS.Test
            {
                TestState = { Sources = { source, MinimalSymbolImplementationCSharp, SymbolEqualityComparerStubCSharp } },
                FixedState = { Sources = { fixedSource, MinimalSymbolImplementationCSharp, SymbolEqualityComparerStubCSharp } },
            }.RunAsync();
        }

        [Theory]
        [InlineData(nameof(ISymbol))]
        [InlineData(nameof(INamedTypeSymbol))]
        public async Task CompareSymbolImplementationWithInterface_NoComparer_CSharp(string symbolType)
        {
            var source = $@"
using Microsoft.CodeAnalysis;
class TestClass {{
    bool Method(Symbol x, {symbolType} y) {{
        return [|x == y|];
    }}
}}
";
            var fixedSource = $@"
using Microsoft.CodeAnalysis;
class TestClass {{
    bool Method(Symbol x, {symbolType} y) {{
        return Equals(x, y);
    }}
}}
";

            await new VerifyCS.Test
            {
                TestState = { Sources = { source, MinimalSymbolImplementationCSharp } },
                FixedState = { Sources = { fixedSource, MinimalSymbolImplementationCSharp } },
            }.RunAsync();
        }

        [Theory]
        [CombinatorialData]
        public async Task CompareSymbolWithNull_CSharp(
            [CombinatorialValues(nameof(ISymbol), nameof(INamedTypeSymbol))] string symbolType,
            [CombinatorialValues("==", "!=")] string @operator,
            [CombinatorialValues("null", "default", "default(ISymbol)")] string value)
        {
            var source = $@"
using Microsoft.CodeAnalysis;
class TestClass {{
    bool Method1({symbolType} x) {{
        return x {@operator} {value};
    }}

    bool Method2({symbolType} x) {{
        return {value} {@operator} x;
    }}
}}
";

            await VerifyCS.VerifyAnalyzerAsync(source);
        }

        [Theory]
        [InlineData(nameof(ISymbol))]
        [InlineData(nameof(INamedTypeSymbol))]
        public async Task CompareSymbolWithNullPattern_CSharp(string symbolType)
        {
            var source = $@"
using Microsoft.CodeAnalysis;
class TestClass {{
    bool Method1({symbolType} x) {{
        return x is null;
    }}
}}
";

            await VerifyCS.VerifyAnalyzerAsync(source);
        }

        [Theory]
        [InlineData(nameof(ISymbol))]
        [InlineData(nameof(INamedTypeSymbol))]
        public async Task CompareTwoSymbolsEquals_VisualBasic(string symbolType)
        {
            var source = $@"
Imports Microsoft.CodeAnalysis
Class TestClass
    Function Method(x As {symbolType}, y As {symbolType}) As Boolean
        Return [|x Is y|]
    End Function
End Class
";
            var fixedSource = $@"
Imports Microsoft.CodeAnalysis
Class TestClass
    Function Method(x As {symbolType}, y As {symbolType}) As Boolean
        Return SymbolEqualityComparer.Default.Equals(x, y)
    End Function
End Class
";

            await new VerifyVB.Test
            {
                TestState = { Sources = { source, SymbolEqualityComparerStubVisualBasic } },
                FixedState = { Sources = { fixedSource, SymbolEqualityComparerStubVisualBasic } },
            }.RunAsync();
        }

        [Theory]
        [InlineData(nameof(ISymbol))]
        [InlineData(nameof(INamedTypeSymbol))]
        public async Task CompareTwoSymbolsEquals_NoComparer_VisualBasic(string symbolType)
        {
            var source = $@"
Imports Microsoft.CodeAnalysis
Class TestClass
    Function Method(x As {symbolType}, y As {symbolType}) As Boolean
        Return [|x Is y|]
    End Function
End Class
";
            var fixedSource = $@"
Imports Microsoft.CodeAnalysis
Class TestClass
    Function Method(x As {symbolType}, y As {symbolType}) As Boolean
        Return Equals(x, y)
    End Function
End Class
";

            await VerifyVB.VerifyCodeFixAsync(source, fixedSource);
        }

        [Theory]
        [WorkItem(2335, "https://github.com/dotnet/roslyn-analyzers/issues/2335")]
        [InlineData(nameof(ISymbol))]
        [InlineData(nameof(INamedTypeSymbol))]
        public async Task CompareTwoSymbolsByIdentity_VisualBasic(string symbolType)
        {
            var source = $@"
Imports Microsoft.CodeAnalysis
Class TestClass
    Function Method(x As {symbolType}, y As {symbolType}) As Boolean
        Return DirectCast(x, Object) Is y
    End Function
End Class
";

            await VerifyVB.VerifyAnalyzerAsync(source);
        }

        [Theory]
        [WorkItem(2336, "https://github.com/dotnet/roslyn-analyzers/issues/2336")]
        [CombinatorialData]
        public async Task CompareTwoSymbolImplementations_VisualBasic(
            [CombinatorialValues("Symbol", nameof(ISymbol), nameof(INamedTypeSymbol))] string symbolType,
            [CombinatorialValues("=", "<>", "Is", "IsNot")] string @operator)
        {
            var source = $@"
Imports Microsoft.CodeAnalysis
Class TestClass
    Function Method1(x As Symbol, y As {symbolType}) As Boolean
        Return x {@operator} y
    End Function

    Function Method2(x As Symbol, y As {symbolType}) As Boolean
        Return y {@operator} x
    End Function
End Class
";

            await new VerifyVB.Test
            {
                TestState = { Sources = { source, MinimalSymbolImplementationVisualBasic } },
            }.RunAsync();
        }

        [Theory]
        [CombinatorialData]
        public async Task CompareSymbolWithNull_VisualBasic(
            [CombinatorialValues(nameof(ISymbol), nameof(INamedTypeSymbol))] string symbolType,
            [CombinatorialValues("Is", "IsNot")] string @operator)
        {
            var source = $@"
Imports Microsoft.CodeAnalysis
Class TestClass
    Function Method1(x As {symbolType}) As Boolean
        Return x {@operator} Nothing
    End Function

    Function Method2(x As {symbolType}) As Boolean
        Return Nothing {@operator} x
    End Function
End Class
";

            await VerifyVB.VerifyAnalyzerAsync(source);
        }

        [Theory]
        [CombinatorialData]
        public async Task CompareSymbolFromInstanceEquals_VisualBasic(
            [CombinatorialValues(nameof(ISymbol), nameof(INamedTypeSymbol))] string symbolType,
            [CombinatorialValues("", "Not ")] string @operator)
        {
            var source = $@"
Imports Microsoft.CodeAnalysis
Class TestClass
    Sub Method1(x As {symbolType}, y As {symbolType})
        If {@operator}[|x.Equals(y)|] Then Exit Sub
    End Sub
End Class
";

            var fixedSource = $@"
Imports Microsoft.CodeAnalysis
Class TestClass
    Sub Method1(x As {symbolType}, y As {symbolType})
        If {@operator}SymbolEqualityComparer.Default.Equals(x, y) Then Exit Sub
    End Sub
End Class
";

            await new VerifyVB.Test
            {
                TestState = { Sources = { source, SymbolEqualityComparerStubVisualBasic } },
                FixedState = { Sources = { fixedSource, SymbolEqualityComparerStubVisualBasic } },
            }.RunAsync();
        }

        [Theory]
        [CombinatorialData]
        public async Task CompareSymbolFromInstanceEquals_CSharp(
            [CombinatorialValues(nameof(ISymbol), nameof(INamedTypeSymbol))] string symbolType,
            [CombinatorialValues("", "!")] string @operator)
        {
            var source = $@"
using Microsoft.CodeAnalysis;
class TestClass
{{
    void Method1({symbolType} x , {symbolType} y)
    {{
        if ({@operator}[|x.Equals(y)|]) return;
    }}
}}
";

            var fixedSource = $@"
using Microsoft.CodeAnalysis;
class TestClass
{{
    void Method1({symbolType} x , {symbolType} y)
    {{
        if ({@operator}SymbolEqualityComparer.Default.Equals(x, y)) return;
    }}
}}
";

            await new VerifyCS.Test
            {
                TestState = { Sources = { source, SymbolEqualityComparerStubCSharp } },
                FixedState = { Sources = { fixedSource, SymbolEqualityComparerStubCSharp } },
            }.RunAsync();
        }

        [Theory]
        [InlineData(nameof(ISymbol))]
        [InlineData(nameof(INamedTypeSymbol))]
        public async Task CompareSymbolImplementationWithInterface_EqualsComparison_CSharp(string symbolType)
        {
            var source = $@"
using Microsoft.CodeAnalysis;
class TestClass {{
    bool Method(ISymbol x, {symbolType} y) {{
        return [|Equals(x, y)|];
    }}
}}
";
            var fixedSource = $@"
using Microsoft.CodeAnalysis;
class TestClass {{
    bool Method(ISymbol x, {symbolType} y) {{
        return SymbolEqualityComparer.Default.Equals(x, y);
    }}
}}
";

            await new VerifyCS.Test
            {
                TestState = { Sources = { source, SymbolEqualityComparerStubCSharp } },
                FixedState = { Sources = { fixedSource, SymbolEqualityComparerStubCSharp } },
            }.RunAsync();
        }

        [Fact, WorkItem(2493, "https://github.com/dotnet/roslyn-analyzers/issues/2493")]
        public async Task GetHashCode_Diagnostic()
        {
            await VerifyCS.VerifyAnalyzerAsync(@"
using Microsoft.CodeAnalysis;
public class C
{
    public int M(ISymbol symbol, INamedTypeSymbol namedType)
    {
        return [|symbol.GetHashCode()|] + [|namedType.GetHashCode()|];
    }
}");

            await VerifyVB.VerifyAnalyzerAsync(@"
Imports Microsoft.CodeAnalysis

Public Class C
    Public Function M(ByVal symbol As ISymbol, ByVal namedType As INamedTypeSymbol) As Integer
        Return [|symbol.GetHashCode()|] + [|namedType.GetHashCode()|]
    End Function
End Class");
        }

        [Fact, WorkItem(2493, "https://github.com/dotnet/roslyn-analyzers/issues/2493")]
        public async Task CollectionConstructorsKnownToRequireComparer_Diagnostic()
        {
            await new VerifyCS.Test
            {
                TestState =
                {
                    Sources =
                    {
                        @"
using System.Collections.Concurrent;
using System.Collections.Generic;
using Microsoft.CodeAnalysis;
public class C
{
    public void MethodWithDiagnostics()
    {
        [|new Dictionary<ISymbol, int>()|];
        [|new HashSet<ISymbol>()|];
        [|new ConcurrentDictionary<ISymbol, int>()|];
    }

    public void MethodWithoutDiagnostics()
    {
        new Dictionary<int, ISymbol>();
        new HashSet<string>();
        new ConcurrentDictionary<int, ISymbol>();
    }
}",
                        SymbolEqualityComparerStubCSharp,
                    },
                },
            }.RunAsync();

            await new VerifyVB.Test
            {
                TestState =
                {
                    Sources =
                    {
                        @"
Imports System.Collections.Concurrent
Imports System.Collections.Generic
Imports Microsoft.CodeAnalysis

Public Class C
    Public Sub MethodWithDiagnostics()
        Dim x1 = [|New Dictionary(Of ISymbol, Integer)()|]
        Dim x2 = [|New HashSet(Of ISymbol)()|]
        Dim x3 = [|New ConcurrentDictionary(Of ISymbol, Integer)()|]
    End Sub

    Public Sub MethodWithoutDiagnostics()
        Dim x1 = New Dictionary(Of Integer, ISymbol)()
        Dim x2 = New HashSet(Of String)()
        Dim x3 = New ConcurrentDictionary(Of Integer, ISymbol)()
    End Sub
End Class",
                        SymbolEqualityComparerStubVisualBasic,
                    },
                },
            }.RunAsync();
        }

        [Fact, WorkItem(2493, "https://github.com/dotnet/roslyn-analyzers/issues/2493")]
        public async Task CollectionMethodsKnownToRequireComparer_Diagnostic()
        {
            await new VerifyCS.Test
            {
                TestState =
                {
                    Sources =
                    {
                        @"
using System;
using System.Collections.Immutable;
using System.Collections.Generic;
using System.Linq;
using Microsoft.CodeAnalysis;
public class C
{
    public void MethodWithDiagnostics(IEnumerable<KeyValuePair<ISymbol, int>> kvps, IEnumerable<ISymbol> symbols, ISymbol symbol)
    {
        [|ImmutableHashSet.Create<ISymbol>()|];
        [|ImmutableHashSet.CreateBuilder<ISymbol>()|];
        [|ImmutableHashSet.CreateRange(symbols)|];
        [|symbols.ToImmutableHashSet()|];

        [|ImmutableDictionary.Create<ISymbol, int>()|];
        [|ImmutableDictionary.CreateBuilder<ISymbol, int>()|];
        [|ImmutableDictionary.CreateRange(kvps)|];
        [|kvps.ToImmutableDictionary()|];

        [|symbols.Contains(symbol)|];
        [|symbols.Distinct()|];
        [|symbols.GroupBy(x => x)|];
        [|symbols.GroupJoin(symbols, x => x, x => x, (x, y) => x)|];
        [|symbols.Intersect(symbols)|];
        [|symbols.Join(symbols, x => x, x => x, (x, y) => x)|];
        [|symbols.SequenceEqual(symbols)|];
        [|symbols.ToDictionary(x => x)|];
        [|symbols.ToLookup(x => x)|];
        [|symbols.Union(symbols)|];
    }

    public void MethodWithoutDiagnostics(IEnumerable<KeyValuePair<int, ISymbol>> kvps, IEnumerable<int> integers, int integer)
    {
        ImmutableHashSet.Create<int>();
        ImmutableHashSet.CreateBuilder<int>();
        ImmutableHashSet.CreateRange(integers);
        integers.ToImmutableHashSet();

        ImmutableDictionary.Create<int, ISymbol>();
        ImmutableDictionary.CreateBuilder<int, ISymbol>();
        ImmutableDictionary.CreateRange(kvps);
        kvps.ToImmutableDictionary();

        integers.Contains(integer);
        integers.Distinct();
        integers.GroupBy(x => x);
        integers.GroupJoin(integers, x => x, x => x, (x, y) => x);
        integers.Intersect(integers);
        integers.Join(integers, x => x, x => x, (x, y) => x);
        integers.SequenceEqual(integers);
        integers.ToDictionary(x => x);
        integers.ToLookup(x => x);
        integers.Union(integers);
    }
}",
                        SymbolEqualityComparerStubCSharp,
                    },
                },
            }.RunAsync();

            await new VerifyVB.Test
            {
                TestState =
                {
                    Sources =
                    {
                        @"
Imports System
Imports System.Collections.Immutable
Imports System.Collections.Generic
Imports System.Linq
Imports Microsoft.CodeAnalysis

Public Class C
    Public Sub MethodWithDiagnostics(kvps As IEnumerable(Of KeyValuePair(Of ISymbol, Integer)), symbols As IEnumerable(Of ISymbol), symbol As ISymbol)
        Dim x1 = [|ImmutableHashSet.Create(Of ISymbol)()|]
        Dim x2 = [|ImmutableHashSet.CreateBuilder(Of ISymbol)()|]
        Dim x3 = [|ImmutableHashSet.CreateRange(symbols)|]
        Dim x4 = [|symbols.ToImmutableHashSet()|]

        Dim x5 = [|ImmutableDictionary.Create(Of ISymbol, Integer)()|]
        Dim x6 = [|ImmutableDictionary.CreateBuilder(Of ISymbol, Integer)()|]
        Dim x7 = [|ImmutableDictionary.CreateRange(kvps)|]
        Dim x8 = [|kvps.ToImmutableDictionary()|]

        Dim x9 = [|symbols.Contains(symbol)|]
        Dim x10 = [|symbols.Distinct()|]
        Dim x11 = [|symbols.GroupBy(Function(x) x)|]
        Dim x12 = [|symbols.GroupJoin(symbols, Function(x) x, Function(x) x, Function(x, y) x)|]
        Dim x13 = [|symbols.Intersect(symbols)|]
        Dim x14 = [|symbols.Join(symbols, Function(x) x, Function(x) x, Function(x, y) x)|]
        Dim x15 = [|symbols.SequenceEqual(symbols)|]
        Dim x16 = [|symbols.ToDictionary(Function(x) x)|]
        Dim x17 = [|symbols.ToLookup(Function(x) x)|]
        Dim x18 = [|symbols.Union(symbols)|]
    End Sub

    Public Sub MethodWithoutDiagnostics(kvps As IEnumerable(Of KeyValuePair(Of Integer, ISymbol)), integers As IEnumerable(Of Integer), i As Integer)
        Dim x1 = ImmutableHashSet.Create(Of Integer)()
        Dim x2 = ImmutableHashSet.CreateBuilder(Of Integer)()
        Dim x3 = ImmutableHashSet.CreateRange(integers)
        Dim x4 = integers.ToImmutableHashSet()

        Dim x5 = ImmutableDictionary.Create(Of Integer, ISymbol)()
        Dim x6 = ImmutableDictionary.CreateBuilder(Of Integer, ISymbol)()
        Dim x7 = ImmutableDictionary.CreateRange(kvps)
        Dim x8 = kvps.ToImmutableDictionary()

        Dim x9 = integers.Contains(i)
        Dim x10 = integers.Distinct()
        Dim x11 = integers.GroupBy(Function(x) x)
        Dim x12 = integers.GroupJoin(integers, Function(x) x, Function(x) x, Function(x, y) x)
        Dim x13 = integers.Intersect(integers)
        Dim x14 = integers.Join(integers, Function(x) x, Function(x) x, Function(x, y) x)
        Dim x15 = integers.SequenceEqual(integers)
        Dim x16 = integers.ToDictionary(Function(x) x)
        Dim x17 = integers.ToLookup(Function(x) x)
        Dim x18 = integers.Union(integers)
    End Sub
End Class",
                        SymbolEqualityComparerStubVisualBasic,
                    },
                },
            }.RunAsync();
        }

<<<<<<< HEAD
        [Fact, WorkItem(4413, "https://github.com/dotnet/roslyn-analyzers/issues/4413")]
        public async Task RS1024_SourceCollectionIsSymbolButLambdaIsNot()
=======
        [Fact, WorkItem(4469, "https://github.com/dotnet/roslyn-analyzers/issues/4469")]
        public async Task RS1024_SymbolEqualityComparerDefault()
>>>>>>> 069570ee
        {
            await new VerifyCS.Test
            {
                TestState =
                {
                    Sources =
                    {
                        @"
using System;
using System.Collections.Generic;
using System.Linq;
using Microsoft.CodeAnalysis;

public class C
{
<<<<<<< HEAD
    public void M1(IFieldSymbol[] fields)
    {
        var result = fields.ToLookup(f => f.Name);
    }

    public void M2(IEnumerable<IPropertySymbol> source, IEnumerable<IPropertySymbol> destination)
    {
        var result = source.Join(destination, p => (p.Name, p.Type.Name), p => (p.Name, p.Type.Name), (p1, p2) => p1.Name);
=======
    public void M(IEnumerable<ISymbol> e, ISymbol symbol, INamedTypeSymbol type)
    {
        e.Contains(symbol, SymbolEqualityComparer.Default);

        var asyncMethods = type.GetMembers()
            .OfType<IMethodSymbol>()
            .Where(x => x.IsAsync)
            .ToLookup(x => x.ContainingType, x => x, SymbolEqualityComparer.Default);
>>>>>>> 069570ee
    }
}",
                        SymbolEqualityComparerStubCSharp,
                    },
                },
            }.RunAsync();
        }
    }
}<|MERGE_RESOLUTION|>--- conflicted
+++ resolved
@@ -832,13 +832,8 @@
             }.RunAsync();
         }
 
-<<<<<<< HEAD
-        [Fact, WorkItem(4413, "https://github.com/dotnet/roslyn-analyzers/issues/4413")]
-        public async Task RS1024_SourceCollectionIsSymbolButLambdaIsNot()
-=======
         [Fact, WorkItem(4469, "https://github.com/dotnet/roslyn-analyzers/issues/4469")]
         public async Task RS1024_SymbolEqualityComparerDefault()
->>>>>>> 069570ee
         {
             await new VerifyCS.Test
             {
@@ -854,16 +849,6 @@
 
 public class C
 {
-<<<<<<< HEAD
-    public void M1(IFieldSymbol[] fields)
-    {
-        var result = fields.ToLookup(f => f.Name);
-    }
-
-    public void M2(IEnumerable<IPropertySymbol> source, IEnumerable<IPropertySymbol> destination)
-    {
-        var result = source.Join(destination, p => (p.Name, p.Type.Name), p => (p.Name, p.Type.Name), (p1, p2) => p1.Name);
-=======
     public void M(IEnumerable<ISymbol> e, ISymbol symbol, INamedTypeSymbol type)
     {
         e.Contains(symbol, SymbolEqualityComparer.Default);
@@ -872,7 +857,6 @@
             .OfType<IMethodSymbol>()
             .Where(x => x.IsAsync)
             .ToLookup(x => x.ContainingType, x => x, SymbolEqualityComparer.Default);
->>>>>>> 069570ee
     }
 }",
                         SymbolEqualityComparerStubCSharp,
@@ -880,5 +864,38 @@
                 },
             }.RunAsync();
         }
+
+        [Fact, WorkItem(4413, "https://github.com/dotnet/roslyn-analyzers/issues/4413")]
+        public async Task RS1024_SourceCollectionIsSymbolButLambdaIsNot()
+        {
+            await new VerifyCS.Test
+            {
+                TestState =
+                {
+                    Sources =
+                    {
+                        @"
+using System;
+using System.Collections.Generic;
+using System.Linq;
+using Microsoft.CodeAnalysis;
+
+public class C
+{
+    public void M1(IFieldSymbol[] fields)
+    {
+        var result = fields.ToLookup(f => f.Name);
+    }
+
+    public void M2(IEnumerable<IPropertySymbol> source, IEnumerable<IPropertySymbol> destination)
+    {
+        var result = source.Join(destination, p => (p.Name, p.Type.Name), p => (p.Name, p.Type.Name), (p1, p2) => p1.Name);
+    }
+}",
+                        SymbolEqualityComparerStubCSharp,
+                    },
+                },
+            }.RunAsync();
+        }
     }
 }