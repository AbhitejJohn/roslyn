--- conflicted
+++ resolved
@@ -13,27 +13,15 @@
         {
             return syntax.Kind() switch
             {
-<<<<<<< HEAD
-                case SyntaxKind.ClassDeclaration:
-#if CODEANALYSIS_V3_OR_BETTER
-                case SyntaxKind.RecordDeclaration:
-#endif
-                case SyntaxKind.StructDeclaration:
-                case SyntaxKind.EnumDeclaration:
-                case SyntaxKind.InterfaceDeclaration:
-                    return true;
-
-                default:
-                    return false;
-            }
-=======
                 SyntaxKind.ClassDeclaration
                 or SyntaxKind.StructDeclaration
                 or SyntaxKind.EnumDeclaration
+#if CODEANALYSIS_V3_OR_BETTER
+                or SyntaxKind.RecordDeclaration:
+#endif
                 or SyntaxKind.InterfaceDeclaration => true,
                 _ => false,
             };
->>>>>>> 622626df
         }
     }
 }