--- conflicted
+++ resolved
@@ -2,13 +2,10 @@
 Rule ID | Category | Severity | Notes
 --------|----------|----------|-------
 RS0040 | RoslynDiagnosticsReliability | Warning | DefaultableTypeShouldHaveDefaultableFieldsAnalyzer
-<<<<<<< HEAD
 RS0042 | RoslynDiagnosticsReliability | Warning | DoNotCopyValue
-=======
 RS0043 | RoslynDiagnosticsMaintainability | Warning | DoNotCallGetTestAccessor
 RS0044 | RoslynDiagnosticsMaintainability | Hidden | CreateTestAccessor
 RS0045 | RoslynDiagnosticsMaintainability | Hidden | ExposeMemberForTesting
->>>>>>> 7c312733
 
 ### Changed Rules
 Rule ID | New Category | New Severity | Old Category | Old Severity | Notes
