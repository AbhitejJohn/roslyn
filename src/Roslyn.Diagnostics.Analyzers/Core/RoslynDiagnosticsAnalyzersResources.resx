<?xml version="1.0" encoding="utf-8"?>
<root>
  <!-- 
    Microsoft ResX Schema 
    
    Version 2.0
    
    The primary goals of this format is to allow a simple XML format 
    that is mostly human readable. The generation and parsing of the 
    various data types are done through the TypeConverter classes 
    associated with the data types.
    
    Example:
    
    ... ado.net/XML headers & schema ...
    <resheader name="resmimetype">text/microsoft-resx</resheader>
    <resheader name="version">2.0</resheader>
    <resheader name="reader">System.Resources.ResXResourceReader, System.Windows.Forms, ...</resheader>
    <resheader name="writer">System.Resources.ResXResourceWriter, System.Windows.Forms, ...</resheader>
    <data name="Name1"><value>this is my long string</value><comment>this is a comment</comment></data>
    <data name="Color1" type="System.Drawing.Color, System.Drawing">Blue</data>
    <data name="Bitmap1" mimetype="application/x-microsoft.net.object.binary.base64">
        <value>[base64 mime encoded serialized .NET Framework object]</value>
    </data>
    <data name="Icon1" type="System.Drawing.Icon, System.Drawing" mimetype="application/x-microsoft.net.object.bytearray.base64">
        <value>[base64 mime encoded string representing a byte array form of the .NET Framework object]</value>
        <comment>This is a comment</comment>
    </data>
                
    There are any number of "resheader" rows that contain simple 
    name/value pairs.
    
    Each data row contains a name, and value. The row also contains a 
    type or mimetype. Type corresponds to a .NET class that support 
    text/value conversion through the TypeConverter architecture. 
    Classes that don't support this are serialized and stored with the 
    mimetype set.
    
    The mimetype is used for serialized objects, and tells the 
    ResXResourceReader how to depersist the object. This is currently not 
    extensible. For a given mimetype the value must be set accordingly:
    
    Note - application/x-microsoft.net.object.binary.base64 is the format 
    that the ResXResourceWriter will generate, however the reader can 
    read any of the formats listed below.
    
    mimetype: application/x-microsoft.net.object.binary.base64
    value   : The object must be serialized with 
            : System.Runtime.Serialization.Formatters.Binary.BinaryFormatter
            : and then encoded with base64 encoding.
    
    mimetype: application/x-microsoft.net.object.soap.base64
    value   : The object must be serialized with 
            : System.Runtime.Serialization.Formatters.Soap.SoapFormatter
            : and then encoded with base64 encoding.

    mimetype: application/x-microsoft.net.object.bytearray.base64
    value   : The object must be serialized into a byte array 
            : using a System.ComponentModel.TypeConverter
            : and then encoded with base64 encoding.
    -->
  <xsd:schema id="root" xmlns="" xmlns:xsd="http://www.w3.org/2001/XMLSchema" xmlns:msdata="urn:schemas-microsoft-com:xml-msdata">
    <xsd:import namespace="http://www.w3.org/XML/1998/namespace" />
    <xsd:element name="root" msdata:IsDataSet="true">
      <xsd:complexType>
        <xsd:choice maxOccurs="unbounded">
          <xsd:element name="metadata">
            <xsd:complexType>
              <xsd:sequence>
                <xsd:element name="value" type="xsd:string" minOccurs="0" />
              </xsd:sequence>
              <xsd:attribute name="name" use="required" type="xsd:string" />
              <xsd:attribute name="type" type="xsd:string" />
              <xsd:attribute name="mimetype" type="xsd:string" />
              <xsd:attribute ref="xml:space" />
            </xsd:complexType>
          </xsd:element>
          <xsd:element name="assembly">
            <xsd:complexType>
              <xsd:attribute name="alias" type="xsd:string" />
              <xsd:attribute name="name" type="xsd:string" />
            </xsd:complexType>
          </xsd:element>
          <xsd:element name="data">
            <xsd:complexType>
              <xsd:sequence>
                <xsd:element name="value" type="xsd:string" minOccurs="0" msdata:Ordinal="1" />
                <xsd:element name="comment" type="xsd:string" minOccurs="0" msdata:Ordinal="2" />
              </xsd:sequence>
              <xsd:attribute name="name" type="xsd:string" use="required" msdata:Ordinal="1" />
              <xsd:attribute name="type" type="xsd:string" msdata:Ordinal="3" />
              <xsd:attribute name="mimetype" type="xsd:string" msdata:Ordinal="4" />
              <xsd:attribute ref="xml:space" />
            </xsd:complexType>
          </xsd:element>
          <xsd:element name="resheader">
            <xsd:complexType>
              <xsd:sequence>
                <xsd:element name="value" type="xsd:string" minOccurs="0" msdata:Ordinal="1" />
              </xsd:sequence>
              <xsd:attribute name="name" type="xsd:string" use="required" />
            </xsd:complexType>
          </xsd:element>
        </xsd:choice>
      </xsd:complexType>
    </xsd:element>
  </xsd:schema>
  <resheader name="resmimetype">
    <value>text/microsoft-resx</value>
  </resheader>
  <resheader name="version">
    <value>2.0</value>
  </resheader>
  <resheader name="reader">
    <value>System.Resources.ResXResourceReader, System.Windows.Forms, Version=4.0.0.0, Culture=neutral, PublicKeyToken=b77a5c561934e089</value>
  </resheader>
  <resheader name="writer">
    <value>System.Resources.ResXResourceWriter, System.Windows.Forms, Version=4.0.0.0, Culture=neutral, PublicKeyToken=b77a5c561934e089</value>
  </resheader>
  <data name="UseSpecializedCollectionsEmptyEnumerableTitle" xml:space="preserve">
    <value>Use SpecializedCollections.EmptyEnumerable()</value>
  </data>
  <data name="UseSpecializedCollectionsEmptyEnumerableDescription" xml:space="preserve">
    <value>#N/A</value>
  </data>
  <data name="UseSpecializedCollectionsEmptyEnumerableMessage" xml:space="preserve">
    <value>Use SpecializedCollections.EmptyEnumerable()</value>
  </data>
  <data name="UseSpecializedCollectionsSingletonEnumerableTitle" xml:space="preserve">
    <value>Use SpecializedCollections.SingletonEnumerable()</value>
  </data>
  <data name="UseSpecializedCollectionsSingletonEnumerableDescription" xml:space="preserve">
    <value>#N/A</value>
  </data>
  <data name="UseSpecializedCollectionsSingletonEnumerableMessage" xml:space="preserve">
    <value>Use SpecializedCollections.SingletonEnumerable()</value>
  </data>
  <data name="InvokeTheCorrectPropertyToEnsureCorrectUseSiteDiagnosticsTitle" xml:space="preserve">
    <value>Invoke the correct property to ensure correct use site diagnostics.</value>
  </data>
  <data name="InvokeTheCorrectPropertyToEnsureCorrectUseSiteDiagnosticsDescription" xml:space="preserve">
    <value>#N/A</value>
  </data>
  <data name="InvokeTheCorrectPropertyToEnsureCorrectUseSiteDiagnosticsMessage" xml:space="preserve">
    <value>Invoke the correct property to ensure correct use site diagnostics.</value>
  </data>
  <data name="DoNotUseGenericCodeActionCreateToCreateCodeActionTitle" xml:space="preserve">
    <value>Do not use generic CodeAction.Create to create CodeAction</value>
  </data>
  <data name="DoNotUseGenericCodeActionCreateToCreateCodeActionDescription" xml:space="preserve">
    <value>#N/A</value>
  </data>
  <data name="DoNotUseGenericCodeActionCreateToCreateCodeActionMessage" xml:space="preserve">
    <value>Do not use generic CodeAction.Create to create CodeAction</value>
  </data>
  <data name="OverrideObjectEqualsObjectWhenImplementingIequatableTitle" xml:space="preserve">
    <value>Override Object.Equals(object) when implementing Iequatable</value>
  </data>
  <data name="OverrideObjectEqualsObjectWhenImplementingIequatableDescription" xml:space="preserve">
    <value>#N/A</value>
  </data>
  <data name="OverrideObjectEqualsObjectWhenImplementingIequatableMessage" xml:space="preserve">
    <value>Override Object.Equals(object) when implementing Iequatable</value>
  </data>
  <data name="DoNotInvokeDiagnosticDescriptorTitle" xml:space="preserve">
    <value>Do not invoke Diagnostic.Descriptor</value>
  </data>
  <data name="DoNotInvokeDiagnosticDescriptorDescription" xml:space="preserve">
    <value>Accessing the Descriptor property of Diagnostic in compiler layer leads to unnecessary string allocations for fields of the descriptor that are not utilized in command line compilation. Hence, you should avoid accessing the Descriptor of the compiler diagnostics here. Instead you should directly access these properties off the Diagnostic type.</value>
  </data>
  <data name="DoNotInvokeDiagnosticDescriptorMessage" xml:space="preserve">
    <value>Do not invoke property '{0}' on type '{1}', instead directly access the required member{2} on '{1}'</value>
  </data>
  <data name="SymbolDeclaredEventMustBeGeneratedForSourceSymbolsTitle" xml:space="preserve">
    <value>SymbolDeclaredEvent must be generated for source symbols</value>
  </data>
  <data name="SymbolDeclaredEventMustBeGeneratedForSourceSymbolsDescription" xml:space="preserve">
    <value>Compilation event queue is required to generate symbol declared events for all declared source symbols. Hence, every source symbol type or one of its base types must generate a symbol declared event.</value>
  </data>
  <data name="SymbolDeclaredEventMustBeGeneratedForSourceSymbolsMessage" xml:space="preserve">
    <value>SymbolDeclaredEvent must be generated for source symbols</value>
  </data>
  <data name="DoNotMixAttributesFromDifferentVersionsOfMEFTitle" xml:space="preserve">
    <value>Do not mix attributes from different versions of MEF</value>
  </data>
  <data name="DoNotMixAttributesFromDifferentVersionsOfMEFDescription" xml:space="preserve">
    <value>Do not mix attributes from different versions of MEF</value>
  </data>
  <data name="DoNotMixAttributesFromDifferentVersionsOfMEFMessage" xml:space="preserve">
    <value>Attribute '{0}' comes from a different version of MEF than the export attribute on '{1}'</value>
  </data>
  <data name="PartsExportedWithMEFv2MustBeMarkedAsSharedTitle" xml:space="preserve">
    <value>Parts exported with MEFv2 must be marked as Shared</value>
  </data>
  <data name="PartsExportedWithMEFv2MustBeMarkedAsSharedDescription" xml:space="preserve">
    <value>Part exported with MEFv2 must be marked with the Shared attribute.</value>
  </data>
  <data name="PartsExportedWithMEFv2MustBeMarkedAsSharedMessage" xml:space="preserve">
    <value>'{0}' is exported with MEFv2 and hence must be marked as Shared</value>
  </data>
  <data name="ExportedPartsShouldHaveImportingConstructorDescription" xml:space="preserve">
    <value>Exported parts should have [ImportingConstructor]</value>
  </data>
  <data name="ExportedPartsShouldHaveImportingConstructorMessage" xml:space="preserve">
    <value>'{0}' is MEF-exported and should have a single importing constructor of the correct form</value>
  </data>
  <data name="ExportedPartsShouldHaveImportingConstructorTitle" xml:space="preserve">
    <value>Exported parts should have [ImportingConstructor]</value>
  </data>
  <data name="ImportingConstructorShouldBeObsoleteDescription" xml:space="preserve">
    <value>Importing constructor should be [Obsolete]</value>
  </data>
  <data name="ImportingConstructorShouldBeObsoleteMessage" xml:space="preserve">
    <value>Importing constructor should be [Obsolete]</value>
  </data>
  <data name="ImportingConstructorShouldBeObsoleteTitle" xml:space="preserve">
    <value>Importing constructor should be [Obsolete]</value>
  </data>
  <data name="TestExportsShouldNotBeDiscoverableDescription" xml:space="preserve">
    <value>Test exports should not be discoverable</value>
  </data>
  <data name="TestExportsShouldNotBeDiscoverableMessage" xml:space="preserve">
    <value>'{0}' is exported for test purposes and should be marked PartNotDiscoverable</value>
  </data>
  <data name="TestExportsShouldNotBeDiscoverableTitle" xml:space="preserve">
    <value>Test exports should not be discoverable</value>
  </data>
  <data name="ExportedPartsShouldHaveImportingConstructorCodeFix_ImplicitConstructor" xml:space="preserve">
    <value>Explicitly define the importing constructor</value>
  </data>
  <data name="ExportedPartsShouldHaveImportingConstructorCodeFix_MissingAttribute" xml:space="preserve">
    <value>Add 'ImportingConstructor' attribute</value>
  </data>
  <data name="ExportedPartsShouldHaveImportingConstructorCodeFix_NonPublicConstructor" xml:space="preserve">
    <value>Make constructor public</value>
  </data>
  <data name="ImportingConstructorShouldBeObsoleteCodeFix_ErrorSetToFalse" xml:space="preserve">
    <value>Set ObsoleteAttribute.Error to true</value>
  </data>
  <data name="ImportingConstructorShouldBeObsoleteCodeFix_IncorrectDescription" xml:space="preserve">
    <value>Use correct ObsoleteAttribute message</value>
  </data>
  <data name="ImportingConstructorShouldBeObsoleteCodeFix_MissingAttribute" xml:space="preserve">
    <value>Add ObsoleteAttribute</value>
  </data>
  <data name="ImportingConstructorShouldBeObsoleteCodeFix_MissingDescription" xml:space="preserve">
    <value>Configure ObsoleteAttribute for importing constructor</value>
  </data>
  <data name="ImportingConstructorShouldBeObsoleteCodeFix_MissingError" xml:space="preserve">
    <value>Set ObsoleteAttribute.Error to true</value>
  </data>
  <data name="TestExportsShouldNotBeDiscoverableCodeFix" xml:space="preserve">
    <value>Apply PartNotDiscoverableAttribute</value>
  </data>
  <data name="FixNumberedComments" xml:space="preserve">
    <value>Fix numbered comments</value>
  </data>
<<<<<<< HEAD
  <data name="AvoidOptSuffixForNullableEnableCodeRuleIdDescription" xml:space="preserve">
    <value>Avoid the 'Opt' suffix in a nullable-enabled code.</value>
  </data>
  <data name="AvoidOptSuffixForNullableEnableCodeRuleIdMessage" xml:space="preserve">
    <value>Avoid the 'Opt' suffix in a nullable-enabled code</value>
  </data>
  <data name="AvoidOptSuffixForNullableEnableCodeRuleIdTitle" xml:space="preserve">
    <value>Avoid the 'Opt' suffix</value>
=======
  <data name="PreferNullLiteralDescription" xml:space="preserve">
    <value>Use 'null' instead of 'default' for reference types.</value>
  </data>
  <data name="PreferNullLiteralMessage" xml:space="preserve">
    <value>Use 'null' instead of 'default' for reference types</value>
  </data>
  <data name="PreferNullLiteralTitle" xml:space="preserve">
    <value>Prefer null literal</value>
  </data>
  <data name="PreferNullLiteralCodeFix" xml:space="preserve">
    <value>Use 'null' instead of 'default'</value>
  </data>
  <data name="RelaxTestNamingSuppressorJustification" xml:space="preserve">
    <value>Asynchronous test methods do not require the 'Async' suffix.</value>
  </data>
  <data name="DefaultableTypeShouldHaveDefaultableFieldsDescription" xml:space="preserve">
    <value>Defaultable types should have defaultable fields</value>
  </data>
  <data name="DefaultableTypeShouldHaveDefaultableFieldsMessage" xml:space="preserve">
    <value>Defaultable type '{0}' has a non-defaultable field or auto-property '{1}'</value>
  </data>
  <data name="DefaultableTypeShouldHaveDefaultableFieldsTitle" xml:space="preserve">
    <value>Defaultable types should have defaultable fields</value>
>>>>>>> abc88f47
  </data>
</root><|MERGE_RESOLUTION|>--- conflicted
+++ resolved
@@ -255,7 +255,30 @@
   <data name="FixNumberedComments" xml:space="preserve">
     <value>Fix numbered comments</value>
   </data>
-<<<<<<< HEAD
+  <data name="PreferNullLiteralDescription" xml:space="preserve">
+    <value>Use 'null' instead of 'default' for reference types.</value>
+  </data>
+  <data name="PreferNullLiteralMessage" xml:space="preserve">
+    <value>Use 'null' instead of 'default' for reference types</value>
+  </data>
+  <data name="PreferNullLiteralTitle" xml:space="preserve">
+    <value>Prefer null literal</value>
+  </data>
+  <data name="PreferNullLiteralCodeFix" xml:space="preserve">
+    <value>Use 'null' instead of 'default'</value>
+  </data>
+  <data name="RelaxTestNamingSuppressorJustification" xml:space="preserve">
+    <value>Asynchronous test methods do not require the 'Async' suffix.</value>
+  </data>
+  <data name="DefaultableTypeShouldHaveDefaultableFieldsDescription" xml:space="preserve">
+    <value>Defaultable types should have defaultable fields</value>
+  </data>
+  <data name="DefaultableTypeShouldHaveDefaultableFieldsMessage" xml:space="preserve">
+    <value>Defaultable type '{0}' has a non-defaultable field or auto-property '{1}'</value>
+  </data>
+  <data name="DefaultableTypeShouldHaveDefaultableFieldsTitle" xml:space="preserve">
+    <value>Defaultable types should have defaultable fields</value>
+  </data>
   <data name="AvoidOptSuffixForNullableEnableCodeRuleIdDescription" xml:space="preserve">
     <value>Avoid the 'Opt' suffix in a nullable-enabled code.</value>
   </data>
@@ -264,30 +287,5 @@
   </data>
   <data name="AvoidOptSuffixForNullableEnableCodeRuleIdTitle" xml:space="preserve">
     <value>Avoid the 'Opt' suffix</value>
-=======
-  <data name="PreferNullLiteralDescription" xml:space="preserve">
-    <value>Use 'null' instead of 'default' for reference types.</value>
-  </data>
-  <data name="PreferNullLiteralMessage" xml:space="preserve">
-    <value>Use 'null' instead of 'default' for reference types</value>
-  </data>
-  <data name="PreferNullLiteralTitle" xml:space="preserve">
-    <value>Prefer null literal</value>
-  </data>
-  <data name="PreferNullLiteralCodeFix" xml:space="preserve">
-    <value>Use 'null' instead of 'default'</value>
-  </data>
-  <data name="RelaxTestNamingSuppressorJustification" xml:space="preserve">
-    <value>Asynchronous test methods do not require the 'Async' suffix.</value>
-  </data>
-  <data name="DefaultableTypeShouldHaveDefaultableFieldsDescription" xml:space="preserve">
-    <value>Defaultable types should have defaultable fields</value>
-  </data>
-  <data name="DefaultableTypeShouldHaveDefaultableFieldsMessage" xml:space="preserve">
-    <value>Defaultable type '{0}' has a non-defaultable field or auto-property '{1}'</value>
-  </data>
-  <data name="DefaultableTypeShouldHaveDefaultableFieldsTitle" xml:space="preserve">
-    <value>Defaultable types should have defaultable fields</value>
->>>>>>> abc88f47
   </data>
 </root>