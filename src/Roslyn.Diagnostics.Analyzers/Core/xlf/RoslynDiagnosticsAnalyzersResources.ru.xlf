--- conflicted
+++ resolved
@@ -32,7 +32,21 @@
         <target state="translated">Типы, допускающие значения по умолчанию, должны иметь соответствующие поля</target>
         <note />
       </trans-unit>
-<<<<<<< HEAD
+      <trans-unit id="DoNotCallGetTestAccessorDescription">
+        <source>GetTestAccessor() is a helper method reserved for testing. Production code must not call this member.</source>
+        <target state="new">GetTestAccessor() is a helper method reserved for testing. Production code must not call this member.</target>
+        <note />
+      </trans-unit>
+      <trans-unit id="DoNotCallGetTestAccessorMessage">
+        <source>Do not call GetTestAccessor() from production code</source>
+        <target state="new">Do not call GetTestAccessor() from production code</target>
+        <note />
+      </trans-unit>
+      <trans-unit id="DoNotCallGetTestAccessorTitle">
+        <source>Do not call GetTestAccessor()</source>
+        <target state="new">Do not call GetTestAccessor()</target>
+        <note />
+      </trans-unit>
       <trans-unit id="DoNotCopyValueAvoidNullableWrapperDescription">
         <source>Avoid nullable wrapper</source>
         <target state="new">Avoid nullable wrapper</target>
@@ -86,21 +100,6 @@
       <trans-unit id="DoNotCopyValueUnsupportedUseMessage">
         <source>Unsupported use of non-copyable type '{0}' in '{1}' operation</source>
         <target state="new">Unsupported use of non-copyable type '{0}' in '{1}' operation</target>
-=======
-      <trans-unit id="DoNotCallGetTestAccessorDescription">
-        <source>GetTestAccessor() is a helper method reserved for testing. Production code must not call this member.</source>
-        <target state="new">GetTestAccessor() is a helper method reserved for testing. Production code must not call this member.</target>
-        <note />
-      </trans-unit>
-      <trans-unit id="DoNotCallGetTestAccessorMessage">
-        <source>Do not call GetTestAccessor() from production code</source>
-        <target state="new">Do not call GetTestAccessor() from production code</target>
-        <note />
-      </trans-unit>
-      <trans-unit id="DoNotCallGetTestAccessorTitle">
-        <source>Do not call GetTestAccessor()</source>
-        <target state="new">Do not call GetTestAccessor()</target>
->>>>>>> 7c312733
         <note />
       </trans-unit>
       <trans-unit id="ExportedPartsShouldHaveImportingConstructorCodeFix_ImplicitConstructor">
