--- conflicted
+++ resolved
@@ -8,10 +8,7 @@
     - demos/*
     exclude:
     - main-vs-deps
-<<<<<<< HEAD
-=======
     - release/dev17.15-vs-deps
->>>>>>> d3c61ccc
     - release/dev18.0
     # Since the version of VS on the integration VM images are a moving target,
     # we are unable to reliably run integration tests on servicing branches.
