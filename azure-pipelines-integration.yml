--- conflicted
+++ resolved
@@ -2,17 +2,10 @@
 trigger:
 - master
 - master-vs-deps
-<<<<<<< HEAD
-- dev16.0-preview2
-- dev16.0-preview3
-- dev16.1-preview1
-- dev16.1-preview1-vs-deps
-=======
 - dev16.0-preview3
 - dev16.0-preview3-vs-deps
 - dev16.0
 - dev16.0-vs-deps
->>>>>>> fa9d5606
 
 # Branches that trigger builds on PR
 pr:
@@ -20,17 +13,10 @@
 - master-vs-deps
 - features/*
 - demos/*
-<<<<<<< HEAD
-- dev16.0-preview2
-- dev16.0-preview3
-- dev16.1-preview1
-- dev16.1-preview1-vs-deps
-=======
 - dev16.0-preview3
 - dev16.0-preview3-vs-deps
 - dev16.0
 - dev16.0-vs-deps
->>>>>>> fa9d5606
 
 jobs:
 - job: Windows_VisualStudio_Integration_Tests
