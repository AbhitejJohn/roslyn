# Branches that trigger a build on commit
trigger:
  branches:
    include:
    - main
    - release/*
    - features/*
    - demos/*
    exclude:
    - main-vs-deps
<<<<<<< HEAD
=======
    - release/dev17.15-vs-deps
    - release/dev18.0
>>>>>>> c98aef0f
    # Since the version of VS on the integration VM images are a moving target,
    # we are unable to reliably run integration tests on servicing branches.
    - release/dev17.8
    - release/dev17.10
    - release/dev17.12

# Branches that trigger builds on PR
pr:
  branches:
    include:
    - main
    - release/*
    - features/*
    - demos/*
    exclude:
    - main-vs-deps
<<<<<<< HEAD
=======
    - release/dev17.15-vs-deps
    - release/dev18.0
>>>>>>> c98aef0f
    # Since the version of VS on the integration VM images are a moving target,
    # we are unable to reliably run integration tests on servicing branches.
    - release/dev17.8
    - release/dev17.10
    - release/dev17.12
  paths:
    exclude:
      - docs/*
      - eng/config/OptProf.json
      - eng/config/PublishData.json
      - eng/setup-pr-validation.ps1
      - .vscode/*
      - .github/*
      - .devcontainer/*
      - .git-blame-ignore-revs
      - .vsconfig
      - azure-pipelines-compliance.yml
      - azure-pipelines-integration-dartlab.yml
      - azure-pipelines-integration-scouting.yml
      - azure-pipelines-official.yml
      - azure-pipelines-pr-validation.yml
      - CODE-OF-CONDUCT.md
      - CONTRIBUTING.md
      - README.md
      - src/Compilers/*
      - src/LanguageServer/Microsoft.CommonLanguageServerProtocol.Framework/README.md

variables:
- name: Codeql.Enabled
  value: false
- name: Codeql.SkipTaskAutoInjection
  value: true

parameters:
- name: poolName
  displayName: Pool Name
  type: string
  default: NetCore-Public
  values:
  - NetCore-Public
  - NetCore-Svc-Public
- name: queueName
  displayName: Queue Name
  type: string
  default: windows.vs2022preview.scout.amd64.open
  values:
  - windows.vs2022.amd64.open
  - windows.vs2022.scout.amd64.open
  - windows.vs2022preview.amd64.open
  - windows.vs2022preview.scout.amd64.open
- name: timeout
  displayName: Timeout in Minutes
  type: number
  default: 150

stages:
- template: eng/pipelines/test-integration-helix.yml
  parameters:
    poolName: ${{ parameters.poolName }}
    queueName: ${{ parameters.queueName }}
    timeout: ${{ parameters.timeout }}
    configuration: Debug
    testRuns:
      - ${{ if ne(variables['Build.Reason'], 'PullRequest') }}:
        - oop64bit: false
          lspEditor: false
          runName: VS_Integration_Debug_32
      - oop64bit: true
        lspEditor: false
        runName: VS_Integration_Debug_64

- template: eng/pipelines/test-integration-helix.yml
  parameters:
    poolName: ${{ parameters.poolName }}
    queueName: ${{ parameters.queueName }}
    timeout: ${{ parameters.timeout }}
    configuration: Release
    testRuns:
      - oop64bit: false
        lspEditor: false
        runName: VS_Integration_Release_32
      - ${{ if ne(variables['Build.Reason'], 'PullRequest') }}:
        - oop64bit: true
          lspEditor: false
          runName: VS_Integration_Release_64<|MERGE_RESOLUTION|>--- conflicted
+++ resolved
@@ -8,11 +8,8 @@
     - demos/*
     exclude:
     - main-vs-deps
-<<<<<<< HEAD
-=======
     - release/dev17.15-vs-deps
     - release/dev18.0
->>>>>>> c98aef0f
     # Since the version of VS on the integration VM images are a moving target,
     # we are unable to reliably run integration tests on servicing branches.
     - release/dev17.8
@@ -29,11 +26,8 @@
     - demos/*
     exclude:
     - main-vs-deps
-<<<<<<< HEAD
-=======
     - release/dev17.15-vs-deps
     - release/dev18.0
->>>>>>> c98aef0f
     # Since the version of VS on the integration VM images are a moving target,
     # we are unable to reliably run integration tests on servicing branches.
     - release/dev17.8
