--- conflicted
+++ resolved
@@ -68,7 +68,7 @@
   displayName: Build and Test
   pool:
     name: NetCore1ESPool-Svc-Internal
-    demands: ImageOverride -equals Build.Server.Amd64.VS2017
+    demands: ImageOverride -equals Build.Server.Amd64.VS2019
 
   jobs:
   - ${{ if eq(variables['Build.SourceBranch'], 'refs/heads/release/dev17.0-vs-deps') }}:
@@ -84,12 +84,6 @@
   - job: OfficialBuild
     displayName: Official Build
     timeoutInMinutes: 360
-<<<<<<< HEAD
-=======
-    pool:
-      name: NetCore1ESPool-Svc-Internal
-      demands: ImageOverride -equals Build.Server.Amd64.VS2019
->>>>>>> 1fa6e45d
 
     steps:
     - powershell: Write-Host "##vso[task.setvariable variable=SourceBranchName]$('$(Build.SourceBranch)'.Substring('refs/heads/'.Length))"
@@ -318,45 +312,6 @@
     - powershell: |
         $branchName = "$(Build.SourceBranch)".Substring("refs/heads/".Length)
         Write-Host "##vso[task.setvariable variable=ComponentBranchName]$branchName"
-<<<<<<< HEAD
-        Write-Host "##vso[task.setvariable variable=VSBranchName]$($branchData.vsBranch)"
-      displayName: Set Insertion Variables
-
-    - powershell: |
-        mv RoslynTools.VisualStudioInsertionTool.* RIT
-        .\RIT\tools\net46\OneOffInsertion.ps1 `
-          -autoComplete "$(Insertion.AutoComplete)" `
-          -buildQueueName "$(Build.DefinitionName)" `
-          -cherryPick "(default)" `
-          -clientId "$(ClientId)" `
-          -clientSecret "$(ClientSecret)" `
-          -componentAzdoUri "$(System.CollectionUri)" `
-          -componentBranchName "$(ComponentBranchName)" `
-          -componentGitHubRepoName "dotnet/roslyn" `
-          -componentName "Roslyn" `
-          -componentProjectName "internal" `
-          -createDraftPR "$(Insertion.CreateDraftPR)" `
-          -defaultValueSentinel "(default)" `
-          -dropPath "(default)" `
-          -insertCore "(default)" `
-          -insertDevDiv "(default)" `
-          -insertionCount "1" `
-          -insertToolset "$(Insertion.InsertToolset)" `
-          -titlePrefix "$(Insertion.TitlePrefix)" `
-          -titleSuffix "$(Insertion.TitleSuffix)" `
-          -queueValidation "true" `
-          -requiredValueSentinel "REQUIRED" `
-          -reviewerGUID "6c25b447-1d90-4840-8fde-d8b22cb8733e" `
-          -specificBuild "$(Build.BuildNumber)" `
-          -updateAssemblyVersions "(default)" `
-          -updateCoreXTLibraries "(default)" `
-          -visualStudioBranchName "$(VSBranchName)" `
-          -writePullRequest "prid.txt" `
-      displayName: 'Run OneOffInsertion.ps1'
-
-    - script: 'echo. && echo. && type "prid.txt" && echo. && echo.'
-      displayName: 'Report PR URL'
-=======
       displayName: Get Branch Name
 
     - template: eng/pipelines/insert.yml
@@ -367,7 +322,6 @@
         sourceBranch: "$(ComponentBranchName)"
         publishDataURI: "https://dev.azure.com/dnceng/internal/_apis/git/repositories/dotnet-roslyn/items?path=eng/config/PublishData.json&api-version=6.0"
         publishDataAccessToken: "$(System.AccessToken)"
->>>>>>> 1fa6e45d
 
 - ${{ if and(ne(variables['System.TeamProject'], 'public'), notin(variables['Build.Reason'], 'PullRequest')) }}:
   - template: eng\common\templates\post-build\post-build.yml
